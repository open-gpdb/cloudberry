/*-------------------------------------------------------------------------
 *
 * rawpage.c
 *	  Functions to extract a raw page as bytea and inspect it
 *
 * Access-method specific inspection functions are in separate files.
 *
 * Copyright (c) 2007-2013, PostgreSQL Global Development Group
 *
 * IDENTIFICATION
 *	  contrib/pageinspect/rawpage.c
 *
 *-------------------------------------------------------------------------
 */

#include "postgres.h"

#include "access/htup_details.h"
#include "catalog/catalog.h"
#include "catalog/namespace.h"
#include "funcapi.h"
#include "miscadmin.h"
#include "storage/bufmgr.h"
#include "utils/builtins.h"
#include "utils/rel.h"

PG_MODULE_MAGIC;

Datum		get_raw_page(PG_FUNCTION_ARGS);
Datum		get_raw_page_fork(PG_FUNCTION_ARGS);
Datum		page_header(PG_FUNCTION_ARGS);

static bytea *get_raw_page_internal(text *relname, ForkNumber forknum,
					  BlockNumber blkno);


/*
 * get_raw_page
 *
 * Returns a copy of a page from shared buffers as a bytea
 */
PG_FUNCTION_INFO_V1(get_raw_page);

Datum
get_raw_page(PG_FUNCTION_ARGS)
{
	text	   *relname = PG_GETARG_TEXT_P(0);
	uint32		blkno = PG_GETARG_UINT32(1);
	bytea	   *raw_page;

	/*
	 * We don't normally bother to check the number of arguments to a C
	 * function, but here it's needed for safety because early 8.4 beta
	 * releases mistakenly redefined get_raw_page() as taking three arguments.
	 */
	if (PG_NARGS() != 2)
		ereport(ERROR,
				(errmsg("wrong number of arguments to get_raw_page()"),
				 errhint("Run the updated pageinspect.sql script.")));

	raw_page = get_raw_page_internal(relname, MAIN_FORKNUM, blkno);

	PG_RETURN_BYTEA_P(raw_page);
}

/*
 * get_raw_page_fork
 *
 * Same, for any fork
 */
PG_FUNCTION_INFO_V1(get_raw_page_fork);

Datum
get_raw_page_fork(PG_FUNCTION_ARGS)
{
	text	   *relname = PG_GETARG_TEXT_P(0);
	text	   *forkname = PG_GETARG_TEXT_P(1);
	uint32		blkno = PG_GETARG_UINT32(2);
	bytea	   *raw_page;
	ForkNumber	forknum;

	forknum = forkname_to_number(text_to_cstring(forkname));

	raw_page = get_raw_page_internal(relname, forknum, blkno);

	PG_RETURN_BYTEA_P(raw_page);
}

/*
 * workhorse
 */
static bytea *
get_raw_page_internal(text *relname, ForkNumber forknum, BlockNumber blkno)
{
	bytea	   *raw_page;
	RangeVar   *relrv;
	Relation	rel;
	char	   *raw_page_data;
	Buffer		buf;

	if (!superuser())
		ereport(ERROR,
				(errcode(ERRCODE_INSUFFICIENT_PRIVILEGE),
				 (errmsg("must be superuser to use raw functions"))));

	relrv = makeRangeVarFromNameList(textToQualifiedNameList(relname));
	rel = relation_openrv(relrv, AccessShareLock);

	/* Check that this relation has storage */
	if (rel->rd_rel->relkind == RELKIND_VIEW)
		ereport(ERROR,
				(errcode(ERRCODE_WRONG_OBJECT_TYPE),
				 errmsg("cannot get raw page from view \"%s\"",
						RelationGetRelationName(rel))));
	if (rel->rd_rel->relkind == RELKIND_COMPOSITE_TYPE)
		ereport(ERROR,
				(errcode(ERRCODE_WRONG_OBJECT_TYPE),
				 errmsg("cannot get raw page from composite type \"%s\"",
						RelationGetRelationName(rel))));
	if (rel->rd_rel->relkind == RELKIND_FOREIGN_TABLE)
		ereport(ERROR,
				(errcode(ERRCODE_WRONG_OBJECT_TYPE),
				 errmsg("cannot get raw page from foreign table \"%s\"",
						RelationGetRelationName(rel))));

	/*
	 * Reject attempts to read non-local temporary relations; we would be
	 * likely to get wrong data since we have no visibility into the owning
	 * session's local buffers.
	 */
	if (RELATION_IS_OTHER_TEMP(rel))
		ereport(ERROR,
				(errcode(ERRCODE_FEATURE_NOT_SUPPORTED),
				 errmsg("cannot access temporary tables of other sessions")));

	if (blkno >= RelationGetNumberOfBlocks(rel))
		elog(ERROR, "block number %u is out of range for relation \"%s\"",
			 blkno, RelationGetRelationName(rel));

	/* Initialize buffer to copy to */
	raw_page = (bytea *) palloc(BLCKSZ + VARHDRSZ);
	SET_VARSIZE(raw_page, BLCKSZ + VARHDRSZ);
	raw_page_data = VARDATA(raw_page);

	/* Take a verbatim copy of the page */

	buf = ReadBufferExtended(rel, forknum, blkno, RBM_NORMAL, NULL);
	LockBuffer(buf, BUFFER_LOCK_SHARE);

	memcpy(raw_page_data, BufferGetPage(buf), BLCKSZ);

	LockBuffer(buf, BUFFER_LOCK_UNLOCK);
	ReleaseBuffer(buf);

	relation_close(rel, AccessShareLock);

	return raw_page;
}

/*
 * page_header
 *
 * Allows inspection of page header fields of a raw page
 */

PG_FUNCTION_INFO_V1(page_header);

Datum
page_header(PG_FUNCTION_ARGS)
{
	bytea	   *raw_page = PG_GETARG_BYTEA_P(0);
	int			raw_page_size;

	TupleDesc	tupdesc;

	Datum		result;
	HeapTuple	tuple;
	Datum		values[9];
	bool		nulls[9];

	PageHeader	page;
	XLogRecPtr	lsn;
	char		lsnchar[64];

	if (!superuser())
		ereport(ERROR,
				(errcode(ERRCODE_INSUFFICIENT_PRIVILEGE),
				 (errmsg("must be superuser to use raw page functions"))));

	raw_page_size = VARSIZE(raw_page) - VARHDRSZ;

	/*
	 * Check that enough data was supplied, so that we don't try to access
	 * fields outside the supplied buffer.
	 */
	if (raw_page_size < sizeof(PageHeaderData))
		ereport(ERROR,
				(errcode(ERRCODE_INVALID_PARAMETER_VALUE),
				 errmsg("input page too small (%d bytes)", raw_page_size)));

	page = (PageHeader) VARDATA(raw_page);

	/* Build a tuple descriptor for our result type */
	if (get_call_result_type(fcinfo, NULL, &tupdesc) != TYPEFUNC_COMPOSITE)
		elog(ERROR, "return type must be a row type");

	/* Extract information from the page header */

<<<<<<< HEAD
	lsn = PageGetLSN((Page) page);
	snprintf(lsnchar, sizeof(lsnchar), "%X/%X", lsn.xlogid, lsn.xrecoff);
=======
	lsn = PageGetLSN(page);
	snprintf(lsnchar, sizeof(lsnchar), "%X/%X",
			 (uint32) (lsn >> 32), (uint32) lsn);
>>>>>>> e472b921

	values[0] = CStringGetTextDatum(lsnchar);
	values[1] = UInt16GetDatum(page->pd_checksum);
	values[2] = UInt16GetDatum(page->pd_flags);
	values[3] = UInt16GetDatum(page->pd_lower);
	values[4] = UInt16GetDatum(page->pd_upper);
	values[5] = UInt16GetDatum(page->pd_special);
	values[6] = UInt16GetDatum(PageGetPageSize(page));
	values[7] = UInt16GetDatum(PageGetPageLayoutVersion(page));
	values[8] = TransactionIdGetDatum(page->pd_prune_xid);

	/* Build and return the tuple. */

	memset(nulls, 0, sizeof(nulls));

	tuple = heap_form_tuple(tupdesc, values, nulls);
	result = HeapTupleGetDatum(tuple);

	PG_RETURN_DATUM(result);
}<|MERGE_RESOLUTION|>--- conflicted
+++ resolved
@@ -206,14 +206,9 @@
 
 	/* Extract information from the page header */
 
-<<<<<<< HEAD
-	lsn = PageGetLSN((Page) page);
-	snprintf(lsnchar, sizeof(lsnchar), "%X/%X", lsn.xlogid, lsn.xrecoff);
-=======
 	lsn = PageGetLSN(page);
 	snprintf(lsnchar, sizeof(lsnchar), "%X/%X",
 			 (uint32) (lsn >> 32), (uint32) lsn);
->>>>>>> e472b921
 
 	values[0] = CStringGetTextDatum(lsnchar);
 	values[1] = UInt16GetDatum(page->pd_checksum);
