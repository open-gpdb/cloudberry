--- conflicted
+++ resolved
@@ -3,11 +3,7 @@
  * passwordcheck.c
  *
  *
-<<<<<<< HEAD
- * Copyright (c) 2009-2016, PostgreSQL Global Development Group
-=======
  * Copyright (c) 2009-2014, PostgreSQL Global Development Group
->>>>>>> ab76208e
  *
  * Author: Laurenz Albe <laurenz.albe@wien.gv.at>
  *
