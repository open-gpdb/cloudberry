--- conflicted
+++ resolved
@@ -901,26 +901,12 @@
 				case XACT_EVENT_PRE_PREPARE:
 
 					/*
-<<<<<<< HEAD
-					 * FDW update is not the same as Greenplum segments update,
+					 * FDW update is not the same as Cloudberry segments update,
 					 * doesn't need the two-phase commit.
 					 *
-					 * Besides that, Greenplum prepares on many cases including
+					 * Besides that, Cloudberry prepares on many cases including
 					 * DTX distributing for MPP usages, just break here.
 					 */
-=======
-					 * We disallow any remote transactions, since it's not
-					 * very reasonable to hold them open until the prepared
-					 * transaction is committed.  For the moment, throw error
-					 * unconditionally; later we might allow read-only cases.
-					 * Note that the error will cause us to come right back
-					 * here with event == XACT_EVENT_ABORT, so we'll clean up
-					 * the connection state at that point.
-					 */
-					ereport(ERROR,
-							(errcode(ERRCODE_FEATURE_NOT_SUPPORTED),
-							 errmsg("cannot PREPARE a transaction that has operated on postgres_fdw foreign tables")));
->>>>>>> d457cb4e
 					break;
 				case XACT_EVENT_PARALLEL_COMMIT:
 				case XACT_EVENT_COMMIT:
