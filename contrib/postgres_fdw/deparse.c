--- conflicted
+++ resolved
@@ -822,10 +822,6 @@
 	 * Construct SELECT list
 	 */
 	appendStringInfoString(buf, "SELECT ");
-<<<<<<< HEAD
-	deparseTargetList(buf, root, baserel->relid, rel, false, attrs_used,
-					  retrieved_attrs);
-=======
 
 	if (foreignrel->reloptkind == RELOPT_JOINREL)
 	{
@@ -850,7 +846,6 @@
 						  fpinfo->attrs_used, false, retrieved_attrs);
 		heap_close(rel, NoLock);
 	}
->>>>>>> b5bce6c1
 
 	/*
 	 * Construct FROM clause
@@ -1478,11 +1473,7 @@
 	}
 
 	if (attrs_used != NULL)
-<<<<<<< HEAD
-		deparseTargetList(buf, root, rtindex, rel, true, attrs_used,
-=======
 		deparseTargetList(buf, root, rtindex, rel, true, attrs_used, false,
->>>>>>> b5bce6c1
 						  retrieved_attrs);
 	else
 		*retrieved_attrs = NIL;
