# contrib/Makefile

subdir = contrib
top_builddir = ..
include $(top_builddir)/src/Makefile.global

SUBDIRS = \
		auth_delay	\
		auto_explain	\
		btree_gin	\
		citext		\
		dblink		\
		dict_int	\
		dict_xsyn	\
		dummy_seclabel	\
		file_fdw	\
		fuzzystrmatch	\
		hstore		\
		intarray	\
		pageinspect	\
		passwordcheck	\
		pg_archivecleanup \
		pg_buffercache	\
		pg_freespacemap \
		pg_standby	\
		pg_stat_statements \
		pg_test_fsync	\
		pg_test_timing	\
		pg_trgm		\
		pg_upgrade	\
		pg_upgrade_support \
		pgbench		\
		pgcrypto	\
<<<<<<< HEAD
		test_parser

# Greenplum-specific additions (to ease merge pain).
SUBDIRS += \
		xlogdump \
		formatter \
		formatter_fixedwidth \
		extprotocol \
		gp_distribution_policy \
		gp_internal_tools \
		gp_inject_fault \
		gp_cancel_query \
		gp_sparse_vector \
		indexscan \
=======
		pgrowlocks	\
		pgstattuple	\
		seg		\
		spi		\
		tablefunc	\
		tcn		\
		test_parser	\
		tsearch2	\
		unaccent	\
		vacuumlo
>>>>>>> 80edfd76

ifeq ($(with_openssl),yes)
SUBDIRS += sslinfo
else
ALWAYS_SUBDIRS += sslinfo
endif

ifeq ($(with_ossp_uuid),yes)
SUBDIRS += uuid-ossp
else
ALWAYS_SUBDIRS += uuid-ossp
endif

ifeq ($(with_libxml),yes)
SUBDIRS += xml2
else
ALWAYS_SUBDIRS += xml2
endif

ifeq ($(with_selinux),yes)
SUBDIRS += sepgsql
else
ALWAYS_SUBDIRS += sepgsql
endif

ifeq ($(enable_orca),yes)
SUBDIRS += orca_debug
endif

SUBDIRS += gp_replica_check

# Missing:
#		start-scripts	\ (does not have a makefile)


$(recurse)
$(recurse_always)<|MERGE_RESOLUTION|>--- conflicted
+++ resolved
@@ -31,8 +31,20 @@
 		pg_upgrade_support \
 		pgbench		\
 		pgcrypto	\
-<<<<<<< HEAD
-		test_parser
+		pgrowlocks	\
+		pgstattuple	\
+		spi		\
+		tcn		\
+		test_parser	\
+		tsearch2	\
+		unaccent
+
+
+# GPDB_92_MERGE_FIXME: Why some files (especially Makefile) are missing under
+# these directories?
+#       seg         \
+		tablefunc	\
+		vacuumlo
 
 # Greenplum-specific additions (to ease merge pain).
 SUBDIRS += \
@@ -46,18 +58,6 @@
 		gp_cancel_query \
 		gp_sparse_vector \
 		indexscan \
-=======
-		pgrowlocks	\
-		pgstattuple	\
-		seg		\
-		spi		\
-		tablefunc	\
-		tcn		\
-		test_parser	\
-		tsearch2	\
-		unaccent	\
-		vacuumlo
->>>>>>> 80edfd76
 
 ifeq ($(with_openssl),yes)
 SUBDIRS += sslinfo
