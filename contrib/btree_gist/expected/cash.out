-- money check
<<<<<<< HEAD
-- In PostgreSQL, this test uses WITH OIDS, but in GPDB, OIDs are not unique
-- across segments, so use a 'serial' column instead.
-- start_ignore
CREATE TABLE moneytmp (a money, oid serial);
NOTICE:  CREATE TABLE will create implicit sequence "moneytmp_oid_seq" for serial column "moneytmp.oid"
-- end_ignore
\copy moneytmp (a) from 'data/cash.data'
=======
CREATE TABLE moneytmp (a money);
\copy moneytmp from 'data/cash.data'
>>>>>>> 9e1c9f95
SET enable_seqscan=on;
SELECT count(*) FROM moneytmp WHERE a <  '22649.64';
 count 
-------
   289
(1 row)

SELECT count(*) FROM moneytmp WHERE a <= '22649.64';
 count 
-------
   290
(1 row)

SELECT count(*) FROM moneytmp WHERE a  = '22649.64';
 count 
-------
     1
(1 row)

SELECT count(*) FROM moneytmp WHERE a >= '22649.64';
 count 
-------
   254
(1 row)

SELECT count(*) FROM moneytmp WHERE a >  '22649.64';
 count 
-------
   253
(1 row)

SELECT a, a <-> '21472.79' FROM moneytmp ORDER BY a <-> '21472.79' LIMIT 3;
     a      | ?column? 
------------+----------
 $21,472.79 |    $0.00
 $21,469.25 |    $3.54
 $21,915.01 |  $442.22
(3 rows)

CREATE INDEX moneyidx ON moneytmp USING gist ( a );
SET enable_seqscan=off;
SELECT count(*) FROM moneytmp WHERE a <  '22649.64'::money;
 count 
-------
   289
(1 row)

SELECT count(*) FROM moneytmp WHERE a <= '22649.64'::money;
 count 
-------
   290
(1 row)

SELECT count(*) FROM moneytmp WHERE a  = '22649.64'::money;
 count 
-------
     1
(1 row)

SELECT count(*) FROM moneytmp WHERE a >= '22649.64'::money;
 count 
-------
   254
(1 row)

SELECT count(*) FROM moneytmp WHERE a >  '22649.64'::money;
 count 
-------
   253
(1 row)

EXPLAIN (COSTS OFF)
SELECT a, a <-> '21472.79' FROM moneytmp ORDER BY a <-> '21472.79' LIMIT 3;
                        QUERY PLAN                         
-----------------------------------------------------------
 Limit
   ->  Gather Motion 3:1  (slice1; segments: 3)
         Merge Key: ((a <-> '$21,472.79'::money))
         ->  Limit
               ->  Index Scan using moneyidx on moneytmp
                     Order By: (a <-> '$21,472.79'::money)
(7 rows)

SELECT a, a <-> '21472.79' FROM moneytmp ORDER BY a <-> '21472.79' LIMIT 3;
     a      | ?column? 
------------+----------
 $21,472.79 |    $0.00
 $21,469.25 |    $3.54
 $21,915.01 |  $442.22
(3 rows)
<|MERGE_RESOLUTION|>--- conflicted
+++ resolved
@@ -1,16 +1,6 @@
 -- money check
-<<<<<<< HEAD
--- In PostgreSQL, this test uses WITH OIDS, but in GPDB, OIDs are not unique
--- across segments, so use a 'serial' column instead.
--- start_ignore
-CREATE TABLE moneytmp (a money, oid serial);
-NOTICE:  CREATE TABLE will create implicit sequence "moneytmp_oid_seq" for serial column "moneytmp.oid"
--- end_ignore
-\copy moneytmp (a) from 'data/cash.data'
-=======
 CREATE TABLE moneytmp (a money);
 \copy moneytmp from 'data/cash.data'
->>>>>>> 9e1c9f95
 SET enable_seqscan=on;
 SELECT count(*) FROM moneytmp WHERE a <  '22649.64';
  count 
