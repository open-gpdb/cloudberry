--- conflicted
+++ resolved
@@ -72,19 +72,11 @@
 typedef enum
 {
 	SORT_TYPE_STILL_IN_PROGRESS = 0,
-<<<<<<< HEAD
-	SORT_TYPE_TOP_N_HEAPSORT,
-	SORT_TYPE_QUICKSORT,
-	SORT_TYPE_EXTERNAL_SORT,
-	SORT_TYPE_EXTERNAL_MERGE
-#define NUM_SORT_METHOD (SORT_TYPE_EXTERNAL_MERGE + 1)
-
-=======
 	SORT_TYPE_TOP_N_HEAPSORT = 1 << 0,
 	SORT_TYPE_QUICKSORT = 1 << 1,
 	SORT_TYPE_EXTERNAL_SORT = 1 << 2,
 	SORT_TYPE_EXTERNAL_MERGE = 1 << 3
->>>>>>> d457cb4e
+#define NUM_SORT_METHOD (SORT_TYPE_EXTERNAL_MERGE + 1)
 } TuplesortMethod;
 
 #define NUM_TUPLESORTMETHODS 4
@@ -101,13 +93,10 @@
 {
 	TuplesortMethod sortMethod; /* sort algorithm used */
 	TuplesortSpaceType spaceType;	/* type of space spaceUsed represents */
-<<<<<<< HEAD
+
 	long		spaceUsed;		/* space consumption, in kB */
 
 	Size		workmemused;
-=======
-	int64		spaceUsed;		/* space consumption, in kB */
->>>>>>> d457cb4e
 } TuplesortInstrumentation;
 
 
