/*-------------------------------------------------------------------------
 *
 * logtape.h
 *	  Management of "logical tapes" within temporary files.
 *
 * See logtape.c for explanations.
 *
 * Portions Copyright (c) 1996-2021, PostgreSQL Global Development Group
 * Portions Copyright (c) 1994, Regents of the University of California
 *
 * src/include/utils/logtape.h
 *
 *-------------------------------------------------------------------------
 */

#ifndef LOGTAPE_H
#define LOGTAPE_H

#include "storage/sharedfileset.h"

/* LogicalTapeSet is an opaque type whose details are not known outside logtape.c. */

typedef struct LogicalTapeSet LogicalTapeSet;

/*
 * The approach tuplesort.c takes to parallel external sorts is that workers,
 * whose state is almost the same as independent serial sorts, are made to
 * produce a final materialized tape of sorted output in all cases.  This is
 * frozen, just like any case requiring a final materialized tape.  However,
 * there is one difference, which is that freezing will also export an
 * underlying shared fileset BufFile for sharing.  Freezing produces TapeShare
 * metadata for the worker when this happens, which is passed along through
 * shared memory to leader.
 *
 * The leader process can then pass an array of TapeShare metadata (one per
 * worker participant) to LogicalTapeSetCreate(), alongside a handle to a
 * shared fileset, which is sufficient to construct a new logical tapeset that
 * consists of each of the tapes materialized by workers.
 *
 * Note that while logtape.c does create an empty leader tape at the end of the
 * tapeset in the leader case, it can never be written to due to a restriction
 * in the shared buffile infrastructure.
 */
typedef struct TapeShare
{
	/*
	 * Currently, all the leader process needs is the location of the
	 * materialized tape's first block.
	 */
	long		firstblocknumber;
} TapeShare;

/*
 * prototypes for functions in logtape.c
 */

<<<<<<< HEAD
extern char * LogicalTapeGetBufFilename(const LogicalTapeSet *lts);
extern LogicalTapeSet *LogicalTapeSetCreate(int ntapes, TapeShare *shared,
=======
extern LogicalTapeSet *LogicalTapeSetCreate(int ntapes, bool preallocate,
											TapeShare *shared,
>>>>>>> d457cb4e
											SharedFileSet *fileset, int worker);
extern void LogicalTapeSetClose(LogicalTapeSet *lts);
extern void LogicalTapeSetForgetFreeSpace(LogicalTapeSet *lts);
extern size_t LogicalTapeRead(LogicalTapeSet *lts, int tapenum,
							  void *ptr, size_t size);
extern void LogicalTapeWrite(LogicalTapeSet *lts, int tapenum,
							 void *ptr, size_t size);
extern void LogicalTapeRewindForRead(LogicalTapeSet *lts, int tapenum,
									 size_t buffer_size);
extern void LogicalTapeRewindForWrite(LogicalTapeSet *lts, int tapenum);
extern void LogicalTapeFreeze(LogicalTapeSet *lts, int tapenum,
							  TapeShare *share);
extern void LogicalTapeSetExtend(LogicalTapeSet *lts, int nAdditional);
extern size_t LogicalTapeBackspace(LogicalTapeSet *lts, int tapenum,
								   size_t size);
extern void LogicalTapeSeek(LogicalTapeSet *lts, int tapenum,
							long blocknum, int offset);
extern void LogicalTapeTell(LogicalTapeSet *lts, int tapenum,
							long *blocknum, int *offset);
extern long LogicalTapeSetBlocks(LogicalTapeSet *lts);

#endif							/* LOGTAPE_H */<|MERGE_RESOLUTION|>--- conflicted
+++ resolved
@@ -54,13 +54,11 @@
  * prototypes for functions in logtape.c
  */
 
-<<<<<<< HEAD
+
 extern char * LogicalTapeGetBufFilename(const LogicalTapeSet *lts);
-extern LogicalTapeSet *LogicalTapeSetCreate(int ntapes, TapeShare *shared,
-=======
+
 extern LogicalTapeSet *LogicalTapeSetCreate(int ntapes, bool preallocate,
 											TapeShare *shared,
->>>>>>> d457cb4e
 											SharedFileSet *fileset, int worker);
 extern void LogicalTapeSetClose(LogicalTapeSet *lts);
 extern void LogicalTapeSetForgetFreeSpace(LogicalTapeSet *lts);
