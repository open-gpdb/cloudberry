--- conflicted
+++ resolved
@@ -6,11 +6,7 @@
  * See also lsyscache.h, which provides convenience routines for
  * common cache-lookup operations.
  *
-<<<<<<< HEAD
  * Portions Copyright (c) 1996-2010, PostgreSQL Global Development Group
-=======
- * Portions Copyright (c) 1996-2007, PostgreSQL Global Development Group
->>>>>>> 29dccf5f
  * Portions Copyright (c) 1994, Regents of the University of California
  *
  * $PostgreSQL: pgsql/src/include/utils/syscache.h,v 1.67 2007/01/05 22:19:59 momjian Exp $
