--- conflicted
+++ resolved
@@ -18,10 +18,7 @@
  * everything that should be freed.  See utils/mmgr/README for more info.
  *
  *
-<<<<<<< HEAD
  * Portions Copyright (c) 2007-2008, Greenplum inc
-=======
->>>>>>> d13f41d2
  * Portions Copyright (c) 1996-2008, PostgreSQL Global Development Group
  * Portions Copyright (c) 1994, Regents of the University of California
  *
@@ -95,14 +92,11 @@
  * directly!  Instead, use MemoryContextSwitchTo() to change the setting.
  */
 extern PGDLLIMPORT MemoryContext CurrentMemoryContext;
-<<<<<<< HEAD
 
 extern bool gp_mp_inited;
 extern volatile OOMTimeType* segmentOOMTime;
 extern volatile OOMTimeType oomTrackerStartTime;
 extern volatile OOMTimeType alreadyReportedOOMTime;
-=======
->>>>>>> d13f41d2
 
 /*
  * Fundamental memory-allocation operations (more are in utils/memutils.h)
