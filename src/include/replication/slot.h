/*-------------------------------------------------------------------------
 * slot.h
 *	   Replication slot management.
 *
 * Copyright (c) 2012-2016, PostgreSQL Global Development Group
 *
 *-------------------------------------------------------------------------
 */
#ifndef SLOT_H
#define SLOT_H

#include "fmgr.h"
#include "access/xlog.h"
#include "access/xlogreader.h"
#include "storage/lwlock.h"
#include "storage/shmem.h"
#include "storage/spin.h"

/*
 * Behaviour of replication slots, upon release or crash.
 *
 * Slots marked as PERSISTENT are crashsafe and will not be dropped when
 * released. Slots marked as EPHEMERAL will be dropped when released or after
 * restarts.
 *
 * EPHEMERAL slots can be made PERSISTENT by calling ReplicationSlotPersist().
 */
typedef enum ReplicationSlotPersistency
{
	RS_PERSISTENT,
	RS_EPHEMERAL
} ReplicationSlotPersistency;

/*
 * On-Disk data of a replication slot, preserved across restarts.
 */
typedef struct ReplicationSlotPersistentData
{
	/* The slot's identifier */
	NameData	name;

	/* database the slot is active on */
	Oid			database;

	/*
	 * The slot's behaviour when being dropped (or restored after a crash).
	 */
	ReplicationSlotPersistency persistency;

	/*
	 * xmin horizon for data
	 *
	 * NB: This may represent a value that hasn't been written to disk yet;
	 * see notes for effective_xmin, below.
	 */
	TransactionId xmin;

	/*
	 * xmin horizon for catalog tuples
	 *
	 * NB: This may represent a value that hasn't been written to disk yet;
	 * see notes for effective_xmin, below.
	 */
	TransactionId catalog_xmin;

	/* oldest LSN that might be required by this replication slot */
	XLogRecPtr	restart_lsn;

	/*
	 * Oldest LSN that the client has acked receipt for.  This is used as the
	 * start_lsn point in case the client doesn't specify one, and also as a
	 * safety measure to jump forwards in case the client specifies a
	 * start_lsn that's further in the past than this value.
	 */
	XLogRecPtr	confirmed_flush;

	/* plugin name */
	NameData	plugin;
} ReplicationSlotPersistentData;

/*
 * Shared memory state of a single replication slot.
 */
typedef struct ReplicationSlot
{
	/* lock, on same cacheline as effective_xmin */
	slock_t		mutex;

	/* is this slot defined */
	bool		in_use;

	/* Who is streaming out changes for this slot? 0 in unused slots. */
	pid_t		active_pid;

	/* any outstanding modifications? */
	bool		just_dirtied;
	bool		dirty;

	/*
	 * For logical decoding, it's extremely important that we never remove any
	 * data that's still needed for decoding purposes, even after a crash;
	 * otherwise, decoding will produce wrong answers.  Ordinary streaming
	 * replication also needs to prevent old row versions from being removed
	 * too soon, but the worst consequence we might encounter there is
	 * unwanted query cancellations on the standby.  Thus, for logical
	 * decoding, this value represents the latest xmin that has actually been
	 * written to disk, whereas for streaming replication, it's just the same
	 * as the persistent value (data.xmin).
	 */
	TransactionId effective_xmin;
	TransactionId effective_catalog_xmin;

	/* data surviving shutdowns and crashes */
	ReplicationSlotPersistentData data;

	/* is somebody performing io on this slot? */
	LWLock		io_in_progress_lock;

	/* all the remaining data is only used for logical slots */

	/*
	 * When the client has confirmed flushes >= candidate_xmin_lsn we can
	 * advance the catalog xmin.  When restart_valid has been passed,
	 * restart_lsn can be increased.
	 */
	TransactionId candidate_catalog_xmin;
	XLogRecPtr	candidate_xmin_lsn;
	XLogRecPtr	candidate_restart_valid;
	XLogRecPtr	candidate_restart_lsn;
} ReplicationSlot;

#define SlotIsPhysical(slot) (slot->data.database == InvalidOid)
#define SlotIsLogical(slot) (slot->data.database != InvalidOid)

<<<<<<< HEAD
#define INTERNAL_WAL_REPLICATION_SLOT_NAME	"internal_wal_replication_slot"

=======
>>>>>>> b5bce6c1
/*
 * Shared memory control area for all of replication slots.
 */
typedef struct ReplicationSlotCtlData
{
	/*
	 * This array should be declared [FLEXIBLE_ARRAY_MEMBER], but for some
	 * reason you can't do that in an otherwise-empty struct.
	 */
	ReplicationSlot replication_slots[1];
} ReplicationSlotCtlData;

/*
 * Pointers to shared memory
 */
extern ReplicationSlotCtlData *ReplicationSlotCtl;
extern PGDLLIMPORT ReplicationSlot *MyReplicationSlot;

/* GUCs */
extern PGDLLIMPORT int max_replication_slots;

/* shmem initialization functions */
extern Size ReplicationSlotsShmemSize(void);
extern void ReplicationSlotsShmemInit(void);

/* management of individual slots */
extern void ReplicationSlotCreate(const char *name, bool db_specific,
					  ReplicationSlotPersistency p);
extern void ReplicationSlotPersist(void);
extern void ReplicationSlotDrop(const char *name);

extern void ReplicationSlotAcquire(const char *name);
extern void ReplicationSlotRelease(void);
extern void ReplicationSlotSave(void);
extern void ReplicationSlotMarkDirty(void);

/* misc stuff */
extern bool ReplicationSlotValidateName(const char *name, int elevel);
extern void ReplicationSlotReserveWal(void);
extern void ReplicationSlotsComputeRequiredXmin(bool already_locked);
extern void ReplicationSlotsComputeRequiredLSN(void);
extern XLogRecPtr ReplicationSlotsComputeLogicalRestartLSN(void);
extern bool ReplicationSlotsCountDBSlots(Oid dboid, int *nslots, int *nactive);

extern void StartupReplicationSlots(void);
extern void CheckPointReplicationSlots(void);

extern void CheckSlotRequirements(void);

/* SQL callable functions */
extern Datum pg_create_physical_replication_slot(PG_FUNCTION_ARGS);
extern Datum pg_create_logical_replication_slot(PG_FUNCTION_ARGS);
extern Datum pg_drop_replication_slot(PG_FUNCTION_ARGS);
extern Datum pg_get_replication_slots(PG_FUNCTION_ARGS);

extern void ReplicationSlotDropIfExists(const char *name);

#endif   /* SLOT_H */<|MERGE_RESOLUTION|>--- conflicted
+++ resolved
@@ -132,11 +132,8 @@
 #define SlotIsPhysical(slot) (slot->data.database == InvalidOid)
 #define SlotIsLogical(slot) (slot->data.database != InvalidOid)
 
-<<<<<<< HEAD
 #define INTERNAL_WAL_REPLICATION_SLOT_NAME	"internal_wal_replication_slot"
 
-=======
->>>>>>> b5bce6c1
 /*
  * Shared memory control area for all of replication slots.
  */
