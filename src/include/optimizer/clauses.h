/*-------------------------------------------------------------------------
 *
 * clauses.h
 *	  prototypes for clauses.c.
 *
 *
 * Portions Copyright (c) 1996-2011, PostgreSQL Global Development Group
 * Portions Copyright (c) 1994, Regents of the University of California
 *
 * src/include/optimizer/clauses.h
 *
 *-------------------------------------------------------------------------
 */
#ifndef CLAUSES_H
#define CLAUSES_H

#include "nodes/relation.h"
#include "optimizer/walkers.h"


#define is_opclause(clause)		((clause) != NULL && IsA(clause, OpExpr))
#define is_funcclause(clause)	((clause) != NULL && IsA(clause, FuncExpr))


// max size of a folded constant when optimizing queries in Orca
// Note: this is to prevent OOM issues when trying to serialize very large constants
// Current limit: 100KB
#define GPOPT_MAX_FOLDED_CONSTANT_SIZE (100*1024)

typedef struct
{
<<<<<<< HEAD
	int			numAggs;		/* total number of aggregate calls */
	int			numOrderedAggs; /* number w/ DISTINCT/ORDER BY/WITHIN GROUP */
	Size		transitionSpace;	/* for pass-by-ref transition data */
	List   *dqaArgs;	/* CDB: List of distinct DQA argument exprs. */
	bool		hasOrderedAggs;	/* any ordered aggs? */
	bool	missing_prelimfunc; /* CDB: any agg func w/o a prelim func? */
} AggClauseCounts;

typedef struct
{
=======
>>>>>>> a4bebdd9
	int			numWindowFuncs; /* total number of WindowFuncs found */
	Index		maxWinRef;		/* windowFuncs[] is indexed 0 .. maxWinRef */
	List	  **windowFuncs;	/* lists of WindowFuncs for each winref */
} WindowFuncLists;


/*
 * Representing a canonicalized grouping sets.
 */
typedef struct CanonicalGroupingSets
{
	int num_distcols;   /* number of distinct grouping columns */
	int ngrpsets;   /* number of grouping sets */
	Bitmapset **grpsets;  /* one Bitmapset for each grouping set */
	int *grpset_counts;  /* one for each grouping set, representing the number of times that
						  * each grouping set appears
						  */
} CanonicalGroupingSets;

extern Expr *make_opclause(Oid opno, Oid opresulttype, bool opretset,
			  Expr *leftop, Expr *rightop,
			  Oid opcollid, Oid inputcollid);
extern Node *get_leftop(Expr *clause);
extern Node *get_rightop(Expr *clause);

extern bool not_clause(Node *clause);
extern Expr *make_notclause(Expr *notclause);
extern Expr *get_notclausearg(Expr *notclause);

extern bool or_clause(Node *clause);
extern Expr *make_orclause(List *orclauses);

extern bool and_clause(Node *clause);
extern Expr *make_andclause(List *andclauses);
extern Node *make_and_qual(Node *qual1, Node *qual2);
extern Expr *make_ands_explicit(List *andclauses);
extern List *make_ands_implicit(Expr *clause);

extern bool contain_agg_clause(Node *clause);
<<<<<<< HEAD
extern void count_agg_clauses(Node *clause, AggClauseCounts *counts);
=======
extern List *pull_agg_clause(Node *clause);
extern void count_agg_clauses(PlannerInfo *root, Node *clause,
				  AggClauseCosts *costs);
>>>>>>> a4bebdd9

extern bool contain_window_function(Node *clause);
extern WindowFuncLists *find_window_functions(Node *clause, Index maxWinRef);

extern double expression_returns_set_rows(Node *clause);

extern bool contain_subplans(Node *clause);

extern bool contain_mutable_functions(Node *clause);
extern bool contain_volatile_functions(Node *clause);
extern bool contain_nonstrict_functions(Node *clause);
extern Relids find_nonnullable_rels(Node *clause);
extern List *find_nonnullable_vars(Node *clause);
extern List *find_forced_null_vars(Node *clause);
extern Var *find_forced_null_var(Node *clause);

extern char check_execute_on_functions(Node *clause);

extern bool is_pseudo_constant_clause(Node *clause);
extern bool is_pseudo_constant_clause_relids(Node *clause, Relids relids);

extern int	NumRelids(Node *clause);

extern void CommuteOpExpr(OpExpr *clause);
extern void CommuteRowCompareExpr(RowCompareExpr *clause);

extern Node *strip_implicit_coercions(Node *node);

extern void set_coercionform_dontcare(Node *node);

extern Node *eval_const_expressions(PlannerInfo *root, Node *node);

extern Query *fold_constants(PlannerGlobal *glob, Query *q, ParamListInfo boundParams, Size max_size);

extern Expr *transform_array_Const_to_ArrayExpr(Const *c);

extern Node *estimate_expression_value(PlannerInfo *root, Node *node);

extern Query *inline_set_returning_function(PlannerInfo *root,
							  RangeTblEntry *rte);

extern Expr *evaluate_expr(Expr *expr, Oid result_type, int32 result_typmod);

extern bool is_grouping_extension(CanonicalGroupingSets *grpsets);
extern bool contain_extended_grouping(List *grp);

extern bool is_builtin_true_equality_between_same_type(int opno);
extern bool is_builtin_greenplum_hashable_equality_between_same_type(int opno);

extern bool subexpression_match(Expr *expr1, Expr *expr2);

// resolve the join alias varno/varattno information to its base varno/varattno information
extern Query *flatten_join_alias_var_optimizer(Query *query, int queryLevel);

#endif   /* CLAUSES_H */<|MERGE_RESOLUTION|>--- conflicted
+++ resolved
@@ -29,19 +29,7 @@
 
 typedef struct
 {
-<<<<<<< HEAD
-	int			numAggs;		/* total number of aggregate calls */
-	int			numOrderedAggs; /* number w/ DISTINCT/ORDER BY/WITHIN GROUP */
-	Size		transitionSpace;	/* for pass-by-ref transition data */
-	List   *dqaArgs;	/* CDB: List of distinct DQA argument exprs. */
 	bool		hasOrderedAggs;	/* any ordered aggs? */
-	bool	missing_prelimfunc; /* CDB: any agg func w/o a prelim func? */
-} AggClauseCounts;
-
-typedef struct
-{
-=======
->>>>>>> a4bebdd9
 	int			numWindowFuncs; /* total number of WindowFuncs found */
 	Index		maxWinRef;		/* windowFuncs[] is indexed 0 .. maxWinRef */
 	List	  **windowFuncs;	/* lists of WindowFuncs for each winref */
@@ -81,13 +69,8 @@
 extern List *make_ands_implicit(Expr *clause);
 
 extern bool contain_agg_clause(Node *clause);
-<<<<<<< HEAD
-extern void count_agg_clauses(Node *clause, AggClauseCounts *counts);
-=======
-extern List *pull_agg_clause(Node *clause);
 extern void count_agg_clauses(PlannerInfo *root, Node *clause,
 				  AggClauseCosts *costs);
->>>>>>> a4bebdd9
 
 extern bool contain_window_function(Node *clause);
 extern WindowFuncLists *find_window_functions(Node *clause, Index maxWinRef);
@@ -129,7 +112,8 @@
 extern Query *inline_set_returning_function(PlannerInfo *root,
 							  RangeTblEntry *rte);
 
-extern Expr *evaluate_expr(Expr *expr, Oid result_type, int32 result_typmod);
+extern Expr *evaluate_expr(Expr *expr, Oid result_type, int32 result_typmod,
+			  Oid result_collation);
 
 extern bool is_grouping_extension(CanonicalGroupingSets *grpsets);
 extern bool contain_extended_grouping(List *grp);
