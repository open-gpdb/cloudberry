--- conflicted
+++ resolved
@@ -18,13 +18,8 @@
 #endif
 
 /*
-<<<<<<< HEAD
- * 64 bit atomics on arm are implemented using kernel fallbacks and might be
- * slow, so disable entirely for now, unless we're on ARM64.
-=======
  * 64 bit atomics on ARM32 are implemented using kernel fallbacks and thus
  * might be slow, so disable entirely. On ARM64 that problem doesn't exist.
->>>>>>> 9e1c9f95
  */
 #if !defined(__aarch64__) && !defined(__aarch64)
 #define PG_DISABLE_64_BIT_ATOMICS
