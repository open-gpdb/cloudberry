/*-------------------------------------------------------------------------
 *
 * s_lock.h
 *	   Hardware-dependent implementation of spinlocks.
 *
 *	NOTE: none of the macros in this file are intended to be called directly.
 *	Call them through the hardware-independent macros in spin.h.
 *
 *	The following hardware-dependent macros must be provided for each
 *	supported platform:
 *
 *	void S_INIT_LOCK(slock_t *lock)
 *		Initialize a spinlock (to the unlocked state).
 *
 *	int S_LOCK(slock_t *lock)
 *		Acquire a spinlock, waiting if necessary.
 *		Time out and abort() if unable to acquire the lock in a
 *		"reasonable" amount of time --- typically ~ 1 minute.
 *		Should return number of "delays"; see s_lock.c
 *
 *	void S_UNLOCK(slock_t *lock)
 *		Unlock a previously acquired lock.
 *
 *	bool S_LOCK_FREE(slock_t *lock)
 *		Tests if the lock is free. Returns TRUE if free, FALSE if locked.
 *		This does *not* change the state of the lock.
 *
 *	void SPIN_DELAY(void)
 *		Delay operation to occur inside spinlock wait loop.
 *
 *	Note to implementors: there are default implementations for all these
 *	macros at the bottom of the file.  Check if your platform can use
 *	these or needs to override them.
 *
 *  Usually, S_LOCK() is implemented in terms of even lower-level macros
 *	TAS() and TAS_SPIN():
 *
 *	int TAS(slock_t *lock)
 *		Atomic test-and-set instruction.  Attempt to acquire the lock,
 *		but do *not* wait.	Returns 0 if successful, nonzero if unable
 *		to acquire the lock.
 *
 *	int TAS_SPIN(slock_t *lock)
 *		Like TAS(), but this version is used when waiting for a lock
 *		previously found to be contended.  By default, this is the
 *		same as TAS(), but on some architectures it's better to poll a
 *		contended lock using an unlocked instruction and retry the
 *		atomic test-and-set only when it appears free.
 *
 *	TAS() and TAS_SPIN() are NOT part of the API, and should never be called
 *	directly.
 *
 *	CAUTION: on some platforms TAS() and/or TAS_SPIN() may sometimes report
 *	failure to acquire a lock even when the lock is not locked.  For example,
 *	on Alpha TAS() will "fail" if interrupted.  Therefore a retry loop must
 *	always be used, even if you are certain the lock is free.
 *
 *	It is the responsibility of these macros to make sure that the compiler
 *	does not re-order accesses to shared memory to precede the actual lock
 *	acquisition, or follow the lock release.  Prior to PostgreSQL 9.5, this
 *	was the caller's responsibility, which meant that callers had to use
 *	volatile-qualified pointers to refer to both the spinlock itself and the
 *	shared data being accessed within the spinlocked critical section.  This
 *	was notationally awkward, easy to forget (and thus error-prone), and
 *	prevented some useful compiler optimizations.  For these reasons, we
 *	now require that the macros themselves prevent compiler re-ordering,
 *	so that the caller doesn't need to take special precautions.
 *
 *	On platforms with weak memory ordering, the TAS(), TAS_SPIN(), and
 *	S_UNLOCK() macros must further include hardware-level memory fence
 *	instructions to prevent similar re-ordering at the hardware level.
 *	TAS() and TAS_SPIN() must guarantee that loads and stores issued after
 *	the macro are not executed until the lock has been obtained.  Conversely,
 *	S_UNLOCK() must guarantee that loads and stores issued before the macro
 *	have been executed before the lock is released.
 *
 *	On most supported platforms, TAS() uses a tas() function written
 *	in assembly language to execute a hardware atomic-test-and-set
 *	instruction.  Equivalent OS-supplied mutex routines could be used too.
 *
 *	If no system-specific TAS() is available (ie, HAVE_SPINLOCKS is not
 *	defined), then we fall back on an emulation that uses SysV semaphores
 *	(see spin.c).  This emulation will be MUCH MUCH slower than a proper TAS()
 *	implementation, because of the cost of a kernel call per lock or unlock.
 *	An old report is that Postgres spends around 40% of its time in semop(2)
 *	when using the SysV semaphore code.
 *
 *
 * Portions Copyright (c) 1996-2015, PostgreSQL Global Development Group
 * Portions Copyright (c) 1994, Regents of the University of California
 *
 *	  src/include/storage/s_lock.h
 *
 *-------------------------------------------------------------------------
 */
#ifndef S_LOCK_H
#define S_LOCK_H

#ifdef HAVE_SPINLOCKS	/* skip spinlocks if requested */

#if defined(__GNUC__) || defined(__INTEL_COMPILER)
/*************************************************************************
 * All the gcc inlines
 * Gcc consistently defines the CPU as __cpu__.
 * Other compilers use __cpu or __cpu__ so we test for both in those cases.
 */

/*----------
 * Standard gcc asm format (assuming "volatile slock_t *lock"):

	__asm__ __volatile__(
		"	instruction	\n"
		"	instruction	\n"
		"	instruction	\n"
:		"=r"(_res), "+m"(*lock)		// return register, in/out lock value
:		"r"(lock)					// lock pointer, in input register
:		"memory", "cc");			// show clobbered registers here

 * The output-operands list (after first colon) should always include
 * "+m"(*lock), whether or not the asm code actually refers to this
 * operand directly.  This ensures that gcc believes the value in the
 * lock variable is used and set by the asm code.  Also, the clobbers
 * list (after third colon) should always include "memory"; this prevents
 * gcc from thinking it can cache the values of shared-memory fields
 * across the asm code.  Add "cc" if your asm code changes the condition
 * code register, and also list any temp registers the code uses.
 *----------
 */


#ifdef __i386__		/* 32-bit i386 */
#define HAS_TEST_AND_SET

typedef unsigned char slock_t;

#define TAS(lock) tas(lock)

static __inline__ int
tas(volatile slock_t *lock)
{
	register slock_t _res = 1;

	/*
	 * Use a non-locking test before asserting the bus lock.  Note that the
	 * extra test appears to be a small loss on some x86 platforms and a small
	 * win on others; it's by no means clear that we should keep it.
	 *
	 * When this was last tested, we didn't have separate TAS() and TAS_SPIN()
	 * macros.  Nowadays it probably would be better to do a non-locking test
	 * in TAS_SPIN() but not in TAS(), like on x86_64, but no-one's done the
	 * testing to verify that.  Without some empirical evidence, better to
	 * leave it alone.
	 */
	__asm__ __volatile__(
		"	cmpb	$0,%1	\n"
		"	jne		1f		\n"
		"	lock			\n"
		"	xchgb	%0,%1	\n"
		"1: \n"
:		"+q"(_res), "+m"(*lock)
:		/* no inputs */
:		"memory", "cc");
	return (int) _res;
}

#define SPIN_DELAY() spin_delay()

static __inline__ void
spin_delay(void)
{
	/*
	 * This sequence is equivalent to the PAUSE instruction ("rep" is
	 * ignored by old IA32 processors if the following instruction is
	 * not a string operation); the IA-32 Architecture Software
	 * Developer's Manual, Vol. 3, Section 7.7.2 describes why using
	 * PAUSE in the inner loop of a spin lock is necessary for good
	 * performance:
	 *
	 *     The PAUSE instruction improves the performance of IA-32
	 *     processors supporting Hyper-Threading Technology when
	 *     executing spin-wait loops and other routines where one
	 *     thread is accessing a shared lock or semaphore in a tight
	 *     polling loop. When executing a spin-wait loop, the
	 *     processor can suffer a severe performance penalty when
	 *     exiting the loop because it detects a possible memory order
	 *     violation and flushes the core processor's pipeline. The
	 *     PAUSE instruction provides a hint to the processor that the
	 *     code sequence is a spin-wait loop. The processor uses this
	 *     hint to avoid the memory order violation and prevent the
	 *     pipeline flush. In addition, the PAUSE instruction
	 *     de-pipelines the spin-wait loop to prevent it from
	 *     consuming execution resources excessively.
	 */
	__asm__ __volatile__(
		" rep; nop			\n");
}

#endif	 /* __i386__ */


#ifdef __x86_64__		/* AMD Opteron, Intel EM64T */
#define HAS_TEST_AND_SET

typedef unsigned char slock_t;

#define TAS(lock) tas(lock)

/*
 * On Intel EM64T, it's a win to use a non-locking test before the xchg proper,
 * but only when spinning.
 *
 * See also Implementing Scalable Atomic Locks for Multi-Core Intel(tm) EM64T
 * and IA32, by Michael Chynoweth and Mary R. Lee. As of this writing, it is
 * available at:
 * http://software.intel.com/en-us/articles/implementing-scalable-atomic-locks-for-multi-core-intel-em64t-and-ia32-architectures
 */
#define TAS_SPIN(lock)    (*(lock) ? 1 : TAS(lock))

static __inline__ int
tas(volatile slock_t *lock)
{
	register slock_t _res = 1;

	__asm__ __volatile__(
		"	lock			\n"
		"	xchgb	%0,%1	\n"
:		"+q"(_res), "+m"(*lock)
:		/* no inputs */
:		"memory", "cc");
	return (int) _res;
}

#define SPIN_DELAY() spin_delay()

static __inline__ void
spin_delay(void)
{
	/*
	 * Adding a PAUSE in the spin delay loop is demonstrably a no-op on
	 * Opteron, but it may be of some use on EM64T, so we keep it.
	 */
	__asm__ __volatile__(
		" rep; nop			\n");
}

#endif	 /* __x86_64__ */


#if defined(__ia64__) || defined(__ia64)
/*
 * Intel Itanium, gcc or Intel's compiler.
 *
 * Itanium has weak memory ordering, but we rely on the compiler to enforce
 * strict ordering of accesses to volatile data.  In particular, while the
 * xchg instruction implicitly acts as a memory barrier with 'acquire'
 * semantics, we do not have an explicit memory fence instruction in the
 * S_UNLOCK macro.  We use a regular assignment to clear the spinlock, and
 * trust that the compiler marks the generated store instruction with the
 * ".rel" opcode.
 *
 * Testing shows that assumption to hold on gcc, although I could not find
 * any explicit statement on that in the gcc manual.  In Intel's compiler,
 * the -m[no-]serialize-volatile option controls that, and testing shows that
 * it is enabled by default.
 */
#define HAS_TEST_AND_SET

typedef unsigned int slock_t;

#define TAS(lock) tas(lock)

/* On IA64, it's a win to use a non-locking test before the xchg proper */
#define TAS_SPIN(lock)	(*(lock) ? 1 : TAS(lock))

#ifndef __INTEL_COMPILER

static __inline__ int
tas(volatile slock_t *lock)
{
	long int	ret;

	__asm__ __volatile__(
		"	xchg4 	%0=%1,%2	\n"
:		"=r"(ret), "+m"(*lock)
:		"r"(1)
:		"memory");
	return (int) ret;
}

#else /* __INTEL_COMPILER */

static __inline__ int
tas(volatile slock_t *lock)
{
	int		ret;

	ret = _InterlockedExchange(lock,1);	/* this is a xchg asm macro */

	return ret;
}

#endif /* __INTEL_COMPILER */
#endif	 /* __ia64__ || __ia64 */

/*
 * On ARM and ARM64, we use __sync_lock_test_and_set(int *, int) if available.
 *
 * We use the int-width variant of the builtin because it works on more chips
 * than other widths.
 */
#if defined(__arm__) || defined(__arm) || defined(__aarch64__) || defined(__aarch64)
#ifdef HAVE_GCC__SYNC_INT32_TAS
#define HAS_TEST_AND_SET

#define TAS(lock) tas(lock)

typedef int slock_t;

static __inline__ int
tas(volatile slock_t *lock)
{
	return __sync_lock_test_and_set(lock, 1);
}

#define S_UNLOCK(lock) __sync_lock_release(lock)

#endif	 /* HAVE_GCC__SYNC_INT32_TAS */
#endif	 /* __arm__ || __arm || __aarch64__ || __aarch64 */


/* S/390 and S/390x Linux (32- and 64-bit zSeries) */
#if defined(__s390__) || defined(__s390x__)
#define HAS_TEST_AND_SET

typedef unsigned int slock_t;

#define TAS(lock)	   tas(lock)

static __inline__ int
tas(volatile slock_t *lock)
{
	int			_res = 0;

	__asm__	__volatile__(
		"	cs 	%0,%3,0(%2)		\n"
:		"+d"(_res), "+m"(*lock)
:		"a"(lock), "d"(1)
:		"memory", "cc");
	return _res;
}

#endif	 /* __s390__ || __s390x__ */


#if defined(__sparc__)		/* Sparc */
/*
 * Solaris has always run sparc processors in TSO (total store) mode, but
 * linux didn't use to and the *BSDs still don't. So, be careful about
<<<<<<< HEAD
 * acquire/release semantics. The CPU will treat superflous membars as NOPs,
 * so it's just code space.
=======
 * acquire/release semantics. The CPU will treat superfluous membars as
 * NOPs, so it's just code space.
>>>>>>> ab93f90c
 */
#define HAS_TEST_AND_SET

typedef unsigned char slock_t;

#define TAS(lock) tas(lock)

static __inline__ int
tas(volatile slock_t *lock)
{
	register slock_t _res;

	/*
	 *	See comment in /pg/backend/port/tas/solaris_sparc.s for why this
	 *	uses "ldstub", and that file uses "cas".  gcc currently generates
	 *	sparcv7-targeted binaries, so "cas" use isn't possible.
	 */
	__asm__ __volatile__(
		"	ldstub	[%2], %0	\n"
:		"=r"(_res), "+m"(*lock)
:		"r"(lock)
:		"memory");
<<<<<<< HEAD
#if defined(__sparcv7) || defined(__sparc_v7__)
=======
#if defined(__sparcv7)
>>>>>>> ab93f90c
	/*
	 * No stbar or membar available, luckily no actually produced hardware
	 * requires a barrier.
	 */
<<<<<<< HEAD
#elif defined(__sparcv8) || defined(__sparc_v8__)
=======
#elif defined(__sparcv8)
>>>>>>> ab93f90c
	/* stbar is available (and required for both PSO, RMO), membar isn't */
	__asm__ __volatile__ ("stbar	 \n":::"memory");
#else
	/*
	 * #LoadStore (RMO) | #LoadLoad (RMO) together are the appropriate acquire
	 * barrier for sparcv8+ upwards.
	 */
	__asm__ __volatile__ ("membar #LoadStore | #LoadLoad \n":::"memory");
#endif
	return (int) _res;
}

<<<<<<< HEAD
#if defined(__sparcv7) || defined(__sparc_v7__)
/*
 * No stbar or membar available, luckily no actually produced hardware
 * requires a barrier.
 */
#define S_UNLOCK(lock)		(*((volatile slock_t *) (lock)) = 0)
#elif defined(__sparcv8) || defined(__sparc_v8__)
=======
#if defined(__sparcv7)
/*
 * No stbar or membar available, luckily no actually produced hardware
 * requires a barrier.  We fall through to the default gcc definition of
 * S_UNLOCK in this case.
 */
#elif defined(__sparcv8)
>>>>>>> ab93f90c
/* stbar is available (and required for both PSO, RMO), membar isn't */
#define S_UNLOCK(lock)	\
do \
{ \
	__asm__ __volatile__ ("stbar	 \n":::"memory"); \
	*((volatile slock_t *) (lock)) = 0; \
} while (0)
#else
/*
 * #LoadStore (RMO) | #StoreStore (RMO, PSO) together are the appropriate
 * release barrier for sparcv8+ upwards.
 */
#define S_UNLOCK(lock)	\
do \
{ \
	__asm__ __volatile__ ("membar #LoadStore | #StoreStore \n":::"memory"); \
	*((volatile slock_t *) (lock)) = 0; \
} while (0)
#endif

#endif	 /* __sparc__ */


/* PowerPC */
#if defined(__ppc__) || defined(__powerpc__) || defined(__ppc64__) || defined(__powerpc64__)
#define HAS_TEST_AND_SET

typedef unsigned int slock_t;

#define TAS(lock) tas(lock)

/* On PPC, it's a win to use a non-locking test before the lwarx */
#define TAS_SPIN(lock)	(*(lock) ? 1 : TAS(lock))

/*
 * NOTE: per the Enhanced PowerPC Architecture manual, v1.0 dated 7-May-2002,
 * an isync is a sufficient synchronization barrier after a lwarx/stwcx loop.
 * On newer machines, we can use lwsync instead for better performance.
 *
 * Ordinarily, we'd code the branches here using GNU-style local symbols, that
 * is "1f" referencing "1:" and so on.  But some people run gcc on AIX with
 * IBM's assembler as backend, and IBM's assembler doesn't do local symbols.
 * So hand-code the branch offsets; fortunately, all PPC instructions are
 * exactly 4 bytes each, so it's not too hard to count.
 */
static __inline__ int
tas(volatile slock_t *lock)
{
	slock_t _t;
	int _res;

	__asm__ __volatile__(
#ifdef USE_PPC_LWARX_MUTEX_HINT
"	lwarx   %0,0,%3,1	\n"
#else
"	lwarx   %0,0,%3		\n"
#endif
"	cmpwi   %0,0		\n"
"	bne     $+16		\n"		/* branch to li %1,1 */
"	addi    %0,%0,1		\n"
"	stwcx.  %0,0,%3		\n"
"	beq     $+12		\n"		/* branch to lwsync/isync */
"	li      %1,1		\n"
"	b       $+12		\n"		/* branch to end of asm sequence */
#ifdef USE_PPC_LWSYNC
"	lwsync				\n"
#else
"	isync				\n"
#endif
"	li      %1,0		\n"

:	"=&r"(_t), "=r"(_res), "+m"(*lock)
:	"r"(lock)
:	"memory", "cc");
	return _res;
}

/*
 * PowerPC S_UNLOCK is almost standard but requires a "sync" instruction.
 * On newer machines, we can use lwsync instead for better performance.
 */
#ifdef USE_PPC_LWSYNC
#define S_UNLOCK(lock)	\
do \
{ \
	__asm__ __volatile__ ("	lwsync \n" ::: "memory"); \
	*((volatile slock_t *) (lock)) = 0; \
} while (0)
#else
#define S_UNLOCK(lock)	\
do \
{ \
	__asm__ __volatile__ ("	sync \n" ::: "memory"); \
	*((volatile slock_t *) (lock)) = 0; \
} while (0)
#endif /* USE_PPC_LWSYNC */

#endif /* powerpc */


/* Linux Motorola 68k */
#if (defined(__mc68000__) || defined(__m68k__)) && defined(__linux__)
#define HAS_TEST_AND_SET

typedef unsigned char slock_t;

#define TAS(lock) tas(lock)

static __inline__ int
tas(volatile slock_t *lock)
{
	register int rv;

	__asm__	__volatile__(
		"	clrl	%0		\n"
		"	tas		%1		\n"
		"	sne		%0		\n"
:		"=d"(rv), "+m"(*lock)
:		/* no inputs */
:		"memory", "cc");
	return rv;
}

#endif	 /* (__mc68000__ || __m68k__) && __linux__ */


/* Motorola 88k */
#if defined(__m88k__)
#define HAS_TEST_AND_SET

typedef unsigned int slock_t;

#define TAS(lock) tas(lock)

static __inline__ int
tas(volatile slock_t *lock)
{
	register slock_t _res = 1;

	__asm__ __volatile__(
		"	xmem	%0, %2, %%r0	\n"
:		"+r"(_res), "+m"(*lock)
:		"r"(lock)
:		"memory");
	return (int) _res;
}

#endif	 /* __m88k__ */


/*
 * VAXen -- even multiprocessor ones
 * (thanks to Tom Ivar Helbekkmo)
 */
#if defined(__vax__)
#define HAS_TEST_AND_SET

typedef unsigned char slock_t;

#define TAS(lock) tas(lock)

static __inline__ int
tas(volatile slock_t *lock)
{
	register int	_res;

	__asm__ __volatile__(
		"	movl 	$1, %0			\n"
		"	bbssi	$0, (%2), 1f	\n"
		"	clrl	%0				\n"
		"1: \n"
:		"=&r"(_res), "+m"(*lock)
:		"r"(lock)
:		"memory");
	return _res;
}

#endif	 /* __vax__ */


#if defined(__mips__) && !defined(__sgi)	/* non-SGI MIPS */
/* Note: on SGI we use the OS' mutex ABI, see below */
/* Note: R10000 processors require a separate SYNC */
#define HAS_TEST_AND_SET

typedef unsigned int slock_t;

#define TAS(lock) tas(lock)

static __inline__ int
tas(volatile slock_t *lock)
{
	register volatile slock_t *_l = lock;
	register int _res;
	register int _tmp;

	__asm__ __volatile__(
		"       .set push           \n"
		"       .set mips2          \n"
		"       .set noreorder      \n"
		"       .set nomacro        \n"
		"       ll      %0, %2      \n"
		"       or      %1, %0, 1   \n"
		"       sc      %1, %2      \n"
		"       xori    %1, 1       \n"
		"       or      %0, %0, %1  \n"
		"       sync                \n"
		"       .set pop              "
:		"=&r" (_res), "=&r" (_tmp), "+R" (*_l)
:		/* no inputs */
:		"memory");
	return _res;
}

/* MIPS S_UNLOCK is almost standard but requires a "sync" instruction */
#define S_UNLOCK(lock)	\
do \
{ \
	__asm__ __volatile__( \
		"       .set push           \n" \
		"       .set mips2          \n" \
		"       .set noreorder      \n" \
		"       .set nomacro        \n" \
		"       sync                \n" \
		"       .set pop              " \
:		/* no outputs */ \
:		/* no inputs */	\
:		"memory"); \
	*((volatile slock_t *) (lock)) = 0; \
} while (0)

#endif /* __mips__ && !__sgi */


#if defined(__m32r__) && defined(HAVE_SYS_TAS_H)	/* Renesas' M32R */
#define HAS_TEST_AND_SET

#include <sys/tas.h>

typedef int slock_t;

#define TAS(lock) tas(lock)

#endif /* __m32r__ */


#if defined(__sh__)				/* Renesas' SuperH */
#define HAS_TEST_AND_SET

typedef unsigned char slock_t;

#define TAS(lock) tas(lock)

static __inline__ int
tas(volatile slock_t *lock)
{
	register int _res;

	/*
	 * This asm is coded as if %0 could be any register, but actually SuperH
	 * restricts the target of xor-immediate to be R0.  That's handled by
	 * the "z" constraint on _res.
	 */
	__asm__ __volatile__(
		"	tas.b @%2    \n"
		"	movt  %0     \n"
		"	xor   #1,%0  \n"
:		"=z"(_res), "+m"(*lock)
:		"r"(lock)
:		"memory", "t");
	return _res;
}

#endif	 /* __sh__ */


/* These live in s_lock.c, but only for gcc */


#if defined(__m68k__) && !defined(__linux__)	/* non-Linux Motorola 68k */
#define HAS_TEST_AND_SET

typedef unsigned char slock_t;
#endif

/*
 * Note that this implementation is unsafe for any platform that can speculate
 * a memory access (either load or store) after a following store.  That
 * happens not to be possible x86 and most legacy architectures (some are
 * single-processor!), but many modern systems have weaker memory ordering.
 * Those that do must define their own version S_UNLOCK() rather than relying
 * on this one.
 */
#if !defined(S_UNLOCK)
#if defined(__INTEL_COMPILER)
#define S_UNLOCK(lock)	\
	do { __memory_barrier(); *(lock) = 0; } while (0)
#else
#define S_UNLOCK(lock)	\
	do { __asm__ __volatile__("" : : : "memory");  *(lock) = 0; } while (0)
#endif
#endif

#endif	/* defined(__GNUC__) || defined(__INTEL_COMPILER) */



/*
 * ---------------------------------------------------------------------
 * Platforms that use non-gcc inline assembly:
 * ---------------------------------------------------------------------
 */

#if !defined(HAS_TEST_AND_SET)	/* We didn't trigger above, let's try here */


#if defined(USE_UNIVEL_CC)		/* Unixware compiler */
#define HAS_TEST_AND_SET

typedef unsigned char slock_t;

#define TAS(lock)	tas(lock)

asm int
tas(volatile slock_t *s_lock)
{
/* UNIVEL wants %mem in column 1, so we don't pg_indent this file */
%mem s_lock
	pushl %ebx
	movl s_lock, %ebx
	movl $255, %eax
	lock
	xchgb %al, (%ebx)
	popl %ebx
}

#endif	 /* defined(USE_UNIVEL_CC) */


#if defined(__hppa) || defined(__hppa__)	/* HP PA-RISC, GCC and HP compilers */
/*
 * HP's PA-RISC
 *
 * See src/backend/port/hpux/tas.c.template for details about LDCWX.  Because
 * LDCWX requires a 16-byte-aligned address, we declare slock_t as a 16-byte
 * struct.  The active word in the struct is whichever has the aligned address;
 * the other three words just sit at -1.
 *
 * When using gcc, we can inline the required assembly code.
 */
#define HAS_TEST_AND_SET

typedef struct
{
	int			sema[4];
} slock_t;

#define TAS_ACTIVE_WORD(lock)	((volatile int *) (((uintptr_t) (lock) + 15) & ~15))

#if defined(__GNUC__)

static __inline__ int
tas(volatile slock_t *lock)
{
	volatile int *lockword = TAS_ACTIVE_WORD(lock);
	register int lockval;

	__asm__ __volatile__(
		"	ldcwx	0(0,%2),%0	\n"
:		"=r"(lockval), "+m"(*lockword)
:		"r"(lockword)
:		"memory");
	return (lockval == 0);
}

/*
 * The hppa implementation doesn't follow the rules of this files and provides
 * a gcc specific implementation outside of the above defined(__GNUC__). It
 * does so to avoid duplication between the HP compiler and gcc. So undefine
 * the generic fallback S_UNLOCK from above.
 */
#ifdef S_UNLOCK
#undef S_UNLOCK
#endif
#define S_UNLOCK(lock)	\
	do { \
		__asm__ __volatile__("" : : : "memory"); \
		*TAS_ACTIVE_WORD(lock) = -1; \
	} while (0)

#endif /* __GNUC__ */

#define S_INIT_LOCK(lock) \
	do { \
		volatile slock_t *lock_ = (lock); \
		lock_->sema[0] = -1; \
		lock_->sema[1] = -1; \
		lock_->sema[2] = -1; \
		lock_->sema[3] = -1; \
	} while (0)

#define S_LOCK_FREE(lock)	(*TAS_ACTIVE_WORD(lock) != 0)

#endif	 /* __hppa || __hppa__ */


#if defined(__hpux) && defined(__ia64) && !defined(__GNUC__)
/*
 * HP-UX on Itanium, non-gcc compiler
 *
 * We assume that the compiler enforces strict ordering of loads/stores on
 * volatile data (see comments on the gcc-version earlier in this file).
 * Note that this assumption does *not* hold if you use the
 * +Ovolatile=__unordered option on the HP-UX compiler, so don't do that.
 *
 * See also Implementing Spinlocks on the Intel Itanium Architecture and
 * PA-RISC, by Tor Ekqvist and David Graves, for more information.  As of
 * this writing, version 1.0 of the manual is available at:
 * http://h21007.www2.hp.com/portal/download/files/unprot/itanium/spinlocks.pdf
 */
#define HAS_TEST_AND_SET

typedef unsigned int slock_t;

#include <ia64/sys/inline.h>
#define TAS(lock) _Asm_xchg(_SZ_W, lock, 1, _LDHINT_NONE)
/* On IA64, it's a win to use a non-locking test before the xchg proper */
#define TAS_SPIN(lock)	(*(lock) ? 1 : TAS(lock))
#define S_UNLOCK(lock)	\
	do { _Asm_mf(); (*(lock)) = 0; } while (0)

#endif	/* HPUX on IA64, non gcc */

#if defined(_AIX)	/* AIX */
/*
 * AIX (POWER)
 */
#define HAS_TEST_AND_SET

#include <sys/atomic_op.h>

typedef int slock_t;

#define TAS(lock)			_check_lock((slock_t *) (lock), 0, 1)
#define S_UNLOCK(lock)		_clear_lock((slock_t *) (lock), 0)
#endif	 /* _AIX */


/* These are in sunstudio_(sparc|x86).s */

#if defined(__SUNPRO_C) && (defined(__i386) || defined(__x86_64__) || defined(__sparc__) || defined(__sparc))
#define HAS_TEST_AND_SET

#if defined(__i386) || defined(__x86_64__) || defined(__sparcv9) || defined(__sparcv8plus)
typedef unsigned int slock_t;
#else
typedef unsigned char slock_t;
#endif

extern slock_t pg_atomic_cas(volatile slock_t *lock, slock_t with,
									  slock_t cmp);

#define TAS(a) (pg_atomic_cas((a), 1, 0) != 0)
#endif


#ifdef WIN32_ONLY_COMPILER
typedef LONG slock_t;

#define HAS_TEST_AND_SET
#define TAS(lock) (InterlockedCompareExchange(lock, 1, 0))

#define SPIN_DELAY() spin_delay()

/* If using Visual C++ on Win64, inline assembly is unavailable.
 * Use a _mm_pause intrinsic instead of rep nop.
 */
#if defined(_WIN64)
static __forceinline void
spin_delay(void)
{
	_mm_pause();
}
#else
static __forceinline void
spin_delay(void)
{
	/* See comment for gcc code. Same code, MASM syntax */
	__asm rep nop;
}
#endif

#include <intrin.h>
#pragma intrinsic(_ReadWriteBarrier)

#define S_UNLOCK(lock)	\
	do { _ReadWriteBarrier(); (*(lock)) = 0; } while (0)

#endif


#endif	/* !defined(HAS_TEST_AND_SET) */


/* Blow up if we didn't have any way to do spinlocks */
#ifndef HAS_TEST_AND_SET
#error Greenplum does not have native spinlock support on this platform.  To continue the compilation, rerun configure using --disable-spinlocks.  However, performance will be poor.  Please report this to bugs@greenplum.org.
#endif


#else	/* !HAVE_SPINLOCKS */


/*
 * Fake spinlock implementation using semaphores --- slow and prone
 * to fall foul of kernel limits on number of semaphores, so don't use this
 * unless you must!  The subroutines appear in spin.c.
 */
typedef int slock_t;

extern bool s_lock_free_sema(volatile slock_t *lock);
extern void s_unlock_sema(volatile slock_t *lock);
extern void s_init_lock_sema(volatile slock_t *lock, bool nested);
extern int	tas_sema(volatile slock_t *lock);

#define S_LOCK_FREE(lock)	s_lock_free_sema(lock)
#define S_UNLOCK(lock)	 s_unlock_sema(lock)
#define S_INIT_LOCK(lock)	s_init_lock_sema(lock, false)
#define TAS(lock)	tas_sema(lock)


#endif	/* HAVE_SPINLOCKS */


/*
 * Default Definitions - override these above as needed.
 */

#if !defined(S_LOCK)
#define S_LOCK(lock) \
	(TAS(lock) ? s_lock((lock), __FILE__, __LINE__) : 0)
#endif	 /* S_LOCK */

#if !defined(S_LOCK_FREE)
#define S_LOCK_FREE(lock)	(*(lock) == 0)
#endif	 /* S_LOCK_FREE */

#if !defined(S_UNLOCK)
/*
 * Our default implementation of S_UNLOCK is essentially *(lock) = 0.  This
 * is unsafe if the platform can speculate a memory access (either load or
 * store) after a following store; platforms where this is possible must
 * define their own S_UNLOCK.  But CPU reordering is not the only concern:
 * if we simply defined S_UNLOCK() as an inline macro, the compiler might
 * reorder instructions from inside the critical section to occur after the
 * lock release.  Since the compiler probably can't know what the external
 * function s_unlock is doing, putting the same logic there should be adequate.
 * A sufficiently-smart globally optimizing compiler could break that
 * assumption, though, and the cost of a function call for every spinlock
 * release may hurt performance significantly, so we use this implementation
 * only for platforms where we don't know of a suitable intrinsic.  For the
 * most part, those are relatively obscure platform/compiler combinations to
 * which the PostgreSQL project does not have access.
 */
#define USE_DEFAULT_S_UNLOCK
extern void s_unlock(volatile slock_t *lock);
#define S_UNLOCK(lock)		s_unlock(lock)
#endif	 /* S_UNLOCK */

#if !defined(S_INIT_LOCK)
#define S_INIT_LOCK(lock)	S_UNLOCK(lock)
#endif	 /* S_INIT_LOCK */

#if !defined(SPIN_DELAY)
#define SPIN_DELAY()	((void) 0)
#endif	 /* SPIN_DELAY */

#if !defined(TAS)
extern int	tas(volatile slock_t *lock);		/* in port/.../tas.s, or
												 * s_lock.c */

#define TAS(lock)		tas(lock)
#endif	 /* TAS */

#if !defined(TAS_SPIN)
#define TAS_SPIN(lock)	TAS(lock)
#endif	 /* TAS_SPIN */

extern slock_t dummy_spinlock;

/*
 * Platform-independent out-of-line support routines
 */
extern int s_lock(volatile slock_t *lock, const char *file, int line);

/* Support for dynamic adjustment of spins_per_delay */
#define DEFAULT_SPINS_PER_DELAY  100

extern void set_spins_per_delay(int shared_spins_per_delay);
extern int	recompute_spins_per_delay(int shared_spins_per_delay);

#endif	 /* S_LOCK_H */<|MERGE_RESOLUTION|>--- conflicted
+++ resolved
@@ -356,13 +356,8 @@
 /*
  * Solaris has always run sparc processors in TSO (total store) mode, but
  * linux didn't use to and the *BSDs still don't. So, be careful about
-<<<<<<< HEAD
- * acquire/release semantics. The CPU will treat superflous membars as NOPs,
- * so it's just code space.
-=======
  * acquire/release semantics. The CPU will treat superfluous membars as
  * NOPs, so it's just code space.
->>>>>>> ab93f90c
  */
 #define HAS_TEST_AND_SET
 
@@ -385,20 +380,12 @@
 :		"=r"(_res), "+m"(*lock)
 :		"r"(lock)
 :		"memory");
-<<<<<<< HEAD
 #if defined(__sparcv7) || defined(__sparc_v7__)
-=======
-#if defined(__sparcv7)
->>>>>>> ab93f90c
 	/*
 	 * No stbar or membar available, luckily no actually produced hardware
 	 * requires a barrier.
 	 */
-<<<<<<< HEAD
 #elif defined(__sparcv8) || defined(__sparc_v8__)
-=======
-#elif defined(__sparcv8)
->>>>>>> ab93f90c
 	/* stbar is available (and required for both PSO, RMO), membar isn't */
 	__asm__ __volatile__ ("stbar	 \n":::"memory");
 #else
@@ -411,23 +398,13 @@
 	return (int) _res;
 }
 
-<<<<<<< HEAD
 #if defined(__sparcv7) || defined(__sparc_v7__)
-/*
- * No stbar or membar available, luckily no actually produced hardware
- * requires a barrier.
- */
-#define S_UNLOCK(lock)		(*((volatile slock_t *) (lock)) = 0)
-#elif defined(__sparcv8) || defined(__sparc_v8__)
-=======
-#if defined(__sparcv7)
 /*
  * No stbar or membar available, luckily no actually produced hardware
  * requires a barrier.  We fall through to the default gcc definition of
  * S_UNLOCK in this case.
  */
-#elif defined(__sparcv8)
->>>>>>> ab93f90c
+#elif defined(__sparcv8) || defined(__sparc_v8__)
 /* stbar is available (and required for both PSO, RMO), membar isn't */
 #define S_UNLOCK(lock)	\
 do \
