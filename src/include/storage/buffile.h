--- conflicted
+++ resolved
@@ -15,13 +15,9 @@
  * but currently we have no need for oversize temp files without buffered
  * access.
  *
-<<<<<<< HEAD
- * Portions Copyright (c) 2007-2008, Greenplum inc
+ * Portions Copyright (c) 2007-2008, Cloudberry inc
  * Portions Copyright (c) 2012-Present VMware, Inc. or its affiliates.
- * Portions Copyright (c) 1996-2019, PostgreSQL Global Development Group
-=======
  * Portions Copyright (c) 1996-2021, PostgreSQL Global Development Group
->>>>>>> d457cb4e
  * Portions Copyright (c) 1994, Regents of the University of California
  *
  * src/include/storage/buffile.h
@@ -49,12 +45,7 @@
 extern BufFile *BufFileCreateTempInSet(char *operation_name, bool interXact, struct workfile_set *work_set);
 extern void BufFileClose(BufFile *file);
 extern size_t BufFileRead(BufFile *file, void *ptr, size_t size);
-<<<<<<< HEAD
-extern size_t BufFileWrite(BufFile *file, void *ptr, size_t size);
-
-=======
 extern void BufFileWrite(BufFile *file, void *ptr, size_t size);
->>>>>>> d457cb4e
 extern int	BufFileSeek(BufFile *file, int fileno, off_t offset, int whence);
 extern void BufFileTell(BufFile *file, int *fileno, off_t *offset);
 extern int	BufFileSeekBlock(BufFile *file, int64 blknum);
