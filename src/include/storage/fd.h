--- conflicted
+++ resolved
@@ -75,16 +75,11 @@
 extern int	FileRead(File file, char *buffer, int amount);
 extern int	FileWrite(File file, char *buffer, int amount);
 extern int	FileSync(File file);
-<<<<<<< HEAD
 extern int64 FileSeek(File file, int64 offset, int whence);
 extern int64 FileNonVirtualCurSeek(File file);
 extern int	FileTruncate(File file, int64 offset);
+extern char *FilePathName(File file);
 extern int64 FileDiskSize(File file);
-=======
-extern off_t FileSeek(File file, off_t offset, int whence);
-extern int	FileTruncate(File file, off_t offset);
-extern char *FilePathName(File file);
->>>>>>> 78a09145
 
 /* Operations that allow use of regular stdio --- USE WITH CAUTION */
 extern FILE *AllocateFile(const char *name, const char *mode);
