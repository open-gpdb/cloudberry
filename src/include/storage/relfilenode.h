--- conflicted
+++ resolved
@@ -96,7 +96,6 @@
 	 (node1).backend == (node2).backend && \
 	 (node1).node.spcNode == (node2).node.spcNode)
 
-<<<<<<< HEAD
 inline static bool RelFileNode_IsEmpty(
 	RelFileNode	*relFileNode)
 {
@@ -106,20 +105,18 @@
 }
 
 /*
- * Augmenting a relfilenode with a storage type provides a way to make optimal
- * decisions in smgr and md layer. This is purposefully kept out of RelFileNode
- * for performance concerns where RelFileNode used in a hotpath for BufferTag
- * hashing. The isTempRelation flag is necessary to support file-system removal 
- * of temporary relations on a two-phase commit/abort.
+ * Augmenting a relfilenode with a SMGR implementation identifier provides a
+ * way to make optimal decisions in smgr and md layer. This is purposefully
+ * kept out of RelFileNode for performance concerns where RelFileNode used in
+ * a hotpath for BufferTag hashing. The isTempRelation flag is necessary to
+ * support file-system removal of temporary relations on a two-phase
+ * commit/abort.
  */
 typedef struct RelFileNodePendingDelete
 {
 	RelFileNode node;
+	int smgr_which; /* which SMGR implementation to use */
 	bool isTempRelation;
-	char relstorage;
 } RelFileNodePendingDelete;
 
-#endif   /* RELFILENODE_H */
-=======
-#endif							/* RELFILENODE_H */
->>>>>>> 9e1c9f95
+#endif							/* RELFILENODE_H */