--- conflicted
+++ resolved
@@ -16,11 +16,7 @@
 #include "parser/parse_node.h"
 
 extern void transformAggregateCall(ParseState *pstate, Aggref *agg,
-<<<<<<< HEAD
 					   List *args, List *aggorder, bool agg_distinct);
-=======
-								   bool agg_distinct);
->>>>>>> 78a09145
 extern void transformWindowFuncCall(ParseState *pstate, WindowFunc *wfunc,
 						WindowDef *windef);
 
