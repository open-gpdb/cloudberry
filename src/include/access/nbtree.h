--- conflicted
+++ resolved
@@ -7,11 +7,7 @@
  * Portions Copyright (c) 1996-2008, PostgreSQL Global Development Group
  * Portions Copyright (c) 1994, Regents of the University of California
  *
-<<<<<<< HEAD
- * $PostgreSQL: pgsql/src/include/access/nbtree.h,v 1.116.2.1 2008/04/16 23:59:51 tgl Exp $
-=======
  * $PostgreSQL: pgsql/src/include/access/nbtree.h,v 1.121 2008/07/13 20:45:47 tgl Exp $
->>>>>>> 49f001d8
  *
  *-------------------------------------------------------------------------
  */
@@ -615,10 +611,7 @@
 extern BTCycleId _bt_start_vacuum(Relation rel);
 extern void _bt_end_vacuum(Relation rel);
 extern void _bt_end_vacuum_callback(int code, Datum arg);
-<<<<<<< HEAD
 extern void _bt_validate_vacuum(Relation irel, Relation hrel, TransactionId oldest_xmin);
-=======
->>>>>>> 49f001d8
 extern Size BTreeShmemSize(void);
 extern void BTreeShmemInit(void);
 
