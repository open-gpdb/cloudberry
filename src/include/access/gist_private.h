/*-------------------------------------------------------------------------
 *
 * gist_private.h
 *	  private declarations for GiST -- declarations related to the
 *	  internal implementation of GiST, not the public API
 *
 * Portions Copyright (c) 1996-2008, PostgreSQL Global Development Group
 * Portions Copyright (c) 1994, Regents of the University of California
 *
<<<<<<< HEAD
 * $PostgreSQL: pgsql/src/include/access/gist_private.h,v 1.28.2.3 2008/10/22 12:54:25 teodor Exp $
=======
 * $PostgreSQL: pgsql/src/include/access/gist_private.h,v 1.31 2008/06/19 00:46:05 alvherre Exp $
>>>>>>> 49f001d8
 *
 *-------------------------------------------------------------------------
 */
#ifndef GIST_PRIVATE_H
#define GIST_PRIVATE_H

#include "access/gist.h"
#include "access/itup.h"
#include "storage/bufmgr.h"

#define GIST_UNLOCK BUFFER_LOCK_UNLOCK
#define GIST_SHARE	BUFFER_LOCK_SHARE
#define GIST_EXCLUSIVE	BUFFER_LOCK_EXCLUSIVE


/*
 * XXX old comment!!!
 * When we descend a tree, we keep a stack of parent pointers. This
 * allows us to follow a chain of internal node points until we reach
 * a leaf node, and then back up the stack to re-examine the internal
 * nodes.
 *
 * 'parent' is the previous stack entry -- i.e. the node we arrived
 * from. 'block' is the node's block number. 'offset' is the offset in
 * the node's page that we stopped at (i.e. we followed the child
 * pointer located at the specified offset).
 */
typedef struct GISTSearchStack
{
	struct GISTSearchStack *next;
	BlockNumber block;
	/* to identify page changed */
	GistNSN		lsn;
	/* to recognize split occured */
	GistNSN		parentlsn;
} GISTSearchStack;

typedef struct GISTSTATE
{
	FmgrInfo	consistentFn[INDEX_MAX_KEYS];
	FmgrInfo	unionFn[INDEX_MAX_KEYS];
	FmgrInfo	compressFn[INDEX_MAX_KEYS];
	FmgrInfo	decompressFn[INDEX_MAX_KEYS];
	FmgrInfo	penaltyFn[INDEX_MAX_KEYS];
	FmgrInfo	picksplitFn[INDEX_MAX_KEYS];
	FmgrInfo	equalFn[INDEX_MAX_KEYS];

	TupleDesc	tupdesc;
} GISTSTATE;

typedef struct MatchedItemPtr 
{
	ItemPointerData		heapPtr;
	OffsetNumber		pageOffset; /* offset in index page */
} MatchedItemPtr;

/*
 *	When we're doing a scan, we need to keep track of the parent stack
 *	for the marked and current items.
 */
typedef struct GISTScanOpaqueData
{
	GISTSearchStack *stack;
	GISTSearchStack *markstk;
	uint16		flags;
	bool        qual_ok;        /* false if qual can never be satisfied */
	GISTSTATE  *giststate;
	MemoryContext tempCxt;
	Buffer		curbuf;
	ItemPointerData curpos;
	Buffer		markbuf;
	ItemPointerData markpos;

	MatchedItemPtr	pageData[BLCKSZ/sizeof(IndexTupleData)];
	OffsetNumber	nPageData;
	OffsetNumber	curPageData;
	MatchedItemPtr	markPageData[BLCKSZ/sizeof(IndexTupleData)];
	OffsetNumber	markNPageData;
	OffsetNumber	markCurPageData;
} GISTScanOpaqueData;

typedef GISTScanOpaqueData *GISTScanOpaque;

/* XLog stuff */

#define XLOG_GIST_PAGE_UPDATE		0x00
#define XLOG_GIST_NEW_ROOT			0x20
#define XLOG_GIST_PAGE_SPLIT		0x30
#define XLOG_GIST_INSERT_COMPLETE	0x40
#define XLOG_GIST_CREATE_INDEX		0x50
#define XLOG_GIST_PAGE_DELETE		0x60

typedef struct gistxlogPageUpdate
{
	RelFileNode 	node;
	ItemPointerData persistentTid;
	int64 			persistentSerialNum;
	BlockNumber 	blkno;

	/*
	 * It used to identify completeness of insert. Sets to leaf itup
	 */
	ItemPointerData key;

	/* number of deleted offsets */
	uint16		ntodelete;

	/*
	 * follow: 1. todelete OffsetNumbers 2. tuples to insert
	 */
} gistxlogPageUpdate;

typedef struct gistxlogPageSplit
{
	RelFileNode 	node;
	ItemPointerData persistentTid;
	int64 			persistentSerialNum;

	BlockNumber  origblkno;		/* splitted page */
	bool		origleaf;		/* was splitted page a leaf page? */
	uint16		npage;

	/* see comments on gistxlogPageUpdate */
	ItemPointerData key;

	/*
	 * follow: 1. gistxlogPage and array of IndexTupleData per page
	 */
} gistxlogPageSplit;

typedef struct gistxlogCreateIndex
{
	RelFileNode 	node;
	ItemPointerData persistentTid;
	int64 			persistentSerialNum;

} gistxlogCreateIndex;

typedef struct gistxlogPage
{
	BlockNumber blkno;
	int			num;			/* number of index tuples following */
} gistxlogPage;

typedef struct gistxlogInsertComplete
{
	RelFileNode node;
	/* follows ItemPointerData key to clean */
} gistxlogInsertComplete;

typedef struct gistxlogPageDelete
{
	RelFileNode 	node;
	ItemPointerData persistentTid;
	int64 			persistentSerialNum;
	BlockNumber 	blkno;
} gistxlogPageDelete;

/* SplitedPageLayout - gistSplit function result */
typedef struct SplitedPageLayout
{
	gistxlogPage block;
	IndexTupleData *list;
	int			lenlist;
	IndexTuple	itup;			/* union key for page */
	Page		page;			/* to operate */
	Buffer		buffer;			/* to write after all proceed */

	struct SplitedPageLayout *next;
} SplitedPageLayout;

/*
 * GISTInsertStack used for locking buffers and transfer arguments during
 * insertion
 */

typedef struct GISTInsertStack
{
	/* current page */
	BlockNumber blkno;
	Buffer		buffer;
	Page		page;

	/*
	 * log sequence number from page->lsn to recognize page update	and
	 * compare it with page's nsn to recognize page split
	 */
	GistNSN		lsn;

	/* child's offset */
	OffsetNumber childoffnum;

	/* pointer to parent and child */
	struct GISTInsertStack *parent;
	struct GISTInsertStack *child;

	/* for gistFindPath */
	struct GISTInsertStack *next;
} GISTInsertStack;

typedef struct GistSplitVector
{
	GIST_SPLITVEC splitVector;	/* to/from PickSplit method */

	Datum		spl_lattr[INDEX_MAX_KEYS];		/* Union of subkeys in
												 * spl_left */
	bool		spl_lisnull[INDEX_MAX_KEYS];
	bool		spl_leftvalid;

	Datum		spl_rattr[INDEX_MAX_KEYS];		/* Union of subkeys in
												 * spl_right */
	bool		spl_risnull[INDEX_MAX_KEYS];
	bool		spl_rightvalid;

	bool	   *spl_equiv;		/* equivalent tuples which can be freely
								 * distributed between left and right pages */
} GistSplitVector;

typedef struct
{
	Relation	r;
	IndexTuple *itup;			/* in/out, points to compressed entry */
	int			ituplen;		/* length of itup */
	Size		freespace;		/* free space to be left */
	GISTInsertStack *stack;
	bool		needInsertComplete;

	/* pointer to heap tuple */
	ItemPointerData key;
} GISTInsertState;

/*
 * When we're doing a scan and updating a tree at the same time, the
 * updates may affect the scan.  We use the flags entry of the scan's
 * opaque space to record our actual position in response to updates
 * that we can't handle simply by adjusting pointers.
 */
#define GS_CURBEFORE	((uint16) (1 << 0))
#define GS_MRKBEFORE	((uint16) (1 << 1))

/* root page of a gist index */
#define GIST_ROOT_BLKNO				0

/*
 * mark tuples on inner pages during recovery
 */
#define TUPLE_IS_VALID		0xffff
#define TUPLE_IS_INVALID	0xfffe

#define  GistTupleIsInvalid(itup)	( ItemPointerGetOffsetNumber( &((itup)->t_tid) ) == TUPLE_IS_INVALID )
#define  GistTupleSetValid(itup)	ItemPointerSetOffsetNumber( &((itup)->t_tid), TUPLE_IS_VALID )
#define  GistTupleSetInvalid(itup)	ItemPointerSetOffsetNumber( &((itup)->t_tid), TUPLE_IS_INVALID )

/* gist.c */
extern Datum gistbuild(PG_FUNCTION_ARGS);
extern Datum gistinsert(PG_FUNCTION_ARGS);
extern MemoryContext createTempGistContext(void);
extern void initGISTstate(GISTSTATE *giststate, Relation index);
extern void freeGISTstate(GISTSTATE *giststate);
extern void gistmakedeal(GISTInsertState *state, GISTSTATE *giststate);
extern void gistnewroot(Relation r, Buffer buffer, IndexTuple *itup, int len, ItemPointer key);

extern SplitedPageLayout *gistSplit(Relation r, Page page, IndexTuple *itup,
		  int len, GISTSTATE *giststate);

extern GISTInsertStack *gistFindPath(Relation r, BlockNumber child);

/* gistxlog.c */
extern void gist_redo(XLogRecPtr beginLoc, XLogRecPtr lsn, XLogRecord *record);
extern void gist_desc(StringInfo buf, XLogRecPtr beginLoc, XLogRecord *record);
extern void gist_xlog_startup(void);
extern void gist_xlog_cleanup(void);
extern bool gist_safe_restartpoint(void);
extern IndexTuple gist_form_invalid_tuple(BlockNumber blkno);
extern void gist_mask(char *pagedata, BlockNumber blkno);

extern XLogRecData *formUpdateRdata(Relation r, Buffer buffer,
				OffsetNumber *todelete, int ntodelete,
				IndexTuple *itup, int ituplen, ItemPointer key);

extern XLogRecData *formSplitRdata(Relation r,
			   BlockNumber blkno, bool page_is_leaf,
			   ItemPointer key, SplitedPageLayout *dist);

extern XLogRecData *formCreateRData(Relation r);

extern XLogRecPtr gistxlogInsertCompletion(RelFileNode node, ItemPointerData *keys, int len);

/* gistget.c */
extern Datum gistgettuple(PG_FUNCTION_ARGS);
extern Datum gistgetbitmap(PG_FUNCTION_ARGS);

/* gistutil.c */

#define GiSTPageSize   \
	( BLCKSZ - SizeOfPageHeaderData - MAXALIGN(sizeof(GISTPageOpaqueData)) )

#define GIST_MIN_FILLFACTOR			10
#define GIST_DEFAULT_FILLFACTOR		90

extern Datum gistoptions(PG_FUNCTION_ARGS);
extern bool gistfitpage(IndexTuple *itvec, int len);
extern bool gistnospace(Page page, IndexTuple *itvec, int len, OffsetNumber todelete, Size freespace);
extern void gistcheckpage(Relation rel, Buffer buf);
extern Buffer gistNewBuffer(Relation r);
extern void gistfillbuffer(Page page, IndexTuple *itup, int len,
						   OffsetNumber off);
extern IndexTuple *gistextractpage(Page page, int *len /* out */ );
extern IndexTuple *gistjoinvector(
			   IndexTuple *itvec, int *len,
			   IndexTuple *additvec, int addlen);
extern IndexTupleData *gistfillitupvec(IndexTuple *vec, int veclen, int *memlen);

extern IndexTuple gistunion(Relation r, IndexTuple *itvec,
		  int len, GISTSTATE *giststate);
extern IndexTuple gistgetadjusted(Relation r,
				IndexTuple oldtup,
				IndexTuple addtup,
				GISTSTATE *giststate);
extern IndexTuple gistFormTuple(GISTSTATE *giststate,
			  Relation r, Datum *attdata, bool *isnull, bool newValues);

extern OffsetNumber gistchoose(Relation r, Page p,
		   IndexTuple it,
		   GISTSTATE *giststate);
extern void gistcentryinit(GISTSTATE *giststate, int nkey,
			   GISTENTRY *e, Datum k,
			   Relation r, Page pg,
			   OffsetNumber o, bool l, bool isNull);

extern void GISTInitBuffer(Buffer b, uint32 f);
extern void gistdentryinit(GISTSTATE *giststate, int nkey, GISTENTRY *e,
			   Datum k, Relation r, Page pg, OffsetNumber o,
			   bool l, bool isNull);

extern float gistpenalty(GISTSTATE *giststate, int attno,
			GISTENTRY *key1, bool isNull1,
			GISTENTRY *key2, bool isNull2);
extern bool gistMakeUnionItVec(GISTSTATE *giststate, IndexTuple *itvec, int len, int startkey,
				   Datum *attr, bool *isnull);
extern bool gistKeyIsEQ(GISTSTATE *giststate, int attno, Datum a, Datum b);
extern void gistDeCompressAtt(GISTSTATE *giststate, Relation r, IndexTuple tuple, Page p,
				  OffsetNumber o, GISTENTRY *attdata, bool *isnull);

extern void gistMakeUnionKey(GISTSTATE *giststate, int attno,
				 GISTENTRY *entry1, bool isnull1,
				 GISTENTRY *entry2, bool isnull2,
				 Datum *dst, bool *dstisnull);

extern XLogRecPtr GetXLogRecPtrForTemp(void);

/* gistvacuum.c */
extern Datum gistbulkdelete(PG_FUNCTION_ARGS);
extern Datum gistvacuumcleanup(PG_FUNCTION_ARGS);

/* gistsplit.c */
extern void gistSplitByKey(Relation r, Page page, IndexTuple *itup,
			   int len, GISTSTATE *giststate,
			   GistSplitVector *v, GistEntryVector *entryvec,
			   int attno);

#endif   /* GIST_PRIVATE_H */<|MERGE_RESOLUTION|>--- conflicted
+++ resolved
@@ -7,11 +7,7 @@
  * Portions Copyright (c) 1996-2008, PostgreSQL Global Development Group
  * Portions Copyright (c) 1994, Regents of the University of California
  *
-<<<<<<< HEAD
- * $PostgreSQL: pgsql/src/include/access/gist_private.h,v 1.28.2.3 2008/10/22 12:54:25 teodor Exp $
-=======
  * $PostgreSQL: pgsql/src/include/access/gist_private.h,v 1.31 2008/06/19 00:46:05 alvherre Exp $
->>>>>>> 49f001d8
  *
  *-------------------------------------------------------------------------
  */
@@ -62,11 +58,12 @@
 	TupleDesc	tupdesc;
 } GISTSTATE;
 
-typedef struct MatchedItemPtr 
-{
-	ItemPointerData		heapPtr;
-	OffsetNumber		pageOffset; /* offset in index page */
-} MatchedItemPtr;
+typedef struct ItemResult
+{
+	ItemPointerData heapPtr;
+	OffsetNumber pageOffset;	/* offset in index page */
+	bool		recheck;
+} ItemResult;
 
 /*
  *	When we're doing a scan, we need to keep track of the parent stack
@@ -85,10 +82,10 @@
 	Buffer		markbuf;
 	ItemPointerData markpos;
 
-	MatchedItemPtr	pageData[BLCKSZ/sizeof(IndexTupleData)];
+	ItemResult	pageData[BLCKSZ / sizeof(IndexTupleData)];
 	OffsetNumber	nPageData;
 	OffsetNumber	curPageData;
-	MatchedItemPtr	markPageData[BLCKSZ/sizeof(IndexTupleData)];
+	ItemResult	markPageData[BLCKSZ/sizeof(IndexTupleData)];
 	OffsetNumber	markNPageData;
 	OffsetNumber	markCurPageData;
 } GISTScanOpaqueData;
