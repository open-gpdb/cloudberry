/*-------------------------------------------------------------------------
 *
 * reloptions.h
 *	  Core support for relation and tablespace options (pg_class.reloptions
 *	  and pg_tablespace.spcoptions)
 *
 * Note: the functions dealing with text-array reloptions values declare
 * them as Datum, not ArrayType *, to avoid needing to include array.h
 * into a lot of low-level code.
 *
 *
 * Portions Copyright (c) 1996-2016, PostgreSQL Global Development Group
 * Portions Copyright (c) 1994, Regents of the University of California
 *
 * src/include/access/reloptions.h
 *
 *-------------------------------------------------------------------------
 */
#ifndef RELOPTIONS_H
#define RELOPTIONS_H

#include "access/amapi.h"
#include "access/htup.h"
#include "access/tupdesc.h"
#include "nodes/pg_list.h"
<<<<<<< HEAD
#include "utils/rel.h"

#define AO_DEFAULT_APPENDONLY     false
#define AO_DEFAULT_BLOCKSIZE      DEFAULT_APPENDONLY_BLOCK_SIZE
/* Compression is turned off by default. */
#define AO_DEFAULT_COMPRESSLEVEL  0
#define AO_MIN_COMPRESSLEVEL  0
#define AO_MAX_COMPRESSLEVEL  19
/*
 * If compression is turned on without specifying compresstype, this
 * is the default.
 */
#ifdef HAVE_LIBZ
#define AO_DEFAULT_COMPRESSTYPE   "zlib"
#else
#define AO_DEFAULT_COMPRESSTYPE   "none"
#endif
#define AO_DEFAULT_CHECKSUM       true
#define AO_DEFAULT_COLUMNSTORE    false
=======
#include "storage/lock.h"
>>>>>>> b5bce6c1

/* types supported by reloptions */
typedef enum relopt_type
{
	RELOPT_TYPE_BOOL,
	RELOPT_TYPE_INT,
	RELOPT_TYPE_REAL,
	RELOPT_TYPE_STRING
} relopt_type;

/* kinds supported by reloptions */
typedef enum relopt_kind
{
	RELOPT_KIND_HEAP = (1 << 0),
	RELOPT_KIND_TOAST = (1 << 1),
	RELOPT_KIND_BTREE = (1 << 2),
	RELOPT_KIND_HASH = (1 << 3),
	RELOPT_KIND_GIN = (1 << 4),
	RELOPT_KIND_GIST = (1 << 5),
	RELOPT_KIND_ATTRIBUTE = (1 << 6),
	RELOPT_KIND_TABLESPACE = (1 << 7),
	RELOPT_KIND_SPGIST = (1 << 8),
	RELOPT_KIND_VIEW = (1 << 9),
	RELOPT_KIND_BITMAP = (1 << 10),
	RELOPT_KIND_BRIN = (1 << 11),
	/* if you add a new kind, make sure you update "last_default" too */
	RELOPT_KIND_LAST_DEFAULT = RELOPT_KIND_BRIN,
	/* some compilers treat enums as signed ints, so we can't use 1 << 31 */
	RELOPT_KIND_MAX = (1 << 30)
} relopt_kind;

/* reloption namespaces allowed for heaps -- currently only TOAST */
#define HEAP_RELOPT_NAMESPACES { "toast", NULL }

/* generic struct to hold shared data */
typedef struct relopt_gen
{
	const char *name;			/* must be first (used as list termination
								 * marker) */
	const char *desc;
	bits32		kinds;
	LOCKMODE	lockmode;
	int			namelen;
	relopt_type type;
} relopt_gen;

/* holds a parsed value */
typedef struct relopt_value
{
	relopt_gen *gen;
	bool		isset;
	union
	{
		bool		bool_val;
		int			int_val;
		double		real_val;
		char	   *string_val; /* allocated separately */
	}			values;
} relopt_value;

/* reloptions records for specific variable types */
typedef struct relopt_bool
{
	relopt_gen	gen;
	bool		default_val;
} relopt_bool;

typedef struct relopt_int
{
	relopt_gen	gen;
	int			default_val;
	int			min;
	int			max;
} relopt_int;

typedef struct relopt_real
{
	relopt_gen	gen;
	double		default_val;
	double		min;
	double		max;
} relopt_real;

/* validation routines for strings */
typedef void (*validate_string_relopt) (char *value);

typedef struct relopt_string
{
	relopt_gen	gen;
	int			default_len;
	bool		default_isnull;
	validate_string_relopt validate_cb;
	char	   *default_val;
} relopt_string;

/* This is the table datatype for fillRelOptions */
typedef struct
{
	const char *optname;		/* option's name */
	relopt_type opttype;		/* option's datatype */
	int			offset;			/* offset of field in result struct */
} relopt_parse_elt;


/*
 * These macros exist for the convenience of amoptions writers (but consider
 * using fillRelOptions, which is a lot simpler).  Beware of multiple
 * evaluation of arguments!
 *
 * The last argument in the HANDLE_*_RELOPTION macros allows the caller to
 * determine whether the option was set (true), or its value acquired from
 * defaults (false); it can be passed as (char *) NULL if the caller does not
 * need this information.
 *
 * optname is the option name (a string), var is the variable
 * on which the value should be stored (e.g. StdRdOptions->fillfactor), and
 * option is a relopt_value pointer.
 *
 * The normal way to use this is to loop on the relopt_value array returned by
 * parseRelOptions:
 * for (i = 0; options[i].gen->name; i++)
 * {
 *		if (HAVE_RELOPTION("fillfactor", options[i])
 *		{
 *			HANDLE_INT_RELOPTION("fillfactor", rdopts->fillfactor, options[i], &isset);
 *			continue;
 *		}
 *		if (HAVE_RELOPTION("default_row_acl", options[i])
 *		{
 *			...
 *		}
 *		...
 *		if (validate)
 *			ereport(ERROR,
 *					(errmsg("unknown option")));
 *	}
 *
 *	Note that this is more or less the same that fillRelOptions does, so only
 *	use this if you need to do something non-standard within some option's
 *	code block.
 */
#define HAVE_RELOPTION(optname, option) \
	(pg_strncasecmp(option.gen->name, optname, option.gen->namelen + 1) == 0)

#define HANDLE_INT_RELOPTION(optname, var, option, wasset)		\
	do {														\
		if (option.isset)										\
			var = option.values.int_val;						\
		else													\
			var = ((relopt_int *) option.gen)->default_val;		\
		(wasset) != NULL ? *(wasset) = option.isset : (dummyret)NULL; \
	} while (0)

#define HANDLE_BOOL_RELOPTION(optname, var, option, wasset)			\
	do {															\
		if (option.isset)										\
			var = option.values.bool_val;						\
		else													\
			var = ((relopt_bool *) option.gen)->default_val;	\
		(wasset) != NULL ? *(wasset) = option.isset : (dummyret) NULL; \
	} while (0)

#define HANDLE_REAL_RELOPTION(optname, var, option, wasset)		\
	do {														\
		if (option.isset)										\
			var = option.values.real_val;						\
		else													\
			var = ((relopt_real *) option.gen)->default_val;	\
		(wasset) != NULL ? *(wasset) = option.isset : (dummyret) NULL; \
	} while (0)

/*
 * Note that this assumes that the variable is already allocated at the tail of
 * reloptions structure (StdRdOptions or equivalent).
 *
 * "base" is a pointer to the reloptions structure, and "offset" is an integer
 * variable that must be initialized to sizeof(reloptions structure).  This
 * struct must have been allocated with enough space to hold any string option
 * present, including terminating \0 for every option.  SET_VARSIZE() must be
 * called on the struct with this offset as the second argument, after all the
 * string options have been processed.
 */
#define HANDLE_STRING_RELOPTION(optname, var, option, base, offset, wasset) \
	do {														\
		relopt_string *optstring = (relopt_string *) option.gen;\
		char *string_val;										\
		if (option.isset)										\
			string_val = option.values.string_val;				\
		else if (!optstring->default_isnull)					\
			string_val = optstring->default_val;				\
		else													\
			string_val = NULL;									\
		(wasset) != NULL ? *(wasset) = option.isset : (dummyret) NULL; \
		if (string_val == NULL)									\
			var = 0;											\
		else													\
		{														\
			strcpy(((char *)(base)) + (offset), string_val);	\
			var = (offset);										\
			(offset) += strlen(string_val) + 1;					\
		}														\
	} while (0)

/*
 * For use during amoptions: get the strlen of a string option
 * (either default or the user defined value)
 */
#define GET_STRING_RELOPTION_LEN(option) \
	((option).isset ? strlen((option).values.string_val) : \
	 ((relopt_string *) (option).gen)->default_len)

/*
 * For use by code reading options already parsed: get a pointer to the string
 * value itself.  "optstruct" is the StdRdOption struct or equivalent, "member"
 * is the struct member corresponding to the string option
 */
#define GET_STRING_RELOPTION(optstruct, member) \
	((optstruct)->member == 0 ? NULL : \
	 (char *)(optstruct) + (optstruct)->member)


extern relopt_kind add_reloption_kind(void);
extern void add_bool_reloption(bits32 kinds, char *name, char *desc,
				   bool default_val);
extern void add_int_reloption(bits32 kinds, char *name, char *desc,
				  int default_val, int min_val, int max_val);
extern void add_real_reloption(bits32 kinds, char *name, char *desc,
				   double default_val, double min_val, double max_val);
extern void add_string_reloption(bits32 kinds, char *name, char *desc,
					 char *default_val, validate_string_relopt validator);

extern Datum transformRelOptions(Datum oldOptions, List *defList,
					char *namspace, char *validnsps[],
					bool ignoreOids, bool isReset);
extern List *untransformRelOptions(Datum options);
extern bytea *extractRelOptions(HeapTuple tuple, TupleDesc tupdesc,
				  amoptions_function amoptions);
extern relopt_value *parseRelOptions(Datum options, bool validate,
				relopt_kind kind, int *numrelopts);
extern void *allocateReloptStruct(Size base, relopt_value *options,
					 int numoptions);
extern void fillRelOptions(void *rdopts, Size basesize,
			   relopt_value *options, int numoptions,
			   bool validate,
			   const relopt_parse_elt *elems, int nelems);

extern bytea *default_reloptions(Datum reloptions, bool validate,
				   relopt_kind kind);
extern bytea *heap_reloptions(char relkind, Datum reloptions, bool validate);
extern bytea *view_reloptions(Datum reloptions, bool validate);
extern bytea *index_reloptions(amoptions_function amoptions, Datum reloptions,
				 bool validate);
extern bytea *attribute_reloptions(Datum reloptions, bool validate);
extern bytea *tablespace_reloptions(Datum reloptions, bool validate);
extern LOCKMODE AlterTableGetRelOptionsLockLevel(List *defList);

extern void validateAppendOnlyRelOptions(bool ao, int blocksize, int writesize,
										 int complevel, char* comptype, 
										 bool checksum, char relkind, bool co);

extern Datum transformAOStdRdOptions(StdRdOptions *opts, Datum withOpts);

extern void resetDefaultAOStorageOpts(void);
extern void resetAOStorageOpts(StdRdOptions *ao_opts);
extern bool isDefaultAOCS(void);
extern bool isDefaultAO(void);
extern void setDefaultAOStorageOpts(StdRdOptions *copy);
extern const StdRdOptions *currentAOStorageOptions(void);
extern Datum parseAOStorageOpts(const char *opts_str, bool *aovalue);
extern void parse_validate_reloptions(StdRdOptions *result, Datum reloptions,
									  bool validate, relopt_kind relkind);

/* in reloptions_gp.c */
extern void initialize_reloptions_gp(void);
extern void validate_and_refill_options(StdRdOptions *result, relopt_value *options,
							int numoptions, relopt_kind kind, bool validate);
extern void validate_and_adjust_options(StdRdOptions *result, relopt_value *options,
										int num_options, relopt_kind kind, bool validate);

#endif   /* RELOPTIONS_H */<|MERGE_RESOLUTION|>--- conflicted
+++ resolved
@@ -23,7 +23,7 @@
 #include "access/htup.h"
 #include "access/tupdesc.h"
 #include "nodes/pg_list.h"
-<<<<<<< HEAD
+#include "storage/lock.h"
 #include "utils/rel.h"
 
 #define AO_DEFAULT_APPENDONLY     false
@@ -43,9 +43,6 @@
 #endif
 #define AO_DEFAULT_CHECKSUM       true
 #define AO_DEFAULT_COLUMNSTORE    false
-=======
-#include "storage/lock.h"
->>>>>>> b5bce6c1
 
 /* types supported by reloptions */
 typedef enum relopt_type
@@ -277,6 +274,8 @@
 extern void add_string_reloption(bits32 kinds, char *name, char *desc,
 					 char *default_val, validate_string_relopt validator);
 
+extern void set_reloption_lockmode(const char *name, LOCKMODE lockmode);
+
 extern Datum transformRelOptions(Datum oldOptions, List *defList,
 					char *namspace, char *validnsps[],
 					bool ignoreOids, bool isReset);
