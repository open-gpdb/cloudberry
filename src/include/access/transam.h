/*-------------------------------------------------------------------------
 *
 * transam.h
 *	  postgres transaction access method support code
 *
 *
 * Portions Copyright (c) 1996-2021, PostgreSQL Global Development Group
 * Portions Copyright (c) 1994, Regents of the University of California
 *
 * src/include/access/transam.h
 *
 *-------------------------------------------------------------------------
 */
#ifndef TRANSAM_H
#define TRANSAM_H

#include "catalog/pg_magic_oid.h"
#include "access/xlogdefs.h"


/* ----------------
 *		Special transaction ID values
 *
 * BootstrapTransactionId is the XID for "bootstrap" operations, and
 * FrozenTransactionId is used for very old tuples.  Both should
 * always be considered valid.
 *
 * FirstNormalTransactionId is the first "normal" transaction id.
 * Note: if you need to change it, you must change pg_class.h as well.
 * ----------------
 */
#define InvalidTransactionId		((TransactionId) 0)
#define BootstrapTransactionId		((TransactionId) 1)
#define FrozenTransactionId			((TransactionId) 2)
#define FirstNormalTransactionId	((TransactionId) 3)
#define MaxTransactionId			((TransactionId) 0xFFFFFFFF)

/* ----------------
 *		transaction ID manipulation macros
 * ----------------
 */
#define TransactionIdIsValid(xid)		((xid) != InvalidTransactionId)
#define TransactionIdIsNormal(xid)		((xid) >= FirstNormalTransactionId)
#define TransactionIdEquals(id1, id2)	((id1) == (id2))
#define TransactionIdStore(xid, dest)	(*(dest) = (xid))
#define StoreInvalidTransactionId(dest) (*(dest) = InvalidTransactionId)

#define EpochFromFullTransactionId(x)	((uint32) ((x).value >> 32))
#define XidFromFullTransactionId(x)		((uint32) (x).value)
#define U64FromFullTransactionId(x)		((x).value)
#define FullTransactionIdEquals(a, b)	((a).value == (b).value)
#define FullTransactionIdPrecedes(a, b)	((a).value < (b).value)
#define FullTransactionIdPrecedesOrEquals(a, b) ((a).value <= (b).value)
#define FullTransactionIdFollows(a, b) ((a).value > (b).value)
#define FullTransactionIdFollowsOrEquals(a, b) ((a).value >= (b).value)
#define FullTransactionIdIsValid(x)		TransactionIdIsValid(XidFromFullTransactionId(x))
#define InvalidFullTransactionId		FullTransactionIdFromEpochAndXid(0, InvalidTransactionId)
#define FirstNormalFullTransactionId	FullTransactionIdFromEpochAndXid(0, FirstNormalTransactionId)
#define FullTransactionIdIsNormal(x)	FullTransactionIdFollowsOrEquals(x, FirstNormalFullTransactionId)

/*
 * A 64 bit value that contains an epoch and a TransactionId.  This is
 * wrapped in a struct to prevent implicit conversion to/from TransactionId.
 * Not all values represent valid normal XIDs.
 */
typedef struct FullTransactionId
{
	uint64		value;
} FullTransactionId;

static inline FullTransactionId
FullTransactionIdFromEpochAndXid(uint32 epoch, TransactionId xid)
{
	FullTransactionId result;

	result.value = ((uint64) epoch) << 32 | xid;

	return result;
}

static inline FullTransactionId
FullTransactionIdFromU64(uint64 value)
{
	FullTransactionId result;

	result.value = value;

	return result;
}

/* advance a transaction ID variable, handling wraparound correctly */
#define TransactionIdAdvance(dest)	\
	do { \
		(dest)++; \
		if ((dest) < FirstNormalTransactionId) \
			(dest) = FirstNormalTransactionId; \
	} while(0)

/*
 * Retreat a FullTransactionId variable, stepping over xids that would appear
 * to be special only when viewed as 32bit XIDs.
 */
static inline void
FullTransactionIdRetreat(FullTransactionId *dest)
{
	dest->value--;

	/*
	 * In contrast to 32bit XIDs don't step over the "actual" special xids.
	 * For 64bit xids these can't be reached as part of a wraparound as they
	 * can in the 32bit case.
	 */
	if (FullTransactionIdPrecedes(*dest, FirstNormalFullTransactionId))
		return;

	/*
	 * But we do need to step over XIDs that'd appear special only for 32bit
	 * XIDs.
	 */
	while (XidFromFullTransactionId(*dest) < FirstNormalTransactionId)
		dest->value--;
}

/*
 * Advance a FullTransactionId variable, stepping over xids that would appear
 * to be special only when viewed as 32bit XIDs.
 */
static inline void
FullTransactionIdAdvance(FullTransactionId *dest)
{
	dest->value++;

	/* see FullTransactionIdAdvance() */
	if (FullTransactionIdPrecedes(*dest, FirstNormalFullTransactionId))
		return;

	while (XidFromFullTransactionId(*dest) < FirstNormalTransactionId)
		dest->value++;
}

/* back up a transaction ID variable, handling wraparound correctly */
#define TransactionIdRetreat(dest)	\
	do { \
		(dest)--; \
	} while ((dest) < FirstNormalTransactionId)

/* compare two XIDs already known to be normal; this is a macro for speed */
#define NormalTransactionIdPrecedes(id1, id2) \
	(AssertMacro(TransactionIdIsNormal(id1) && TransactionIdIsNormal(id2)), \
	(int32) ((id1) - (id2)) < 0)

/* compare two XIDs already known to be normal; this is a macro for speed */
#define NormalTransactionIdFollows(id1, id2) \
	(AssertMacro(TransactionIdIsNormal(id1) && TransactionIdIsNormal(id2)), \
	(int32) ((id1) - (id2)) > 0)

<<<<<<< HEAD
=======
/* ----------
 *		Object ID (OID) zero is InvalidOid.
 *
 *		OIDs 1-9999 are reserved for manual assignment (see .dat files in
 *		src/include/catalog/).  Of these, 8000-9999 are reserved for
 *		development purposes (such as in-progress patches and forks);
 *		they should not appear in released versions.
 *
 *		OIDs 10000-11999 are reserved for assignment by genbki.pl, for use
 *		when the .dat files in src/include/catalog/ do not specify an OID
 *		for a catalog entry that requires one.  Note that genbki.pl assigns
 *		these OIDs independently in each catalog, so they're not guaranteed
 *		to be globally unique.
 *
 *		OIDS 12000-16383 are reserved for assignment during initdb
 *		using the OID generator.  (We start the generator at 12000.)
 *
 *		OIDs beginning at 16384 are assigned from the OID generator
 *		during normal multiuser operation.  (We force the generator up to
 *		16384 as soon as we are in normal operation.)
 *
 * The choices of 8000, 10000 and 12000 are completely arbitrary, and can be
 * moved if we run low on OIDs in any category.  Changing the macros below,
 * and updating relevant documentation (see bki.sgml and RELEASE_CHANGES),
 * should be sufficient to do this.  Moving the 16384 boundary between
 * initdb-assigned OIDs and user-defined objects would be substantially
 * more painful, however, since some user-defined OIDs will appear in
 * on-disk data; such a change would probably break pg_upgrade.
 *
 * NOTE: if the OID generator wraps around, we skip over OIDs 0-16383
 * and resume with 16384.  This minimizes the odds of OID conflict, by not
 * reassigning OIDs that might have been assigned during initdb.
 * ----------
 */
#define FirstGenbkiObjectId		10000
#define FirstBootstrapObjectId	12000
#define FirstNormalObjectId		16384

>>>>>>> d457cb4e
/*
 * VariableCache is a data structure in shared memory that is used to track
 * OID and XID assignment state.  For largely historical reasons, there is
 * just one struct with different fields that are protected by different
 * LWLocks.
 *
 * Note: xidWrapLimit and oldestXidDB are not "active" values, but are
 * used just to generate useful messages when xidWarnLimit or xidStopLimit
 * are exceeded.
 */
typedef struct VariableCacheData
{
	/*
	 * These fields are protected by OidGenLock.
	 */
	Oid			nextOid;		/* next OID to assign */
	uint32		oidCount;		/* OIDs available before must do XLOG work */

	/*
	 * These fields are protected by RelfilenodeGenLock.
	 */
	Oid			nextRelfilenode;	/* next relfilenode to assign */
	uint32		relfilenodeCount;	/* relfilenodes available before we must do XLOG work */

	/*
	 * These fields are protected by XidGenLock.
	 */
	FullTransactionId nextXid;	/* next XID to assign */

	TransactionId oldestXid;	/* cluster-wide minimum datfrozenxid */
	TransactionId xidVacLimit;	/* start forcing autovacuums here */
	TransactionId xidWarnLimit; /* start complaining here */
	TransactionId xidStopLimit; /* refuse to advance nextXid beyond here */
	TransactionId xidWrapLimit; /* where the world ends */
	Oid			oldestXidDB;	/* database with minimum datfrozenxid */

	/*
	 * These fields are protected by CommitTsLock
	 */
	TransactionId oldestCommitTsXid;
	TransactionId newestCommitTsXid;

	/*
	 * These fields are protected by ProcArrayLock.
	 */
<<<<<<< HEAD
	TransactionId latestCompletedXid;	/* newest XID that has committed or
										 * aborted */
	TransactionId latestCompletedGxid;	/* newest distributed XID that has
										   committed or aborted */

	/*
	 * The two variables are protected by shmGxidGenLock.  Note nextGxid won't
	 * be accurate after crash recovery.  When crash recovery happens, we bump
	 * them to the next batch on the coordinator, while on the primary, it is
	 * not accurate until the next query with an assigned gxid is dispatched.
	 */
	DistributedTransactionId nextGxid;	/* next full XID to assign */
	uint32		GxidCount;		/* Gxids available before must do XLOG work */
=======
	FullTransactionId latestCompletedXid;	/* newest full XID that has
											 * committed or aborted */
>>>>>>> d457cb4e

	/*
	 * Number of top-level transactions with xids (i.e. which may have
	 * modified the database) that completed in some form since the start of
	 * the server. This currently is solely used to check whether
	 * GetSnapshotData() needs to recompute the contents of the snapshot, or
	 * not. There are likely other users of this.  Always above 1.
	 */
	uint64		xactCompletionCount;

	/*
	 * These fields are protected by XactTruncationLock
	 */
	TransactionId oldestClogXid;	/* oldest it's safe to look up in clog */

} VariableCacheData;

typedef VariableCacheData *VariableCache;


/* ----------------
 *		extern declarations
 * ----------------
 */

/* in transam/xact.c */
extern bool TransactionStartedDuringRecovery(void);

/* in transam/varsup.c */
extern PGDLLIMPORT VariableCache ShmemVariableCache;

extern int xid_stop_limit;
extern int xid_warn_limit;

/* GPDB-specific */
extern bool gp_pause_on_restore_point_replay;

/*
 * prototypes for functions in transam/transam.c
 */
extern bool TransactionIdDidCommit(TransactionId transactionId);
extern bool TransactionIdDidAbort(TransactionId transactionId);
extern bool TransactionIdDidAbortForReader(TransactionId transactionId);
extern bool TransactionIdIsKnownCompleted(TransactionId transactionId);
extern void TransactionIdCommitTree(TransactionId xid, int nxids, TransactionId *xids);
extern void TransactionIdAsyncCommitTree(TransactionId xid, int nxids, TransactionId *xids, XLogRecPtr lsn);
extern void TransactionIdAbortTree(TransactionId xid, int nxids, TransactionId *xids);
extern bool TransactionIdPrecedes(TransactionId id1, TransactionId id2);
extern bool TransactionIdPrecedesOrEquals(TransactionId id1, TransactionId id2);
extern bool TransactionIdFollows(TransactionId id1, TransactionId id2);
extern bool TransactionIdFollowsOrEquals(TransactionId id1, TransactionId id2);
extern TransactionId TransactionIdLatest(TransactionId mainxid,
										 int nxids, const TransactionId *xids);
extern XLogRecPtr TransactionIdGetCommitLSN(TransactionId xid);

/* in transam/varsup.c */
extern FullTransactionId GetNewTransactionId(bool isSubXact);
extern void AdvanceNextFullTransactionIdPastXid(TransactionId xid);
extern FullTransactionId ReadNextFullTransactionId(void);
extern void SetTransactionIdLimit(TransactionId oldest_datfrozenxid,
								  Oid oldest_datoid);
extern void AdvanceOldestClogXid(TransactionId oldest_datfrozenxid);
extern bool ForceTransactionIdLimitUpdate(void);
extern Oid	GetNewObjectId(void);
extern void AdvanceObjectId(Oid newOid);
extern Oid	GetNewSegRelfilenode(void);
extern bool OidFollowsNextOid(Oid id);

#ifdef USE_ASSERT_CHECKING
extern void AssertTransactionIdInAllowableRange(TransactionId xid);
#else
#define AssertTransactionIdInAllowableRange(xid) ((void)true)
#endif

/*
 * Some frontend programs include this header.  For compilers that emit static
 * inline functions even when they're unused, that leads to unsatisfied
 * external references; hence hide them with #ifndef FRONTEND.
 */
#ifndef FRONTEND

/*
 * For callers that just need the XID part of the next transaction ID.
 */
static inline TransactionId
ReadNextTransactionId(void)
{
	return XidFromFullTransactionId(ReadNextFullTransactionId());
}

/* return transaction ID backed up by amount, handling wraparound correctly */
static inline TransactionId
TransactionIdRetreatedBy(TransactionId xid, uint32 amount)
{
	xid -= amount;

	while (xid < FirstNormalTransactionId)
		xid--;

	return xid;
}

/* return the older of the two IDs */
static inline TransactionId
TransactionIdOlder(TransactionId a, TransactionId b)
{
	if (!TransactionIdIsValid(a))
		return b;

	if (!TransactionIdIsValid(b))
		return a;

	if (TransactionIdPrecedes(a, b))
		return a;
	return b;
}

/* return the older of the two IDs, assuming they're both normal */
static inline TransactionId
NormalTransactionIdOlder(TransactionId a, TransactionId b)
{
	Assert(TransactionIdIsNormal(a));
	Assert(TransactionIdIsNormal(b));
	if (NormalTransactionIdPrecedes(a, b))
		return a;
	return b;
}

/* return the newer of the two IDs */
static inline FullTransactionId
FullTransactionIdNewer(FullTransactionId a, FullTransactionId b)
{
	if (!FullTransactionIdIsValid(a))
		return b;

	if (!FullTransactionIdIsValid(b))
		return a;

	if (FullTransactionIdFollows(a, b))
		return a;
	return b;
}

#endif							/* FRONTEND */

#endif							/* TRANSAM_H */<|MERGE_RESOLUTION|>--- conflicted
+++ resolved
@@ -14,7 +14,6 @@
 #ifndef TRANSAM_H
 #define TRANSAM_H
 
-#include "catalog/pg_magic_oid.h"
 #include "access/xlogdefs.h"
 
 
@@ -154,8 +153,6 @@
 	(AssertMacro(TransactionIdIsNormal(id1) && TransactionIdIsNormal(id2)), \
 	(int32) ((id1) - (id2)) > 0)
 
-<<<<<<< HEAD
-=======
 /* ----------
  *		Object ID (OID) zero is InvalidOid.
  *
@@ -194,7 +191,23 @@
 #define FirstBootstrapObjectId	12000
 #define FirstNormalObjectId		16384
 
->>>>>>> d457cb4e
+/*
+ * For the time being, we split the OID range so that newly added objects
+ * won't conflict between GPDB and GPSQL.  If two merge into one in some day,
+ * this boundary will disappear.
+ */
+#define LowestGPSQLBootstrapObjectId 7500
+
+/*
+ * Reserve a block of OIDs for use during binary upgrade. We create functions
+ * needed during the upgrade here, but they are dropped after the ugprade, so
+ * should not be present in other contexts. They need a reserved block of OIDs
+ * to avoid colliding with user objects that are created later in the upgrade
+ * process.
+ */
+#define FirstBinaryUpgradeReservedObjectId 9000
+#define LastBinaryUpgradeReservedObjectId 9100
+
 /*
  * VariableCache is a data structure in shared memory that is used to track
  * OID and XID assignment state.  For largely historical reasons, there is
@@ -216,7 +229,7 @@
 	/*
 	 * These fields are protected by RelfilenodeGenLock.
 	 */
-	Oid			nextRelfilenode;	/* next relfilenode to assign */
+	RelFileNodeId nextRelfilenode;	/* next relfilenode to assign */
 	uint32		relfilenodeCount;	/* relfilenodes available before we must do XLOG work */
 
 	/*
@@ -240,10 +253,9 @@
 	/*
 	 * These fields are protected by ProcArrayLock.
 	 */
-<<<<<<< HEAD
-	TransactionId latestCompletedXid;	/* newest XID that has committed or
-										 * aborted */
-	TransactionId latestCompletedGxid;	/* newest distributed XID that has
+	FullTransactionId latestCompletedXid;	/* newest full XID that has
+											 * committed or aborted */
+	DistributedTransactionId latestCompletedGxid;	/* newest distributed XID that has
 										   committed or aborted */
 
 	/*
@@ -254,10 +266,6 @@
 	 */
 	DistributedTransactionId nextGxid;	/* next full XID to assign */
 	uint32		GxidCount;		/* Gxids available before must do XLOG work */
-=======
-	FullTransactionId latestCompletedXid;	/* newest full XID that has
-											 * committed or aborted */
->>>>>>> d457cb4e
 
 	/*
 	 * Number of top-level transactions with xids (i.e. which may have
@@ -323,7 +331,7 @@
 extern bool ForceTransactionIdLimitUpdate(void);
 extern Oid	GetNewObjectId(void);
 extern void AdvanceObjectId(Oid newOid);
-extern Oid	GetNewSegRelfilenode(void);
+extern RelFileNodeId	GetNewSegRelfilenode(void);
 extern bool OidFollowsNextOid(Oid id);
 
 #ifdef USE_ASSERT_CHECKING
