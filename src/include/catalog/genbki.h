--- conflicted
+++ resolved
@@ -47,7 +47,6 @@
 #define DESCR(x)  extern int no_such_variable
 #define SHDESCR(x) extern int no_such_variable
 
-<<<<<<< HEAD
 /* for process_col_defaults.pl */
 #define GPDB_COLUMN_DEFAULT(col, default) extern int no_such_variable
 #define GPDB_EXTRA_COL(x) extern int no_such_variable
@@ -59,6 +58,4 @@
 typedef int aclitem;
 typedef int pg_node_tree;
 
-=======
->>>>>>> ab93f90c
 #endif   /* GENBKI_H */