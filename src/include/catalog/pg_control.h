/*-------------------------------------------------------------------------
 *
 * pg_control.h
 *	  The system control file "pg_control" is not a heap relation.
 *	  However, we define it here so that the format is documented.
 *
 *
 * Portions Copyright (c) 1996-2021, PostgreSQL Global Development Group
 * Portions Copyright (c) 1994, Regents of the University of California
 *
 * src/include/catalog/pg_control.h
 *
 *-------------------------------------------------------------------------
 */
#ifndef PG_CONTROL_H
#define PG_CONTROL_H

#include "access/transam.h"
#include "access/xlogdefs.h"
#include "pgtime.h"				/* for pg_time_t */
#include "port/pg_crc32c.h"


<<<<<<< HEAD
/*
 * Version identifier for this pg_control format.
 *
 * The first four digits is the PostgreSQL version number. The last
 * four digits indicates the GPDB version.
 */
#define PG_CONTROL_VERSION	12010700
=======
/* Version identifier for this pg_control format */
#define PG_CONTROL_VERSION	1300
>>>>>>> d457cb4e

/* Nonce key length, see below */
#define MOCK_AUTH_NONCE_LEN		32

/*
 * Body of CheckPoint XLOG records.  This is declared here because we keep
 * a copy of the latest one in pg_control for possible disaster recovery.
 * Changing this struct requires a PG_CONTROL_VERSION bump.
 */
typedef struct CheckPoint
{
	XLogRecPtr	redo;			/* next RecPtr available when we began to
								 * create CheckPoint (i.e. REDO start point) */
	TimeLineID	ThisTimeLineID; /* current TLI */
	TimeLineID	PrevTimeLineID; /* previous TLI, if this record begins a new
								 * timeline (equals ThisTimeLineID otherwise) */
	bool		fullPageWrites; /* current full_page_writes */
<<<<<<< HEAD
	FullTransactionId nextFullXid;	/* next free full transaction ID */
	DistributedTransactionId nextGxid;	/* next free gxid */
=======
	FullTransactionId nextXid;	/* next free transaction ID */
>>>>>>> d457cb4e
	Oid			nextOid;		/* next free OID */
	Oid			nextRelfilenode;	/* next free Relfilenode */
	MultiXactId nextMulti;		/* next free MultiXactId */
	MultiXactOffset nextMultiOffset;	/* next free MultiXact offset */
	TransactionId oldestXid;	/* cluster-wide minimum datfrozenxid */
	Oid			oldestXidDB;	/* database with minimum datfrozenxid */
	MultiXactId oldestMulti;	/* cluster-wide minimum datminmxid */
	Oid			oldestMultiDB;	/* database with minimum datminmxid */
	pg_time_t	time;			/* time stamp of checkpoint */
	TransactionId oldestCommitTsXid;	/* oldest Xid with valid commit
										 * timestamp */
	TransactionId newestCommitTsXid;	/* newest Xid with valid commit
										 * timestamp */

	/*
	 * Oldest XID still running. This is only needed to initialize hot standby
	 * mode from an online checkpoint, so we only bother calculating this for
	 * online checkpoints and only when wal_level is replica. Otherwise it's
	 * set to InvalidTransactionId.
	 */
	TransactionId oldestActiveXid;

	/* IN XLOG RECORD, MORE DATA FOLLOWS AT END OF STRUCT FOR DTM CHECKPOINT */
} CheckPoint;

/* XLOG info values for XLOG rmgr */
#define XLOG_CHECKPOINT_SHUTDOWN		0x00
#define XLOG_CHECKPOINT_ONLINE			0x10
#define XLOG_NOOP						0x20
#define XLOG_NEXTOID					0x30
#define XLOG_SWITCH						0x40
#define XLOG_BACKUP_END					0x50
#define XLOG_PARAMETER_CHANGE			0x60
#define XLOG_RESTORE_POINT				0x70
#define XLOG_FPW_CHANGE					0x80
#define XLOG_END_OF_RECOVERY			0x90
#define XLOG_FPI_FOR_HINT				0xA0
#define XLOG_FPI						0xB0
<<<<<<< HEAD
#define XLOG_NEXTRELFILENODE			0xC0
#define XLOG_NEXTGXID					0xD0
=======
/* 0xC0 is used in Postgres 9.5-11 */
#define XLOG_OVERWRITE_CONTRECORD		0xD0
>>>>>>> d457cb4e


/*
 * System status indicator.  Note this is stored in pg_control; if you change
 * it, you must bump PG_CONTROL_VERSION
 */
typedef enum DBState
{
	DB_STARTUP = 0,
	DB_SHUTDOWNED,
	DB_SHUTDOWNED_IN_RECOVERY,
	DB_SHUTDOWNING,
	DB_IN_CRASH_RECOVERY,
	DB_IN_ARCHIVE_RECOVERY,
	DB_IN_PRODUCTION
} DBState;

/*
 * Contents of pg_control.
 */

typedef struct ControlFileData
{
	/*
	 * Unique system identifier --- to ensure we match up xlog files with the
	 * installation that produced them.
	 */
	uint64		system_identifier;

	/*
	 * Version identifier information.  Keep these fields at the same offset,
	 * especially pg_control_version; they won't be real useful if they move
	 * around.  (For historical reasons they must be 8 bytes into the file
	 * rather than immediately at the front.)
	 *
	 * pg_control_version identifies the format of pg_control itself.
	 * catalog_version_no identifies the format of the system catalogs.
	 *
	 * There are additional version identifiers in individual files; for
	 * example, WAL logs contain per-page magic numbers that can serve as
	 * version cues for the WAL log.
	 */
	uint32		pg_control_version; /* PG_CONTROL_VERSION */
	uint32		catalog_version_no; /* see catversion.h */

	/*
	 * System status data
	 */
	DBState		state;			/* see enum above */
	pg_time_t	time;			/* time stamp of last pg_control update */
	XLogRecPtr	checkPoint;		/* last check point record ptr */

	CheckPoint	checkPointCopy; /* copy of last check point record */

	XLogRecPtr	unloggedLSN;	/* current fake LSN value, for unlogged rels */

	/*
	 * These values determine the minimum point we must recover up to
	 * before starting up:
	 *
	 * minRecoveryPoint use in GPDB is very limited. Currently, it is used
	 * to simply to store the location of end of backup in standby mode
	 * That guards against starting standby, aborting it, and restarting with
	 * an earlier stop location. We can't get promoted unless we've at-least
	 * replayed up to minRecoveryPoint
	 *
	 * backupStartPoint is the redo pointer of the backup start checkpoint, if
	 * we are recovering from an online backup and haven't reached the end of
	 * backup yet. It is reset to zero when the end of backup is reached, and
	 * we mustn't start up before that. A boolean would suffice otherwise, but
	 * we use the redo pointer as a cross-check when we see an end-of-backup
	 * record, to make sure the end-of-backup record corresponds the base
	 * backup we're recovering from.
	 *
	 * backupEndPoint is the backup end location, if we are recovering from an
	 * online backup which was taken from the standby and haven't reached the
	 * end of backup yet. It is initialized to the minimum recovery point in
	 * pg_control which was backed up last. It is reset to zero when the end
	 * of backup is reached, and we mustn't start up before that.
	 *
	 * If backupEndRequired is true, we know for sure that we're restoring
	 * from a backup, and must see a backup-end record before we can safely
	 * start up. If it's false, but backupStartPoint is set, a backup_label
	 * file was found at startup but it may have been a leftover from a stray
	 * pg_start_backup() call, not accompanied by pg_stop_backup().
	 */
	XLogRecPtr	minRecoveryPoint;
	TimeLineID	minRecoveryPointTLI;
	XLogRecPtr	backupStartPoint;
	XLogRecPtr	backupEndPoint;
	bool		backupEndRequired;

	/*
	 * Parameter settings that determine if the WAL can be used for archival
	 * or hot standby.
	 */
	int			wal_level;
	bool		wal_log_hints;
	int			MaxConnections;
	int			max_worker_processes;
	int			max_wal_senders;
	int			max_prepared_xacts;
	int			max_locks_per_xact;
	bool		track_commit_timestamp;

	/*
	 * This data is used to check for hardware-architecture compatibility of
	 * the database and the backend executable.  We need not check endianness
	 * explicitly, since the pg_control version will surely look wrong to a
	 * machine of different endianness, but we do need to worry about MAXALIGN
	 * and floating-point format.  (Note: storage layout nominally also
	 * depends on SHORTALIGN and INTALIGN, but in practice these are the same
	 * on all architectures of interest.)
	 *
	 * Testing just one double value is not a very bulletproof test for
	 * floating-point compatibility, but it will catch most cases.
	 */
	uint32		maxAlign;		/* alignment requirement for tuples */
	double		floatFormat;	/* constant 1234567.0 */
#define FLOATFORMAT_VALUE	1234567.0

	/*
	 * This data is used to make sure that configuration of this database is
	 * compatible with the backend executable.
	 */
	uint32		blcksz;			/* data block size for this DB */
	uint32		relseg_size;	/* blocks per segment of large relation */

	uint32		xlog_blcksz;	/* block size within WAL files */
	uint32		xlog_seg_size;	/* size of each WAL segment */

	uint32		nameDataLen;	/* catalog name field width */
	uint32		indexMaxKeys;	/* max number of columns in an index */

	uint32		toast_max_chunk_size;	/* chunk size in TOAST tables */
	uint32		loblksize;		/* chunk size in pg_largeobject */

	bool		float8ByVal;	/* float8, int8, etc pass-by-value? */

	/* Are data pages protected by checksums? Zero if no checksum version */
	uint32		data_checksum_version;

	/*
	 * Random nonce, used in authentication requests that need to proceed
	 * based on values that are cluster-unique, like a SASL exchange that
	 * failed at an early stage.
	 */
	char		mock_authentication_nonce[MOCK_AUTH_NONCE_LEN];

	/* CRC of all above ... MUST BE LAST! */
	pg_crc32c	crc;
} ControlFileData;

/*
 * Maximum safe value of sizeof(ControlFileData).  For reliability's sake,
 * it's critical that pg_control updates be atomic writes.  That generally
 * means the active data can't be more than one disk sector, which is 512
 * bytes on common hardware.  Be very careful about raising this limit.
 */
#define PG_CONTROL_MAX_SAFE_SIZE	512

/*
 * Physical size of the pg_control file.  Note that this is considerably
 * bigger than the actually used size (ie, sizeof(ControlFileData)).
 * The idea is to keep the physical size constant independent of format
 * changes, so that ReadControlFile will deliver a suitable wrong-version
 * message instead of a read error if it's looking at an incompatible file.
 */
#define PG_CONTROL_FILE_SIZE		8192

#endif							/* PG_CONTROL_H */<|MERGE_RESOLUTION|>--- conflicted
+++ resolved
@@ -21,18 +21,13 @@
 #include "port/pg_crc32c.h"
 
 
-<<<<<<< HEAD
 /*
  * Version identifier for this pg_control format.
  *
  * The first four digits is the PostgreSQL version number. The last
  * four digits indicates the GPDB version.
  */
-#define PG_CONTROL_VERSION	12010700
-=======
-/* Version identifier for this pg_control format */
-#define PG_CONTROL_VERSION	1300
->>>>>>> d457cb4e
+#define PG_CONTROL_VERSION	13000700
 
 /* Nonce key length, see below */
 #define MOCK_AUTH_NONCE_LEN		32
@@ -50,14 +45,10 @@
 	TimeLineID	PrevTimeLineID; /* previous TLI, if this record begins a new
 								 * timeline (equals ThisTimeLineID otherwise) */
 	bool		fullPageWrites; /* current full_page_writes */
-<<<<<<< HEAD
-	FullTransactionId nextFullXid;	/* next free full transaction ID */
+	FullTransactionId nextXid;	/* next free transaction ID */
 	DistributedTransactionId nextGxid;	/* next free gxid */
-=======
-	FullTransactionId nextXid;	/* next free transaction ID */
->>>>>>> d457cb4e
 	Oid			nextOid;		/* next free OID */
-	Oid			nextRelfilenode;	/* next free Relfilenode */
+	RelFileNodeId nextRelfilenode;	/* next free Relfilenode */
 	MultiXactId nextMulti;		/* next free MultiXactId */
 	MultiXactOffset nextMultiOffset;	/* next free MultiXact offset */
 	TransactionId oldestXid;	/* cluster-wide minimum datfrozenxid */
@@ -94,13 +85,11 @@
 #define XLOG_END_OF_RECOVERY			0x90
 #define XLOG_FPI_FOR_HINT				0xA0
 #define XLOG_FPI						0xB0
-<<<<<<< HEAD
 #define XLOG_NEXTRELFILENODE			0xC0
 #define XLOG_NEXTGXID					0xD0
-=======
+/* GPDB_14_MERGE_FIXME: Compatible, Figure out whether 0xC0 already used? */
 /* 0xC0 is used in Postgres 9.5-11 */
-#define XLOG_OVERWRITE_CONTRECORD		0xD0
->>>>>>> d457cb4e
+#define XLOG_OVERWRITE_CONTRECORD		0xE0
 
 
 /*
