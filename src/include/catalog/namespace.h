/*-------------------------------------------------------------------------
 *
 * namespace.h
 *	  prototypes for functions in backend/catalog/namespace.c
 *
 *
 * Portions Copyright (c) 1996-2008, PostgreSQL Global Development Group
 * Portions Copyright (c) 1994, Regents of the University of California
 *
 * $PostgreSQL: pgsql/src/include/catalog/namespace.h,v 1.57 2008/12/18 18:20:34 tgl Exp $
 *
 *-------------------------------------------------------------------------
 */
#ifndef NAMESPACE_H
#define NAMESPACE_H

#include "nodes/primnodes.h"
#include "storage/lock.h"

/*
 *	This structure holds a list of possible functions or operators
 *	found by namespace lookup.	Each function/operator is identified
 *	by OID and by argument types; the list must be pruned by type
 *	resolution rules that are embodied in the parser, not here.
 *	See FuncnameGetCandidates's comments for more info.
 */
typedef struct _FuncCandidateList
{
	struct _FuncCandidateList *next;
	int			pathpos;		/* for internal use of namespace lookup */
	Oid			oid;			/* the function or operator's OID */
	int			nargs;			/* number of arg types returned */
	int			nvargs;			/* number of args to become variadic array */
	int			ndargs;			/* number of defaulted args */
	Oid			args[1];		/* arg types --- VARIABLE LENGTH ARRAY */
}	*FuncCandidateList;	/* VARIABLE LENGTH STRUCT */

/*
 *	Structure for xxxOverrideSearchPath functions
 */
typedef struct OverrideSearchPath
{
	List	   *schemas;		/* OIDs of explicitly named schemas */
	bool		addCatalog;		/* implicitly prepend pg_catalog? */
	bool		addTemp;		/* implicitly prepend temp schema? */
} OverrideSearchPath;

typedef void (*RangeVarGetRelidCallback) (const RangeVar *relation, Oid relId,
										   Oid oldRelId, void *callback_arg);

extern Oid	get_namespace_oid(const char *nspname, bool missing_ok);
extern Oid	RangeVarGetRelid(const RangeVar *relation, bool failOK);
extern Oid  RangeVarGetRelidExtended(const RangeVar *relation,
						 LOCKMODE lockmode, bool missing_ok, bool nowait,
						 RangeVarGetRelidCallback callback,
						 void *callback_arg);
extern Oid	RangeVarGetCreationNamespace(const RangeVar *newRelation);
extern Oid	RelnameGetRelid(const char *relname);
extern bool RelationIsVisible(Oid relid);

extern Oid	TypenameGetTypid(const char *typname);
extern bool TypeIsVisible(Oid typid);

extern FuncCandidateList FuncnameGetCandidates(List *names, int nargs,
<<<<<<< HEAD
					  bool expand_variadic,
					  bool expand_defaults);
=======
											   bool expand_variadic,
											   bool expand_defaults);
>>>>>>> 38e93482
extern bool FunctionIsVisible(Oid funcid);

extern Oid	OpernameGetOprid(List *names, Oid oprleft, Oid oprright);
extern FuncCandidateList OpernameGetCandidates(List *names, char oprkind);
extern bool OperatorIsVisible(Oid oprid);

extern Oid	OpclassnameGetOpcid(Oid amid, const char *opcname);
extern bool OpclassIsVisible(Oid opcid);

extern Oid	OpfamilynameGetOpfid(Oid amid, const char *opfname);
extern bool OpfamilyIsVisible(Oid opfid);

extern Oid	ConversionGetConid(const char *conname);
extern bool ConversionIsVisible(Oid conid);

extern Oid	TSParserGetPrsid(List *names, bool failOK);
extern bool TSParserIsVisible(Oid prsId);

extern Oid	TSDictionaryGetDictid(List *names, bool failOK);
extern bool TSDictionaryIsVisible(Oid dictId);

extern Oid	TSTemplateGetTmplid(List *names, bool failOK);
extern bool TSTemplateIsVisible(Oid tmplId);

extern Oid	TSConfigGetCfgid(List *names, bool failOK);
extern bool TSConfigIsVisible(Oid cfgid);

extern void DeconstructQualifiedName(List *names,
						 char **nspname_p,
						 char **objname_p);
extern Oid	LookupExplicitNamespace(const char *nspname);

extern void DropTempTableNamespaceForResetSession(Oid namespaceOid);
extern void SetTempNamespace(Oid namespaceOid, Oid toastNamespaceOid);
extern Oid  ResetTempNamespace(void);
extern bool TempNamespaceOidIsValid(void);  /* GPDB only:  used by cdbgang.c */
extern void InitTempTableNamespace(void);

extern Oid	LookupCreationNamespace(const char *nspname);
extern void CheckSetNamespace(Oid oldNspOid, Oid nspOid, Oid classid,
				  Oid objid);
extern Oid	QualifiedNameGetCreationNamespace(List *names, char **objname_p);
extern RangeVar *makeRangeVarFromNameList(List *names);
extern char *NameListToString(List *names);
extern char *NameListToQuotedString(List *names);

extern bool isTempNamespace(Oid namespaceId);
extern bool isTempToastNamespace(Oid namespaceId);
extern bool isTempOrToastNamespace(Oid namespaceId);
extern bool isAnyTempNamespace(Oid namespaceId);
extern bool isOtherTempNamespace(Oid namespaceId);
extern int	GetTempNamespaceBackendId(Oid namespaceId);
extern Oid	GetTempToastNamespace(void);
extern void ResetTempTableNamespace(void);

extern OverrideSearchPath *GetOverrideSearchPath(MemoryContext context);
extern void PushOverrideSearchPath(OverrideSearchPath *newpath);
extern void PopOverrideSearchPath(void);

extern Oid	get_conversion_oid(List *name, bool missing_ok);
extern Oid	FindDefaultConversionProc(int4 for_encoding, int4 to_encoding);

/* initialization & transaction cleanup code */
extern void InitializeSearchPath(void);
extern void AtEOXact_Namespace(bool isCommit);
extern void AtEOSubXact_Namespace(bool isCommit, SubTransactionId mySubid,
					  SubTransactionId parentSubid);

/* stuff for search_path GUC variable */
extern char *namespace_search_path;

extern List *fetch_search_path(bool includeImplicit);
extern int	fetch_search_path_array(Oid *sarray, int sarray_len);

#endif   /* NAMESPACE_H */<|MERGE_RESOLUTION|>--- conflicted
+++ resolved
@@ -62,13 +62,8 @@
 extern bool TypeIsVisible(Oid typid);
 
 extern FuncCandidateList FuncnameGetCandidates(List *names, int nargs,
-<<<<<<< HEAD
-					  bool expand_variadic,
-					  bool expand_defaults);
-=======
 											   bool expand_variadic,
 											   bool expand_defaults);
->>>>>>> 38e93482
 extern bool FunctionIsVisible(Oid funcid);
 
 extern Oid	OpernameGetOprid(List *names, Oid oprleft, Oid oprright);
