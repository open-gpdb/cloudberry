--- conflicted
+++ resolved
@@ -144,13 +144,10 @@
 	OCLASS_FDW,					/* pg_foreign_data_wrapper */
 	OCLASS_FOREIGN_SERVER,		/* pg_foreign_server */
 	OCLASS_USER_MAPPING,		/* pg_user_mapping */
-<<<<<<< HEAD
+	OCLASS_DEFACL,				/* pg_default_acl */
+	OCLASS_EXTENSION,			/* pg_extension */
 	OCLASS_EXTPROTOCOL,			/* pg_extprotocol */
 	OCLASS_COMPRESSION,			/* pg_compression */
-	OCLASS_EXTENSION,			/* pg_extension */
-=======
-	OCLASS_DEFACL,				/* pg_default_acl */
->>>>>>> 78a09145
 	MAX_OCLASS					/* MUST BE LAST */
 } ObjectClass;
 
