/*-------------------------------------------------------------------------
 *
 * pg_statistic.h
 *	  definition of the system "statistic" relation (pg_statistic)
 *	  along with the relation's initial contents.
 *
 *
<<<<<<< HEAD
 * Portions Copyright (c) 2006-2010, Greenplum inc.
 * Portions Copyright (c) 2012-Present Pivotal Software, Inc.
 * Portions Copyright (c) 1996-2012, PostgreSQL Global Development Group
=======
 * Portions Copyright (c) 1996-2013, PostgreSQL Global Development Group
>>>>>>> e472b921
 * Portions Copyright (c) 1994, Regents of the University of California
 *
 * src/include/catalog/pg_statistic.h
 *
 * NOTES
 *	  the genbki.pl script reads this file and generates .bki
 *	  information from the DATA() statements.
 *
 *-------------------------------------------------------------------------
 */
#ifndef PG_STATISTIC_H
#define PG_STATISTIC_H

#include "catalog/genbki.h"

/* ----------------
 *		pg_statistic definition.  cpp turns this into
 *		typedef struct FormData_pg_statistic
 * ----------------
 */
#define StatisticRelationId  2619

CATALOG(pg_statistic,2619) BKI_WITHOUT_OIDS
{
	/* These fields form the unique key for the entry: */
	Oid			starelid;		/* relation containing attribute */
	int16		staattnum;		/* attribute (column) stats are for */
	bool		stainherit;		/* true if inheritance children are included */

	/* the fraction of the column's entries that are NULL: */
	float4		stanullfrac;

	/*
	 * stawidth is the average width in bytes of non-null entries.	For
	 * fixed-width datatypes this is of course the same as the typlen, but for
	 * var-width types it is more useful.  Note that this is the average width
	 * of the data as actually stored, post-TOASTing (eg, for a
	 * moved-out-of-line value, only the size of the pointer object is
	 * counted).  This is the appropriate definition for the primary use of
	 * the statistic, which is to estimate sizes of in-memory hash tables of
	 * tuples.
	 */
	int32		stawidth;

	/* ----------------
	 * stadistinct indicates the (approximate) number of distinct non-null
	 * data values in the column.  The interpretation is:
	 *		0		unknown or not computed
	 *		> 0		actual number of distinct values
	 *		< 0		negative of multiplier for number of rows
	 * The special negative case allows us to cope with columns that are
	 * unique (stadistinct = -1) or nearly so (for example, a column in
	 * which values appear about twice on the average could be represented
	 * by stadistinct = -0.5).	Because the number-of-rows statistic in
	 * pg_class may be updated more frequently than pg_statistic is, it's
	 * important to be able to describe such situations as a multiple of
	 * the number of rows, rather than a fixed number of distinct values.
	 * But in other cases a fixed number is correct (eg, a boolean column).
	 * ----------------
	 */
	float4		stadistinct;

	/* ----------------
	 * To allow keeping statistics on different kinds of datatypes,
	 * we do not hard-wire any particular meaning for the remaining
	 * statistical fields.	Instead, we provide several "slots" in which
	 * statistical data can be placed.	Each slot includes:
	 *		kind			integer code identifying kind of data (see below)
	 *		op				OID of associated operator, if needed
	 *		numbers			float4 array (for statistical values)
	 *		values			anyarray (for representations of data values)
	 * The ID and operator fields are never NULL; they are zeroes in an
	 * unused slot.  The numbers and values fields are NULL in an unused
	 * slot, and might also be NULL in a used slot if the slot kind has
	 * no need for one or the other.
	 * ----------------
	 */

	int16		stakind1;
	int16		stakind2;
	int16		stakind3;
	int16		stakind4;
	int16		stakind5;

	Oid			staop1;
	Oid			staop2;
	Oid			staop3;
	Oid			staop4;
	Oid			staop5;

#ifdef CATALOG_VARLEN			/* variable-length fields start here */
	float4		stanumbers1[1];
	float4		stanumbers2[1];
	float4		stanumbers3[1];
	float4		stanumbers4[1];
	float4		stanumbers5[1];

	/*
	 * Values in these arrays are values of the column's data type, or of some
	 * related type such as an array element type.	We presently have to cheat
	 * quite a bit to allow polymorphic arrays of this kind, but perhaps
	 * someday it'll be a less bogus facility.
	 */
	anyarray	stavalues1;
	anyarray	stavalues2;
	anyarray	stavalues3;
	anyarray	stavalues4;
	anyarray	stavalues5;
#endif
} FormData_pg_statistic;

#define STATISTIC_NUM_SLOTS  5

/* GPDB added foreign key definitions for gpcheckcat. */
FOREIGN_KEY(starelid REFERENCES pg_attribute(attrelid));
FOREIGN_KEY(staop1 REFERENCES pg_operator(oid));
FOREIGN_KEY(staop2 REFERENCES pg_operator(oid));
FOREIGN_KEY(staop3 REFERENCES pg_operator(oid));
FOREIGN_KEY(staop4 REFERENCES pg_operator(oid));


/* ----------------
 *		Form_pg_statistic corresponds to a pointer to a tuple with
 *		the format of pg_statistic relation.
 * ----------------
 */
typedef FormData_pg_statistic *Form_pg_statistic;

/* ----------------
 *		compiler constants for pg_statistic
 * ----------------
 */
#define Natts_pg_statistic				26
#define Anum_pg_statistic_starelid		1
#define Anum_pg_statistic_staattnum		2
#define Anum_pg_statistic_stainherit	3
#define Anum_pg_statistic_stanullfrac	4
#define Anum_pg_statistic_stawidth		5
#define Anum_pg_statistic_stadistinct	6
#define Anum_pg_statistic_stakind1		7
#define Anum_pg_statistic_stakind2		8
#define Anum_pg_statistic_stakind3		9
#define Anum_pg_statistic_stakind4		10
#define Anum_pg_statistic_stakind5		11
#define Anum_pg_statistic_staop1		12
#define Anum_pg_statistic_staop2		13
#define Anum_pg_statistic_staop3		14
#define Anum_pg_statistic_staop4		15
#define Anum_pg_statistic_staop5		16
#define Anum_pg_statistic_stanumbers1	17
#define Anum_pg_statistic_stanumbers2	18
#define Anum_pg_statistic_stanumbers3	19
#define Anum_pg_statistic_stanumbers4	20
#define Anum_pg_statistic_stanumbers5	21
#define Anum_pg_statistic_stavalues1	22
#define Anum_pg_statistic_stavalues2	23
#define Anum_pg_statistic_stavalues3	24
#define Anum_pg_statistic_stavalues4	25
#define Anum_pg_statistic_stavalues5	26

/*
 * Currently, five statistical slot "kinds" are defined by core PostgreSQL,
 * as documented below.  Additional "kinds" will probably appear in
 * future to help cope with non-scalar datatypes.  Also, custom data types
 * can define their own "kind" codes by mutual agreement between a custom
 * typanalyze routine and the selectivity estimation functions of the type's
 * operators.
 *
 * Code reading the pg_statistic relation should not assume that a particular
 * data "kind" will appear in any particular slot.	Instead, search the
 * stakind fields to see if the desired data is available.	(The standard
 * function get_attstatsslot() may be used for this.)
 */

/*
 * The present allocation of "kind" codes is:
 *
 *	1-99:		reserved for assignment by the core PostgreSQL project
 *				(values in this range will be documented in this file)
 *	100-199:	reserved for assignment by the PostGIS project
 *				(values to be documented in PostGIS documentation)
 *	200-299:	reserved for assignment by the ESRI ST_Geometry project
 *				(values to be documented in ESRI ST_Geometry documentation)
 *	300-9999:	reserved for future public assignments
 *
 * For private use you may choose a "kind" code at random in the range
 * 10000-30000.  However, for code that is to be widely disseminated it is
 * better to obtain a publicly defined "kind" code by request from the
 * PostgreSQL Global Development Group.
 */

/*
 * In a "most common values" slot, staop is the OID of the "=" operator
 * used to decide whether values are the same or not.  stavalues contains
 * the K most common non-null values appearing in the column, and stanumbers
 * contains their frequencies (fractions of total row count).  The values
 * shall be ordered in decreasing frequency.  Note that since the arrays are
 * variable-size, K may be chosen by the statistics collector.	Values should
 * not appear in MCV unless they have been observed to occur more than once;
 * a unique column will have no MCV slot.
 */
#define STATISTIC_KIND_MCV	1

/*
 * A "histogram" slot describes the distribution of scalar data.  staop is
 * the OID of the "<" operator that describes the sort ordering.  (In theory,
 * more than one histogram could appear, if a datatype has more than one
 * useful sort operator.)  stavalues contains M (>=2) non-null values that
 * divide the non-null column data values into M-1 bins of approximately equal
 * population.	The first stavalues item is the MIN and the last is the MAX.
 * stanumbers is not used and should be NULL.  IMPORTANT POINT: if an MCV
 * slot is also provided, then the histogram describes the data distribution
 * *after removing the values listed in MCV* (thus, it's a "compressed
 * histogram" in the technical parlance).  This allows a more accurate
 * representation of the distribution of a column with some very-common
 * values.	In a column with only a few distinct values, it's possible that
 * the MCV list describes the entire data population; in this case the
 * histogram reduces to empty and should be omitted.
 */
#define STATISTIC_KIND_HISTOGRAM  2

/*
 * A "correlation" slot describes the correlation between the physical order
 * of table tuples and the ordering of data values of this column, as seen
 * by the "<" operator identified by staop.  (As with the histogram, more
 * than one entry could theoretically appear.)	stavalues is not used and
 * should be NULL.	stanumbers contains a single entry, the correlation
 * coefficient between the sequence of data values and the sequence of
 * their actual tuple positions.  The coefficient ranges from +1 to -1.
 */
#define STATISTIC_KIND_CORRELATION	3

/*
 * A "most common elements" slot is similar to a "most common values" slot,
 * except that it stores the most common non-null *elements* of the column
 * values.	This is useful when the column datatype is an array or some other
 * type with identifiable elements (for instance, tsvector).  staop contains
 * the equality operator appropriate to the element type.  stavalues contains
 * the most common element values, and stanumbers their frequencies.  Unlike
 * MCV slots, frequencies are measured as the fraction of non-null rows the
 * element value appears in, not the frequency of all rows.  Also unlike
 * MCV slots, the values are sorted into the element type's default order
 * (to support binary search for a particular value).  Since this puts the
 * minimum and maximum frequencies at unpredictable spots in stanumbers,
 * there are two extra members of stanumbers, holding copies of the minimum
 * and maximum frequencies.  Optionally, there can be a third extra member,
 * which holds the frequency of null elements (expressed in the same terms:
 * the fraction of non-null rows that contain at least one null element).  If
 * this member is omitted, the column is presumed to contain no null elements.
 *
 * Note: in current usage for tsvector columns, the stavalues elements are of
 * type text, even though their representation within tsvector is not
 * exactly text.
 */
#define STATISTIC_KIND_MCELEM  4

/*
 * A "distinct elements count histogram" slot describes the distribution of
 * the number of distinct element values present in each row of an array-type
 * column.	Only non-null rows are considered, and only non-null elements.
 * staop contains the equality operator appropriate to the element type.
 * stavalues is not used and should be NULL.  The last member of stanumbers is
 * the average count of distinct element values over all non-null rows.  The
 * preceding M (>=2) members form a histogram that divides the population of
 * distinct-elements counts into M-1 bins of approximately equal population.
 * The first of these is the minimum observed count, and the last the maximum.
 */
#define STATISTIC_KIND_DECHIST	5

/*
<<<<<<< HEAD
 * A "hyperloglog" slot stores the hyperloglog_counter created for sampled data.
 * This hyperloglog_counter data structure is converted into a bytea and stored
 * in "stavalues4" slot of pg_statistic catalog table
 */
#define STATISTIC_KIND_HLL  99

/*
 * A "full hyperloglog" slot is similar to "hyperloglog" slot, except it stores
 * the "hyperloglog_counter" created for full table scan.
 * This hyperloglog_counter data structure is converted into a bytea and stored
 * in "stavalues4" slot of pg_statistic catalog table
 */
#define STATISTIC_KIND_FULLHLL  98
=======
 * A "length histogram" slot describes the distribution of range lengths in
 * rows of a range-type column. stanumbers contains a single entry, the
 * fraction of empty ranges. stavalues is a histogram of non-empty lengths, in
 * a format similar to STATISTIC_KIND_HISTOGRAM: it contains M (>=2) range
 * values that divide the column data values into M-1 bins of approximately
 * equal population. The lengths are stores as float8s, as measured by the
 * range type's subdiff function. Only non-null rows are considered.
 */
#define STATISTIC_KIND_RANGE_LENGTH_HISTOGRAM  6

/*
 * A "bounds histogram" slot is similar to STATISTIC_KIND_HISTOGRAM, but for
 * a range-type column.  stavalues contains M (>=2) range values that divide
 * the column data values into M-1 bins of approximately equal population.
 * Unlike a regular scalar histogram, this is actually two histograms combined
 * into a single array, with the lower bounds of each value forming a
 * histogram of lower bounds, and the upper bounds a histogram of upper
 * bounds.	Only non-NULL, non-empty ranges are included.
 */
#define STATISTIC_KIND_BOUNDS_HISTOGRAM  7
>>>>>>> e472b921

#endif   /* PG_STATISTIC_H */<|MERGE_RESOLUTION|>--- conflicted
+++ resolved
@@ -5,13 +5,9 @@
  *	  along with the relation's initial contents.
  *
  *
-<<<<<<< HEAD
  * Portions Copyright (c) 2006-2010, Greenplum inc.
  * Portions Copyright (c) 2012-Present Pivotal Software, Inc.
- * Portions Copyright (c) 1996-2012, PostgreSQL Global Development Group
-=======
  * Portions Copyright (c) 1996-2013, PostgreSQL Global Development Group
->>>>>>> e472b921
  * Portions Copyright (c) 1994, Regents of the University of California
  *
  * src/include/catalog/pg_statistic.h
@@ -282,21 +278,6 @@
 #define STATISTIC_KIND_DECHIST	5
 
 /*
-<<<<<<< HEAD
- * A "hyperloglog" slot stores the hyperloglog_counter created for sampled data.
- * This hyperloglog_counter data structure is converted into a bytea and stored
- * in "stavalues4" slot of pg_statistic catalog table
- */
-#define STATISTIC_KIND_HLL  99
-
-/*
- * A "full hyperloglog" slot is similar to "hyperloglog" slot, except it stores
- * the "hyperloglog_counter" created for full table scan.
- * This hyperloglog_counter data structure is converted into a bytea and stored
- * in "stavalues4" slot of pg_statistic catalog table
- */
-#define STATISTIC_KIND_FULLHLL  98
-=======
  * A "length histogram" slot describes the distribution of range lengths in
  * rows of a range-type column. stanumbers contains a single entry, the
  * fraction of empty ranges. stavalues is a histogram of non-empty lengths, in
@@ -317,6 +298,20 @@
  * bounds.	Only non-NULL, non-empty ranges are included.
  */
 #define STATISTIC_KIND_BOUNDS_HISTOGRAM  7
->>>>>>> e472b921
+
+/*
+ * A "hyperloglog" slot stores the hyperloglog_counter created for sampled data.
+ * This hyperloglog_counter data structure is converted into a bytea and stored
+ * in "stavalues4" slot of pg_statistic catalog table
+ */
+#define STATISTIC_KIND_HLL  99
+
+/*
+ * A "full hyperloglog" slot is similar to "hyperloglog" slot, except it stores
+ * the "hyperloglog_counter" created for full table scan.
+ * This hyperloglog_counter data structure is converted into a bytea and stored
+ * in "stavalues4" slot of pg_statistic catalog table
+ */
+#define STATISTIC_KIND_FULLHLL  98
 
 #endif   /* PG_STATISTIC_H */