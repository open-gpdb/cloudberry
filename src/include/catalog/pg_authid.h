--- conflicted
+++ resolved
@@ -42,8 +42,9 @@
  * ----------------
  */
 #define AuthIdRelationId	1260
+#define AuthIdRelation_Rowtype_Id	2842
 
-CATALOG(pg_authid,1260) BKI_SHARED_RELATION
+CATALOG(pg_authid,1260) BKI_SHARED_RELATION BKI_ROWTYPE_OID(2842)
 {
 	NameData	rolname;		/* name of role */
 	bool		rolsuper;		/* read this field via superuser() only! */
@@ -57,8 +58,6 @@
 	/* remaining fields may be null; use heap_getattr to read them! */
 	text		rolpassword;	/* password, if any */
 	timestamptz rolvaliduntil;	/* password expiration time, if any */
-<<<<<<< HEAD
-	text		rolconfig[1];	/* GUC settings to apply at login */
 	/* GP added fields */
 	Oid			rolresqueue;	/* ID of resource queue for this role */
 	bool		rolcreaterextgpfd;	/* allowed to create readable gpfdist tbl?  */
@@ -67,8 +66,6 @@
 	bool		rolcreaterexthdfs;	/* allowed to create readable gphdfs tbl? */
 	bool		rolcreatewexthdfs;	/* allowed to create writable gphdfs tbl? */
 	Oid			rolresgroup;		/* ID of resource group for this role  */
-=======
->>>>>>> 78a09145
 } FormData_pg_authid;
 
 /* GPDB added foreign key definitions for gpcheckcat. */
@@ -90,8 +87,7 @@
  *		compiler constants for pg_authid
  * ----------------
  */
-<<<<<<< HEAD
-#define Natts_pg_authid						18
+#define Natts_pg_authid						17
 #define Anum_pg_authid_rolname				1
 #define Anum_pg_authid_rolsuper				2
 #define Anum_pg_authid_rolinherit			3
@@ -102,27 +98,13 @@
 #define Anum_pg_authid_rolconnlimit			8
 #define Anum_pg_authid_rolpassword			9
 #define Anum_pg_authid_rolvaliduntil		10
-#define Anum_pg_authid_rolconfig			11
-#define Anum_pg_authid_rolresqueue			12
-#define Anum_pg_authid_rolcreaterextgpfd	13
-#define Anum_pg_authid_rolcreaterexthttp	14
-#define Anum_pg_authid_rolcreatewextgpfd	15
-#define Anum_pg_authid_rolcreaterexthdfs	16
-#define Anum_pg_authid_rolcreatewexthdfs	17
-#define Anum_pg_authid_rolresgroup			18
-=======
-#define Natts_pg_authid					11
-#define Anum_pg_authid_rolname			1
-#define Anum_pg_authid_rolsuper			2
-#define Anum_pg_authid_rolinherit		3
-#define Anum_pg_authid_rolcreaterole	4
-#define Anum_pg_authid_rolcreatedb		5
-#define Anum_pg_authid_rolcatupdate		6
-#define Anum_pg_authid_rolcanlogin		7
-#define Anum_pg_authid_rolconnlimit		8
-#define Anum_pg_authid_rolpassword		9
-#define Anum_pg_authid_rolvaliduntil	10
->>>>>>> 78a09145
+#define Anum_pg_authid_rolresqueue			11
+#define Anum_pg_authid_rolcreaterextgpfd	12
+#define Anum_pg_authid_rolcreaterexthttp	13
+#define Anum_pg_authid_rolcreatewextgpfd	14
+#define Anum_pg_authid_rolcreaterexthdfs	15
+#define Anum_pg_authid_rolcreatewexthdfs	16
+#define Anum_pg_authid_rolresgroup			17
 
 /* ----------------
  *		initial contents of pg_authid
@@ -134,31 +116,27 @@
  * add default group ADMINRESGROUP_OID 6438
  * ----------------
  */
-<<<<<<< HEAD
-DATA(insert OID = 10 ( "POSTGRES" t t t t t t -1 _null_ _null_ _null_ 6055 t t t t t 6438 ));
-=======
-DATA(insert OID = 10 ( "POSTGRES" t t t t t t -1 _null_ _null_ ));
->>>>>>> 78a09145
+DATA(insert OID = 10 ( "POSTGRES" t t t t t t -1 _null_ _null_ 6055 t t t t t 6438 ));
 
 #define BOOTSTRAP_SUPERUSERID 10
 
 #define Schema_pg_authid \
-{1260, {"rolname"}          ,   19, -1, NAMEDATALEN,  1, 0, -1, -1, false, 'p' ,'i', true, false, false, true, 0}, \
-{1260, {"rolsuper"}         ,   16, -1,           1,  2, 0, -1, -1,  true, 'p' ,'c', true, false, false, true, 0}, \
-{1260, {"rolinherit"}       ,   16, -1,           1,  3, 0, -1, -1,  true, 'p' ,'c', true, false, false, true, 0}, \
-{1260, {"rolcreaterole"}    ,   16, -1,           1,  4, 0, -1, -1,  true, 'p' ,'c', true, false, false, true, 0}, \
-{1260, {"rolcreatedb"}      ,   16, -1,           1,  5, 0, -1, -1,  true, 'p' ,'c', true, false, false, true, 0}, \
-{1260, {"rolcatupdate"}     ,   16, -1,           1,  6, 0, -1, -1,  true, 'p' ,'c', true, false, false, true, 0}, \
-{1260, {"rolcanlogin"}      ,   16, -1,           1,  7, 0, -1, -1,  true, 'p' ,'c', true, false, false, true, 0}, \
-{1260, {"rolconnlimit"}     ,   23, -1,           4,  8, 0, -1, -1,  true, 'p' ,'i', true, false, false, true, 0}, \
-{1260, {"rolpassword"}      ,   25, -1,          -1,  9, 0, -1, -1, false, 'x' ,'i',false, false, false, true, 0}, \
-{1260, {"rolvaliduntil"}    , 1184, -1,           8, 10, 0, -1, -1,  true, 'p' ,'d',false, false, false, true, 0}, \
-{1260, {"rolconfig"}        , 1009, -1,          -1, 11, 1, -1, -1, false, 'x' ,'i',false, false, false, true, 0}, \
-{1260, {"rolresqueue"}      ,   26, -1,           4, 12, 0, -1, -1,  true, 'p' ,'i',false, false, false, true, 0}, \
-{1260, {"rolcreaterextgpfd"},   16, -1,           1, 13, 0, -1, -1,  true, 'p' ,'c',false, false, false, true, 0}, \
-{1260, {"rolcreaterexthttp"},   16, -1,           1, 14, 0, -1, -1,  true, 'p' ,'c',false, false, false, true, 0}, \
-{1260, {"rolcreatewextgpfd"},   16, -1,           1, 15, 0, -1, -1,  true, 'p' ,'c',false, false, false, true, 0}, \
-{1260, {"rolcreaterexthdfs"},   16, -1,           1, 16, 0, -1, -1,  true, 'p' ,'c',false, false, false, true, 0}, \
-{1260, {"rolcreatewexthdfs"},   16, -1,           1, 17, 0, -1, -1,  true, 'p' ,'c',false, false, false, true, 0}, \
-{1260, {"rolresgroup"}      ,   26, -1,           4, 18, 0, -1, -1,  true, 'p' ,'i',false, false, false, true, 0}
+{1260, {"rolname"}          ,   19, -1, 0, NAMEDATALEN,  1, 0, -1, -1, false, 'p' ,'i', true, false, false, true, 0}, \
+{1260, {"rolsuper"}         ,   16, -1, 0,           1,  2, 0, -1, -1,  true, 'p' ,'c', true, false, false, true, 0}, \
+{1260, {"rolinherit"}       ,   16, -1, 0,           1,  3, 0, -1, -1,  true, 'p' ,'c', true, false, false, true, 0}, \
+{1260, {"rolcreaterole"}    ,   16, -1, 0,           1,  4, 0, -1, -1,  true, 'p' ,'c', true, false, false, true, 0}, \
+{1260, {"rolcreatedb"}      ,   16, -1, 0,           1,  5, 0, -1, -1,  true, 'p' ,'c', true, false, false, true, 0}, \
+{1260, {"rolcatupdate"}     ,   16, -1, 0,           1,  6, 0, -1, -1,  true, 'p' ,'c', true, false, false, true, 0}, \
+{1260, {"rolcanlogin"}      ,   16, -1, 0,           1,  7, 0, -1, -1,  true, 'p' ,'c', true, false, false, true, 0}, \
+{1260, {"rolconnlimit"}     ,   23, -1, 0,           4,  8, 0, -1, -1,  true, 'p' ,'i', true, false, false, true, 0}, \
+{1260, {"rolpassword"}      ,   25, -1, 0,          -1,  9, 0, -1, -1, false, 'x' ,'i',false, false, false, true, 0}, \
+{1260, {"rolvaliduntil"}    , 1184, -1, 0,           8, 10, 0, -1, -1,  true, 'p' ,'d',false, false, false, true, 0}, \
+{1260, {"rolresqueue"}      ,   26, -1, 0,           4, 11, 0, -1, -1,  true, 'p' ,'i',false, false, false, true, 0}, \
+{1260, {"rolcreaterextgpfd"},   16, -1, 0,           1, 12, 0, -1, -1,  true, 'p' ,'c',false, false, false, true, 0}, \
+{1260, {"rolcreaterexthttp"},   16, -1, 0,           1, 13, 0, -1, -1,  true, 'p' ,'c',false, false, false, true, 0}, \
+{1260, {"rolcreatewextgpfd"},   16, -1, 0,           1, 14, 0, -1, -1,  true, 'p' ,'c',false, false, false, true, 0}, \
+{1260, {"rolcreaterexthdfs"},   16, -1, 0,           1, 15, 0, -1, -1,  true, 'p' ,'c',false, false, false, true, 0}, \
+{1260, {"rolcreatewexthdfs"},   16, -1, 0,           1, 16, 0, -1, -1,  true, 'p' ,'c',false, false, false, true, 0}, \
+{1260, {"rolresgroup"}      ,   26, -1, 0,           4, 17, 0, -1, -1,  true, 'p' ,'i',false, false, false, true, 0}
+
 #endif   /* PG_AUTHID_H */