--- conflicted
+++ resolved
@@ -233,12 +233,9 @@
 	/* evaluate assorted special-purpose expression types */
 	EEOP_CONVERT_ROWTYPE,
 	EEOP_SCALARARRAYOP,
-<<<<<<< HEAD
 	EEOP_SCALARARRAYOP_FAST_INT, 	/* fast path x in (123, 456, 789) */
 	EEOP_SCALARARRAYOP_FAST_STR, 	/* fast path x in ('a', 'b', 'c') */
-=======
 	EEOP_HASHED_SCALARARRAYOP,
->>>>>>> d457cb4e
 	EEOP_XMLEXPR,
 	EEOP_AGGREF,
 	EEOP_GROUPING_FUNC,
@@ -254,15 +251,9 @@
 	EEOP_AGG_DESERIALIZE,
 	EEOP_AGG_STRICT_INPUT_CHECK_ARGS,
 	EEOP_AGG_STRICT_INPUT_CHECK_NULLS,
-<<<<<<< HEAD
-	EEOP_AGG_INIT_TRANS,
-	EEOP_AGG_STRICT_TRANS_CHECK,
-	EEOP_AGG_PLAIN_PERGROUP_NULLCHECK,
-=======
 	EEOP_AGG_PLAIN_PERGROUP_NULLCHECK,
 	EEOP_AGG_PLAIN_TRANS_INIT_STRICT_BYVAL,
 	EEOP_AGG_PLAIN_TRANS_STRICT_BYVAL,
->>>>>>> d457cb4e
 	EEOP_AGG_PLAIN_TRANS_BYVAL,
 	EEOP_AGG_PLAIN_TRANS_INIT_STRICT_BYREF,
 	EEOP_AGG_PLAIN_TRANS_STRICT_BYREF,
@@ -592,7 +583,6 @@
 			PGFunction	fn_addr;	/* actual call address */
 		}			scalararrayop;
 
-<<<<<<< HEAD
 		/* for EEOP_SCALARARRAYOP_FAST_INT / SCALARARRAYOP_FAST_STR */
 		struct
 		{
@@ -606,7 +596,7 @@
 			int		   *fp_len;
 			Datum	   *fp_datum;
 		}			scalararrayop_fast;
-=======
+
 		/* for EEOP_HASHED_SCALARARRAYOP */
 		struct
 		{
@@ -621,7 +611,6 @@
 			/* faster to access without additional indirection: */
 			PGFunction	hash_fn_addr;	/* actual call address */
 		}			hashedscalararrayop;
->>>>>>> d457cb4e
 
 		/* for EEOP_XMLEXPR */
 		struct
@@ -719,19 +708,8 @@
 			int			jumpnull;
 		}			agg_plain_pergroup_nullcheck;
 
-<<<<<<< HEAD
-		/* for EEOP_AGG_PLAIN_PERGROUP_NULLCHECK */
-		struct
-		{
-			int			setoff;
-			int			jumpnull;
-		}			agg_plain_pergroup_nullcheck;
-
-		/* for EEOP_AGG_STRICT_TRANS_CHECK */
-=======
 		/* for EEOP_AGG_PLAIN_TRANS_[INIT_][STRICT_]{BYVAL,BYREF} */
 		/* for EEOP_AGG_ORDERED_TRANS_{DATUM,TUPLE} */
->>>>>>> d457cb4e
 		struct
 		{
 			AggStatePerTrans pertrans;
@@ -830,13 +808,12 @@
 extern void ExecEvalConvertRowtype(ExprState *state, ExprEvalStep *op,
 								   ExprContext *econtext);
 extern void ExecEvalScalarArrayOp(ExprState *state, ExprEvalStep *op);
-<<<<<<< HEAD
+
 extern void ExecEvalScalarArrayOpFastInt(ExprState *state, ExprEvalStep *op);
 extern void ExecEvalScalarArrayOpFastStr(ExprState *state, ExprEvalStep *op);
-=======
+
 extern void ExecEvalHashedScalarArrayOp(ExprState *state, ExprEvalStep *op,
 										ExprContext *econtext);
->>>>>>> d457cb4e
 extern void ExecEvalConstraintNotNull(ExprState *state, ExprEvalStep *op);
 extern void ExecEvalConstraintCheck(ExprState *state, ExprEvalStep *op);
 extern void ExecEvalXmlExpr(ExprState *state, ExprEvalStep *op);
