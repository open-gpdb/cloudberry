--- conflicted
+++ resolved
@@ -36,6 +36,7 @@
 	char	   *name;			/* Constraint name, or NULL if none */
 	ConstrType	contype;		/* CHECK or FOREIGN */
 	Oid			refrelid;		/* PK rel, if FOREIGN */
+	Oid			refindid;		/* OID of PK's index, if FOREIGN */
 	Oid			conid;			/* OID of pg_constraint entry, if FOREIGN */
 	Node	   *qual;			/* Check expr or FkConstraint struct */
 	List	   *qualstate;		/* Execution state for CHECK */
@@ -74,7 +75,7 @@
 
 extern void CheckTableNotInUse(Relation rel, const char *stmt);
 
-extern void TruncateRelfiles(Relation rel);
+extern void TruncateRelfiles(Relation rel, SubTransactionId mysubid);
 
 extern void ExecuteTruncate(TruncateStmt *stmt);
 
@@ -101,13 +102,6 @@
 								 const char *origTblName,
 								 const char *origTypeName);
 
-<<<<<<< HEAD
-=======
-extern AttrNumber *varattnos_map(TupleDesc olddesc, TupleDesc newdesc);
-extern AttrNumber *varattnos_map_schema(TupleDesc old, List *schema);
-extern void change_varattnos_of_a_node(Node *node, const AttrNumber *newattno);
-
->>>>>>> 78a09145
 extern void register_on_commit_action(Oid relid, OnCommitAction action);
 extern void remove_on_commit_action(Oid relid);
 
