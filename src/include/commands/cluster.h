/*-------------------------------------------------------------------------
 *
 * cluster.h
 *	  header file for postgres cluster command stuff
 *
 * Portions Copyright (c) 1996-2021, PostgreSQL Global Development Group
 * Portions Copyright (c) 1994-5, Regents of the University of California
 *
 * src/include/commands/cluster.h
 *
 *-------------------------------------------------------------------------
 */
#ifndef CLUSTER_H
#define CLUSTER_H

#include "nodes/parsenodes.h"
#include "parser/parse_node.h"
#include "storage/lock.h"
#include "utils/relcache.h"


<<<<<<< HEAD
extern void cluster(ClusterStmt *stmt, bool isTopLevel);
extern bool cluster_rel(Oid tableOid, Oid indexOid, int options,
						bool printError);
=======
/* flag bits for ClusterParams->flags */
#define CLUOPT_RECHECK 0x01		/* recheck relation state */
#define CLUOPT_VERBOSE 0x02		/* print progress info */

/* options for CLUSTER */
typedef struct ClusterParams
{
	bits32		options;		/* bitmask of CLUOPT_* */
} ClusterParams;

extern void cluster(ParseState *pstate, ClusterStmt *stmt, bool isTopLevel);
extern void cluster_rel(Oid tableOid, Oid indexOid, ClusterParams *params);
>>>>>>> d457cb4e
extern void check_index_is_clusterable(Relation OldHeap, Oid indexOid,
									   bool recheck, LOCKMODE lockmode);
extern void mark_index_clustered(Relation rel, Oid indexOid, bool is_internal);

extern Oid make_new_heap(Oid OIDOldHeap, Oid NewTableSpace, char relpersistence,
						 LOCKMODE lockmode,
						 bool createAoBlockDirectory,
						 bool makeCdbPolicy);
extern void finish_heap_swap(Oid OIDOldHeap, Oid OIDNewHeap,
							 bool is_system_catalog,
							 bool swap_toast_by_content,
							 bool swap_stats,
							 bool check_constraints,
							 bool is_internal,
							 TransactionId frozenXid,
							 MultiXactId minMulti,
							 char newrelpersistence);

extern void swap_relation_files(Oid r1, Oid r2, bool target_is_pg_class,
					bool swap_toast_by_content,
					bool swap_stats,
					bool is_internal,
					TransactionId frozenXid,
					MultiXactId frozenMulti,
					Oid *mapped_tables);

#endif							/* CLUSTER_H */<|MERGE_RESOLUTION|>--- conflicted
+++ resolved
@@ -19,11 +19,6 @@
 #include "utils/relcache.h"
 
 
-<<<<<<< HEAD
-extern void cluster(ClusterStmt *stmt, bool isTopLevel);
-extern bool cluster_rel(Oid tableOid, Oid indexOid, int options,
-						bool printError);
-=======
 /* flag bits for ClusterParams->flags */
 #define CLUOPT_RECHECK 0x01		/* recheck relation state */
 #define CLUOPT_VERBOSE 0x02		/* print progress info */
@@ -35,8 +30,7 @@
 } ClusterParams;
 
 extern void cluster(ParseState *pstate, ClusterStmt *stmt, bool isTopLevel);
-extern void cluster_rel(Oid tableOid, Oid indexOid, ClusterParams *params);
->>>>>>> d457cb4e
+extern bool cluster_rel(Oid tableOid, Oid indexOid, ClusterParams *params);
 extern void check_index_is_clusterable(Relation OldHeap, Oid indexOid,
 									   bool recheck, LOCKMODE lockmode);
 extern void mark_index_clustered(Relation rel, Oid indexOid, bool is_internal);
