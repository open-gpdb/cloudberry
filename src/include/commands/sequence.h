--- conflicted
+++ resolved
@@ -3,13 +3,9 @@
  * sequence.h
  *	  prototypes for sequence.c.
  *
-<<<<<<< HEAD
- * Portions Copyright (c) 2006-2008, Greenplum inc.
+ * Portions Copyright (c) 2006-2008, Cloudberry inc.
  * Portions Copyright (c) 2012-Present VMware, Inc. or its affiliates.
- * Portions Copyright (c) 1996-2019, PostgreSQL Global Development Group
-=======
  * Portions Copyright (c) 1996-2021, PostgreSQL Global Development Group
->>>>>>> d457cb4e
  * Portions Copyright (c) 1994, Regents of the University of California
  *
  * src/include/commands/sequence.h
@@ -57,8 +53,7 @@
 
 typedef struct xl_seq_rec
 {
-	RelFileNode 	node;
-
+	RelFileNode node;
 	/* SEQUENCE TUPLE DATA FOLLOWS AT THE END */
 } xl_seq_rec;
 
