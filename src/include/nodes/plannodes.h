
/*-------------------------------------------------------------------------
 *
 * plannodes.h
 *	  definitions for query plan nodes
 *
 *
<<<<<<< HEAD
 * Portions Copyright (c) 2005-2008, Greenplum inc
 * Portions Copyright (c) 2012-Present Pivotal Software, Inc.
 * Portions Copyright (c) 1996-2011, PostgreSQL Global Development Group
=======
 * Portions Copyright (c) 1996-2012, PostgreSQL Global Development Group
>>>>>>> 80edfd76
 * Portions Copyright (c) 1994, Regents of the University of California
 *
 * src/include/nodes/plannodes.h
 *
 *-------------------------------------------------------------------------
 */
#ifndef PLANNODES_H
#define PLANNODES_H

#include "access/sdir.h"
#include "nodes/bitmapset.h"
#include "nodes/primnodes.h"

typedef struct DirectDispatchInfo
{
     /**
      * if true then this Slice requires an n-gang but the gang can be targeted to
      *   fewer segments than the entire cluster.
      *
      * When true, directDispatchContentId and directDispathCount will combine to indicate
      *    the content ids that need segments.
      */
	bool isDirectDispatch;
    List *contentIds;
} DirectDispatchInfo;

typedef enum PlanGenerator
{
	PLANGEN_PLANNER,			/* plan produced by the planner*/
	PLANGEN_OPTIMIZER,			/* plan produced by the optimizer*/
} PlanGenerator;

/* DML Actions */
typedef enum DMLAction
{
	DML_DELETE,
	DML_INSERT
} DMLAction;

/* ----------------------------------------------------------------
 *						node definitions
 * ----------------------------------------------------------------
 */

/* ----------------
 *		PlannedStmt node
 *
 * The output of the planner is a Plan tree headed by a PlannedStmt node.
 * PlannedStmt holds the "one time" information needed by the executor.
 * ----------------
 */
typedef struct PlannedStmt
{
	NodeTag		type;

	CmdType		commandType;	/* select|insert|update|delete */

<<<<<<< HEAD
	PlanGenerator	planGen;		/* optimizer generation */
=======
	uint32		queryId;		/* query identifier (copied from Query) */
>>>>>>> 80edfd76

	bool		hasReturning;	/* is it insert|update|delete RETURNING? */

	bool		hasModifyingCTE;	/* has insert|update|delete in WITH? */

	bool		canSetTag;		/* do I set the command result tag? */

	bool		transientPlan;	/* redo plan when TransactionXmin changes? */
	bool		oneoffPlan;		/* redo plan on every execution? */

	bool		simplyUpdatable; /* can be used with CURRENT OF? */

	struct Plan *planTree;		/* tree of Plan nodes */

	List	   *rtable;			/* list of RangeTblEntry nodes */

	/* rtable indexes of target relations for INSERT/UPDATE/DELETE */
	List	   *resultRelations;	/* integer list of RT indexes, or NIL */

	Node	   *utilityStmt;	/* non-null if this is DECLARE CURSOR */

	List	   *subplans;		/* Plan trees for SubPlan expressions */

	Bitmapset  *rewindPlanIDs;	/* indices of subplans that require REWIND */

	/*
	 * If the resultRelation turns out to be the parent of an inheritance
	 * tree, the planner will add all the child tables to the rtable and store
	 * a list of the rtindexes of all the result relations here. This is done
	 * at plan time, not parse time, since we don't want to commit to the
	 * exact set of child tables at parse time. This field used to be in Query.
	 */
	struct PartitionNode *result_partitions;

	List	   *result_aosegnos; /* AO file 'seg' numbers for resultRels to use */

	/*
	 * Relation oids and partitioning metadata for all partitions
	 * that are involved in a query.
	 */
	List	   *queryPartOids;
	List	   *queryPartsMetadata;
	/*
	 * List containing the number of partition selectors for every scan id.
	 * Element #i in the list corresponds to scan id i
	 */
	List	   *numSelectorsPerScanId;

	List	   *rowMarks;		/* a list of PlanRowMark's */

	List	   *relationOids;	/* OIDs of relations the plan depends on */

	List	   *invalItems;		/* other dependencies, as PlanInvalItems */

	int			nParamExec;		/* number of PARAM_EXEC Params used */

	int			nMotionNodes;	/* number of Motion nodes in plan */

	int			nInitPlans;		/* number of initPlans in plan */

	/* 
	 * Cloned from top Query node at the end of planning.
	 * Holds the result distribution policy
	 * for SELECT ... INTO and set operations.
	 */
	struct GpPolicy  *intoPolicy;

	/* What is the memory reserved for this query's execution? */
	uint64		query_mem;

	/* The overall memory consumption account (i.e., outside of an operator) */
	MemoryAccountIdType memoryAccountId;
} PlannedStmt;

/*
 * Fetch the Plan associated with a SubPlan node in a completed PlannedStmt.
 */
static inline struct Plan *exec_subplan_get_plan(struct PlannedStmt *plannedstmt, SubPlan *subplan)
{
	return (struct Plan *) list_nth(plannedstmt->subplans, subplan->plan_id - 1);
}

/*
 * Rewrite the Plan associated with a SubPlan node in a completed PlannedStmt.
 */
static inline void exec_subplan_put_plan(struct PlannedStmt *plannedstmt, SubPlan *subplan, struct Plan *plan)
{
	ListCell *cell = list_nth_cell(plannedstmt->subplans, subplan->plan_id-1);
	cell->data.ptr_value = plan;
}


/* ----------------
 *		Plan node
 *
 * All plan nodes "derive" from the Plan structure by having the
 * Plan structure as the first field.  This ensures that everything works
 * when nodes are cast to Plan's.  (node pointers are frequently cast to Plan*
 * when passed around generically in the executor)
 *
 * We never actually instantiate any Plan nodes; this is just the common
 * abstract superclass for all Plan-type nodes.
 * ----------------
 */
typedef struct Plan
{
	NodeTag		type;

	/* Plan node id */
	int			plan_node_id;	/* unique across entire final plan tree */

	/*
	 * estimated execution costs for plan (see costsize.c for more info)
	 */
	Cost		startup_cost;	/* cost expended before fetching any tuples */
	Cost		total_cost;		/* total cost (assuming all tuples fetched) */

	/*
	 * planner's estimate of result size of this plan step
	 */
	double		plan_rows;		/* number of rows plan is expected to emit */
	int			plan_width;		/* average row width in bytes */

	/*
	 * Common structural data for all Plan types.
	 */
	List	   *targetlist;		/* target list to be computed at this node */
	List	   *qual;			/* implicitly-ANDed qual conditions */
	struct Plan *lefttree;		/* input plan tree(s) */
	struct Plan *righttree;
	List	   *initPlan;		/* Init Plan nodes (un-correlated expr
								 * subselects) */

	/*
	 * Information for management of parameter-change-driven rescanning
	 *
	 * extParam includes the paramIDs of all external PARAM_EXEC params
	 * affecting this plan node or its children.  setParam params from the
	 * node's initPlans are not included, but their extParams are.
	 *
	 * allParam includes all the extParam paramIDs, plus the IDs of local
	 * params that affect the node (i.e., the setParams of its initplans).
	 * These are _all_ the PARAM_EXEC params that affect this node.
	 */
	Bitmapset  *extParam;
	Bitmapset  *allParam;

	/*
	 * MPP needs to keep track of the characteristics of flow of output
	 * tuple of Plan nodes.
	 */
	Flow		*flow;			/* Flow description.  Initially NULL.
	 * Set during parallelization.
	 */

	/*
	 * CDB:  How should this plan tree be dispatched?  Initially this is set
	 * to DISPATCH_UNDETERMINED and, in non-root nodes, may remain so.
	 * However, in Plan nodes at the root of any separately dispatchable plan
	 * fragment, it must be set to a specific dispatch type.
	 */
	DispatchMethod dispatch;

	/*
	 * CDB: if we're going to direct dispatch, point it at a particular id.
	 *
	 * For motion nodes, this direct dispatch data is for the slice rooted at the
	 *   motion node (the sending side!)
	 * For other nodes, it is for the slice rooted at this plan so it must be a root
	 *   plan for a query
	 * Note that for nodes that are internal to a slice then this data is not
	 *   set.
	 */
	DirectDispatchInfo directDispatch;

	/*
	 * CDB: Now many motion nodes are there in the Plan.  How many init plans?
	 * Additional plan tree global significant only in the root node.
	 */
	int nMotionNodes;
	int nInitPlans;

	/*
	 * CDB: This allows the slice table to accompany the plan as it
	 * moves around the executor. This is anoter plan tree global that
	 * should be non-NULL only in the top node of a dispatchable tree.
	 * It could (and should) move to a TopPlan node if we ever do that.
	 *
	 * Currently, the slice table should not be installed on the QD.
	 * Rather is it shipped to QEs as a separate parameter to MPPEXEC.
	 * The implementation of MPPEXEC, which runs on the QEs, installs
	 * the slice table in the plan as required there.
	 */
	Node *sliceTable;

	/**
	 * How much memory (in KB) should be used to execute this plan node?
	 */
	uint64 operatorMemKB;

	/* MemoryAccount to use for recording the memory usage of different plan nodes. */
	MemoryAccountIdType memoryAccountId;

	/*
	 * The parent motion node of a plan node.
	 */
	struct Plan *motionNode;
} Plan;

/* ----------------
 *	these are defined to avoid confusion problems with "left"
 *	and "right" and "inner" and "outer".  The convention is that
 *	the "left" plan is the "outer" plan and the "right" plan is
 *	the inner plan, but these make the code more readable.
 * ----------------
 */
#define innerPlan(node)			(((Plan *)(node))->righttree)
#define outerPlan(node)			(((Plan *)(node))->lefttree)


/* ----------------
 *	 Result node -
 *		If no outer plan, evaluate a variable-free targetlist.
 *		If outer plan, return tuples from outer plan (after a level of
 *		projection as shown by targetlist).
 *
 * If resconstantqual isn't NULL, it represents a one-time qualification
 * test (i.e., one that doesn't depend on any variables from the outer plan,
 * so needs to be evaluated only once).
 * ----------------
 */
typedef struct Result
{
	Plan		plan;
	Node	   *resconstantqual;
	bool		hashFilter;
	List	   *hashList;
} Result;

/* ----------------
 * Repeat node -
 *   Repeatly output the results of the subplan.
 *
 * The repetition for each result tuple from the subplan is determined
 * by the value from a specified column.
 * ----------------
 */
typedef struct Repeat
{
	Plan plan;

	/*
	 * An expression to represent the number of times an input tuple to
	 * be repeatly outputted by this node.
	 *
	 * Currently, this expression should result in an integer.
	 */
	Expr *repeatCountExpr;

	/*
	 * The GROUPING value. This is used for grouping extension
	 * distinct-qualified queries. The distinct-qualified plan generated
	 * through cdbgroup.c may have a Join Plan node on the top, which
	 * can not properly handle GROUPING values. We let the Repeat
	 * node to handle this case.
	 */
	uint64 grouping;
} Repeat;

/* ----------------
 *	 ModifyTable node -
 *		Apply rows produced by subplan(s) to result table(s),
 *		by inserting, updating, or deleting.
 *
 * Note that rowMarks and epqParam are presumed to be valid for all the
 * subplan(s); they can't contain any info that varies across subplans.
 * ----------------
 */
typedef struct ModifyTable
{
	Plan		plan;
	CmdType		operation;		/* INSERT, UPDATE, or DELETE */
	bool		canSetTag;		/* do we set the command tag/es_processed? */
	List	   *resultRelations;	/* integer list of RT indexes */
	int			resultRelIndex; /* index of first resultRel in plan's list */
	List	   *plans;			/* plan(s) producing source data */
	List	   *returningLists; /* per-target-table RETURNING tlists */
	List	   *rowMarks;		/* PlanRowMarks (non-locking only) */
	int			epqParam;		/* ID of Param for EvalPlanQual re-eval */
	List	   *action_col_idxes;
	List	   *ctid_col_idxes;
	List	   *oid_col_idxes;
} ModifyTable;

/* ----------------
 *	 Append node -
 *		Generate the concatenation of the results of sub-plans.
 * ----------------
 */
typedef struct Append
{
	Plan		plan;
	List	   *appendplans;
} Append;

/* ----------------
 *	 MergeAppend node -
 *		Merge the results of pre-sorted sub-plans to preserve the ordering.
 * ----------------
 */
typedef struct MergeAppend
{
	Plan		plan;
	List	   *mergeplans;
	/* remaining fields are just like the sort-key info in struct Sort */
	int			numCols;		/* number of sort-key columns */
	AttrNumber *sortColIdx;		/* their indexes in the target list */
	Oid		   *sortOperators;	/* OIDs of operators to sort them by */
	Oid		   *collations;		/* OIDs of collations */
	bool	   *nullsFirst;		/* NULLS FIRST/LAST directions */
} MergeAppend;

/*
 * Sequence node
 *   Execute a list of subplans in the order of left-to-right, and return
 * the results of the last subplan.
 */
typedef struct Sequence
{
	Plan plan;
	List *subplans;
} Sequence;

/* ----------------
 *	RecursiveUnion node -
 *		Generate a recursive union of two subplans.
 *
 * The "outer" subplan is always the non-recursive term, and the "inner"
 * subplan is the recursive term.
 * ----------------
 */
typedef struct RecursiveUnion
{
	Plan		plan;
	int			wtParam;		/* ID of Param representing work table */
	/* Remaining fields are zero/null in UNION ALL case */
	int			numCols;		/* number of columns to check for
								 * duplicate-ness */
	AttrNumber *dupColIdx;		/* their indexes in the target list */
	Oid		   *dupOperators;	/* equality operators to compare with */
	long		numGroups;		/* estimated number of groups in input */
} RecursiveUnion;

/* ----------------
 *	 BitmapAnd node -
 *		Generate the intersection of the results of sub-plans.
 *
 * The subplans must be of types that yield tuple bitmaps.	The targetlist
 * and qual fields of the plan are unused and are always NIL.
 * ----------------
 */
typedef struct BitmapAnd
{
	Plan		plan;
	List	   *bitmapplans;
} BitmapAnd;

/* ----------------
 *	 BitmapOr node -
 *		Generate the union of the results of sub-plans.
 *
 * The subplans must be of types that yield tuple bitmaps.	The targetlist
 * and qual fields of the plan are unused and are always NIL.
 * ----------------
 */
typedef struct BitmapOr
{
	Plan		plan;
	List	   *bitmapplans;
} BitmapOr;

/*
 * ==========
 * Scan nodes
 * ==========
 */
typedef struct Scan
{
	Plan		plan;
	Index		scanrelid;		/* relid is index into the range table */

	/*
	 * The index to an internal array structure that
	 * contains oids of the parts that need to be scanned.
	 *
	 * This internal structure is maintained in EState.
	 *
	 * Note: if the scan is not "dynamic" (i.e., not using optimizer),
	 * we set it to INVALID_PART_INDEX.
	 */
	int32 		partIndex;
	int32 		partIndexPrintable;
} Scan;

/* ----------------
 *		sequential scan node
 * ----------------
 */
typedef Scan SeqScan;

/*
 * TableScan
 *   Scan node that captures different table types.
 */
typedef Scan TableScan;

/* ----------------
 *		index type information
 */
typedef enum LogicalIndexType
{
	INDTYPE_BTREE = 0,
	INDTYPE_BITMAP = 1
} LogicalIndexType;

typedef struct LogicalIndexInfo
{
	Oid	logicalIndexOid;	/* OID of the logical index */
	int	nColumns;		/* Number of columns in the index */
	AttrNumber	*indexKeys;	/* column numbers of index keys */
	List	*indPred;		/* predicate if partial index, or NIL */
	List	*indExprs;		/* index on expressions */
	bool	indIsUnique;		/* unique index */
	LogicalIndexType indType;  /* index type: btree or bitmap */
	Node	*partCons;		/* concatenated list of check constraints
					 * of each partition on which this index is defined */
	List	*defaultLevels;		/* Used to identify a default partition */
} LogicalIndexInfo;

/* ----------------
 *		index scan node
 *
 * indexqualorig is an implicitly-ANDed list of index qual expressions, each
 * in the same form it appeared in the query WHERE condition.  Each should
 * be of the form (indexkey OP comparisonval) or (comparisonval OP indexkey).
 * The indexkey is a Var or expression referencing column(s) of the index's
 * base table.	The comparisonval might be any expression, but it won't use
 * any columns of the base table.  The expressions are ordered by index
 * column position (but items referencing the same index column can appear
 * in any order).  indexqualorig is used at runtime only if we have to recheck
 * a lossy indexqual.
 *
 * indexqual has the same form, but the expressions have been commuted if
 * necessary to put the indexkeys on the left, and the indexkeys are replaced
 * by Var nodes identifying the index columns (their varno is INDEX_VAR and
 * their varattno is the index column number).
 *
 * indexorderbyorig is similarly the original form of any ORDER BY expressions
 * that are being implemented by the index, while indexorderby is modified to
 * have index column Vars on the left-hand side.  Here, multiple expressions
 * must appear in exactly the ORDER BY order, and this is not necessarily the
 * index column order.	Only the expressions are provided, not the auxiliary
 * sort-order information from the ORDER BY SortGroupClauses; it's assumed
 * that the sort ordering is fully determinable from the top-level operators.
 * indexorderbyorig is unused at run time, but is needed for EXPLAIN.
 * (Note these fields are used for amcanorderbyop cases, not amcanorder cases.)
 *
 * indexorderdir specifies the scan ordering, for indexscans on amcanorder
 * indexes (for other indexes it should be "don't care").
 * ----------------
 */
typedef struct IndexScan
{
	Scan		scan;
	Oid			indexid;		/* OID of index to scan */
	List	   *indexqual;		/* list of index quals (usually OpExprs) */
	List	   *indexqualorig;	/* the same in original form */
	List	   *indexorderby;	/* list of index ORDER BY exprs */
	List	   *indexorderbyorig;		/* the same in original form */
	ScanDirection indexorderdir;	/* forward or backward or don't care */
} IndexScan;

/*
 * DynamicIndexScan
 *   Scan a list of indexes that will be determined at run time.
 *   The primary application of this operator is to be used
 *   for partition tables.
*/
typedef struct DynamicIndexScan
{
	/* Fields shared with a normal IndexScan. Must be first! */
	IndexScan	indexscan;

	/* logical index to use */
	LogicalIndexInfo *logicalIndexInfo;
} DynamicIndexScan;

/* ----------------
 *		index-only scan node
 *
 * IndexOnlyScan is very similar to IndexScan, but it specifies an
 * index-only scan, in which the data comes from the index not the heap.
 * Because of this, *all* Vars in the plan node's targetlist, qual, and
 * index expressions reference index columns and have varno = INDEX_VAR.
 * Hence we do not need separate indexqualorig and indexorderbyorig lists,
 * since their contents would be equivalent to indexqual and indexorderby.
 *
 * To help EXPLAIN interpret the index Vars for display, we provide
 * indextlist, which represents the contents of the index as a targetlist
 * with one TLE per index column.  Vars appearing in this list reference
 * the base table, and this is the only field in the plan node that may
 * contain such Vars.
 * ----------------
 */
typedef struct IndexOnlyScan
{
	Scan		scan;
	Oid			indexid;		/* OID of index to scan */
	List	   *indexqual;		/* list of index quals (usually OpExprs) */
	List	   *indexorderby;	/* list of index ORDER BY exprs */
	List	   *indextlist;		/* TargetEntry list describing index's cols */
	ScanDirection indexorderdir;	/* forward or backward or don't care */
} IndexOnlyScan;

/* ----------------
 *		bitmap index scan node
 *
 * BitmapIndexScan delivers a bitmap of potential tuple locations;
 * it does not access the heap itself.	The bitmap is used by an
 * ancestor BitmapHeapScan node, possibly after passing through
 * intermediate BitmapAnd and/or BitmapOr nodes to combine it with
 * the results of other BitmapIndexScans.
 *
 * The fields have the same meanings as for IndexScan, except we don't
 * store a direction flag because direction is uninteresting.
 *
 * In a BitmapIndexScan plan node, the targetlist and qual fields are
 * not used and are always NIL.  The indexqualorig field is unused at
 * run time too, but is saved for the benefit of EXPLAIN, as well
 * as for the use of the planner when doing clause examination on plans
 * (such as for targeted dispatch)
 * ----------------
 */
typedef struct BitmapIndexScan
{
	Scan		scan;
	Oid			indexid;		/* OID of index to scan */
	List	   *indexqual;		/* list of index quals (OpExprs) */
	List	   *indexqualorig;	/* the same in original form */
} BitmapIndexScan;


/*
 * DynamicBitmapIndexScan
 *   Scan a list of indexes that will be determined at run time.
 *   The primary application of this operator is to be used
 *   for partition tables.
*/
typedef struct DynamicBitmapIndexScan
{
	/* Fields shared with a normal BitmapIndexScan. Must be first! */
	BitmapIndexScan biscan;

	/* logical index to use */
	LogicalIndexInfo *logicalIndexInfo;
} DynamicBitmapIndexScan;

/* ----------------
 *		bitmap sequential scan node
 *
 * This needs a copy of the qual conditions being used by the input index
 * scans because there are various cases where we need to recheck the quals;
 * for example, when the bitmap is lossy about the specific rows on a page
 * that meet the index condition.
 * ----------------
 */
typedef struct BitmapHeapScan
{
	Scan		scan;
	List	   *bitmapqualorig; /* index quals, in standard expr form */
} BitmapHeapScan;

/* ----------------
 *		bitmap append-only row-store scan node
 *
 * NOTE: This is a copy of BitmapHeapScan.
 * ----------------
 */
typedef struct BitmapAppendOnlyScan
{
	Scan		scan;
	List	   *bitmapqualorig; /* index quals, in standard expr form */
	bool       isAORow; /* If this is for AO Row tables */
} BitmapAppendOnlyScan;

/* ----------------
 *		bitmap table scan node
 *
 * This is a copy of BitmapHeapScan
 * ----------------
 */
typedef BitmapHeapScan BitmapTableScan;

/*
 * DynamicTableScan
 *   Scan a list of tables that will be determined at run time.
 */
typedef Scan DynamicTableScan;

/* ----------------
 *		tid scan node
 *
 * tidquals is an implicitly OR'ed list of qual expressions of the form
 * "CTID = pseudoconstant" or "CTID = ANY(pseudoconstant_array)".
 * ----------------
 */
typedef struct TidScan
{
	Scan		scan;
	List	   *tidquals;		/* qual(s) involving CTID = something */
} TidScan;

/* ----------------
 *		subquery scan node
 *
 * SubqueryScan is for scanning the output of a sub-query in the range table.
 * We often need an extra plan node above the sub-query's plan to perform
 * expression evaluations (which we can't push into the sub-query without
 * risking changing its semantics).  Although we are not scanning a physical
 * relation, we make this a descendant of Scan anyway for code-sharing
 * purposes.
 *
 * Note: we store the sub-plan in the type-specific subplan field, not in
 * the generic lefttree field as you might expect.	This is because we do
 * not want plan-tree-traversal routines to recurse into the subplan without
 * knowing that they are changing Query contexts.
 * ----------------
 */
typedef struct SubqueryScan
{
	Scan		scan;
	Plan	   *subplan;
} SubqueryScan;

/* ----------------
 *		FunctionScan node
 * ----------------
 */
typedef struct FunctionScan
{
	Scan		scan;
	Node	   *funcexpr;		/* expression tree for func call */
	List	   *funccolnames;	/* output column names (string Value nodes) */
	List	   *funccoltypes;	/* OID list of column type OIDs */
	List	   *funccoltypmods; /* integer list of column typmods */
	List	   *funccolcollations;		/* OID list of column collation OIDs */
} FunctionScan;

/* ----------------
 *      TableFunctionScan node
 * ----------------
 */
typedef struct TableFunctionScan
{
	Scan		scan;
	List	   *subrtable;		/* temporary workspace for planner */
} TableFunctionScan;

/* ----------------
 *		ValuesScan node
 * ----------------
 */
typedef struct ValuesScan
{
	Scan		scan;
	List	   *values_lists;	/* list of expression lists */
} ValuesScan;

/* ----------------
 *		CteScan node
 * ----------------
 */
typedef struct CteScan
{
	Scan		scan;
	int			ctePlanId;		/* ID of init SubPlan for CTE */
	int			cteParam;		/* ID of Param representing CTE output */
} CteScan;

/* ----------------
 *		WorkTableScan node
 * ----------------
 */
typedef struct WorkTableScan
{
	Scan		scan;
	int			wtParam;		/* ID of Param representing work table */
} WorkTableScan;

/* ----------------
 * External Scan node
 *
 * Field scan.scanrelid is the index of the external relation for
 * this node.
 *
 * Field filenames is a list of N string node pointers (or NULL)
 * where N is number of segments in the array. The pointer in
 * position I is NULL or points to the string node containing the
 * file name for segment I.
 * ----------------
 */
typedef struct ExternalScan
{
	Scan		scan;
	List		*uriList;       /* data uri or null for each segment  */
	char	   *fmtOptString;	/* data format options                */
	char		fmtType;        /* data format type                   */
	bool		isMasterOnly;   /* true for EXECUTE on master seg only */
	int			rejLimit;       /* reject limit (-1 for no sreh)      */
	bool		rejLimitInRows; /* true if ROWS false if PERCENT      */
	bool		logErrors;      /* true to log errors into file       */
	int			encoding;		/* encoding of external table data    */
	uint32      scancounter;	/* counter incr per scan node created */

} ExternalScan;

/* ----------------
 * AppendOnly Scan node
 *
 * Field scan.scanrelid is the index of the append only relation for
 * this node.
 *
 * ----------------
 */
typedef struct AppendOnlyScan
{
	Scan		scan;
	/* nothing for now... */
} AppendOnlyScan;

typedef struct AOCSScan
{
	Scan		scan;
	/* nothing for now... */
} AOCSScan;

/* ----------------
 *		ForeignScan node
 *
 * fdw_exprs and fdw_private are both under the control of the foreign-data
 * wrapper, but fdw_exprs is presumed to contain expression trees and will
 * be post-processed accordingly by the planner; fdw_private won't be.
 * Note that everything in both lists must be copiable by copyObject().
 * One way to store an arbitrary blob of bytes is to represent it as a bytea
 * Const.  Usually, though, you'll be better off choosing a representation
 * that can be dumped usefully by nodeToString().
 * ----------------
 */
typedef struct ForeignScan
{
	Scan		scan;
	List	   *fdw_exprs;		/* expressions that FDW may evaluate */
	List	   *fdw_private;	/* private data for FDW */
	bool		fsSystemCol;	/* true if any "system column" is needed */
} ForeignScan;


/*
 * ==========
 * Join nodes
 * ==========
 */

/* ----------------
 *		Join node
 *
 * jointype:	rule for joining tuples from left and right subtrees
 * joinqual:	qual conditions that came from JOIN/ON or JOIN/USING
 *				(plan.qual contains conditions that came from WHERE)
 *
 * When jointype is INNER, joinqual and plan.qual are semantically
 * interchangeable.  For OUTER jointypes, the two are *not* interchangeable;
 * only joinqual is used to determine whether a match has been found for
 * the purpose of deciding whether to generate null-extended tuples.
 * (But plan.qual is still applied before actually returning a tuple.)
 * For an outer join, only joinquals are allowed to be used as the merge
 * or hash condition of a merge or hash join.
 * ----------------
 */
typedef struct Join
{
	Plan		plan;
	JoinType	jointype;
	List	   *joinqual;		/* JOIN quals (in addition to plan.qual) */

	bool		prefetch_inner; /* to avoid deadlock in MPP */
} Join;

/* ----------------
 *		nest loop join node
 *
 * The nestParams list identifies any executor Params that must be passed
 * into execution of the inner subplan carrying values from the current row
 * of the outer subplan.  Currently we restrict these values to be simple
 * Vars, but perhaps someday that'd be worth relaxing.  (Note: during plan
 * creation, the paramval can actually be a PlaceHolderVar expression; but it
 * must be a Var with varno OUTER_VAR by the time it gets to the executor.)
 * ----------------
 */
typedef struct NestLoop
{
	Join		join;
	List	   *nestParams;		/* list of NestLoopParam nodes */

	bool		shared_outer;
	bool		singleton_outer; /*CDB-OLAP true => outer is plain Agg */
} NestLoop;

typedef struct NestLoopParam
{
	NodeTag		type;
	int			paramno;		/* number of the PARAM_EXEC Param to set */
	Var		   *paramval;		/* outer-relation Var to assign to Param */
} NestLoopParam;

/* ----------------
 *		merge join node
 *
 * The expected ordering of each mergeable column is described by a btree
 * opfamily OID, a collation OID, a direction (BTLessStrategyNumber or
 * BTGreaterStrategyNumber) and a nulls-first flag.  Note that the two sides
 * of each mergeclause may be of different datatypes, but they are ordered the
 * same way according to the common opfamily and collation.  The operator in
 * each mergeclause must be an equality operator of the indicated opfamily.
 * ----------------
 */
typedef struct MergeJoin
{
	Join		join;
	List	   *mergeclauses;	/* mergeclauses as expression trees */
	/* these are arrays, but have the same length as the mergeclauses list: */
	Oid		   *mergeFamilies;	/* per-clause OIDs of btree opfamilies */
	Oid		   *mergeCollations;	/* per-clause OIDs of collations */
	int		   *mergeStrategies;	/* per-clause ordering (ASC or DESC) */
	bool	   *mergeNullsFirst;	/* per-clause nulls ordering */
	bool		unique_outer; /*CDB-OLAP true => outer is unique in merge key */
} MergeJoin;

/* ----------------
 *		hash join (probe) node
 *
 * CDB:	In order to support hash join on IS NOT DISTINCT FROM (as well as =),
 *		field hashqualclauses is added to hold the expression that tests for
 *		a match.  This is normally identical to hashclauses (which holds the
 *		equality test), but differs in case of non-equijoin comparisons.
 *		Field hashclauses is retained for use in hash table operations.
 * ----------------
 */
typedef struct HashJoin
{
	Join		join;
	List	   *hashclauses;
	List	   *hashqualclauses;
} HashJoin;

/*
 * Share type of sharing a node.
 */
typedef enum ShareType
{
	SHARE_NOTSHARED,
	SHARE_MATERIAL,          	/* Sharing a material node */
	SHARE_MATERIAL_XSLICE,		/* Sharing a material node, across slice */
	SHARE_SORT,					/* Sharing a sort */
	SHARE_SORT_XSLICE			/* Sharing a sort, across slice */
	/* Other types maybe added later, like sharing a hash */
} ShareType;

#define SHARE_ID_NOT_SHARED (-1)
#define SHARE_ID_NOT_ASSIGNED (-2)

extern int get_plan_share_id(Plan *p);
extern void set_plan_share_id(Plan *p, int share_id);
extern ShareType get_plan_share_type (Plan *p);
extern void set_plan_share_type(Plan *p, ShareType st);
extern void set_plan_share_type_xslice(Plan *p);
extern int get_plan_driver_slice(Plan *p);
extern void set_plan_driver_slice(Plan *P, int slice);
extern void incr_plan_nsharer_xslice(Plan *p);
extern bool isDynamicScan(const Plan *p);

/* ----------------
 *		shareinputscan node
 * ----------------
 */
typedef struct ShareInputScan
{
	Scan 		scan; /* The ShareInput */

	ShareType 	share_type;
	int 		share_id;
	int 		driver_slice;   	/* slice id that will execute the underlying material/sort */
} ShareInputScan;

/* ----------------
 *		materialization node
 * ----------------
 */
typedef struct Material
{
	Plan		plan;
	bool		cdb_strict;

	/* Material can be shared */
	ShareType 	share_type;
	int 		share_id;
	int         driver_slice; 					/* slice id that will execute this material */
	int         nsharer;						/* number of sharer */
	int 		nsharer_xslice;					/* number of sharer cross slice */
} Material;

/* ----------------
 *		sort node
 * ----------------
 */
typedef struct Sort
{
	Plan		plan;
	int			numCols;		/* number of sort-key columns */
	AttrNumber *sortColIdx;		/* their indexes in the target list */
	Oid		   *sortOperators;	/* OIDs of operators to sort them by */
	Oid		   *collations;		/* OIDs of collations */
	bool	   *nullsFirst;		/* NULLS FIRST/LAST directions */
    /* CDB */
	bool		noduplicates;   /* TRUE if sort should discard duplicates */

	/* Sort node can be shared */
	ShareType 	share_type;
	int 		share_id;
	int 		driver_slice;   /* slice id that will execute this sort */
	int         nsharer;        /* number of sharer */
	int 		nsharer_xslice;					/* number of sharer cross slice */
} Sort;

/* ---------------
 *		aggregate node
 *
 * An Agg node implements plain or grouped aggregation.  For grouped
 * aggregation, we can work with presorted input or unsorted input;
 * the latter strategy uses an internal hashtable.
 *
 * Notice the lack of any direct info about the aggregate functions to be
 * computed.  They are found by scanning the node's tlist and quals during
 * executor startup.  (It is possible that there are no aggregate functions;
 * this could happen if they get optimized away by constant-folding, or if
 * we are using the Agg node to implement hash-based grouping.)
 * ---------------
 */
typedef enum AggStrategy
{
	AGG_PLAIN,					/* simple agg across all input rows */
	AGG_SORTED,					/* grouped agg, input must be sorted */
	AGG_HASHED					/* grouped agg, use internal hashtable */
} AggStrategy;

typedef struct Agg
{
	Plan		plan;
	AggStrategy aggstrategy;
	int			numCols;		/* number of grouping columns */
	AttrNumber *grpColIdx;		/* their indexes in the target list */
	Oid		   *grpOperators;	/* equality operators to compare with */
	long		numGroups;		/* estimated number of groups in input */
	int			transSpace;		/* est storage per group for byRef transition values */

	/*
	 * The following is used by ROLLUP.
	 */

	/*
	 * The number of grouping columns for this node whose values should be null for
	 * this Agg node.
	 */
	int         numNullCols;

    /*
	 * Indicate the GROUPING value of input tuples for this Agg node.
	 * For example of ROLLUP(a,b,c), there are four Agg nodes:
	 *
	 *   Agg(a,b,c) ==> Agg(a,b) ==> Agg(a) ==> Agg()
	 *
	 * The GROUPING value of input tuples for Agg(a,b,c) is 0, and the values
	 * for Agg(a,b), Agg(a), Agg() are 0, 1, 3, respectively.
	 *
	 * We also use the value "-1" to indicate an Agg node is the final
	 * one that brings back all rollup results from different segments. This final
	 * Agg node is very similar to the non-rollup Agg node, except that we need
	 * a way to know this to properly set GROUPING value during execution.
	 *
	 * For a non-rollup Agg node, this value is 0.
	 */
	uint64 inputGrouping;

	/* The value of GROUPING for this rollup-aware node. */
	uint64 grouping;

	/*
	 * Indicate if input tuples contain values for GROUPING column.
	 *
	 * This is used to determine if the node that generates inputs
	 * for this Agg node is also an Agg node. That is, this Agg node
	 * is one of the list of Agg nodes for a ROLLUP. One exception is
	 * the first Agg node in the list, whose inputs do not have a
	 * GROUPING column.
	 */
	bool inputHasGrouping;

	/*
	 * How many times the aggregates in this rollup level will be output
	 * for a given query. Used only for ROLLUP queries.
	 */
	int         rollupGSTimes;

	/*
	 * Indicate if this Agg node is the last one in a rollup.
	 */
	bool        lastAgg;

	/* Stream entries when out of memory instead of spilling to disk */
	bool 		streaming;
} Agg;

/* ----------------
 *		window aggregate node
 *
 * A WindowAgg node implements window functions over zero or more
 * ordering/framing specifications within a partition specification on
 * appropriately ordered input.
 *
 * For example, if there are window functions
 *
 *   over (partition by a,b orderby c) and
 *   over (partition by a,b order by c,d,e)
 *
 * then the input (outer plan) of the window node will be sorted by
 * (a,b,c,d,e) -- the common partition key (a,b) and the partial
 * ordering keys (c) and (d,e).
 *
 * A Window node contains no direct information about the window
 * functions it computes.  Those functions are found by scanning
 * the node's targetlist for WindowFunc nodes during executor startup.
 * There need not be any, but there's no good reason for the planner
 * to construct a WindowAgg node without at least one WindowFunc.
 *
 * A WindowFunc is related to its WindowAgg node by the fact that it is
 * contained by it.
 *
 * ----------------
 */
typedef struct WindowAgg
{
	Plan		plan;
	Index		winref;			/* ID referenced by window functions */
	int			partNumCols;	/* number of columns in partition clause */
	AttrNumber *partColIdx;		/* their indexes in the target list */
	Oid		   *partOperators;	/* equality operators for partition columns */
	int			ordNumCols;		/* number of columns in ordering clause */
	AttrNumber *ordColIdx;		/* their indexes in the target list */
	Oid		   *ordOperators;	/* equality operators for ordering columns */

	/*
	 * GPDB: Information on the first ORDER BY column. This is different from
	 * simply taking the first element of the ordColIdx/ordOperators fields,
	 * because those arrays don't include any columns that are also present
	 * in the PARTITION BY. For example, in "OVER (PARTITION BY foo ORDER BY
	 * foo, bar)", ordColIdx/ordOperators would not include column 'foo'. But
	 * for computing with RANGE BETWEEN values correctly, we need the first
	 * actual ORDER BY column, even if it's redundant with the PARTITION BY.
	 * firstOrder* has that information. Also, we need a sort operator, not
	 * equality operator, here.
	 */
	AttrNumber	firstOrderCol;
	Oid			firstOrderCmpOperator; /* ordering op */
	bool		firstOrderNullsFirst;

	int			frameOptions;	/* frame_clause options, see WindowDef */
	Node	   *startOffset;	/* expression for starting bound, if any */
	Node	   *endOffset;		/* expression for ending bound, if any */
} WindowAgg;

/* ----------------
 *		unique node
 * ----------------
 */
typedef struct Unique
{
	Plan		plan;
	int			numCols;		/* number of columns to check for uniqueness */
	AttrNumber *uniqColIdx;		/* their indexes in the target list */
	Oid		   *uniqOperators;	/* equality operators to compare with */
} Unique;

/* ----------------
 *		hash build node
 *
 * If the executor is supposed to try to apply skew join optimization, then
 * skewTable/skewColumn/skewInherit identify the outer relation's join key
 * column, from which the relevant MCV statistics can be fetched.  Also, its
 * type information is provided to save a lookup.
 * ----------------
 */
typedef struct Hash
{
	Plan		plan;
	bool		rescannable;            /* CDB: true => save rows for rescan */
	Oid			skewTable;		/* outer join key's table OID, or InvalidOid */
	AttrNumber	skewColumn;		/* outer join key's column #, or zero */
	bool		skewInherit;	/* is outer join rel an inheritance tree? */
	Oid			skewColType;	/* datatype of the outer key column */
	int32		skewColTypmod;	/* typmod of the outer key column */
	/* all other info is in the parent HashJoin node */
} Hash;

/* ----------------
 *		setop node
 * ----------------
 */
typedef enum SetOpCmd
{
	SETOPCMD_INTERSECT,
	SETOPCMD_INTERSECT_ALL,
	SETOPCMD_EXCEPT,
	SETOPCMD_EXCEPT_ALL
} SetOpCmd;

typedef enum SetOpStrategy
{
	SETOP_SORTED,				/* input must be sorted */
	SETOP_HASHED				/* use internal hashtable */
} SetOpStrategy;

typedef struct SetOp
{
	Plan		plan;
	SetOpCmd	cmd;			/* what to do */
	SetOpStrategy strategy;		/* how to do it */
	int			numCols;		/* number of columns to check for
								 * duplicate-ness */
	AttrNumber *dupColIdx;		/* their indexes in the target list */
	Oid		   *dupOperators;	/* equality operators to compare with */
	AttrNumber	flagColIdx;		/* where is the flag column, if any */
	int			firstFlag;		/* flag value for first input relation */
	long		numGroups;		/* estimated number of groups in input */
} SetOp;

/* ----------------
 *		lock-rows node
 *
 * rowMarks identifies the rels to be locked by this node; it should be
 * a subset of the rowMarks listed in the top-level PlannedStmt.
 * epqParam is a Param that all scan nodes below this one must depend on.
 * It is used to force re-evaluation of the plan during EvalPlanQual.
 * ----------------
 */
typedef struct LockRows
{
	Plan		plan;
	List	   *rowMarks;		/* a list of PlanRowMark's */
	int			epqParam;		/* ID of Param for EvalPlanQual re-eval */
} LockRows;

/* ----------------
 *		limit node
 *
 * Note: as of Postgres 8.2, the offset and count expressions are expected
 * to yield int8, rather than int4 as before.
 * ----------------
 */
typedef struct Limit
{
	Plan		plan;
	Node	   *limitOffset;	/* OFFSET parameter, or NULL if none */
	Node	   *limitCount;		/* COUNT parameter, or NULL if none */
} Limit;

/* -------------------------
 *		motion node structs
 * -------------------------
 */
typedef enum MotionType
{
	MOTIONTYPE_HASH,		/* Use hashing to select a segindex destination */
	MOTIONTYPE_FIXED,		/* Send tuples to a fixed set of segindexes */
	MOTIONTYPE_EXPLICIT		/* Send tuples to the segment explicitly specified in their segid column */
} MotionType;

/*
 * Motion Node
 *
 */
typedef struct Motion
{
	Plan		plan;

	MotionType  motionType;
	bool		sendSorted;			/* if true, output should be sorted */
	int			motionID;			/* required by AMS  */

	/* For Hash */
	List		*hashExpr;			/* list of hash expressions */
	List		*hashDataTypes;	    /* list of hash expr data type oids */

	/* Output segments */
	int 	  	numOutputSegs;		/* number of seg indexes in outputSegIdx array, 0 for broadcast */
	int 	 	*outputSegIdx; 	 	/* array of output segindexes */

	/* For Explicit */
	AttrNumber segidColIdx;			/* index of the segid column in the target list */

	/* The following field is only used when sendSorted == true */
	int			numSortCols;	/* number of sort-key columns */
	AttrNumber *sortColIdx;		/* their indexes in the target list */
	Oid		   *sortOperators;	/* OIDs of operators to sort them by */
	Oid		   *collations;		/* OIDs of collations */
	bool	   *nullsFirst;		/* NULLS FIRST/LAST directions */
} Motion;

/*
 * DML Node
 */
typedef struct DML
{
	Plan		plan;
	Index		scanrelid;		/* index into the range table */
	AttrNumber	actionColIdx;	/* index of action column into the target list */
	AttrNumber	ctidColIdx;		/* index of ctid column into the target list */
	AttrNumber	tupleoidColIdx;	/* index of tuple oid column into the target list */

} DML;

/*
 * SplitUpdate Node
 *
 */
typedef struct SplitUpdate
{
	Plan		plan;
	AttrNumber	actionColIdx;		/* index of action column into the target list */
	AttrNumber	ctidColIdx;			/* index of ctid column into the target list */
	AttrNumber	tupleoidColIdx;		/* index of tuple oid column into the target list */
	List		*insertColIdx;		/* list of columns to INSERT into the target list */
	List		*deleteColIdx;		/* list of columns to DELETE into the target list */

} SplitUpdate;

/*
 * AssertOp Node
 *
 */
typedef struct AssertOp
{
	Plan 			plan;
	int				errcode;		/* SQL error code */
	List 			*errmessage;	/* error message */

} AssertOp;

/*
 * RowTrigger Node
 *
 */
typedef struct RowTrigger
{
	Plan		plan;
	Oid			relid;				/* OID of target relation */
	int 		eventFlags;			/* TriggerEvent bit flags (see trigger.h).*/
	List		*oldValuesColIdx;	/* list of old columns */
	List		*newValuesColIdx;	/* list of new columns */

} RowTrigger;

/*
 * RowMarkType -
 *	  enums for types of row-marking operations
 *
 * When doing UPDATE, DELETE, or SELECT FOR UPDATE/SHARE, we have to uniquely
 * identify all the source rows, not only those from the target relations, so
 * that we can perform EvalPlanQual rechecking at need.  For plain tables we
 * can just fetch the TID, the same as for a target relation.  Otherwise (for
 * example for VALUES or FUNCTION scans) we have to copy the whole row value.
 * The latter is pretty inefficient but fortunately the case is not
 * performance-critical in practice.
 */
typedef enum RowMarkType
{
	ROW_MARK_EXCLUSIVE,			/* obtain exclusive tuple lock */
	ROW_MARK_SHARE,				/* obtain shared tuple lock */
	ROW_MARK_REFERENCE,			/* just fetch the TID */
	ROW_MARK_COPY,				/* physically copy the row value */
	ROW_MARK_TABLE_SHARE,		/* (GPDB) Acquire RowShareLock on table,
								 * but no tuple locks */
	ROW_MARK_TABLE_EXCLUSIVE	/* (GPDB) Acquire ExclusiveLock on table,
								 * blocking all other updates */
} RowMarkType;

#define RowMarkRequiresRowShareLock(marktype)  ((marktype) <= ROW_MARK_SHARE)

/*
 * PlanRowMark -
 *	   plan-time representation of FOR UPDATE/SHARE clauses
 *
 * When doing UPDATE, DELETE, or SELECT FOR UPDATE/SHARE, we create a separate
 * PlanRowMark node for each non-target relation in the query.	Relations that
 * are not specified as FOR UPDATE/SHARE are marked ROW_MARK_REFERENCE (if
 * real tables) or ROW_MARK_COPY (if not).
 *
 * Initially all PlanRowMarks have rti == prti and isParent == false.
 * When the planner discovers that a relation is the root of an inheritance
 * tree, it sets isParent true, and adds an additional PlanRowMark to the
 * list for each child relation (including the target rel itself in its role
 * as a child).  The child entries have rti == child rel's RT index and
 * prti == parent's RT index, and can therefore be recognized as children by
 * the fact that prti != rti.
 *
 * The planner also adds resjunk output columns to the plan that carry
 * information sufficient to identify the locked or fetched rows.  For
 * tables (markType != ROW_MARK_COPY), these columns are named
 *		tableoid%u			OID of table
 *		ctid%u				TID of row
 * The tableoid column is only present for an inheritance hierarchy.
 * When markType == ROW_MARK_COPY, there is instead a single column named
 *		wholerow%u			whole-row value of relation
 * In all three cases, %u represents the rowmark ID number (rowmarkId).
 * This number is unique within a plan tree, except that child relation
 * entries copy their parent's rowmarkId.  (Assigning unique numbers
 * means we needn't renumber rowmarkIds when flattening subqueries, which
 * would require finding and renaming the resjunk columns as well.)
 * Note this means that all tables in an inheritance hierarchy share the
 * same resjunk column names.  However, in an inherited UPDATE/DELETE the
 * columns could have different physical column numbers in each subplan.
 */
typedef struct PlanRowMark
{
	NodeTag		type;
	Index		rti;			/* range table index of markable relation */
	Index		prti;			/* range table index of parent relation */
	Index		rowmarkId;		/* unique identifier for resjunk columns */
	RowMarkType markType;		/* see enum above */
	bool		noWait;			/* NOWAIT option */
	bool		isParent;		/* true if this is a "dummy" parent entry */
} PlanRowMark;


/*
 * Plan invalidation info
 *
 * We track the objects on which a PlannedStmt depends in two ways:
 * relations are recorded as a simple list of OIDs, and everything else
 * is represented as a list of PlanInvalItems.	A PlanInvalItem is designed
 * to be used with the syscache invalidation mechanism, so it identifies a
 * system catalog entry by cache ID and hash value.
 */
typedef struct PlanInvalItem
{
	NodeTag		type;
	int			cacheId;		/* a syscache ID, see utils/syscache.h */
	uint32		hashValue;		/* hash value of object's cache lookup key */
} PlanInvalItem;

/* ----------------
 * PartitionSelector node
 *
 * PartitionSelector finds a set of leaf partition OIDs given the root table
 * OID and optionally selection predicates.
 *
 * It hides the logic of partition selection and propagation instead of
 * polluting the plan with it to make a plan look consistent and easy to
 * understand. It will be easy to locate where partition selection happens
 * in a plan.
 *
 * A PartitionSelection can work in three different ways:
 *
 * 1. Dynamic selection, based on tuples that pass through it.
 * 2. Dynamic selection, with a projected tuple.
 * 3. Static selection, performed at beginning of execution.
 *
 * ----------------
 */
typedef struct PartitionSelector
{
	Plan		plan;
	Oid 		relid;  				/* OID of target relation */
	int 		nLevels;				/* number of partition levels */
	int32 		scanId; 				/* id of the corresponding dynamic scan */
	int32		selectorId;				/* id of this partition selector */

	/* Fields for dynamic selection */
	List		*levelEqExpressions;	/* equality expressions used for individual levels */
	List		*levelExpressions;  	/* predicates used for individual levels */
	Node		*residualPredicate; 	/* residual predicate (to be applied at the end) */
	Node		*propagationExpression; /* propagation expression */
	Node		*printablePredicate;	/* printable predicate (for explain purposes) */

	/*
	 * Fields for dynamic selection, by projecting input tuples to a tuple
	 * that has the partitioning key values in the same positions as in the
	 * partitioned table.
	 */
	List	    *partTabTargetlist;

	/* Fields for static selection */
	bool		staticSelection;    	/* static selection performed? */
	List		*staticPartOids;    	/* list of statically selected parts */
	List		*staticScanIds;     	/* scan ids used to propagate statically selected part oids */

} PartitionSelector;

#endif   /* PLANNODES_H */<|MERGE_RESOLUTION|>--- conflicted
+++ resolved
@@ -5,13 +5,9 @@
  *	  definitions for query plan nodes
  *
  *
-<<<<<<< HEAD
  * Portions Copyright (c) 2005-2008, Greenplum inc
  * Portions Copyright (c) 2012-Present Pivotal Software, Inc.
- * Portions Copyright (c) 1996-2011, PostgreSQL Global Development Group
-=======
  * Portions Copyright (c) 1996-2012, PostgreSQL Global Development Group
->>>>>>> 80edfd76
  * Portions Copyright (c) 1994, Regents of the University of California
  *
  * src/include/nodes/plannodes.h
@@ -69,11 +65,9 @@
 
 	CmdType		commandType;	/* select|insert|update|delete */
 
-<<<<<<< HEAD
 	PlanGenerator	planGen;		/* optimizer generation */
-=======
+
 	uint32		queryId;		/* query identifier (copied from Query) */
->>>>>>> 80edfd76
 
 	bool		hasReturning;	/* is it insert|update|delete RETURNING? */
 
@@ -146,6 +140,12 @@
 
 	/* The overall memory consumption account (i.e., outside of an operator) */
 	MemoryAccountIdType memoryAccountId;
+
+	/*
+	 * GPDB: Used to keep target information for CTAS and it is needed
+	 * to be dispatched to QEs.
+	 */
+	IntoClause *intoClause;
 } PlannedStmt;
 
 /*
@@ -586,6 +586,9 @@
  * with one TLE per index column.  Vars appearing in this list reference
  * the base table, and this is the only field in the plan node that may
  * contain such Vars.
+ *
+ * GPDB: We need indexqualorig to determine direct dispatch, however there
+ * is no need to dispatch it.
  * ----------------
  */
 typedef struct IndexOnlyScan
@@ -593,6 +596,7 @@
 	Scan		scan;
 	Oid			indexid;		/* OID of index to scan */
 	List	   *indexqual;		/* list of index quals (usually OpExprs) */
+	List	   *indexqualorig;	/* the same in original form (GPDB keeps it) */
 	List	   *indexorderby;	/* list of index ORDER BY exprs */
 	List	   *indextlist;		/* TargetEntry list describing index's cols */
 	ScanDirection indexorderdir;	/* forward or backward or don't care */
@@ -739,7 +743,6 @@
 typedef struct TableFunctionScan
 {
 	Scan		scan;
-	List	   *subrtable;		/* temporary workspace for planner */
 } TableFunctionScan;
 
 /* ----------------
@@ -839,7 +842,6 @@
 	List	   *fdw_private;	/* private data for FDW */
 	bool		fsSystemCol;	/* true if any "system column" is needed */
 } ForeignScan;
-
 
 /*
  * ==========
