--- conflicted
+++ resolved
@@ -266,15 +266,7 @@
 
 /*
  * Port Notes:
-<<<<<<< HEAD
- *     Postgres makes the following assumption about machines:
- *
- *     sizeof(Datum) == sizeof(long) >= sizeof(void *) >= 4
- *
- *     Postgres also assumes that
-=======
  *	Postgres makes the following assumptions about datatype sizes:
->>>>>>> 1084f317
  *
  *	sizeof(Datum) == sizeof(void *) == 4 or 8
  *	sizeof(char) == 1
@@ -282,7 +274,7 @@
  *
  *  Greenplum CDB:
  *     Datum is always 8 bytes, regardless if it is 32bit or 64bit machine.
- *  so may be > sizeof(long).
+ *  so may be > sizeof(void *).
  *
  * When a type narrower than Datum is stored in a Datum, we place it in the
  * low-order bits and are careful that the DatumGetXXX macro for it discards
@@ -292,7 +284,6 @@
  * or short may contain garbage when called as if it returned Datum.
  */
 
-<<<<<<< HEAD
 typedef int64 Datum;
 typedef union Datum_U
 {
@@ -305,11 +296,6 @@
 } Datum_U;
 
 #define SIZEOF_DATUM 8
-=======
-typedef uintptr_t Datum;
-
-#define SIZEOF_DATUM SIZEOF_VOID_P
->>>>>>> 1084f317
 
 typedef Datum *DatumPtr;
 
