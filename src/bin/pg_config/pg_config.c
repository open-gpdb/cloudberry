--- conflicted
+++ resolved
@@ -102,12 +102,8 @@
 	printf(_("  --version             show the PostgreSQL version\n"));
 	printf(_("  -?, --help            show this help, then exit\n"));
 	printf(_("\nWith no arguments, all known items are shown.\n\n"));
-<<<<<<< HEAD
-	printf(_("Report bugs to <bugs@greenplum.org>.\n"));
-=======
 	printf(_("Report bugs to <%s>.\n"), PACKAGE_BUGREPORT);
 	printf(_("%s home page: <%s>\n"), PACKAGE_NAME, PACKAGE_URL);
->>>>>>> d457cb4e
 }
 
 static void
