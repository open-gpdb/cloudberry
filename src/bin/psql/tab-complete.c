/*
 * psql - the PostgreSQL interactive terminal
 *
<<<<<<< HEAD
 * Portions Copyright (c) 2005-2010, Greenplum inc
 * Portions Copyright (c) 2012-Present VMware, Inc. or its affiliates.
 * Copyright (c) 2000-2019, PostgreSQL Global Development Group
=======
 * Copyright (c) 2000-2021, PostgreSQL Global Development Group
>>>>>>> d457cb4e
 *
 * src/bin/psql/tab-complete.c
 */

/*----------------------------------------------------------------------
 * This file implements a somewhat more sophisticated readline "TAB
 * completion" in psql. It is not intended to be AI, to replace
 * learning SQL, or to relieve you from thinking about what you're
 * doing. Also it does not always give you all the syntactically legal
 * completions, only those that are the most common or the ones that
 * the programmer felt most like implementing.
 *
 * CAVEAT: Tab completion causes queries to be sent to the backend.
 * The number of tuples returned gets limited, in most default
 * installations to 1000, but if you still don't like this prospect,
 * you can turn off tab completion in your ~/.inputrc (or else
 * ${INPUTRC}) file so:
 *
 *	 $if psql
 *	 set disable-completion on
 *	 $endif
 *
 * See `man 3 readline' or `info readline' for the full details.
 *
 * BUGS:
 * - Quotes, parentheses, and other funny characters are not handled
 *	 all that gracefully.
 *----------------------------------------------------------------------
 */

#include "postgres_fe.h"

#include "input.h"
#include "tab-complete.h"

/* If we don't have this, we might as well forget about the whole thing: */
#ifdef USE_READLINE

#include <ctype.h>
#include <sys/stat.h>

#include "catalog/pg_am_d.h"
#include "catalog/pg_class_d.h"
#include "common.h"
#include "libpq-fe.h"
#include "pqexpbuffer.h"
#include "settings.h"
#include "stringutils.h"

/*
 * Ancient versions of libedit provide filename_completion_function()
 * instead of rl_filename_completion_function().  Likewise for
 * [rl_]completion_matches().
 */
#ifndef HAVE_RL_FILENAME_COMPLETION_FUNCTION
#define rl_filename_completion_function filename_completion_function
#endif

#ifndef HAVE_RL_COMPLETION_MATCHES
#define rl_completion_matches completion_matches
#endif

/*
 * Currently we assume that rl_filename_dequoting_function exists if
 * rl_filename_quoting_function does.  If that proves not to be the case,
 * we'd need to test for the former, or possibly both, in configure.
 */
#ifdef HAVE_RL_FILENAME_QUOTING_FUNCTION
#define USE_FILENAME_QUOTING_FUNCTIONS 1
#endif

/* word break characters */
#define WORD_BREAKS		"\t\n@$><=;|&{() "

/*
 * Since readline doesn't let us pass any state through to the tab completion
 * callback, we have to use this global variable to let get_previous_words()
 * get at the previous lines of the current command.  Ick.
 */
PQExpBuffer tab_completion_query_buf = NULL;

/*
 * In some situations, the query to find out what names are available to
 * complete with must vary depending on server version.  We handle this by
 * storing a list of queries, each tagged with the minimum server version
 * it will work for.  Each list must be stored in descending server version
 * order, so that the first satisfactory query is the one to use.
 *
 * When the query string is otherwise constant, an array of VersionedQuery
 * suffices.  Terminate the array with an entry having min_server_version = 0.
 * That entry's query string can be a query that works in all supported older
 * server versions, or NULL to give up and do no completion.
 */
typedef struct VersionedQuery
{
	int			min_server_version;
	const char *query;
} VersionedQuery;

/*
 * This struct is used to define "schema queries", which are custom-built
 * to obtain possibly-schema-qualified names of database objects.  There is
 * enough similarity in the structure that we don't want to repeat it each
 * time.  So we put the components of each query into this struct and
 * assemble them with the common boilerplate in _complete_from_query().
 *
 * As with VersionedQuery, we can use an array of these if the query details
 * must vary across versions.
 */
typedef struct SchemaQuery
{
	/*
	 * If not zero, minimum server version this struct applies to.  If not
	 * zero, there should be a following struct with a smaller minimum server
	 * version; use catname == NULL in the last entry if we should do nothing.
	 */
	int			min_server_version;

	/*
	 * Name of catalog or catalogs to be queried, with alias, eg.
	 * "pg_catalog.pg_class c".  Note that "pg_namespace n" will be added.
	 */
	const char *catname;

	/*
	 * Selection condition --- only rows meeting this condition are candidates
	 * to display.  If catname mentions multiple tables, include the necessary
	 * join condition here.  For example, this might look like "c.relkind = "
	 * CppAsString2(RELKIND_RELATION).  Write NULL (not an empty string) if
	 * not needed.
	 */
	const char *selcondition;

	/*
	 * Visibility condition --- which rows are visible without schema
	 * qualification?  For example, "pg_catalog.pg_table_is_visible(c.oid)".
	 */
	const char *viscondition;

	/*
	 * Namespace --- name of field to join to pg_namespace.oid. For example,
	 * "c.relnamespace".
	 */
	const char *namespace;

	/*
	 * Result --- the appropriately-quoted name to return, in the case of an
	 * unqualified name.  For example, "pg_catalog.quote_ident(c.relname)".
	 */
	const char *result;

	/*
	 * In some cases a different result must be used for qualified names.
	 * Enter that here, or write NULL if result can be used.
	 */
	const char *qualresult;
} SchemaQuery;


/* Store maximum number of records we want from database queries
 * (implemented via SELECT ... LIMIT xx).
 */
static int	completion_max_records;

/*
 * Communication variables set by psql_completion (mostly in COMPLETE_WITH_FOO
 * macros) and then used by the completion callback functions.  Ugly but there
 * is no better way.
 */
static char completion_last_char;	/* last char of input word */
static const char *completion_charp;	/* to pass a string */
static const char *const *completion_charpp;	/* to pass a list of strings */
static const char *completion_info_charp;	/* to pass a second string */
static const char *completion_info_charp2;	/* to pass a third string */
static const VersionedQuery *completion_vquery; /* to pass a VersionedQuery */
static const SchemaQuery *completion_squery;	/* to pass a SchemaQuery */
static bool completion_case_sensitive;	/* completion is case sensitive */
static bool completion_force_quote; /* true to force-quote filenames */

/*
 * A few macros to ease typing. You can use these to complete the given
 * string with
 * 1) The results from a query you pass it. (Perhaps one of those below?)
 *	  We support both simple and versioned queries.
 * 2) The results from a schema query you pass it.
 *	  We support both simple and versioned schema queries.
 * 3) The items from a null-pointer-terminated list (with or without
 *	  case-sensitive comparison); if the list is constant you can build it
 *	  with COMPLETE_WITH() or COMPLETE_WITH_CS().
 * 4) The list of attributes of the given table (possibly schema-qualified).
 * 5) The list of arguments to the given function (possibly schema-qualified).
 */
#define COMPLETE_WITH_QUERY(query) \
do { \
	completion_charp = query; \
	matches = rl_completion_matches(text, complete_from_query); \
} while (0)

#define COMPLETE_WITH_VERSIONED_QUERY(query) \
do { \
	completion_vquery = query; \
	matches = rl_completion_matches(text, complete_from_versioned_query); \
} while (0)

#define COMPLETE_WITH_SCHEMA_QUERY(query, addon) \
do { \
	completion_squery = &(query); \
	completion_charp = addon; \
	matches = rl_completion_matches(text, complete_from_schema_query); \
} while (0)

#define COMPLETE_WITH_VERSIONED_SCHEMA_QUERY(query, addon) \
do { \
	completion_squery = query; \
	completion_vquery = addon; \
	matches = rl_completion_matches(text, complete_from_versioned_schema_query); \
} while (0)

/*
 * Caution: COMPLETE_WITH_CONST is not for general-purpose use; you probably
 * want COMPLETE_WITH() with one element, instead.
 */
#define COMPLETE_WITH_CONST(cs, con) \
do { \
	completion_case_sensitive = (cs); \
	completion_charp = (con); \
	matches = rl_completion_matches(text, complete_from_const); \
} while (0)

#define COMPLETE_WITH_LIST_INT(cs, list) \
do { \
	completion_case_sensitive = (cs); \
	completion_charpp = (list); \
	matches = rl_completion_matches(text, complete_from_list); \
} while (0)

#define COMPLETE_WITH_LIST(list) COMPLETE_WITH_LIST_INT(false, list)
#define COMPLETE_WITH_LIST_CS(list) COMPLETE_WITH_LIST_INT(true, list)

#define COMPLETE_WITH(...) \
do { \
	static const char *const list[] = { __VA_ARGS__, NULL }; \
	COMPLETE_WITH_LIST(list); \
} while (0)

#define COMPLETE_WITH_CS(...) \
do { \
	static const char *const list[] = { __VA_ARGS__, NULL }; \
	COMPLETE_WITH_LIST_CS(list); \
} while (0)

#define COMPLETE_WITH_ATTR(relation, addon) \
do { \
	char   *_completion_schema; \
	char   *_completion_table; \
\
	_completion_schema = strtokx(relation, " \t\n\r", ".", "\"", 0, \
								 false, false, pset.encoding); \
	(void) strtokx(NULL, " \t\n\r", ".", "\"", 0, \
				   false, false, pset.encoding); \
	_completion_table = strtokx(NULL, " \t\n\r", ".", "\"", 0, \
								false, false, pset.encoding); \
	if (_completion_table == NULL) \
	{ \
		completion_charp = Query_for_list_of_attributes  addon; \
		completion_info_charp = relation; \
	} \
	else \
	{ \
		completion_charp = Query_for_list_of_attributes_with_schema  addon; \
		completion_info_charp = _completion_table; \
		completion_info_charp2 = _completion_schema; \
	} \
	matches = rl_completion_matches(text, complete_from_query); \
} while (0)

/*
 * libedit will typically include the literal's leading single quote in
 * "text", while readline will not.  Adapt our offered strings to fit.
 * But include a quote if there's not one just before "text", to get the
 * user off to the right start.
 */
#define COMPLETE_WITH_ENUM_VALUE(type) \
do { \
	char   *_completion_schema; \
	char   *_completion_type; \
	bool	use_quotes; \
\
	_completion_schema = strtokx(type, " \t\n\r", ".", "\"", 0, \
								 false, false, pset.encoding); \
	(void) strtokx(NULL, " \t\n\r", ".", "\"", 0, \
				   false, false, pset.encoding); \
	_completion_type = strtokx(NULL, " \t\n\r", ".", "\"", 0, \
							   false, false, pset.encoding); \
	use_quotes = (text[0] == '\'' || \
				  start == 0 || rl_line_buffer[start - 1] != '\''); \
	if (_completion_type == NULL) \
	{ \
		if (use_quotes) \
			completion_charp = Query_for_list_of_enum_values_quoted; \
		else \
			completion_charp = Query_for_list_of_enum_values_unquoted; \
		completion_info_charp = type; \
	} \
	else \
	{ \
		if (use_quotes) \
			completion_charp = Query_for_list_of_enum_values_with_schema_quoted; \
		else \
			completion_charp = Query_for_list_of_enum_values_with_schema_unquoted; \
		completion_info_charp = _completion_type; \
		completion_info_charp2 = _completion_schema; \
	} \
	matches = rl_completion_matches(text, complete_from_query); \
} while (0)

#define COMPLETE_WITH_FUNCTION_ARG(function) \
do { \
	char   *_completion_schema; \
	char   *_completion_function; \
\
	_completion_schema = strtokx(function, " \t\n\r", ".", "\"", 0, \
								 false, false, pset.encoding); \
	(void) strtokx(NULL, " \t\n\r", ".", "\"", 0, \
				   false, false, pset.encoding); \
	_completion_function = strtokx(NULL, " \t\n\r", ".", "\"", 0, \
								   false, false, pset.encoding); \
	if (_completion_function == NULL) \
	{ \
		completion_charp = Query_for_list_of_arguments; \
		completion_info_charp = function; \
	} \
	else \
	{ \
		completion_charp = Query_for_list_of_arguments_with_schema; \
		completion_info_charp = _completion_function; \
		completion_info_charp2 = _completion_schema; \
	} \
	matches = rl_completion_matches(text, complete_from_query); \
} while (0)

/*
 * Assembly instructions for schema queries
 *
 * Note that toast tables are not included in those queries to avoid
 * unnecessary bloat in the completions generated.
 */

static const SchemaQuery Query_for_list_of_aggregates[] = {
	{
		.min_server_version = 110000,
		.catname = "pg_catalog.pg_proc p",
		.selcondition = "p.prokind = 'a'",
		.viscondition = "pg_catalog.pg_function_is_visible(p.oid)",
		.namespace = "p.pronamespace",
		.result = "pg_catalog.quote_ident(p.proname)",
	},
	{
		.catname = "pg_catalog.pg_proc p",
		.selcondition = "p.proisagg",
		.viscondition = "pg_catalog.pg_function_is_visible(p.oid)",
		.namespace = "p.pronamespace",
		.result = "pg_catalog.quote_ident(p.proname)",
	}
};

static const SchemaQuery Query_for_list_of_datatypes = {
	.catname = "pg_catalog.pg_type t",
	/* selcondition --- ignore table rowtypes and array types */
	.selcondition = "(t.typrelid = 0 "
	" OR (SELECT c.relkind = " CppAsString2(RELKIND_COMPOSITE_TYPE)
	"     FROM pg_catalog.pg_class c WHERE c.oid = t.typrelid)) "
	"AND t.typname !~ '^_'",
	.viscondition = "pg_catalog.pg_type_is_visible(t.oid)",
	.namespace = "t.typnamespace",
	.result = "pg_catalog.format_type(t.oid, NULL)",
	.qualresult = "pg_catalog.quote_ident(t.typname)",
};

static const SchemaQuery Query_for_list_of_composite_datatypes = {
	.catname = "pg_catalog.pg_type t",
	/* selcondition --- only get composite types */
	.selcondition = "(SELECT c.relkind = " CppAsString2(RELKIND_COMPOSITE_TYPE)
	" FROM pg_catalog.pg_class c WHERE c.oid = t.typrelid) "
	"AND t.typname !~ '^_'",
	.viscondition = "pg_catalog.pg_type_is_visible(t.oid)",
	.namespace = "t.typnamespace",
	.result = "pg_catalog.format_type(t.oid, NULL)",
	.qualresult = "pg_catalog.quote_ident(t.typname)",
};

static const SchemaQuery Query_for_list_of_domains = {
	.catname = "pg_catalog.pg_type t",
	.selcondition = "t.typtype = 'd'",
	.viscondition = "pg_catalog.pg_type_is_visible(t.oid)",
	.namespace = "t.typnamespace",
	.result = "pg_catalog.quote_ident(t.typname)",
};

/* Note: this intentionally accepts aggregates as well as plain functions */
static const SchemaQuery Query_for_list_of_functions[] = {
	{
		.min_server_version = 110000,
		.catname = "pg_catalog.pg_proc p",
		.selcondition = "p.prokind != 'p'",
		.viscondition = "pg_catalog.pg_function_is_visible(p.oid)",
		.namespace = "p.pronamespace",
		.result = "pg_catalog.quote_ident(p.proname)",
	},
	{
		.catname = "pg_catalog.pg_proc p",
		.viscondition = "pg_catalog.pg_function_is_visible(p.oid)",
		.namespace = "p.pronamespace",
		.result = "pg_catalog.quote_ident(p.proname)",
	}
};

static const SchemaQuery Query_for_list_of_procedures[] = {
	{
		.min_server_version = 110000,
		.catname = "pg_catalog.pg_proc p",
		.selcondition = "p.prokind = 'p'",
		.viscondition = "pg_catalog.pg_function_is_visible(p.oid)",
		.namespace = "p.pronamespace",
		.result = "pg_catalog.quote_ident(p.proname)",
	},
	{
		/* not supported in older versions */
		.catname = NULL,
	}
};

static const SchemaQuery Query_for_list_of_routines = {
	.catname = "pg_catalog.pg_proc p",
	.viscondition = "pg_catalog.pg_function_is_visible(p.oid)",
	.namespace = "p.pronamespace",
	.result = "pg_catalog.quote_ident(p.proname)",
};

static const SchemaQuery Query_for_list_of_sequences = {
	.catname = "pg_catalog.pg_class c",
	.selcondition = "c.relkind IN (" CppAsString2(RELKIND_SEQUENCE) ")",
	.viscondition = "pg_catalog.pg_table_is_visible(c.oid)",
	.namespace = "c.relnamespace",
	.result = "pg_catalog.quote_ident(c.relname)",
};

static const SchemaQuery Query_for_list_of_foreign_tables = {
	.catname = "pg_catalog.pg_class c",
	.selcondition = "c.relkind IN (" CppAsString2(RELKIND_FOREIGN_TABLE) ")",
	.viscondition = "pg_catalog.pg_table_is_visible(c.oid)",
	.namespace = "c.relnamespace",
	.result = "pg_catalog.quote_ident(c.relname)",
};

static const SchemaQuery Query_for_list_of_tables = {
	.catname = "pg_catalog.pg_class c",
	.selcondition =
	"c.relkind IN (" CppAsString2(RELKIND_RELATION) ", "
	CppAsString2(RELKIND_PARTITIONED_TABLE) ")",
	.viscondition = "pg_catalog.pg_table_is_visible(c.oid)",
	.namespace = "c.relnamespace",
	.result = "pg_catalog.quote_ident(c.relname)",
};

static const SchemaQuery Query_for_list_of_partitioned_tables = {
	.catname = "pg_catalog.pg_class c",
	.selcondition = "c.relkind IN (" CppAsString2(RELKIND_PARTITIONED_TABLE) ")",
	.viscondition = "pg_catalog.pg_table_is_visible(c.oid)",
	.namespace = "c.relnamespace",
	.result = "pg_catalog.quote_ident(c.relname)",
};

static const SchemaQuery Query_for_list_of_views = {
	.catname = "pg_catalog.pg_class c",
	.selcondition = "c.relkind IN (" CppAsString2(RELKIND_VIEW) ")",
	.viscondition = "pg_catalog.pg_table_is_visible(c.oid)",
	.namespace = "c.relnamespace",
	.result = "pg_catalog.quote_ident(c.relname)",
};

static const SchemaQuery Query_for_list_of_matviews = {
	.catname = "pg_catalog.pg_class c",
	.selcondition = "c.relkind IN (" CppAsString2(RELKIND_MATVIEW) ")",
	.viscondition = "pg_catalog.pg_table_is_visible(c.oid)",
	.namespace = "c.relnamespace",
	.result = "pg_catalog.quote_ident(c.relname)",
};

static const SchemaQuery Query_for_list_of_indexes = {
	.catname = "pg_catalog.pg_class c",
	.selcondition =
	"c.relkind IN (" CppAsString2(RELKIND_INDEX) ", "
	CppAsString2(RELKIND_PARTITIONED_INDEX) ")",
	.viscondition = "pg_catalog.pg_table_is_visible(c.oid)",
	.namespace = "c.relnamespace",
	.result = "pg_catalog.quote_ident(c.relname)",
};

static const SchemaQuery Query_for_list_of_partitioned_indexes = {
	.catname = "pg_catalog.pg_class c",
	.selcondition = "c.relkind = " CppAsString2(RELKIND_PARTITIONED_INDEX),
	.viscondition = "pg_catalog.pg_table_is_visible(c.oid)",
	.namespace = "c.relnamespace",
	.result = "pg_catalog.quote_ident(c.relname)",
};


/* All relations */
static const SchemaQuery Query_for_list_of_relations = {
	.catname = "pg_catalog.pg_class c",
	.viscondition = "pg_catalog.pg_table_is_visible(c.oid)",
	.namespace = "c.relnamespace",
	.result = "pg_catalog.quote_ident(c.relname)",
};

/* partitioned relations */
static const SchemaQuery Query_for_list_of_partitioned_relations = {
	.catname = "pg_catalog.pg_class c",
	.selcondition = "c.relkind IN (" CppAsString2(RELKIND_PARTITIONED_TABLE)
	", " CppAsString2(RELKIND_PARTITIONED_INDEX) ")",
	.viscondition = "pg_catalog.pg_table_is_visible(c.oid)",
	.namespace = "c.relnamespace",
	.result = "pg_catalog.quote_ident(c.relname)",
};

static const SchemaQuery Query_for_list_of_operator_families = {
	.catname = "pg_catalog.pg_opfamily c",
	.viscondition = "pg_catalog.pg_opfamily_is_visible(c.oid)",
	.namespace = "c.opfnamespace",
	.result = "pg_catalog.quote_ident(c.opfname)",
};

/* Relations supporting INSERT, UPDATE or DELETE */
static const SchemaQuery Query_for_list_of_updatables = {
	.catname = "pg_catalog.pg_class c",
	.selcondition =
	"c.relkind IN (" CppAsString2(RELKIND_RELATION) ", "
	CppAsString2(RELKIND_FOREIGN_TABLE) ", "
	CppAsString2(RELKIND_VIEW) ", "
	CppAsString2(RELKIND_PARTITIONED_TABLE) ")",
	.viscondition = "pg_catalog.pg_table_is_visible(c.oid)",
	.namespace = "c.relnamespace",
	.result = "pg_catalog.quote_ident(c.relname)",
};

/* Relations supporting SELECT */
static const SchemaQuery Query_for_list_of_selectables = {
	.catname = "pg_catalog.pg_class c",
	.selcondition =
	"c.relkind IN (" CppAsString2(RELKIND_RELATION) ", "
	CppAsString2(RELKIND_SEQUENCE) ", "
	CppAsString2(RELKIND_VIEW) ", "
	CppAsString2(RELKIND_MATVIEW) ", "
	CppAsString2(RELKIND_FOREIGN_TABLE) ", "
	CppAsString2(RELKIND_PARTITIONED_TABLE) ")",
	.viscondition = "pg_catalog.pg_table_is_visible(c.oid)",
	.namespace = "c.relnamespace",
	.result = "pg_catalog.quote_ident(c.relname)",
};

/* Relations supporting TRUNCATE */
static const SchemaQuery Query_for_list_of_truncatables = {
	.catname = "pg_catalog.pg_class c",
	.selcondition =
	"c.relkind IN (" CppAsString2(RELKIND_RELATION) ", "
	CppAsString2(RELKIND_FOREIGN_TABLE) ", "
	CppAsString2(RELKIND_PARTITIONED_TABLE) ")",
	.viscondition = "pg_catalog.pg_table_is_visible(c.oid)",
	.namespace = "c.relnamespace",
	.result = "pg_catalog.quote_ident(c.relname)",
};

/* Relations supporting GRANT are currently same as those supporting SELECT */
#define Query_for_list_of_grantables Query_for_list_of_selectables

/* Relations supporting ANALYZE */
static const SchemaQuery Query_for_list_of_analyzables = {
	.catname = "pg_catalog.pg_class c",
	.selcondition =
	"c.relkind IN (" CppAsString2(RELKIND_RELATION) ", "
	CppAsString2(RELKIND_PARTITIONED_TABLE) ", "
	CppAsString2(RELKIND_MATVIEW) ", "
	CppAsString2(RELKIND_FOREIGN_TABLE) ")",
	.viscondition = "pg_catalog.pg_table_is_visible(c.oid)",
	.namespace = "c.relnamespace",
	.result = "pg_catalog.quote_ident(c.relname)",
};

/* Relations supporting index creation */
static const SchemaQuery Query_for_list_of_indexables = {
	.catname = "pg_catalog.pg_class c",
	.selcondition =
	"c.relkind IN (" CppAsString2(RELKIND_RELATION) ", "
	CppAsString2(RELKIND_PARTITIONED_TABLE) ", "
	CppAsString2(RELKIND_MATVIEW) ")",
	.viscondition = "pg_catalog.pg_table_is_visible(c.oid)",
	.namespace = "c.relnamespace",
	.result = "pg_catalog.quote_ident(c.relname)",
};

/*
 * Relations supporting VACUUM are currently same as those supporting
 * indexing.
 */
#define Query_for_list_of_vacuumables Query_for_list_of_indexables

/* Relations supporting CLUSTER */
static const SchemaQuery Query_for_list_of_clusterables = {
	.catname = "pg_catalog.pg_class c",
	.selcondition =
	"c.relkind IN (" CppAsString2(RELKIND_RELATION) ", "
	CppAsString2(RELKIND_MATVIEW) ")",
	.viscondition = "pg_catalog.pg_table_is_visible(c.oid)",
	.namespace = "c.relnamespace",
	.result = "pg_catalog.quote_ident(c.relname)",
};

static const SchemaQuery Query_for_list_of_constraints_with_schema = {
	.catname = "pg_catalog.pg_constraint c",
	.selcondition = "c.conrelid <> 0",
	.viscondition = "true",		/* there is no pg_constraint_is_visible */
	.namespace = "c.connamespace",
	.result = "pg_catalog.quote_ident(c.conname)",
};

static const SchemaQuery Query_for_list_of_statistics = {
	.catname = "pg_catalog.pg_statistic_ext s",
	.viscondition = "pg_catalog.pg_statistics_obj_is_visible(s.oid)",
	.namespace = "s.stxnamespace",
	.result = "pg_catalog.quote_ident(s.stxname)",
};

static const SchemaQuery Query_for_list_of_collations = {
	.catname = "pg_catalog.pg_collation c",
	.selcondition = "c.collencoding IN (-1, pg_catalog.pg_char_to_encoding(pg_catalog.getdatabaseencoding()))",
	.viscondition = "pg_catalog.pg_collation_is_visible(c.oid)",
	.namespace = "c.collnamespace",
	.result = "pg_catalog.quote_ident(c.collname)",
};


/*
 * Queries to get lists of names of various kinds of things, possibly
 * restricted to names matching a partially entered name.  In these queries,
 * the first %s will be replaced by the text entered so far (suitably escaped
 * to become a SQL literal string).  %d will be replaced by the length of the
 * string (in unescaped form).  A second and third %s, if present, will be
 * replaced by a suitably-escaped version of the string provided in
 * completion_info_charp.  A fourth and fifth %s are similarly replaced by
 * completion_info_charp2.
 *
 * Beware that the allowed sequences of %s and %d are determined by
 * _complete_from_query().
 */

#define Query_for_list_of_attributes \
"SELECT pg_catalog.quote_ident(attname) "\
"  FROM pg_catalog.pg_attribute a, pg_catalog.pg_class c "\
" WHERE c.oid = a.attrelid "\
"   AND a.attnum > 0 "\
"   AND NOT a.attisdropped "\
"   AND substring(pg_catalog.quote_ident(attname),1,%d)='%s' "\
"   AND (pg_catalog.quote_ident(relname)='%s' "\
"        OR '\"' || relname || '\"'='%s') "\
"   AND pg_catalog.pg_table_is_visible(c.oid)"

#define Query_for_list_of_attribute_numbers \
"SELECT attnum "\
"  FROM pg_catalog.pg_attribute a, pg_catalog.pg_class c "\
" WHERE c.oid = a.attrelid "\
"   AND a.attnum > 0 "\
"   AND NOT a.attisdropped "\
"   AND substring(attnum::pg_catalog.text,1,%d)='%s' "\
"   AND (pg_catalog.quote_ident(relname)='%s' "\
"        OR '\"' || relname || '\"'='%s') "\
"   AND pg_catalog.pg_table_is_visible(c.oid)"

#define Query_for_list_of_attributes_with_schema \
"SELECT pg_catalog.quote_ident(attname) "\
"  FROM pg_catalog.pg_attribute a, pg_catalog.pg_class c, pg_catalog.pg_namespace n "\
" WHERE c.oid = a.attrelid "\
"   AND n.oid = c.relnamespace "\
"   AND a.attnum > 0 "\
"   AND NOT a.attisdropped "\
"   AND substring(pg_catalog.quote_ident(attname),1,%d)='%s' "\
"   AND (pg_catalog.quote_ident(relname)='%s' "\
"        OR '\"' || relname || '\"' ='%s') "\
"   AND (pg_catalog.quote_ident(nspname)='%s' "\
"        OR '\"' || nspname || '\"' ='%s') "

#define Query_for_list_of_enum_values_quoted \
"SELECT pg_catalog.quote_literal(enumlabel) "\
"  FROM pg_catalog.pg_enum e, pg_catalog.pg_type t "\
" WHERE t.oid = e.enumtypid "\
"   AND substring(pg_catalog.quote_literal(enumlabel),1,%d)='%s' "\
"   AND (pg_catalog.quote_ident(typname)='%s' "\
"        OR '\"' || typname || '\"'='%s') "\
"   AND pg_catalog.pg_type_is_visible(t.oid)"

#define Query_for_list_of_enum_values_unquoted \
"SELECT enumlabel "\
"  FROM pg_catalog.pg_enum e, pg_catalog.pg_type t "\
" WHERE t.oid = e.enumtypid "\
"   AND substring(enumlabel,1,%d)='%s' "\
"   AND (pg_catalog.quote_ident(typname)='%s' "\
"        OR '\"' || typname || '\"'='%s') "\
"   AND pg_catalog.pg_type_is_visible(t.oid)"

#define Query_for_list_of_enum_values_with_schema_quoted \
"SELECT pg_catalog.quote_literal(enumlabel) "\
"  FROM pg_catalog.pg_enum e, pg_catalog.pg_type t, pg_catalog.pg_namespace n "\
" WHERE t.oid = e.enumtypid "\
"   AND n.oid = t.typnamespace "\
"   AND substring(pg_catalog.quote_literal(enumlabel),1,%d)='%s' "\
"   AND (pg_catalog.quote_ident(typname)='%s' "\
"        OR '\"' || typname || '\"'='%s') "\
"   AND (pg_catalog.quote_ident(nspname)='%s' "\
"        OR '\"' || nspname || '\"' ='%s') "

#define Query_for_list_of_enum_values_with_schema_unquoted \
"SELECT enumlabel "\
"  FROM pg_catalog.pg_enum e, pg_catalog.pg_type t, pg_catalog.pg_namespace n "\
" WHERE t.oid = e.enumtypid "\
"   AND n.oid = t.typnamespace "\
"   AND substring(enumlabel,1,%d)='%s' "\
"   AND (pg_catalog.quote_ident(typname)='%s' "\
"        OR '\"' || typname || '\"'='%s') "\
"   AND (pg_catalog.quote_ident(nspname)='%s' "\
"        OR '\"' || nspname || '\"' ='%s') "

#define Query_for_list_of_template_databases \
"SELECT pg_catalog.quote_ident(d.datname) "\
"  FROM pg_catalog.pg_database d "\
" WHERE substring(pg_catalog.quote_ident(d.datname),1,%d)='%s' "\
"   AND (d.datistemplate OR pg_catalog.pg_has_role(d.datdba, 'USAGE'))"

#define Query_for_list_of_databases \
"SELECT pg_catalog.quote_ident(datname) FROM pg_catalog.pg_database "\
" WHERE substring(pg_catalog.quote_ident(datname),1,%d)='%s'"

#define Query_for_list_of_tablespaces \
"SELECT pg_catalog.quote_ident(spcname) FROM pg_catalog.pg_tablespace "\
" WHERE substring(pg_catalog.quote_ident(spcname),1,%d)='%s'"

#define Query_for_list_of_encodings \
" SELECT DISTINCT pg_catalog.pg_encoding_to_char(conforencoding) "\
"   FROM pg_catalog.pg_conversion "\
"  WHERE substring(pg_catalog.pg_encoding_to_char(conforencoding),1,%d)=UPPER('%s')"

#define Query_for_list_of_languages \
"SELECT pg_catalog.quote_ident(lanname) "\
"  FROM pg_catalog.pg_language "\
" WHERE lanname != 'internal' "\
"   AND substring(pg_catalog.quote_ident(lanname),1,%d)='%s'"

#define Query_for_list_of_schemas \
"SELECT pg_catalog.quote_ident(nspname) FROM pg_catalog.pg_namespace "\
" WHERE substring(pg_catalog.quote_ident(nspname),1,%d)='%s'"

#define Query_for_list_of_alter_system_set_vars \
"SELECT name FROM "\
" (SELECT pg_catalog.lower(name) AS name FROM pg_catalog.pg_settings "\
"  WHERE context != 'internal' "\
"  UNION ALL SELECT 'all') ss "\
" WHERE substring(name,1,%d)='%s'"

#define Query_for_list_of_set_vars \
"SELECT name FROM "\
" (SELECT pg_catalog.lower(name) AS name FROM pg_catalog.pg_settings "\
"  WHERE context IN ('user', 'superuser') "\
"  UNION ALL SELECT 'constraints' "\
"  UNION ALL SELECT 'transaction' "\
"  UNION ALL SELECT 'session' "\
"  UNION ALL SELECT 'role' "\
"  UNION ALL SELECT 'tablespace' "\
"  UNION ALL SELECT 'all') ss "\
" WHERE substring(name,1,%d)='%s'"

#define Query_for_list_of_show_vars \
"SELECT name FROM "\
" (SELECT pg_catalog.lower(name) AS name FROM pg_catalog.pg_settings "\
"  UNION ALL SELECT 'session authorization' "\
"  UNION ALL SELECT 'all') ss "\
" WHERE substring(name,1,%d)='%s'"

#define Query_for_list_of_resgroups \
" SELECT pg_catalog.quote_ident(rsgname) "\
"   FROM pg_catalog.pg_resgroup "\
"  WHERE substring(pg_catalog.quote_ident(rsgname),1,%d)='%s'"

#define Query_for_list_of_roles \
" SELECT pg_catalog.quote_ident(rolname) "\
"   FROM pg_catalog.pg_roles "\
"  WHERE substring(pg_catalog.quote_ident(rolname),1,%d)='%s'"

#define Query_for_list_of_grant_roles \
" SELECT pg_catalog.quote_ident(rolname) "\
"   FROM pg_catalog.pg_roles "\
"  WHERE substring(pg_catalog.quote_ident(rolname),1,%d)='%s'"\
" UNION ALL SELECT 'PUBLIC'"\
" UNION ALL SELECT 'CURRENT_ROLE'"\
" UNION ALL SELECT 'CURRENT_USER'"\
" UNION ALL SELECT 'SESSION_USER'"

/* the silly-looking length condition is just to eat up the current word */
#define Query_for_index_of_table \
"SELECT pg_catalog.quote_ident(c2.relname) "\
"  FROM pg_catalog.pg_class c1, pg_catalog.pg_class c2, pg_catalog.pg_index i"\
" WHERE c1.oid=i.indrelid and i.indexrelid=c2.oid"\
"       and (%d = pg_catalog.length('%s'))"\
"       and pg_catalog.quote_ident(c1.relname)='%s'"\
"       and pg_catalog.pg_table_is_visible(c2.oid)"

/* the silly-looking length condition is just to eat up the current word */
#define Query_for_constraint_of_table \
"SELECT pg_catalog.quote_ident(conname) "\
"  FROM pg_catalog.pg_class c1, pg_catalog.pg_constraint con "\
" WHERE c1.oid=conrelid and (%d = pg_catalog.length('%s'))"\
"       and pg_catalog.quote_ident(c1.relname)='%s'"\
"       and pg_catalog.pg_table_is_visible(c1.oid)"

#define Query_for_all_table_constraints \
"SELECT pg_catalog.quote_ident(conname) "\
"  FROM pg_catalog.pg_constraint c "\
" WHERE c.conrelid <> 0 "

/* the silly-looking length condition is just to eat up the current word */
#define Query_for_constraint_of_type \
"SELECT pg_catalog.quote_ident(conname) "\
"  FROM pg_catalog.pg_type t, pg_catalog.pg_constraint con "\
" WHERE t.oid=contypid and (%d = pg_catalog.length('%s'))"\
"       and pg_catalog.quote_ident(t.typname)='%s'"\
"       and pg_catalog.pg_type_is_visible(t.oid)"

/* the silly-looking length condition is just to eat up the current word */
#define Query_for_list_of_tables_for_constraint \
"SELECT pg_catalog.quote_ident(relname) "\
"  FROM pg_catalog.pg_class"\
" WHERE (%d = pg_catalog.length('%s'))"\
"   AND oid IN "\
"       (SELECT conrelid FROM pg_catalog.pg_constraint "\
"         WHERE pg_catalog.quote_ident(conname)='%s')"

/* the silly-looking length condition is just to eat up the current word */
#define Query_for_rule_of_table \
"SELECT pg_catalog.quote_ident(rulename) "\
"  FROM pg_catalog.pg_class c1, pg_catalog.pg_rewrite "\
" WHERE c1.oid=ev_class and (%d = pg_catalog.length('%s'))"\
"       and pg_catalog.quote_ident(c1.relname)='%s'"\
"       and pg_catalog.pg_table_is_visible(c1.oid)"

/* the silly-looking length condition is just to eat up the current word */
#define Query_for_list_of_tables_for_rule \
"SELECT pg_catalog.quote_ident(relname) "\
"  FROM pg_catalog.pg_class"\
" WHERE (%d = pg_catalog.length('%s'))"\
"   AND oid IN "\
"       (SELECT ev_class FROM pg_catalog.pg_rewrite "\
"         WHERE pg_catalog.quote_ident(rulename)='%s')"

/* the silly-looking length condition is just to eat up the current word */
#define Query_for_trigger_of_table \
"SELECT pg_catalog.quote_ident(tgname) "\
"  FROM pg_catalog.pg_class c1, pg_catalog.pg_trigger "\
" WHERE c1.oid=tgrelid and (%d = pg_catalog.length('%s'))"\
"       and pg_catalog.quote_ident(c1.relname)='%s'"\
"       and pg_catalog.pg_table_is_visible(c1.oid)"\
"       and not tgisinternal"

/* the silly-looking length condition is just to eat up the current word */
#define Query_for_list_of_tables_for_trigger \
"SELECT pg_catalog.quote_ident(relname) "\
"  FROM pg_catalog.pg_class"\
" WHERE (%d = pg_catalog.length('%s'))"\
"   AND oid IN "\
"       (SELECT tgrelid FROM pg_catalog.pg_trigger "\
"         WHERE pg_catalog.quote_ident(tgname)='%s')"

#define Query_for_list_of_ts_configurations \
"SELECT pg_catalog.quote_ident(cfgname) FROM pg_catalog.pg_ts_config "\
" WHERE substring(pg_catalog.quote_ident(cfgname),1,%d)='%s'"

#define Query_for_list_of_ts_dictionaries \
"SELECT pg_catalog.quote_ident(dictname) FROM pg_catalog.pg_ts_dict "\
" WHERE substring(pg_catalog.quote_ident(dictname),1,%d)='%s'"

#define Query_for_list_of_ts_parsers \
"SELECT pg_catalog.quote_ident(prsname) FROM pg_catalog.pg_ts_parser "\
" WHERE substring(pg_catalog.quote_ident(prsname),1,%d)='%s'"

#define Query_for_list_of_ts_templates \
"SELECT pg_catalog.quote_ident(tmplname) FROM pg_catalog.pg_ts_template "\
" WHERE substring(pg_catalog.quote_ident(tmplname),1,%d)='%s'"

#define Query_for_list_of_fdws \
" SELECT pg_catalog.quote_ident(fdwname) "\
"   FROM pg_catalog.pg_foreign_data_wrapper "\
"  WHERE substring(pg_catalog.quote_ident(fdwname),1,%d)='%s'"

#define Query_for_list_of_servers \
" SELECT pg_catalog.quote_ident(srvname) "\
"   FROM pg_catalog.pg_foreign_server "\
"  WHERE substring(pg_catalog.quote_ident(srvname),1,%d)='%s'"

#define Query_for_list_of_user_mappings \
" SELECT pg_catalog.quote_ident(usename) "\
"   FROM pg_catalog.pg_user_mappings "\
"  WHERE substring(pg_catalog.quote_ident(usename),1,%d)='%s'"

#define Query_for_list_of_access_methods \
" SELECT pg_catalog.quote_ident(amname) "\
"   FROM pg_catalog.pg_am "\
"  WHERE substring(pg_catalog.quote_ident(amname),1,%d)='%s'"

#define Query_for_list_of_index_access_methods \
" SELECT pg_catalog.quote_ident(amname) "\
"   FROM pg_catalog.pg_am "\
"  WHERE substring(pg_catalog.quote_ident(amname),1,%d)='%s' AND "\
"   amtype=" CppAsString2(AMTYPE_INDEX)

#define Query_for_list_of_table_access_methods \
" SELECT pg_catalog.quote_ident(amname) "\
"   FROM pg_catalog.pg_am "\
"  WHERE substring(pg_catalog.quote_ident(amname),1,%d)='%s' AND "\
"   amtype=" CppAsString2(AMTYPE_TABLE)

/* the silly-looking length condition is just to eat up the current word */
#define Query_for_list_of_arguments \
"SELECT pg_catalog.oidvectortypes(proargtypes)||')' "\
"  FROM pg_catalog.pg_proc "\
" WHERE (%d = pg_catalog.length('%s'))"\
"   AND (pg_catalog.quote_ident(proname)='%s'"\
"        OR '\"' || proname || '\"'='%s') "\
"   AND (pg_catalog.pg_function_is_visible(pg_proc.oid))"

/* the silly-looking length condition is just to eat up the current word */
#define Query_for_list_of_arguments_with_schema \
"SELECT pg_catalog.oidvectortypes(proargtypes)||')' "\
"  FROM pg_catalog.pg_proc p, pg_catalog.pg_namespace n "\
" WHERE (%d = pg_catalog.length('%s'))"\
"   AND n.oid = p.pronamespace "\
"   AND (pg_catalog.quote_ident(proname)='%s' "\
"        OR '\"' || proname || '\"' ='%s') "\
"   AND (pg_catalog.quote_ident(nspname)='%s' "\
"        OR '\"' || nspname || '\"' ='%s') "

#define Query_for_list_of_extensions \
" SELECT pg_catalog.quote_ident(extname) "\
"   FROM pg_catalog.pg_extension "\
"  WHERE substring(pg_catalog.quote_ident(extname),1,%d)='%s'"

#define Query_for_list_of_available_extensions \
" SELECT pg_catalog.quote_ident(name) "\
"   FROM pg_catalog.pg_available_extensions "\
"  WHERE substring(pg_catalog.quote_ident(name),1,%d)='%s' AND installed_version IS NULL"

/* the silly-looking length condition is just to eat up the current word */
#define Query_for_list_of_available_extension_versions \
" SELECT pg_catalog.quote_ident(version) "\
"   FROM pg_catalog.pg_available_extension_versions "\
"  WHERE (%d = pg_catalog.length('%s'))"\
"    AND pg_catalog.quote_ident(name)='%s'"

/* the silly-looking length condition is just to eat up the current word */
#define Query_for_list_of_available_extension_versions_with_TO \
" SELECT 'TO ' || pg_catalog.quote_ident(version) "\
"   FROM pg_catalog.pg_available_extension_versions "\
"  WHERE (%d = pg_catalog.length('%s'))"\
"    AND pg_catalog.quote_ident(name)='%s'"

#define Query_for_list_of_prepared_statements \
" SELECT pg_catalog.quote_ident(name) "\
"   FROM pg_catalog.pg_prepared_statements "\
"  WHERE substring(pg_catalog.quote_ident(name),1,%d)='%s'"

#define Query_for_list_of_event_triggers \
" SELECT pg_catalog.quote_ident(evtname) "\
"   FROM pg_catalog.pg_event_trigger "\
"  WHERE substring(pg_catalog.quote_ident(evtname),1,%d)='%s'"

#define Query_for_list_of_tablesample_methods \
" SELECT pg_catalog.quote_ident(proname) "\
"   FROM pg_catalog.pg_proc "\
"  WHERE prorettype = 'pg_catalog.tsm_handler'::pg_catalog.regtype AND "\
"        proargtypes[0] = 'pg_catalog.internal'::pg_catalog.regtype AND "\
"        substring(pg_catalog.quote_ident(proname),1,%d)='%s'"

#define Query_for_list_of_policies \
" SELECT pg_catalog.quote_ident(polname) "\
"   FROM pg_catalog.pg_policy "\
"  WHERE substring(pg_catalog.quote_ident(polname),1,%d)='%s'"

#define Query_for_list_of_tables_for_policy \
"SELECT pg_catalog.quote_ident(relname) "\
"  FROM pg_catalog.pg_class"\
" WHERE (%d = pg_catalog.length('%s'))"\
"   AND oid IN "\
"       (SELECT polrelid FROM pg_catalog.pg_policy "\
"         WHERE pg_catalog.quote_ident(polname)='%s')"

#define Query_for_enum \
" SELECT name FROM ( "\
"   SELECT pg_catalog.quote_ident(pg_catalog.unnest(enumvals)) AS name "\
"     FROM pg_catalog.pg_settings "\
"    WHERE pg_catalog.lower(name)=pg_catalog.lower('%s') "\
"    UNION ALL " \
"   SELECT 'DEFAULT' ) ss "\
"  WHERE pg_catalog.substring(name,1,%%d)='%%s'"

/* the silly-looking length condition is just to eat up the current word */
#define Query_for_partition_of_table \
"SELECT pg_catalog.quote_ident(c2.relname) "\
"  FROM pg_catalog.pg_class c1, pg_catalog.pg_class c2, pg_catalog.pg_inherits i"\
" WHERE c1.oid=i.inhparent and i.inhrelid=c2.oid"\
"       and (%d = pg_catalog.length('%s'))"\
"       and pg_catalog.quote_ident(c1.relname)='%s'"\
"       and pg_catalog.pg_table_is_visible(c2.oid)"\
"       and c2.relispartition = 'true'"

#define Query_for_list_of_cursors \
" SELECT pg_catalog.quote_ident(name) "\
"   FROM pg_catalog.pg_cursors "\
"  WHERE substring(pg_catalog.quote_ident(name),1,%d)='%s'"

/*
 * These object types were introduced later than our support cutoff of
 * server version 7.4.  We use the VersionedQuery infrastructure so that
 * we don't send certain-to-fail queries to older servers.
 */

static const VersionedQuery Query_for_list_of_publications[] = {
	{100000,
		" SELECT pg_catalog.quote_ident(pubname) "
		"   FROM pg_catalog.pg_publication "
		"  WHERE substring(pg_catalog.quote_ident(pubname),1,%d)='%s'"
	},
	{0, NULL}
};

static const VersionedQuery Query_for_list_of_subscriptions[] = {
	{100000,
		" SELECT pg_catalog.quote_ident(s.subname) "
		"   FROM pg_catalog.pg_subscription s, pg_catalog.pg_database d "
		"  WHERE substring(pg_catalog.quote_ident(s.subname),1,%d)='%s' "
		"    AND d.datname = pg_catalog.current_database() "
		"    AND s.subdbid = d.oid"
	},
	{0, NULL}
};

/*
 * This is a list of all "things" in Pgsql, which can show up after CREATE or
 * DROP; and there is also a query to get a list of them.
 */

typedef struct
{
	const char *name;
	const char *query;			/* simple query, or NULL */
	const VersionedQuery *vquery;	/* versioned query, or NULL */
	const SchemaQuery *squery;	/* schema query, or NULL */
	const bits32 flags;			/* visibility flags, see below */
} pgsql_thing_t;

#define THING_NO_CREATE		(1 << 0)	/* should not show up after CREATE */
#define THING_NO_DROP		(1 << 1)	/* should not show up after DROP */
#define THING_NO_ALTER		(1 << 2)	/* should not show up after ALTER */
#define THING_NO_SHOW		(THING_NO_CREATE | THING_NO_DROP | THING_NO_ALTER)

static const pgsql_thing_t words_after_create[] = {
	{"ACCESS METHOD", NULL, NULL, NULL, THING_NO_ALTER},
	{"AGGREGATE", NULL, NULL, Query_for_list_of_aggregates},
	{"CAST", NULL, NULL, NULL}, /* Casts have complex structures for names, so
								 * skip it */
	{"COLLATION", NULL, NULL, &Query_for_list_of_collations},

	/*
	 * CREATE CONSTRAINT TRIGGER is not supported here because it is designed
	 * to be used only by pg_dump.
	 */
	{"CONFIGURATION", Query_for_list_of_ts_configurations, NULL, NULL, THING_NO_SHOW},
	{"CONVERSION", "SELECT pg_catalog.quote_ident(conname) FROM pg_catalog.pg_conversion WHERE substring(pg_catalog.quote_ident(conname),1,%d)='%s'"},
	{"DATABASE", Query_for_list_of_databases},
	{"DEFAULT PRIVILEGES", NULL, NULL, NULL, THING_NO_CREATE | THING_NO_DROP},
	{"DICTIONARY", Query_for_list_of_ts_dictionaries, NULL, NULL, THING_NO_SHOW},
	{"DOMAIN", NULL, NULL, &Query_for_list_of_domains},
	{"EVENT TRIGGER", NULL, NULL, NULL},
	{"EXTENSION", Query_for_list_of_extensions},
	{"FOREIGN DATA WRAPPER", NULL, NULL, NULL},
	{"FOREIGN TABLE", NULL, NULL, NULL},
	{"FUNCTION", NULL, NULL, Query_for_list_of_functions},
	{"GROUP", Query_for_list_of_roles},
	{"INDEX", NULL, NULL, &Query_for_list_of_indexes},
	{"LANGUAGE", Query_for_list_of_languages},
	{"LARGE OBJECT", NULL, NULL, NULL, THING_NO_CREATE | THING_NO_DROP},
	{"MATERIALIZED VIEW", NULL, NULL, &Query_for_list_of_matviews},
	{"OPERATOR", NULL, NULL, NULL}, /* Querying for this is probably not such
									 * a good idea. */
	{"OR REPLACE", NULL, NULL, NULL, THING_NO_DROP | THING_NO_ALTER},
	{"OWNED", NULL, NULL, NULL, THING_NO_CREATE | THING_NO_ALTER},	/* for DROP OWNED BY ... */
	{"PARSER", Query_for_list_of_ts_parsers, NULL, NULL, THING_NO_SHOW},
	{"POLICY", NULL, NULL, NULL},
	{"PROCEDURE", NULL, NULL, Query_for_list_of_procedures},
	{"PUBLICATION", NULL, Query_for_list_of_publications},
	{"RESOURCE", NULL},
	{"ROLE", Query_for_list_of_roles},
	{"ROUTINE", NULL, NULL, &Query_for_list_of_routines, THING_NO_CREATE},
	{"RULE", "SELECT pg_catalog.quote_ident(rulename) FROM pg_catalog.pg_rules WHERE substring(pg_catalog.quote_ident(rulename),1,%d)='%s'"},
	{"SCHEMA", Query_for_list_of_schemas},
	{"SEQUENCE", NULL, NULL, &Query_for_list_of_sequences},
	{"SERVER", Query_for_list_of_servers},
	{"STATISTICS", NULL, NULL, &Query_for_list_of_statistics},
	{"SUBSCRIPTION", NULL, Query_for_list_of_subscriptions},
	{"SYSTEM", NULL, NULL, NULL, THING_NO_CREATE | THING_NO_DROP},
	{"TABLE", NULL, NULL, &Query_for_list_of_tables},
	{"TABLESPACE", Query_for_list_of_tablespaces},
	{"TEMP", NULL, NULL, NULL, THING_NO_DROP | THING_NO_ALTER}, /* for CREATE TEMP TABLE
																 * ... */
	{"TEMPLATE", Query_for_list_of_ts_templates, NULL, NULL, THING_NO_SHOW},
	{"TEMPORARY", NULL, NULL, NULL, THING_NO_DROP | THING_NO_ALTER},	/* for CREATE TEMPORARY
																		 * TABLE ... */
	{"TEXT SEARCH", NULL, NULL, NULL},
	{"TRANSFORM", NULL, NULL, NULL},
	{"TRIGGER", "SELECT pg_catalog.quote_ident(tgname) FROM pg_catalog.pg_trigger WHERE substring(pg_catalog.quote_ident(tgname),1,%d)='%s' AND NOT tgisinternal"},
	{"TYPE", NULL, NULL, &Query_for_list_of_datatypes},
	{"UNIQUE", NULL, NULL, NULL, THING_NO_DROP | THING_NO_ALTER},	/* for CREATE UNIQUE
																	 * INDEX ... */
	{"UNLOGGED", NULL, NULL, NULL, THING_NO_DROP | THING_NO_ALTER}, /* for CREATE UNLOGGED
																	 * TABLE ... */
	{"USER", Query_for_list_of_roles " UNION SELECT 'MAPPING FOR'"},
	{"USER MAPPING FOR", NULL, NULL, NULL},
	{"VIEW", NULL, NULL, &Query_for_list_of_views},
	{NULL}						/* end of list */
};

/* Storage parameters for CREATE TABLE and ALTER TABLE */
static const char *const table_storage_parameters[] = {
	"autovacuum_analyze_scale_factor",
	"autovacuum_analyze_threshold",
	"autovacuum_enabled",
	"autovacuum_freeze_max_age",
	"autovacuum_freeze_min_age",
	"autovacuum_freeze_table_age",
	"autovacuum_multixact_freeze_max_age",
	"autovacuum_multixact_freeze_min_age",
	"autovacuum_multixact_freeze_table_age",
	"autovacuum_vacuum_cost_delay",
	"autovacuum_vacuum_cost_limit",
	"autovacuum_vacuum_insert_scale_factor",
	"autovacuum_vacuum_insert_threshold",
	"autovacuum_vacuum_scale_factor",
	"autovacuum_vacuum_threshold",
	"fillfactor",
	"log_autovacuum_min_duration",
	"parallel_workers",
	"toast.autovacuum_enabled",
	"toast.autovacuum_freeze_max_age",
	"toast.autovacuum_freeze_min_age",
	"toast.autovacuum_freeze_table_age",
	"toast.autovacuum_multixact_freeze_max_age",
	"toast.autovacuum_multixact_freeze_min_age",
	"toast.autovacuum_multixact_freeze_table_age",
	"toast.autovacuum_vacuum_cost_delay",
	"toast.autovacuum_vacuum_cost_limit",
	"toast.autovacuum_vacuum_insert_scale_factor",
	"toast.autovacuum_vacuum_insert_threshold",
	"toast.autovacuum_vacuum_scale_factor",
	"toast.autovacuum_vacuum_threshold",
	"toast.log_autovacuum_min_duration",
	"toast.vacuum_index_cleanup",
	"toast.vacuum_truncate",
	"toast_tuple_target",
	"user_catalog_table",
	"vacuum_index_cleanup",
	"vacuum_truncate",
	NULL
};


/* Forward declaration of functions */
static char **psql_completion(const char *text, int start, int end);
static char *create_command_generator(const char *text, int state);
static char *drop_command_generator(const char *text, int state);
static char *alter_command_generator(const char *text, int state);
static char *complete_from_query(const char *text, int state);
static char *complete_from_versioned_query(const char *text, int state);
static char *complete_from_schema_query(const char *text, int state);
static char *complete_from_versioned_schema_query(const char *text, int state);
static char *_complete_from_query(const char *simple_query,
								  const SchemaQuery *schema_query,
								  const char *text, int state);
static char *complete_from_list(const char *text, int state);
static char *complete_from_const(const char *text, int state);
static void append_variable_names(char ***varnames, int *nvars,
								  int *maxvars, const char *varname,
								  const char *prefix, const char *suffix);
static char **complete_from_variables(const char *text,
									  const char *prefix, const char *suffix, bool need_value);
static char *complete_from_files(const char *text, int state);

static char *pg_strdup_keyword_case(const char *s, const char *ref);
static char *escape_string(const char *text);
static PGresult *exec_query(const char *query);

static char **get_previous_words(int point, char **buffer, int *nwords);

static char *get_guctype(const char *varname);

#ifdef USE_FILENAME_QUOTING_FUNCTIONS
static char *quote_file_name(char *fname, int match_type, char *quote_pointer);
static char *dequote_file_name(char *fname, int quote_char);
#endif


/*
 * Initialize the readline library for our purposes.
 */
void
initialize_readline(void)
{
	rl_readline_name = (char *) pset.progname;
	rl_attempted_completion_function = psql_completion;

#ifdef USE_FILENAME_QUOTING_FUNCTIONS
	rl_filename_quoting_function = quote_file_name;
	rl_filename_dequoting_function = dequote_file_name;
#endif

	rl_basic_word_break_characters = WORD_BREAKS;

	/*
	 * We should include '"' in rl_completer_quote_characters too, but that
	 * will require some upgrades to how we handle quoted identifiers, so
	 * that's for another day.
	 */
	rl_completer_quote_characters = "'";

	/*
	 * Set rl_filename_quote_characters to "all possible characters",
	 * otherwise Readline will skip filename quoting if it thinks a filename
	 * doesn't need quoting.  Readline actually interprets this as bytes, so
	 * there are no encoding considerations here.
	 */
#ifdef HAVE_RL_FILENAME_QUOTE_CHARACTERS
	{
		unsigned char *fqc = (unsigned char *) pg_malloc(256);

		for (int i = 0; i < 255; i++)
			fqc[i] = (unsigned char) (i + 1);
		fqc[255] = '\0';
		rl_filename_quote_characters = (const char *) fqc;
	}
#endif

	completion_max_records = 1000;

	/*
	 * There is a variable rl_completion_query_items for this but apparently
	 * it's not defined everywhere.
	 */
}

/*
 * Check if 'word' matches any of the '|'-separated strings in 'pattern',
 * using case-insensitive or case-sensitive comparisons.
 *
 * If pattern is NULL, it's a wild card that matches any word.
 * If pattern begins with '!', the result is negated, ie we check that 'word'
 * does *not* match any alternative appearing in the rest of 'pattern'.
 * Any alternative can contain '*' which is a wild card, i.e., it can match
 * any substring; however, we allow at most one '*' per alternative.
 *
 * For readability, callers should use the macros MatchAny and MatchAnyExcept
 * to invoke those two special cases for 'pattern'.  (But '|' and '*' must
 * just be written directly in patterns.)
 */
#define MatchAny  NULL
#define MatchAnyExcept(pattern)  ("!" pattern)

static bool
word_matches(const char *pattern,
			 const char *word,
			 bool case_sensitive)
{
	size_t		wordlen;

#define cimatch(s1, s2, n) \
	(case_sensitive ? strncmp(s1, s2, n) == 0 : pg_strncasecmp(s1, s2, n) == 0)

	/* NULL pattern matches anything. */
	if (pattern == NULL)
		return true;

	/* Handle negated patterns from the MatchAnyExcept macro. */
	if (*pattern == '!')
		return !word_matches(pattern + 1, word, case_sensitive);

	/* Else consider each alternative in the pattern. */
	wordlen = strlen(word);
	for (;;)
	{
		const char *star = NULL;
		const char *c;

		/* Find end of current alternative, and locate any wild card. */
		c = pattern;
		while (*c != '\0' && *c != '|')
		{
			if (*c == '*')
				star = c;
			c++;
		}
		/* Was there a wild card? */
		if (star)
		{
			/* Yes, wildcard match? */
			size_t		beforelen = star - pattern,
						afterlen = c - star - 1;

			if (wordlen >= (beforelen + afterlen) &&
				cimatch(word, pattern, beforelen) &&
				cimatch(word + wordlen - afterlen, star + 1, afterlen))
				return true;
		}
		else
		{
			/* No, plain match? */
			if (wordlen == (c - pattern) &&
				cimatch(word, pattern, wordlen))
				return true;
		}
		/* Out of alternatives? */
		if (*c == '\0')
			break;
		/* Nope, try next alternative. */
		pattern = c + 1;
	}

	return false;
}

/*
 * Implementation of TailMatches and TailMatchesCS macros: do the last N words
 * in previous_words match the variadic arguments?
 *
 * The array indexing might look backwards, but remember that
 * previous_words[0] contains the *last* word on the line, not the first.
 */
static bool
TailMatchesImpl(bool case_sensitive,
				int previous_words_count, char **previous_words,
				int narg,...)
{
	va_list		args;

	if (previous_words_count < narg)
		return false;

	va_start(args, narg);

	for (int argno = 0; argno < narg; argno++)
	{
		const char *arg = va_arg(args, const char *);

		if (!word_matches(arg, previous_words[narg - argno - 1],
						  case_sensitive))
		{
			va_end(args);
			return false;
		}
	}

	va_end(args);

	return true;
}

/*
 * Implementation of Matches and MatchesCS macros: do all of the words
 * in previous_words match the variadic arguments?
 */
static bool
MatchesImpl(bool case_sensitive,
			int previous_words_count, char **previous_words,
			int narg,...)
{
	va_list		args;

	if (previous_words_count != narg)
		return false;

	va_start(args, narg);

	for (int argno = 0; argno < narg; argno++)
	{
		const char *arg = va_arg(args, const char *);

		if (!word_matches(arg, previous_words[narg - argno - 1],
						  case_sensitive))
		{
			va_end(args);
			return false;
		}
	}

	va_end(args);

	return true;
}

/*
 * Implementation of HeadMatches and HeadMatchesCS macros: do the first N
 * words in previous_words match the variadic arguments?
 */
static bool
HeadMatchesImpl(bool case_sensitive,
				int previous_words_count, char **previous_words,
				int narg,...)
{
	va_list		args;

	if (previous_words_count < narg)
		return false;

	va_start(args, narg);

	for (int argno = 0; argno < narg; argno++)
	{
		const char *arg = va_arg(args, const char *);

		if (!word_matches(arg, previous_words[previous_words_count - argno - 1],
						  case_sensitive))
		{
			va_end(args);
			return false;
		}
	}

	va_end(args);

	return true;
}

/*
 * Check if the final character of 's' is 'c'.
 */
static bool
ends_with(const char *s, char c)
{
	size_t		length = strlen(s);

	return (length > 0 && s[length - 1] == c);
}

/*
 * The completion function.
 *
 * According to readline spec this gets passed the text entered so far and its
 * start and end positions in the readline buffer. The return value is some
 * partially obscure list format that can be generated by readline's
 * rl_completion_matches() function, so we don't have to worry about it.
 */
static char **
psql_completion(const char *text, int start, int end)
{
	/* This is the variable we'll return. */
	char	  **matches = NULL;

	/* Workspace for parsed words. */
	char	   *words_buffer;

	/* This array will contain pointers to parsed words. */
	char	  **previous_words;

	/* The number of words found on the input line. */
	int			previous_words_count;

	/*
	 * For compactness, we use these macros to reference previous_words[].
	 * Caution: do not access a previous_words[] entry without having checked
	 * previous_words_count to be sure it's valid.  In most cases below, that
	 * check is implicit in a TailMatches() or similar macro, but in some
	 * places we have to check it explicitly.
	 */
#define prev_wd   (previous_words[0])
#define prev2_wd  (previous_words[1])
#define prev3_wd  (previous_words[2])
#define prev4_wd  (previous_words[3])
#define prev5_wd  (previous_words[4])
#define prev6_wd  (previous_words[5])
#define prev7_wd  (previous_words[6])
#define prev8_wd  (previous_words[7])
#define prev9_wd  (previous_words[8])

	/* Match the last N words before point, case-insensitively. */
#define TailMatches(...) \
	TailMatchesImpl(false, previous_words_count, previous_words, \
					VA_ARGS_NARGS(__VA_ARGS__), __VA_ARGS__)

	/* Match the last N words before point, case-sensitively. */
#define TailMatchesCS(...) \
	TailMatchesImpl(true, previous_words_count, previous_words, \
					VA_ARGS_NARGS(__VA_ARGS__), __VA_ARGS__)

	/* Match N words representing all of the line, case-insensitively. */
#define Matches(...) \
	MatchesImpl(false, previous_words_count, previous_words, \
				VA_ARGS_NARGS(__VA_ARGS__), __VA_ARGS__)

	/* Match N words representing all of the line, case-sensitively. */
#define MatchesCS(...) \
	MatchesImpl(true, previous_words_count, previous_words, \
				VA_ARGS_NARGS(__VA_ARGS__), __VA_ARGS__)

	/* Match the first N words on the line, case-insensitively. */
#define HeadMatches(...) \
	HeadMatchesImpl(false, previous_words_count, previous_words, \
					VA_ARGS_NARGS(__VA_ARGS__), __VA_ARGS__)

	/* Match the first N words on the line, case-sensitively. */
#define HeadMatchesCS(...) \
	HeadMatchesImpl(true, previous_words_count, previous_words, \
					VA_ARGS_NARGS(__VA_ARGS__), __VA_ARGS__)

	/* Known command-starting keywords. */
	static const char *const sql_commands[] = {
		"ABORT", "ALTER", "ANALYZE", "BEGIN", "CALL", "CHECKPOINT", "CLOSE", "CLUSTER",
		"COMMENT", "COMMIT", "COPY", "CREATE", "DEALLOCATE", "DECLARE",
		"DELETE FROM", "DISCARD", "DO", "DROP", "END", "EXECUTE", "EXPLAIN",
		"FETCH", "GRANT", "IMPORT FOREIGN SCHEMA", "INSERT INTO", "LISTEN", "LOAD", "LOCK",
		"MOVE", "NOTIFY", "PREPARE",
		"REASSIGN", "REFRESH MATERIALIZED VIEW", "REINDEX", "RELEASE",
		"RESET", "REVOKE", "ROLLBACK",
		"SAVEPOINT", "SECURITY LABEL", "SELECT", "SET", "SHOW", "START",
		"TABLE", "TRUNCATE", "UNLISTEN", "UPDATE", "VACUUM", "VALUES", "WITH",
		NULL
	};

	/* psql's backslash commands. */
	static const char *const backslash_commands[] = {
		"\\a",
		"\\connect", "\\conninfo", "\\C", "\\cd", "\\copy",
		"\\copyright", "\\crosstabview",
		"\\d", "\\da", "\\dA", "\\dAc", "\\dAf", "\\dAo", "\\dAp",
		"\\db", "\\dc", "\\dC", "\\dd", "\\ddp", "\\dD",
		"\\des", "\\det", "\\deu", "\\dew", "\\dE", "\\df",
		"\\dF", "\\dFd", "\\dFp", "\\dFt", "\\dg", "\\di", "\\dl", "\\dL",
		"\\dm", "\\dn", "\\do", "\\dO", "\\dp", "\\dP", "\\dPi", "\\dPt",
		"\\drds", "\\dRs", "\\dRp", "\\ds", "\\dS",
		"\\dt", "\\dT", "\\dv", "\\du", "\\dx", "\\dX", "\\dy",
		"\\e", "\\echo", "\\ef", "\\elif", "\\else", "\\encoding",
		"\\endif", "\\errverbose", "\\ev",
		"\\f",
		"\\g", "\\gdesc", "\\gexec", "\\gset", "\\gx",
		"\\h", "\\help", "\\H",
		"\\i", "\\if", "\\ir",
		"\\l", "\\lo_import", "\\lo_export", "\\lo_list", "\\lo_unlink",
		"\\o",
		"\\p", "\\password", "\\prompt", "\\pset",
		"\\q", "\\qecho",
		"\\r",
		"\\s", "\\set", "\\setenv", "\\sf", "\\sv",
		"\\t", "\\T", "\\timing",
		"\\unset",
		"\\x",
		"\\w", "\\warn", "\\watch",
		"\\z",
		"\\!", "\\?",
		NULL
	};

	/*
	 * Temporary workaround for a bug in recent (2019) libedit: it incorrectly
	 * de-escapes the input "text", causing us to fail to recognize backslash
	 * commands.  So get the string to look at from rl_line_buffer instead.
	 */
	char	   *text_copy = pnstrdup(rl_line_buffer + start, end - start);
	text = text_copy;

	/* Remember last char of the given input word. */
	completion_last_char = (end > start) ? text[end - start - 1] : '\0';

	/* We usually want the append character to be a space. */
#ifdef HAVE_RL_COMPLETION_APPEND_CHARACTER
	rl_completion_append_character = ' ';
#endif

	/* Clear a few things. */
	completion_charp = NULL;
	completion_charpp = NULL;
	completion_info_charp = NULL;
	completion_info_charp2 = NULL;

	/*
	 * Scan the input line to extract the words before our current position.
	 * According to those we'll make some smart decisions on what the user is
	 * probably intending to type.
	 */
	previous_words = get_previous_words(start,
										&words_buffer,
										&previous_words_count);

	/* If current word is a backslash command, offer completions for that */
	if (text[0] == '\\')
		COMPLETE_WITH_LIST_CS(backslash_commands);

	/* If current word is a variable interpolation, handle that case */
	else if (text[0] == ':' && text[1] != ':')
	{
		if (text[1] == '\'')
			matches = complete_from_variables(text, ":'", "'", true);
		else if (text[1] == '"')
			matches = complete_from_variables(text, ":\"", "\"", true);
		else
			matches = complete_from_variables(text, ":", "", true);
	}

	/* If no previous word, suggest one of the basic sql commands */
	else if (previous_words_count == 0)
		COMPLETE_WITH_LIST(sql_commands);

/* CREATE */
	/* complete with something you can create */
	else if (TailMatches("CREATE"))
		matches = rl_completion_matches(text, create_command_generator);

	/* complete with something you can create or replace */
	else if (TailMatches("CREATE", "OR", "REPLACE"))
		COMPLETE_WITH("FUNCTION", "PROCEDURE", "LANGUAGE", "RULE", "VIEW",
					  "AGGREGATE", "TRANSFORM", "TRIGGER");

/* DROP, but not DROP embedded in other commands */
	/* complete with something you can drop */
	else if (Matches("DROP"))
		matches = rl_completion_matches(text, drop_command_generator);

/* ALTER */

	/* ALTER TABLE */
	else if (Matches("ALTER", "TABLE"))
		COMPLETE_WITH_SCHEMA_QUERY(Query_for_list_of_tables,
								   "UNION SELECT 'ALL IN TABLESPACE'");

	/* ALTER something */
	else if (Matches("ALTER"))
		matches = rl_completion_matches(text, alter_command_generator);
	/* ALTER TABLE,INDEX,MATERIALIZED VIEW ALL IN TABLESPACE xxx */
	else if (TailMatches("ALL", "IN", "TABLESPACE", MatchAny))
		COMPLETE_WITH("SET TABLESPACE", "OWNED BY");
	/* ALTER TABLE,INDEX,MATERIALIZED VIEW ALL IN TABLESPACE xxx OWNED BY */
	else if (TailMatches("ALL", "IN", "TABLESPACE", MatchAny, "OWNED", "BY"))
		COMPLETE_WITH_QUERY(Query_for_list_of_roles);
	/* ALTER TABLE,INDEX,MATERIALIZED VIEW ALL IN TABLESPACE xxx OWNED BY xxx */
	else if (TailMatches("ALL", "IN", "TABLESPACE", MatchAny, "OWNED", "BY", MatchAny))
		COMPLETE_WITH("SET TABLESPACE");
	/* ALTER AGGREGATE,FUNCTION,PROCEDURE,ROUTINE <name> */
	else if (Matches("ALTER", "AGGREGATE|FUNCTION|PROCEDURE|ROUTINE", MatchAny))
		COMPLETE_WITH("(");
	/* ALTER AGGREGATE <name> (...) */
	else if (Matches("ALTER", "AGGREGATE", MatchAny, MatchAny))
	{
		if (ends_with(prev_wd, ')'))
			COMPLETE_WITH("OWNER TO", "RENAME TO", "SET SCHEMA");
		else
			COMPLETE_WITH_FUNCTION_ARG(prev2_wd);
	}
	/* ALTER FUNCTION,PROCEDURE,ROUTINE <name> (...) */
	else if (Matches("ALTER", "FUNCTION|PROCEDURE|ROUTINE", MatchAny, MatchAny))
	{
		if (ends_with(prev_wd, ')'))
			COMPLETE_WITH("OWNER TO", "RENAME TO", "SET SCHEMA",
						  "DEPENDS ON EXTENSION", "NO DEPENDS ON EXTENSION");
		else
			COMPLETE_WITH_FUNCTION_ARG(prev2_wd);
	}

	/* ALTER PUBLICATION <name> */
	else if (Matches("ALTER", "PUBLICATION", MatchAny))
		COMPLETE_WITH("ADD TABLE", "DROP TABLE", "OWNER TO", "RENAME TO", "SET");
	/* ALTER PUBLICATION <name> SET */
	else if (Matches("ALTER", "PUBLICATION", MatchAny, "SET"))
		COMPLETE_WITH("(", "TABLE");
	/* ALTER PUBLICATION <name> SET ( */
	else if (HeadMatches("ALTER", "PUBLICATION", MatchAny) && TailMatches("SET", "("))
		COMPLETE_WITH("publish", "publish_via_partition_root");
	/* ALTER SUBSCRIPTION <name> */
	else if (Matches("ALTER", "SUBSCRIPTION", MatchAny))
		COMPLETE_WITH("CONNECTION", "ENABLE", "DISABLE", "OWNER TO",
					  "RENAME TO", "REFRESH PUBLICATION", "SET",
					  "ADD PUBLICATION", "DROP PUBLICATION");
	/* ALTER SUBSCRIPTION <name> REFRESH PUBLICATION */
	else if (HeadMatches("ALTER", "SUBSCRIPTION", MatchAny) &&
			 TailMatches("REFRESH", "PUBLICATION"))
		COMPLETE_WITH("WITH (");
	/* ALTER SUBSCRIPTION <name> REFRESH PUBLICATION WITH ( */
	else if (HeadMatches("ALTER", "SUBSCRIPTION", MatchAny) &&
			 TailMatches("REFRESH", "PUBLICATION", "WITH", "("))
		COMPLETE_WITH("copy_data");
	/* ALTER SUBSCRIPTION <name> SET */
	else if (Matches("ALTER", "SUBSCRIPTION", MatchAny, "SET"))
		COMPLETE_WITH("(", "PUBLICATION");
	/* ALTER SUBSCRIPTION <name> SET ( */
	else if (HeadMatches("ALTER", "SUBSCRIPTION", MatchAny) && TailMatches("SET", "("))
		COMPLETE_WITH("binary", "slot_name", "streaming", "synchronous_commit");
	/* ALTER SUBSCRIPTION <name> SET PUBLICATION */
	else if (HeadMatches("ALTER", "SUBSCRIPTION", MatchAny) && TailMatches("SET", "PUBLICATION"))
	{
		/* complete with nothing here as this refers to remote publications */
	}
	/* ALTER SUBSCRIPTION <name> ADD|DROP|SET PUBLICATION <name> */
	else if (HeadMatches("ALTER", "SUBSCRIPTION", MatchAny) &&
			 TailMatches("ADD|DROP|SET", "PUBLICATION", MatchAny))
		COMPLETE_WITH("WITH (");
	/* ALTER SUBSCRIPTION <name> ADD|DROP|SET PUBLICATION <name> WITH ( */
	else if (HeadMatches("ALTER", "SUBSCRIPTION", MatchAny) &&
			 TailMatches("ADD|DROP|SET", "PUBLICATION", MatchAny, "WITH", "("))
		COMPLETE_WITH("copy_data", "refresh");

	/* ALTER SCHEMA <name> */
	else if (Matches("ALTER", "SCHEMA", MatchAny))
		COMPLETE_WITH("OWNER TO", "RENAME TO");

	/* ALTER COLLATION <name> */
	else if (Matches("ALTER", "COLLATION", MatchAny))
		COMPLETE_WITH("OWNER TO", "RENAME TO", "SET SCHEMA");

	/* ALTER CONVERSION <name> */
	else if (Matches("ALTER", "CONVERSION", MatchAny))
		COMPLETE_WITH("OWNER TO", "RENAME TO", "SET SCHEMA");

	/* ALTER DATABASE <name> */
	else if (Matches("ALTER", "DATABASE", MatchAny))
		COMPLETE_WITH("RESET", "SET", "OWNER TO", "RENAME TO",
					  "IS_TEMPLATE", "ALLOW_CONNECTIONS",
					  "CONNECTION LIMIT");

	/* ALTER DATABASE <name> SET TABLESPACE */
	else if (Matches("ALTER", "DATABASE", MatchAny, "SET", "TABLESPACE"))
		COMPLETE_WITH_QUERY(Query_for_list_of_tablespaces);

	/* ALTER EVENT TRIGGER */
	else if (Matches("ALTER", "EVENT", "TRIGGER"))
		COMPLETE_WITH_QUERY(Query_for_list_of_event_triggers);

	/* ALTER EVENT TRIGGER <name> */
	else if (Matches("ALTER", "EVENT", "TRIGGER", MatchAny))
		COMPLETE_WITH("DISABLE", "ENABLE", "OWNER TO", "RENAME TO");

	/* ALTER EVENT TRIGGER <name> ENABLE */
	else if (Matches("ALTER", "EVENT", "TRIGGER", MatchAny, "ENABLE"))
		COMPLETE_WITH("REPLICA", "ALWAYS");

	/* ALTER EXTENSION <name> */
	else if (Matches("ALTER", "EXTENSION", MatchAny))
		COMPLETE_WITH("ADD", "DROP", "UPDATE", "SET SCHEMA");

	/* ALTER EXTENSION <name> UPDATE */
	else if (Matches("ALTER", "EXTENSION", MatchAny, "UPDATE"))
	{
		completion_info_charp = prev2_wd;
		COMPLETE_WITH_QUERY(Query_for_list_of_available_extension_versions_with_TO);
	}

	/* ALTER EXTENSION <name> UPDATE TO */
	else if (Matches("ALTER", "EXTENSION", MatchAny, "UPDATE", "TO"))
	{
		completion_info_charp = prev3_wd;
		COMPLETE_WITH_QUERY(Query_for_list_of_available_extension_versions);
	}

	/* ALTER FOREIGN */
	else if (Matches("ALTER", "FOREIGN"))
		COMPLETE_WITH("DATA WRAPPER", "TABLE");

	/* ALTER FOREIGN DATA WRAPPER <name> */
	else if (Matches("ALTER", "FOREIGN", "DATA", "WRAPPER", MatchAny))
		COMPLETE_WITH("HANDLER", "VALIDATOR", "OPTIONS", "OWNER TO", "RENAME TO");

	/* ALTER FOREIGN TABLE <name> */
	else if (Matches("ALTER", "FOREIGN", "TABLE", MatchAny))
		COMPLETE_WITH("ADD", "ALTER", "DISABLE TRIGGER", "DROP", "ENABLE",
					  "INHERIT", "NO INHERIT", "OPTIONS", "OWNER TO",
					  "RENAME", "SET", "VALIDATE CONSTRAINT");

	/* ALTER INDEX */
	else if (Matches("ALTER", "INDEX"))
		COMPLETE_WITH_SCHEMA_QUERY(Query_for_list_of_indexes,
								   "UNION SELECT 'ALL IN TABLESPACE'");
	/* ALTER INDEX <name> */
	else if (Matches("ALTER", "INDEX", MatchAny))
		COMPLETE_WITH("ALTER COLUMN", "OWNER TO", "RENAME TO", "SET",
					  "RESET", "ATTACH PARTITION",
					  "DEPENDS ON EXTENSION", "NO DEPENDS ON EXTENSION");
	else if (Matches("ALTER", "INDEX", MatchAny, "ATTACH"))
		COMPLETE_WITH("PARTITION");
	else if (Matches("ALTER", "INDEX", MatchAny, "ATTACH", "PARTITION"))
		COMPLETE_WITH_SCHEMA_QUERY(Query_for_list_of_indexes, NULL);
	/* ALTER INDEX <name> ALTER */
	else if (Matches("ALTER", "INDEX", MatchAny, "ALTER"))
		COMPLETE_WITH("COLUMN");
	/* ALTER INDEX <name> ALTER COLUMN */
	else if (Matches("ALTER", "INDEX", MatchAny, "ALTER", "COLUMN"))
	{
		completion_info_charp = prev3_wd;
		COMPLETE_WITH_QUERY(Query_for_list_of_attribute_numbers);
	}
	/* ALTER INDEX <name> ALTER COLUMN <colnum> */
	else if (Matches("ALTER", "INDEX", MatchAny, "ALTER", "COLUMN", MatchAny))
		COMPLETE_WITH("SET STATISTICS");
	/* ALTER INDEX <name> ALTER COLUMN <colnum> SET */
	else if (Matches("ALTER", "INDEX", MatchAny, "ALTER", "COLUMN", MatchAny, "SET"))
		COMPLETE_WITH("STATISTICS");
	/* ALTER INDEX <name> ALTER COLUMN <colnum> SET STATISTICS */
	else if (Matches("ALTER", "INDEX", MatchAny, "ALTER", "COLUMN", MatchAny, "SET", "STATISTICS"))
	{
		/* Enforce no completion here, as an integer has to be specified */
	}
	/* ALTER INDEX <name> SET */
	else if (Matches("ALTER", "INDEX", MatchAny, "SET"))
		COMPLETE_WITH("(", "TABLESPACE");
	/* ALTER INDEX <name> RESET */
	else if (Matches("ALTER", "INDEX", MatchAny, "RESET"))
		COMPLETE_WITH("(");
	/* ALTER INDEX <foo> SET|RESET ( */
	else if (Matches("ALTER", "INDEX", MatchAny, "RESET", "("))
		COMPLETE_WITH("fillfactor",
					  "deduplicate_items",	/* BTREE */
					  "fastupdate", "gin_pending_list_limit",	/* GIN */
					  "buffering",	/* GiST */
					  "pages_per_range", "autosummarize"	/* BRIN */
			);
	else if (Matches("ALTER", "INDEX", MatchAny, "SET", "("))
		COMPLETE_WITH("fillfactor =",
					  "deduplicate_items =",	/* BTREE */
					  "fastupdate =", "gin_pending_list_limit =",	/* GIN */
					  "buffering =",	/* GiST */
					  "pages_per_range =", "autosummarize ="	/* BRIN */
			);
	else if (Matches("ALTER", "INDEX", MatchAny, "NO", "DEPENDS"))
		COMPLETE_WITH("ON EXTENSION");
	else if (Matches("ALTER", "INDEX", MatchAny, "DEPENDS"))
		COMPLETE_WITH("ON EXTENSION");

	/* ALTER LANGUAGE <name> */
	else if (Matches("ALTER", "LANGUAGE", MatchAny))
		COMPLETE_WITH("OWNER TO", "RENAME TO");

	/* ALTER LARGE OBJECT <oid> */
	else if (Matches("ALTER", "LARGE", "OBJECT", MatchAny))
		COMPLETE_WITH("OWNER TO");

	/* ALTER MATERIALIZED VIEW */
	else if (Matches("ALTER", "MATERIALIZED", "VIEW"))
		COMPLETE_WITH_SCHEMA_QUERY(Query_for_list_of_matviews,
								   "UNION SELECT 'ALL IN TABLESPACE'");

	/* ALTER USER,ROLE <name> */
	else if (Matches("ALTER", "USER|ROLE", MatchAny) &&
			 !TailMatches("USER", "MAPPING"))
		COMPLETE_WITH("BYPASSRLS", "CONNECTION LIMIT", "CREATEDB", "CREATEROLE",
					  "ENCRYPTED PASSWORD", "INHERIT", "LOGIN", "NOBYPASSRLS",
					  "NOCREATEDB", "NOCREATEROLE", "NOINHERIT",
					  "NOLOGIN", "NOREPLICATION", "NOSUPERUSER", "PASSWORD",
					  "RENAME TO", "REPLICATION", "RESET", "SET", "SUPERUSER",
					  "VALID UNTIL", "WITH");

	/* ALTER USER,ROLE <name> WITH */
	else if (Matches("ALTER", "USER|ROLE", MatchAny, "WITH"))
		/* Similar to the above, but don't complete "WITH" again. */
		COMPLETE_WITH("BYPASSRLS", "CONNECTION LIMIT", "CREATEDB", "CREATEROLE",
					  "ENCRYPTED PASSWORD", "INHERIT", "LOGIN", "NOBYPASSRLS",
					  "NOCREATEDB", "NOCREATEROLE", "NOINHERIT",
					  "NOLOGIN", "NOREPLICATION", "NOSUPERUSER", "PASSWORD",
					  "RENAME TO", "REPLICATION", "RESET", "SET", "SUPERUSER",
					  "VALID UNTIL");

	/* ALTER DEFAULT PRIVILEGES */
	else if (Matches("ALTER", "DEFAULT", "PRIVILEGES"))
		COMPLETE_WITH("FOR ROLE", "IN SCHEMA");
	/* ALTER DEFAULT PRIVILEGES FOR */
	else if (Matches("ALTER", "DEFAULT", "PRIVILEGES", "FOR"))
		COMPLETE_WITH("ROLE");
	/* ALTER DEFAULT PRIVILEGES IN */
	else if (Matches("ALTER", "DEFAULT", "PRIVILEGES", "IN"))
		COMPLETE_WITH("SCHEMA");
	/* ALTER DEFAULT PRIVILEGES FOR ROLE|USER ... */
	else if (Matches("ALTER", "DEFAULT", "PRIVILEGES", "FOR", "ROLE|USER",
					 MatchAny))
		COMPLETE_WITH("GRANT", "REVOKE", "IN SCHEMA");
	/* ALTER DEFAULT PRIVILEGES IN SCHEMA ... */
	else if (Matches("ALTER", "DEFAULT", "PRIVILEGES", "IN", "SCHEMA",
					 MatchAny))
		COMPLETE_WITH("GRANT", "REVOKE", "FOR ROLE");
	/* ALTER DEFAULT PRIVILEGES IN SCHEMA ... FOR */
	else if (Matches("ALTER", "DEFAULT", "PRIVILEGES", "IN", "SCHEMA",
					 MatchAny, "FOR"))
		COMPLETE_WITH("ROLE");
	/* ALTER DEFAULT PRIVILEGES FOR ROLE|USER ... IN SCHEMA ... */
	/* ALTER DEFAULT PRIVILEGES IN SCHEMA ... FOR ROLE|USER ... */
	else if (Matches("ALTER", "DEFAULT", "PRIVILEGES", "FOR", "ROLE|USER",
					 MatchAny, "IN", "SCHEMA", MatchAny) ||
			 Matches("ALTER", "DEFAULT", "PRIVILEGES", "IN", "SCHEMA",
					 MatchAny, "FOR", "ROLE|USER", MatchAny))
		COMPLETE_WITH("GRANT", "REVOKE");
	/* ALTER DOMAIN <name> */
	else if (Matches("ALTER", "DOMAIN", MatchAny))
		COMPLETE_WITH("ADD", "DROP", "OWNER TO", "RENAME", "SET",
					  "VALIDATE CONSTRAINT");
	/* ALTER DOMAIN <sth> DROP */
	else if (Matches("ALTER", "DOMAIN", MatchAny, "DROP"))
		COMPLETE_WITH("CONSTRAINT", "DEFAULT", "NOT NULL");
	/* ALTER DOMAIN <sth> DROP|RENAME|VALIDATE CONSTRAINT */
	else if (Matches("ALTER", "DOMAIN", MatchAny, "DROP|RENAME|VALIDATE", "CONSTRAINT"))
	{
		completion_info_charp = prev3_wd;
		COMPLETE_WITH_QUERY(Query_for_constraint_of_type);
	}
	/* ALTER DOMAIN <sth> RENAME */
	else if (Matches("ALTER", "DOMAIN", MatchAny, "RENAME"))
		COMPLETE_WITH("CONSTRAINT", "TO");
	/* ALTER DOMAIN <sth> RENAME CONSTRAINT <sth> */
	else if (Matches("ALTER", "DOMAIN", MatchAny, "RENAME", "CONSTRAINT", MatchAny))
		COMPLETE_WITH("TO");

	/* ALTER DOMAIN <sth> SET */
	else if (Matches("ALTER", "DOMAIN", MatchAny, "SET"))
		COMPLETE_WITH("DEFAULT", "NOT NULL", "SCHEMA");
	/* ALTER SEQUENCE <name> */
	else if (Matches("ALTER", "SEQUENCE", MatchAny))
		COMPLETE_WITH("INCREMENT", "MINVALUE", "MAXVALUE", "RESTART", "NO",
					  "CACHE", "CYCLE", "SET SCHEMA", "OWNED BY", "OWNER TO",
					  "RENAME TO");
	/* ALTER SEQUENCE <name> NO */
	else if (Matches("ALTER", "SEQUENCE", MatchAny, "NO"))
		COMPLETE_WITH("MINVALUE", "MAXVALUE", "CYCLE");
	/* ALTER SERVER <name> */
	else if (Matches("ALTER", "SERVER", MatchAny))
		COMPLETE_WITH("VERSION", "OPTIONS", "OWNER TO", "RENAME TO");
	/* ALTER SERVER <name> VERSION <version> */
	else if (Matches("ALTER", "SERVER", MatchAny, "VERSION", MatchAny))
		COMPLETE_WITH("OPTIONS");
	/* ALTER SYSTEM SET, RESET, RESET ALL */
	else if (Matches("ALTER", "SYSTEM"))
		COMPLETE_WITH("SET", "RESET");
	else if (Matches("ALTER", "SYSTEM", "SET|RESET"))
		COMPLETE_WITH_QUERY(Query_for_list_of_alter_system_set_vars);
	else if (Matches("ALTER", "SYSTEM", "SET", MatchAny))
		COMPLETE_WITH("TO");
	/* ALTER VIEW <name> */
	else if (Matches("ALTER", "VIEW", MatchAny))
		COMPLETE_WITH("ALTER COLUMN", "OWNER TO", "RENAME",
					  "SET SCHEMA");
	/* ALTER VIEW xxx RENAME */
	else if (Matches("ALTER", "VIEW", MatchAny, "RENAME"))
		COMPLETE_WITH_ATTR(prev2_wd, " UNION SELECT 'COLUMN' UNION SELECT 'TO'");
	else if (Matches("ALTER", "VIEW", MatchAny, "ALTER|RENAME", "COLUMN"))
		COMPLETE_WITH_ATTR(prev3_wd, "");
	/* ALTER VIEW xxx RENAME yyy */
	else if (Matches("ALTER", "VIEW", MatchAny, "RENAME", MatchAnyExcept("TO")))
		COMPLETE_WITH("TO");
	/* ALTER VIEW xxx RENAME COLUMN yyy */
	else if (Matches("ALTER", "VIEW", MatchAny, "RENAME", "COLUMN", MatchAnyExcept("TO")))
		COMPLETE_WITH("TO");

	/* ALTER MATERIALIZED VIEW <name> */
	else if (Matches("ALTER", "MATERIALIZED", "VIEW", MatchAny))
		COMPLETE_WITH("ALTER COLUMN", "CLUSTER ON", "DEPENDS ON EXTENSION",
					  "NO DEPENDS ON EXTENSION", "OWNER TO", "RENAME",
					  "RESET (", "SET");
	/* ALTER MATERIALIZED VIEW xxx RENAME */
	else if (Matches("ALTER", "MATERIALIZED", "VIEW", MatchAny, "RENAME"))
		COMPLETE_WITH_ATTR(prev2_wd, " UNION SELECT 'COLUMN' UNION SELECT 'TO'");
	else if (Matches("ALTER", "MATERIALIZED", "VIEW", MatchAny, "ALTER|RENAME", "COLUMN"))
		COMPLETE_WITH_ATTR(prev3_wd, "");
	/* ALTER MATERIALIZED VIEW xxx RENAME yyy */
	else if (Matches("ALTER", "MATERIALIZED", "VIEW", MatchAny, "RENAME", MatchAnyExcept("TO")))
		COMPLETE_WITH("TO");
	/* ALTER MATERIALIZED VIEW xxx RENAME COLUMN yyy */
	else if (Matches("ALTER", "MATERIALIZED", "VIEW", MatchAny, "RENAME", "COLUMN", MatchAnyExcept("TO")))
		COMPLETE_WITH("TO");
	/* ALTER MATERIALIZED VIEW xxx SET */
	else if (Matches("ALTER", "MATERIALIZED", "VIEW", MatchAny, "SET"))
		COMPLETE_WITH("(", "SCHEMA", "TABLESPACE", "WITHOUT CLUSTER");
	/* ALTER POLICY <name> */
	else if (Matches("ALTER", "POLICY"))
		COMPLETE_WITH_QUERY(Query_for_list_of_policies);
	/* ALTER POLICY <name> ON */
	else if (Matches("ALTER", "POLICY", MatchAny))
		COMPLETE_WITH("ON");
	/* ALTER POLICY <name> ON <table> */
	else if (Matches("ALTER", "POLICY", MatchAny, "ON"))
	{
		completion_info_charp = prev2_wd;
		COMPLETE_WITH_QUERY(Query_for_list_of_tables_for_policy);
	}
	/* ALTER POLICY <name> ON <table> - show options */
	else if (Matches("ALTER", "POLICY", MatchAny, "ON", MatchAny))
		COMPLETE_WITH("RENAME TO", "TO", "USING (", "WITH CHECK (");
	/* ALTER POLICY <name> ON <table> TO <role> */
	else if (Matches("ALTER", "POLICY", MatchAny, "ON", MatchAny, "TO"))
		COMPLETE_WITH_QUERY(Query_for_list_of_grant_roles);
	/* ALTER POLICY <name> ON <table> USING ( */
	else if (Matches("ALTER", "POLICY", MatchAny, "ON", MatchAny, "USING"))
		COMPLETE_WITH("(");
	/* ALTER POLICY <name> ON <table> WITH CHECK ( */
	else if (Matches("ALTER", "POLICY", MatchAny, "ON", MatchAny, "WITH", "CHECK"))
		COMPLETE_WITH("(");

	/* ALTER RULE <name>, add ON */
	else if (Matches("ALTER", "RULE", MatchAny))
		COMPLETE_WITH("ON");

	/* If we have ALTER RULE <name> ON, then add the correct tablename */
	else if (Matches("ALTER", "RULE", MatchAny, "ON"))
	{
		completion_info_charp = prev2_wd;
		COMPLETE_WITH_QUERY(Query_for_list_of_tables_for_rule);
	}

	/* ALTER RULE <name> ON <name> */
	else if (Matches("ALTER", "RULE", MatchAny, "ON", MatchAny))
		COMPLETE_WITH("RENAME TO");

	/* ALTER STATISTICS <name> */
	else if (Matches("ALTER", "STATISTICS", MatchAny))
		COMPLETE_WITH("OWNER TO", "RENAME TO", "SET SCHEMA", "SET STATISTICS");

	/* ALTER TRIGGER <name>, add ON */
	else if (Matches("ALTER", "TRIGGER", MatchAny))
		COMPLETE_WITH("ON");

	else if (Matches("ALTER", "TRIGGER", MatchAny, MatchAny))
	{
		completion_info_charp = prev2_wd;
		COMPLETE_WITH_QUERY(Query_for_list_of_tables_for_trigger);
	}

	/*
	 * If we have ALTER TRIGGER <sth> ON, then add the correct tablename
	 */
	else if (Matches("ALTER", "TRIGGER", MatchAny, "ON"))
		COMPLETE_WITH_SCHEMA_QUERY(Query_for_list_of_tables, NULL);

	/* ALTER TRIGGER <name> ON <name> */
	else if (Matches("ALTER", "TRIGGER", MatchAny, "ON", MatchAny))
		COMPLETE_WITH("RENAME TO", "DEPENDS ON EXTENSION",
					  "NO DEPENDS ON EXTENSION");

	/*
	 * If we detect ALTER TABLE <name>, suggest sub commands
	 */
	else if (Matches("ALTER", "TABLE", MatchAny))
		COMPLETE_WITH("ADD", "ALTER", "CLUSTER ON", "DISABLE", "DROP",
					  "ENABLE", "INHERIT", "NO", "RENAME", "RESET",
					  "OWNER TO", "SET", "VALIDATE CONSTRAINT",
					  "REPLICA IDENTITY", "ATTACH PARTITION",
					  "DETACH PARTITION", "FORCE ROW LEVEL SECURITY");
	/* ALTER TABLE xxx ENABLE */
	else if (Matches("ALTER", "TABLE", MatchAny, "ENABLE"))
		COMPLETE_WITH("ALWAYS", "REPLICA", "ROW LEVEL SECURITY", "RULE",
					  "TRIGGER");
	else if (Matches("ALTER", "TABLE", MatchAny, "ENABLE", "REPLICA|ALWAYS"))
		COMPLETE_WITH("RULE", "TRIGGER");
	else if (Matches("ALTER", "TABLE", MatchAny, "ENABLE", "RULE"))
	{
		completion_info_charp = prev3_wd;
		COMPLETE_WITH_QUERY(Query_for_rule_of_table);
	}
	else if (Matches("ALTER", "TABLE", MatchAny, "ENABLE", MatchAny, "RULE"))
	{
		completion_info_charp = prev4_wd;
		COMPLETE_WITH_QUERY(Query_for_rule_of_table);
	}
	else if (Matches("ALTER", "TABLE", MatchAny, "ENABLE", "TRIGGER"))
	{
		completion_info_charp = prev3_wd;
		COMPLETE_WITH_QUERY(Query_for_trigger_of_table);
	}
	else if (Matches("ALTER", "TABLE", MatchAny, "ENABLE", MatchAny, "TRIGGER"))
	{
		completion_info_charp = prev4_wd;
		COMPLETE_WITH_QUERY(Query_for_trigger_of_table);
	}
	/* ALTER TABLE xxx INHERIT */
	else if (Matches("ALTER", "TABLE", MatchAny, "INHERIT"))
		COMPLETE_WITH_SCHEMA_QUERY(Query_for_list_of_tables, "");
	/* ALTER TABLE xxx NO */
	else if (Matches("ALTER", "TABLE", MatchAny, "NO"))
		COMPLETE_WITH("FORCE ROW LEVEL SECURITY", "INHERIT");
	/* ALTER TABLE xxx NO INHERIT */
	else if (Matches("ALTER", "TABLE", MatchAny, "NO", "INHERIT"))
		COMPLETE_WITH_SCHEMA_QUERY(Query_for_list_of_tables, "");
	/* ALTER TABLE xxx DISABLE */
	else if (Matches("ALTER", "TABLE", MatchAny, "DISABLE"))
		COMPLETE_WITH("ROW LEVEL SECURITY", "RULE", "TRIGGER");
	else if (Matches("ALTER", "TABLE", MatchAny, "DISABLE", "RULE"))
	{
		completion_info_charp = prev3_wd;
		COMPLETE_WITH_QUERY(Query_for_rule_of_table);
	}
	else if (Matches("ALTER", "TABLE", MatchAny, "DISABLE", "TRIGGER"))
	{
		completion_info_charp = prev3_wd;
		COMPLETE_WITH_QUERY(Query_for_trigger_of_table);
	}

	/* ALTER TABLE xxx ALTER */
	else if (Matches("ALTER", "TABLE", MatchAny, "ALTER"))
		COMPLETE_WITH_ATTR(prev2_wd, " UNION SELECT 'COLUMN' UNION SELECT 'CONSTRAINT'");

	/* ALTER TABLE xxx RENAME */
	else if (Matches("ALTER", "TABLE", MatchAny, "RENAME"))
		COMPLETE_WITH_ATTR(prev2_wd, " UNION SELECT 'COLUMN' UNION SELECT 'CONSTRAINT' UNION SELECT 'TO'");
	else if (Matches("ALTER", "TABLE", MatchAny, "ALTER|RENAME", "COLUMN"))
		COMPLETE_WITH_ATTR(prev3_wd, "");

	/* ALTER TABLE xxx RENAME yyy */
	else if (Matches("ALTER", "TABLE", MatchAny, "RENAME", MatchAnyExcept("CONSTRAINT|TO")))
		COMPLETE_WITH("TO");

	/* ALTER TABLE xxx RENAME COLUMN/CONSTRAINT yyy */
	else if (Matches("ALTER", "TABLE", MatchAny, "RENAME", "COLUMN|CONSTRAINT", MatchAnyExcept("TO")))
		COMPLETE_WITH("TO");

	/* If we have ALTER TABLE <sth> DROP, provide COLUMN or CONSTRAINT */
	else if (Matches("ALTER", "TABLE", MatchAny, "DROP"))
		COMPLETE_WITH("COLUMN", "CONSTRAINT");
	/* If we have ALTER TABLE <sth> DROP COLUMN, provide list of columns */
	else if (Matches("ALTER", "TABLE", MatchAny, "DROP", "COLUMN"))
		COMPLETE_WITH_ATTR(prev3_wd, "");

	/*
	 * If we have ALTER TABLE <sth> ALTER|DROP|RENAME|VALIDATE CONSTRAINT,
	 * provide list of constraints
	 */
	else if (Matches("ALTER", "TABLE", MatchAny, "ALTER|DROP|RENAME|VALIDATE", "CONSTRAINT"))
	{
		completion_info_charp = prev3_wd;
		COMPLETE_WITH_QUERY(Query_for_constraint_of_table);
	}
	/* ALTER TABLE ALTER [COLUMN] <foo> */
	else if (Matches("ALTER", "TABLE", MatchAny, "ALTER", "COLUMN", MatchAny) ||
			 Matches("ALTER", "TABLE", MatchAny, "ALTER", MatchAny))
		COMPLETE_WITH("TYPE", "SET", "RESET", "RESTART", "ADD", "DROP");
	/* ALTER TABLE ALTER [COLUMN] <foo> SET */
	else if (Matches("ALTER", "TABLE", MatchAny, "ALTER", "COLUMN", MatchAny, "SET") ||
			 Matches("ALTER", "TABLE", MatchAny, "ALTER", MatchAny, "SET"))
		COMPLETE_WITH("(", "COMPRESSION", "DEFAULT", "NOT NULL", "STATISTICS", "STORAGE");
	/* ALTER TABLE ALTER [COLUMN] <foo> SET ( */
	else if (Matches("ALTER", "TABLE", MatchAny, "ALTER", "COLUMN", MatchAny, "SET", "(") ||
			 Matches("ALTER", "TABLE", MatchAny, "ALTER", MatchAny, "SET", "("))
		COMPLETE_WITH("n_distinct", "n_distinct_inherited");
	/* ALTER TABLE ALTER [COLUMN] <foo> SET STORAGE */
	else if (Matches("ALTER", "TABLE", MatchAny, "ALTER", "COLUMN", MatchAny, "SET", "STORAGE") ||
			 Matches("ALTER", "TABLE", MatchAny, "ALTER", MatchAny, "SET", "STORAGE"))
		COMPLETE_WITH("PLAIN", "EXTERNAL", "EXTENDED", "MAIN");
	/* ALTER TABLE ALTER [COLUMN] <foo> SET STATISTICS */
	else if (Matches("ALTER", "TABLE", MatchAny, "ALTER", "COLUMN", MatchAny, "SET", "STATISTICS") ||
			 Matches("ALTER", "TABLE", MatchAny, "ALTER", MatchAny, "SET", "STATISTICS"))
	{
		/* Enforce no completion here, as an integer has to be specified */
	}
	/* ALTER TABLE ALTER [COLUMN] <foo> DROP */
	else if (Matches("ALTER", "TABLE", MatchAny, "ALTER", "COLUMN", MatchAny, "DROP") ||
			 Matches("ALTER", "TABLE", MatchAny, "ALTER", MatchAny, "DROP"))
		COMPLETE_WITH("DEFAULT", "EXPRESSION", "IDENTITY", "NOT NULL");
	else if (Matches("ALTER", "TABLE", MatchAny, "CLUSTER"))
		COMPLETE_WITH("ON");
	else if (Matches("ALTER", "TABLE", MatchAny, "CLUSTER", "ON"))
	{
		completion_info_charp = prev3_wd;
		COMPLETE_WITH_QUERY(Query_for_index_of_table);
	}
	/* If we have ALTER TABLE <sth> SET, provide list of attributes and '(' */
	else if (Matches("ALTER", "TABLE", MatchAny, "SET"))
		COMPLETE_WITH("(", "LOGGED", "SCHEMA", "TABLESPACE", "UNLOGGED",
					  "WITH", "WITHOUT");

	/*
	 * If we have ALTER TABLE <sth> SET TABLESPACE provide a list of
	 * tablespaces
	 */
	else if (Matches("ALTER", "TABLE", MatchAny, "SET", "TABLESPACE"))
		COMPLETE_WITH_QUERY(Query_for_list_of_tablespaces);
	/* If we have ALTER TABLE <sth> SET WITHOUT provide CLUSTER or OIDS */
	else if (Matches("ALTER", "TABLE", MatchAny, "SET", "WITHOUT"))
		COMPLETE_WITH("CLUSTER", "OIDS");
	/* ALTER TABLE <foo> RESET */
	else if (Matches("ALTER", "TABLE", MatchAny, "RESET"))
		COMPLETE_WITH("(");
	/* ALTER TABLE <foo> SET|RESET ( */
	else if (Matches("ALTER", "TABLE", MatchAny, "SET|RESET", "("))
		COMPLETE_WITH_LIST(table_storage_parameters);
	else if (Matches("ALTER", "TABLE", MatchAny, "REPLICA", "IDENTITY", "USING", "INDEX"))
	{
		completion_info_charp = prev5_wd;
		COMPLETE_WITH_QUERY(Query_for_index_of_table);
	}
	else if (Matches("ALTER", "TABLE", MatchAny, "REPLICA", "IDENTITY", "USING"))
		COMPLETE_WITH("INDEX");
	else if (Matches("ALTER", "TABLE", MatchAny, "REPLICA", "IDENTITY"))
		COMPLETE_WITH("FULL", "NOTHING", "DEFAULT", "USING");
	else if (Matches("ALTER", "TABLE", MatchAny, "REPLICA"))
		COMPLETE_WITH("IDENTITY");

	/*
	 * If we have ALTER TABLE <foo> ATTACH PARTITION, provide a list of
	 * tables.
	 */
	else if (Matches("ALTER", "TABLE", MatchAny, "ATTACH", "PARTITION"))
		COMPLETE_WITH_SCHEMA_QUERY(Query_for_list_of_tables, "");
	/* Limited completion support for partition bound specification */
	else if (TailMatches("ATTACH", "PARTITION", MatchAny))
		COMPLETE_WITH("FOR VALUES", "DEFAULT");
	else if (TailMatches("FOR", "VALUES"))
		COMPLETE_WITH("FROM (", "IN (", "WITH (");

	/*
	 * If we have ALTER TABLE <foo> DETACH PARTITION, provide a list of
	 * partitions of <foo>.
	 */
	else if (Matches("ALTER", "TABLE", MatchAny, "DETACH", "PARTITION"))
	{
		completion_info_charp = prev3_wd;
		COMPLETE_WITH_QUERY(Query_for_partition_of_table);
	}
	else if (Matches("ALTER", "TABLE", MatchAny, "DETACH", "PARTITION", MatchAny))
		COMPLETE_WITH("CONCURRENTLY", "FINALIZE");

	/* ALTER TABLESPACE <foo> with RENAME TO, OWNER TO, SET, RESET */
	else if (Matches("ALTER", "TABLESPACE", MatchAny))
		COMPLETE_WITH("RENAME TO", "OWNER TO", "SET", "RESET");
	/* ALTER TABLESPACE <foo> SET|RESET */
	else if (Matches("ALTER", "TABLESPACE", MatchAny, "SET|RESET"))
		COMPLETE_WITH("(");
	/* ALTER TABLESPACE <foo> SET|RESET ( */
	else if (Matches("ALTER", "TABLESPACE", MatchAny, "SET|RESET", "("))
		COMPLETE_WITH("seq_page_cost", "random_page_cost",
					  "effective_io_concurrency", "maintenance_io_concurrency");

	/* ALTER TEXT SEARCH */
	else if (Matches("ALTER", "TEXT", "SEARCH"))
		COMPLETE_WITH("CONFIGURATION", "DICTIONARY", "PARSER", "TEMPLATE");
	else if (Matches("ALTER", "TEXT", "SEARCH", "TEMPLATE|PARSER", MatchAny))
		COMPLETE_WITH("RENAME TO", "SET SCHEMA");
	else if (Matches("ALTER", "TEXT", "SEARCH", "DICTIONARY", MatchAny))
		COMPLETE_WITH("(", "OWNER TO", "RENAME TO", "SET SCHEMA");
	else if (Matches("ALTER", "TEXT", "SEARCH", "CONFIGURATION", MatchAny))
		COMPLETE_WITH("ADD MAPPING FOR", "ALTER MAPPING",
					  "DROP MAPPING FOR",
					  "OWNER TO", "RENAME TO", "SET SCHEMA");

	/* complete ALTER TYPE <foo> with actions */
	else if (Matches("ALTER", "TYPE", MatchAny))
		COMPLETE_WITH("ADD ATTRIBUTE", "ADD VALUE", "ALTER ATTRIBUTE",
					  "DROP ATTRIBUTE",
					  "OWNER TO", "RENAME", "SET SCHEMA", "SET (");
	/* complete ALTER TYPE <foo> ADD with actions */
	else if (Matches("ALTER", "TYPE", MatchAny, "ADD"))
		COMPLETE_WITH("ATTRIBUTE", "VALUE");
	/* ALTER TYPE <foo> RENAME	*/
	else if (Matches("ALTER", "TYPE", MatchAny, "RENAME"))
		COMPLETE_WITH("ATTRIBUTE", "TO", "VALUE");
	/* ALTER TYPE xxx RENAME (ATTRIBUTE|VALUE) yyy */
	else if (Matches("ALTER", "TYPE", MatchAny, "RENAME", "ATTRIBUTE|VALUE", MatchAny))
		COMPLETE_WITH("TO");

	/*
	 * If we have ALTER TYPE <sth> ALTER/DROP/RENAME ATTRIBUTE, provide list
	 * of attributes
	 */
	else if (Matches("ALTER", "TYPE", MatchAny, "ALTER|DROP|RENAME", "ATTRIBUTE"))
		COMPLETE_WITH_ATTR(prev3_wd, "");
	/* ALTER TYPE ALTER ATTRIBUTE <foo> */
	else if (Matches("ALTER", "TYPE", MatchAny, "ALTER", "ATTRIBUTE", MatchAny))
		COMPLETE_WITH("TYPE");
	/* complete ALTER GROUP <foo> */
	else if (Matches("ALTER", "GROUP", MatchAny))
		COMPLETE_WITH("ADD USER", "DROP USER", "RENAME TO");
	/* complete ALTER GROUP <foo> ADD|DROP with USER */
	else if (Matches("ALTER", "GROUP", MatchAny, "ADD|DROP"))
		COMPLETE_WITH("USER");
	/* complete ALTER GROUP <foo> ADD|DROP USER with a user name */
	else if (Matches("ALTER", "GROUP", MatchAny, "ADD|DROP", "USER"))
		COMPLETE_WITH_QUERY(Query_for_list_of_roles);

	/*
	 * If we have ALTER TYPE <sth> RENAME VALUE, provide list of enum values
	 */
	else if (Matches("ALTER", "TYPE", MatchAny, "RENAME", "VALUE"))
		COMPLETE_WITH_ENUM_VALUE(prev3_wd);

/*
 * ANALYZE [ ( option [, ...] ) ] [ table_and_columns [, ...] ]
 * ANALYZE [ VERBOSE ] [ table_and_columns [, ...] ]
 */
	else if (Matches("ANALYZE"))
		COMPLETE_WITH_SCHEMA_QUERY(Query_for_list_of_analyzables,
								   " UNION SELECT 'VERBOSE'");
	else if (HeadMatches("ANALYZE", "(*") &&
			 !HeadMatches("ANALYZE", "(*)"))
	{
		/*
		 * This fires if we're in an unfinished parenthesized option list.
		 * get_previous_words treats a completed parenthesized option list as
		 * one word, so the above test is correct.
		 */
		if (ends_with(prev_wd, '(') || ends_with(prev_wd, ','))
			COMPLETE_WITH("VERBOSE", "SKIP_LOCKED");
		else if (TailMatches("VERBOSE|SKIP_LOCKED"))
			COMPLETE_WITH("ON", "OFF");
	}
	else if (HeadMatches("ANALYZE") && TailMatches("("))
		/* "ANALYZE (" should be caught above, so assume we want columns */
		COMPLETE_WITH_ATTR(prev2_wd, "");
	else if (HeadMatches("ANALYZE"))
		COMPLETE_WITH_SCHEMA_QUERY(Query_for_list_of_analyzables, NULL);

/* BEGIN */
	else if (Matches("BEGIN"))
		COMPLETE_WITH("WORK", "TRANSACTION", "ISOLATION LEVEL", "READ", "DEFERRABLE", "NOT DEFERRABLE");
/* END, ABORT */
	else if (Matches("END|ABORT"))
		COMPLETE_WITH("AND", "WORK", "TRANSACTION");
/* COMMIT */
	else if (Matches("COMMIT"))
		COMPLETE_WITH("AND", "WORK", "TRANSACTION", "PREPARED");
/* RELEASE SAVEPOINT */
	else if (Matches("RELEASE"))
		COMPLETE_WITH("SAVEPOINT");
/* ROLLBACK */
	else if (Matches("ROLLBACK"))
		COMPLETE_WITH("AND", "WORK", "TRANSACTION", "TO SAVEPOINT", "PREPARED");
	else if (Matches("ABORT|END|COMMIT|ROLLBACK", "AND"))
		COMPLETE_WITH("CHAIN");
/* CALL */
	else if (Matches("CALL"))
		COMPLETE_WITH_VERSIONED_SCHEMA_QUERY(Query_for_list_of_procedures, NULL);
	else if (Matches("CALL", MatchAny))
		COMPLETE_WITH("(");
/* CLOSE */
	else if (Matches("CLOSE"))
		COMPLETE_WITH_QUERY(Query_for_list_of_cursors
							" UNION SELECT 'ALL'");
/* CLUSTER */
	else if (Matches("CLUSTER"))
		COMPLETE_WITH_SCHEMA_QUERY(Query_for_list_of_clusterables, "UNION SELECT 'VERBOSE'");
	else if (Matches("CLUSTER", "VERBOSE") ||
			 Matches("CLUSTER", "(*)"))
		COMPLETE_WITH_SCHEMA_QUERY(Query_for_list_of_clusterables, NULL);
	/* If we have CLUSTER <sth>, then add "USING" */
	else if (Matches("CLUSTER", MatchAnyExcept("VERBOSE|ON|(|(*)")))
		COMPLETE_WITH("USING");
	/* If we have CLUSTER VERBOSE <sth>, then add "USING" */
	else if (Matches("CLUSTER", "VERBOSE|(*)", MatchAny))
		COMPLETE_WITH("USING");
	/* If we have CLUSTER <sth> USING, then add the index as well */
	else if (Matches("CLUSTER", MatchAny, "USING") ||
			 Matches("CLUSTER", "VERBOSE|(*)", MatchAny, "USING"))
	{
		completion_info_charp = prev2_wd;
		COMPLETE_WITH_QUERY(Query_for_index_of_table);
	}
	else if (HeadMatches("CLUSTER", "(*") &&
			 !HeadMatches("CLUSTER", "(*)"))
	{
		/*
		 * This fires if we're in an unfinished parenthesized option list.
		 * get_previous_words treats a completed parenthesized option list as
		 * one word, so the above test is correct.
		 */
		if (ends_with(prev_wd, '(') || ends_with(prev_wd, ','))
			COMPLETE_WITH("VERBOSE");
	}

/* COMMENT */
	else if (Matches("COMMENT"))
		COMPLETE_WITH("ON");
	else if (Matches("COMMENT", "ON"))
		COMPLETE_WITH("ACCESS METHOD", "CAST", "COLLATION", "CONVERSION",
					  "DATABASE", "EVENT TRIGGER", "EXTENSION",
					  "FOREIGN DATA WRAPPER", "FOREIGN TABLE", "SERVER",
					  "INDEX", "LANGUAGE", "POLICY", "PUBLICATION", "RULE",
					  "SCHEMA", "SEQUENCE", "STATISTICS", "SUBSCRIPTION",
					  "TABLE", "TYPE", "VIEW", "MATERIALIZED VIEW",
					  "COLUMN", "AGGREGATE", "FUNCTION",
					  "PROCEDURE", "ROUTINE",
					  "OPERATOR", "TRIGGER", "CONSTRAINT", "DOMAIN",
					  "LARGE OBJECT", "TABLESPACE", "TEXT SEARCH", "ROLE");
	else if (Matches("COMMENT", "ON", "ACCESS", "METHOD"))
		COMPLETE_WITH_QUERY(Query_for_list_of_access_methods);
	else if (Matches("COMMENT", "ON", "FOREIGN"))
		COMPLETE_WITH("DATA WRAPPER", "TABLE");
	else if (Matches("COMMENT", "ON", "TEXT", "SEARCH"))
		COMPLETE_WITH("CONFIGURATION", "DICTIONARY", "PARSER", "TEMPLATE");
	else if (Matches("COMMENT", "ON", "CONSTRAINT"))
		COMPLETE_WITH_QUERY(Query_for_all_table_constraints);
	else if (Matches("COMMENT", "ON", "CONSTRAINT", MatchAny))
		COMPLETE_WITH("ON");
	else if (Matches("COMMENT", "ON", "CONSTRAINT", MatchAny, "ON"))
	{
		completion_info_charp = prev2_wd;
		COMPLETE_WITH_QUERY(Query_for_list_of_tables_for_constraint);
	}
	else if (Matches("COMMENT", "ON", "MATERIALIZED", "VIEW"))
		COMPLETE_WITH_SCHEMA_QUERY(Query_for_list_of_matviews, NULL);
	else if (Matches("COMMENT", "ON", "EVENT", "TRIGGER"))
		COMPLETE_WITH_QUERY(Query_for_list_of_event_triggers);
	else if (Matches("COMMENT", "ON", MatchAny, MatchAnyExcept("IS")) ||
			 Matches("COMMENT", "ON", MatchAny, MatchAny, MatchAnyExcept("IS")) ||
			 Matches("COMMENT", "ON", MatchAny, MatchAny, MatchAny, MatchAnyExcept("IS")))
		COMPLETE_WITH("IS");

/* COPY */

	/*
	 * If we have COPY, offer list of tables or "(" (Also cover the analogous
	 * backslash command).
	 */
	else if (Matches("COPY|\\copy"))
		COMPLETE_WITH_SCHEMA_QUERY(Query_for_list_of_tables,
								   " UNION ALL SELECT '('");
	/* Complete COPY ( with legal query commands */
	else if (Matches("COPY|\\copy", "("))
		COMPLETE_WITH("SELECT", "TABLE", "VALUES", "INSERT INTO", "UPDATE", "DELETE FROM", "WITH");
	/* Complete COPY <sth> */
	else if (Matches("COPY|\\copy", MatchAny))
		COMPLETE_WITH("FROM", "TO");
	/* Complete COPY <sth> FROM|TO with filename */
	else if (Matches("COPY", MatchAny, "FROM|TO"))
	{
		completion_charp = "";
		completion_force_quote = true;	/* COPY requires quoted filename */
		matches = rl_completion_matches(text, complete_from_files);
	}
	else if (Matches("\\copy", MatchAny, "FROM|TO"))
	{
		completion_charp = "";
		completion_force_quote = false;
		matches = rl_completion_matches(text, complete_from_files);
	}

	/* Complete COPY <sth> TO <sth> */
	else if (Matches("COPY|\\copy", MatchAny, "TO", MatchAny))
		COMPLETE_WITH("WITH (");

	/* Complete COPY <sth> FROM <sth> */
	else if (Matches("COPY|\\copy", MatchAny, "FROM", MatchAny))
		COMPLETE_WITH("WITH (", "WHERE");

	/* Complete COPY <sth> FROM|TO filename WITH ( */
	else if (Matches("COPY|\\copy", MatchAny, "FROM|TO", MatchAny, "WITH", "("))
		COMPLETE_WITH("FORMAT", "FREEZE", "DELIMITER", "NULL",
					  "HEADER", "QUOTE", "ESCAPE", "FORCE_QUOTE",
					  "FORCE_NOT_NULL", "FORCE_NULL", "ENCODING");

	/* Complete COPY <sth> FROM|TO filename WITH (FORMAT */
	else if (Matches("COPY|\\copy", MatchAny, "FROM|TO", MatchAny, "WITH", "(", "FORMAT"))
		COMPLETE_WITH("binary", "csv", "text");

	/* Complete COPY <sth> FROM <sth> WITH (<options>) */
	else if (Matches("COPY|\\copy", MatchAny, "FROM", MatchAny, "WITH", MatchAny))
		COMPLETE_WITH("WHERE");

	/* CREATE ACCESS METHOD */
	/* Complete "CREATE ACCESS METHOD <name>" */
	else if (Matches("CREATE", "ACCESS", "METHOD", MatchAny))
		COMPLETE_WITH("TYPE");
	/* Complete "CREATE ACCESS METHOD <name> TYPE" */
	else if (Matches("CREATE", "ACCESS", "METHOD", MatchAny, "TYPE"))
		COMPLETE_WITH("INDEX", "TABLE");
	/* Complete "CREATE ACCESS METHOD <name> TYPE <type>" */
	else if (Matches("CREATE", "ACCESS", "METHOD", MatchAny, "TYPE", MatchAny))
		COMPLETE_WITH("HANDLER");

	/* CREATE COLLATION */
	else if (Matches("CREATE", "COLLATION", MatchAny))
		COMPLETE_WITH("(", "FROM");
	else if (Matches("CREATE", "COLLATION", MatchAny, "FROM"))
		COMPLETE_WITH_SCHEMA_QUERY(Query_for_list_of_collations, NULL);
	else if (HeadMatches("CREATE", "COLLATION", MatchAny, "(*"))
	{
		if (TailMatches("(|*,"))
			COMPLETE_WITH("LOCALE =", "LC_COLLATE =", "LC_CTYPE =",
						  "PROVIDER =", "DETERMINISTIC =");
		else if (TailMatches("PROVIDER", "="))
			COMPLETE_WITH("libc", "icu");
		else if (TailMatches("DETERMINISTIC", "="))
			COMPLETE_WITH("true", "false");
	}

	/* CREATE DATABASE */
	else if (Matches("CREATE", "DATABASE", MatchAny))
		COMPLETE_WITH("OWNER", "TEMPLATE", "ENCODING", "TABLESPACE",
					  "IS_TEMPLATE",
					  "ALLOW_CONNECTIONS", "CONNECTION LIMIT",
					  "LC_COLLATE", "LC_CTYPE", "LOCALE");

	else if (Matches("CREATE", "DATABASE", MatchAny, "TEMPLATE"))
		COMPLETE_WITH_QUERY(Query_for_list_of_template_databases);

	/* CREATE EXTENSION */
	/* Complete with available extensions rather than installed ones. */
	else if (Matches("CREATE", "EXTENSION"))
		COMPLETE_WITH_QUERY(Query_for_list_of_available_extensions);
	/* CREATE EXTENSION <name> */
	else if (Matches("CREATE", "EXTENSION", MatchAny))
		COMPLETE_WITH("WITH SCHEMA", "CASCADE", "VERSION");
	/* CREATE EXTENSION <name> VERSION */
	else if (Matches("CREATE", "EXTENSION", MatchAny, "VERSION"))
	{
		completion_info_charp = prev2_wd;
		COMPLETE_WITH_QUERY(Query_for_list_of_available_extension_versions);
	}

	/* CREATE FOREIGN */
	else if (Matches("CREATE", "FOREIGN"))
		COMPLETE_WITH("DATA WRAPPER", "TABLE");

	/* CREATE FOREIGN DATA WRAPPER */
	else if (Matches("CREATE", "FOREIGN", "DATA", "WRAPPER", MatchAny))
		COMPLETE_WITH("HANDLER", "VALIDATOR", "OPTIONS");

	/* CREATE INDEX --- is allowed inside CREATE SCHEMA, so use TailMatches */
	/* First off we complete CREATE UNIQUE with "INDEX" */
	else if (TailMatches("CREATE", "UNIQUE"))
		COMPLETE_WITH("INDEX");

	/*
	 * If we have CREATE|UNIQUE INDEX, then add "ON", "CONCURRENTLY", and
	 * existing indexes
	 */
	else if (TailMatches("CREATE|UNIQUE", "INDEX"))
		COMPLETE_WITH_SCHEMA_QUERY(Query_for_list_of_indexes,
								   " UNION SELECT 'ON'"
								   " UNION SELECT 'CONCURRENTLY'");

	/*
	 * Complete ... INDEX|CONCURRENTLY [<name>] ON with a list of relations
	 * that indexes can be created on
	 */
	else if (TailMatches("INDEX|CONCURRENTLY", MatchAny, "ON") ||
			 TailMatches("INDEX|CONCURRENTLY", "ON"))
		COMPLETE_WITH_SCHEMA_QUERY(Query_for_list_of_indexables, NULL);

	/*
	 * Complete CREATE|UNIQUE INDEX CONCURRENTLY with "ON" and existing
	 * indexes
	 */
	else if (TailMatches("CREATE|UNIQUE", "INDEX", "CONCURRENTLY"))
		COMPLETE_WITH_SCHEMA_QUERY(Query_for_list_of_indexes,
								   " UNION SELECT 'ON'");
	/* Complete CREATE|UNIQUE INDEX [CONCURRENTLY] <sth> with "ON" */
	else if (TailMatches("CREATE|UNIQUE", "INDEX", MatchAny) ||
			 TailMatches("CREATE|UNIQUE", "INDEX", "CONCURRENTLY", MatchAny))
		COMPLETE_WITH("ON");

	/*
	 * Complete INDEX <name> ON <table> with a list of table columns (which
	 * should really be in parens)
	 */
	else if (TailMatches("INDEX", MatchAny, "ON", MatchAny) ||
			 TailMatches("INDEX|CONCURRENTLY", "ON", MatchAny))
		COMPLETE_WITH("(", "USING");
	else if (TailMatches("INDEX", MatchAny, "ON", MatchAny, "(") ||
			 TailMatches("INDEX|CONCURRENTLY", "ON", MatchAny, "("))
		COMPLETE_WITH_ATTR(prev2_wd, "");
	/* same if you put in USING */
	else if (TailMatches("ON", MatchAny, "USING", MatchAny, "("))
		COMPLETE_WITH_ATTR(prev4_wd, "");
	/* Complete USING with an index method */
	else if (TailMatches("INDEX", MatchAny, MatchAny, "ON", MatchAny, "USING") ||
			 TailMatches("INDEX", MatchAny, "ON", MatchAny, "USING") ||
			 TailMatches("INDEX", "ON", MatchAny, "USING"))
		COMPLETE_WITH_QUERY(Query_for_list_of_index_access_methods);
	else if (TailMatches("ON", MatchAny, "USING", MatchAny) &&
			 !TailMatches("POLICY", MatchAny, MatchAny, MatchAny, MatchAny, MatchAny) &&
			 !TailMatches("FOR", MatchAny, MatchAny, MatchAny))
		COMPLETE_WITH("(");

	/* CREATE OR REPLACE */
	else if (Matches("CREATE", "OR"))
		COMPLETE_WITH("REPLACE");

	/* CREATE POLICY */
	/* Complete "CREATE POLICY <name> ON" */
	else if (Matches("CREATE", "POLICY", MatchAny))
		COMPLETE_WITH("ON");
	/* Complete "CREATE POLICY <name> ON <table>" */
	else if (Matches("CREATE", "POLICY", MatchAny, "ON"))
		COMPLETE_WITH_SCHEMA_QUERY(Query_for_list_of_tables, NULL);
	/* Complete "CREATE POLICY <name> ON <table> AS|FOR|TO|USING|WITH CHECK" */
	else if (Matches("CREATE", "POLICY", MatchAny, "ON", MatchAny))
		COMPLETE_WITH("AS", "FOR", "TO", "USING (", "WITH CHECK (");
	/* CREATE POLICY <name> ON <table> AS PERMISSIVE|RESTRICTIVE */
	else if (Matches("CREATE", "POLICY", MatchAny, "ON", MatchAny, "AS"))
		COMPLETE_WITH("PERMISSIVE", "RESTRICTIVE");

	/*
	 * CREATE POLICY <name> ON <table> AS PERMISSIVE|RESTRICTIVE
	 * FOR|TO|USING|WITH CHECK
	 */
	else if (Matches("CREATE", "POLICY", MatchAny, "ON", MatchAny, "AS", MatchAny))
		COMPLETE_WITH("FOR", "TO", "USING", "WITH CHECK");
	/* CREATE POLICY <name> ON <table> FOR ALL|SELECT|INSERT|UPDATE|DELETE */
	else if (Matches("CREATE", "POLICY", MatchAny, "ON", MatchAny, "FOR"))
		COMPLETE_WITH("ALL", "SELECT", "INSERT", "UPDATE", "DELETE");
	/* Complete "CREATE POLICY <name> ON <table> FOR INSERT TO|WITH CHECK" */
	else if (Matches("CREATE", "POLICY", MatchAny, "ON", MatchAny, "FOR", "INSERT"))
		COMPLETE_WITH("TO", "WITH CHECK (");
	/* Complete "CREATE POLICY <name> ON <table> FOR SELECT|DELETE TO|USING" */
	else if (Matches("CREATE", "POLICY", MatchAny, "ON", MatchAny, "FOR", "SELECT|DELETE"))
		COMPLETE_WITH("TO", "USING (");
	/* CREATE POLICY <name> ON <table> FOR ALL|UPDATE TO|USING|WITH CHECK */
	else if (Matches("CREATE", "POLICY", MatchAny, "ON", MatchAny, "FOR", "ALL|UPDATE"))
		COMPLETE_WITH("TO", "USING (", "WITH CHECK (");
	/* Complete "CREATE POLICY <name> ON <table> TO <role>" */
	else if (Matches("CREATE", "POLICY", MatchAny, "ON", MatchAny, "TO"))
		COMPLETE_WITH_QUERY(Query_for_list_of_grant_roles);
	/* Complete "CREATE POLICY <name> ON <table> USING (" */
	else if (Matches("CREATE", "POLICY", MatchAny, "ON", MatchAny, "USING"))
		COMPLETE_WITH("(");

	/*
	 * CREATE POLICY <name> ON <table> AS PERMISSIVE|RESTRICTIVE FOR
	 * ALL|SELECT|INSERT|UPDATE|DELETE
	 */
	else if (Matches("CREATE", "POLICY", MatchAny, "ON", MatchAny, "AS", MatchAny, "FOR"))
		COMPLETE_WITH("ALL", "SELECT", "INSERT", "UPDATE", "DELETE");

	/*
	 * Complete "CREATE POLICY <name> ON <table> AS PERMISSIVE|RESTRICTIVE FOR
	 * INSERT TO|WITH CHECK"
	 */
	else if (Matches("CREATE", "POLICY", MatchAny, "ON", MatchAny, "AS", MatchAny, "FOR", "INSERT"))
		COMPLETE_WITH("TO", "WITH CHECK (");

	/*
	 * Complete "CREATE POLICY <name> ON <table> AS PERMISSIVE|RESTRICTIVE FOR
	 * SELECT|DELETE TO|USING"
	 */
	else if (Matches("CREATE", "POLICY", MatchAny, "ON", MatchAny, "AS", MatchAny, "FOR", "SELECT|DELETE"))
		COMPLETE_WITH("TO", "USING (");

	/*
	 * CREATE POLICY <name> ON <table> AS PERMISSIVE|RESTRICTIVE FOR
	 * ALL|UPDATE TO|USING|WITH CHECK
	 */
	else if (Matches("CREATE", "POLICY", MatchAny, "ON", MatchAny, "AS", MatchAny, "FOR", "ALL|UPDATE"))
		COMPLETE_WITH("TO", "USING (", "WITH CHECK (");

	/*
	 * Complete "CREATE POLICY <name> ON <table> AS PERMISSIVE|RESTRICTIVE TO
	 * <role>"
	 */
	else if (Matches("CREATE", "POLICY", MatchAny, "ON", MatchAny, "AS", MatchAny, "TO"))
		COMPLETE_WITH_QUERY(Query_for_list_of_grant_roles);

	/*
	 * Complete "CREATE POLICY <name> ON <table> AS PERMISSIVE|RESTRICTIVE
	 * USING ("
	 */
	else if (Matches("CREATE", "POLICY", MatchAny, "ON", MatchAny, "AS", MatchAny, "USING"))
		COMPLETE_WITH("(");


/* CREATE PUBLICATION */
	else if (Matches("CREATE", "PUBLICATION", MatchAny))
		COMPLETE_WITH("FOR TABLE", "FOR ALL TABLES", "WITH (");
	else if (Matches("CREATE", "PUBLICATION", MatchAny, "FOR"))
		COMPLETE_WITH("TABLE", "ALL TABLES");
	/* Complete "CREATE PUBLICATION <name> FOR TABLE <table>, ..." */
	else if (HeadMatches("CREATE", "PUBLICATION", MatchAny, "FOR", "TABLE"))
		COMPLETE_WITH_SCHEMA_QUERY(Query_for_list_of_tables, NULL);
	/* Complete "CREATE PUBLICATION <name> [...] WITH" */
	else if (HeadMatches("CREATE", "PUBLICATION") && TailMatches("WITH", "("))
		COMPLETE_WITH("publish", "publish_via_partition_root");

/* CREATE RULE */
	/* Complete "CREATE [ OR REPLACE ] RULE <sth>" with "AS ON" */
	else if (Matches("CREATE", "RULE", MatchAny) ||
			 Matches("CREATE", "OR", "REPLACE", "RULE", MatchAny))
		COMPLETE_WITH("AS ON");
	/* Complete "CREATE [ OR REPLACE ] RULE <sth> AS" with "ON" */
	else if (Matches("CREATE", "RULE", MatchAny, "AS") ||
			 Matches("CREATE", "OR", "REPLACE", "RULE", MatchAny, "AS"))
		COMPLETE_WITH("ON");

	/*
	 * Complete "CREATE [ OR REPLACE ] RULE <sth> AS ON" with
	 * SELECT|UPDATE|INSERT|DELETE
	 */
	else if (Matches("CREATE", "RULE", MatchAny, "AS", "ON") ||
			 Matches("CREATE", "OR", "REPLACE", "RULE", MatchAny, "AS", "ON"))
		COMPLETE_WITH("SELECT", "UPDATE", "INSERT", "DELETE");
	/* Complete "AS ON SELECT|UPDATE|INSERT|DELETE" with a "TO" */
	else if (TailMatches("AS", "ON", "SELECT|UPDATE|INSERT|DELETE"))
		COMPLETE_WITH("TO");
	/* Complete "AS ON <sth> TO" with a table name */
	else if (TailMatches("AS", "ON", "SELECT|UPDATE|INSERT|DELETE", "TO"))
		COMPLETE_WITH_SCHEMA_QUERY(Query_for_list_of_tables, NULL);

/* CREATE SEQUENCE --- is allowed inside CREATE SCHEMA, so use TailMatches */
	else if (TailMatches("CREATE", "SEQUENCE", MatchAny) ||
			 TailMatches("CREATE", "TEMP|TEMPORARY", "SEQUENCE", MatchAny))
		COMPLETE_WITH("INCREMENT BY", "MINVALUE", "MAXVALUE", "NO", "CACHE",
					  "CYCLE", "OWNED BY", "START WITH");
	else if (TailMatches("CREATE", "SEQUENCE", MatchAny, "NO") ||
			 TailMatches("CREATE", "TEMP|TEMPORARY", "SEQUENCE", MatchAny, "NO"))
		COMPLETE_WITH("MINVALUE", "MAXVALUE", "CYCLE");

/* CREATE SERVER <name> */
	else if (Matches("CREATE", "SERVER", MatchAny))
		COMPLETE_WITH("TYPE", "VERSION", "FOREIGN DATA WRAPPER");

/* CREATE STATISTICS <name> */
	else if (Matches("CREATE", "STATISTICS", MatchAny))
		COMPLETE_WITH("(", "ON");
	else if (Matches("CREATE", "STATISTICS", MatchAny, "("))
		COMPLETE_WITH("ndistinct", "dependencies", "mcv");
	else if (Matches("CREATE", "STATISTICS", MatchAny, "(*)"))
		COMPLETE_WITH("ON");
	else if (HeadMatches("CREATE", "STATISTICS", MatchAny) &&
			 TailMatches("FROM"))
		COMPLETE_WITH_SCHEMA_QUERY(Query_for_list_of_tables, NULL);

/* CREATE TABLE --- is allowed inside CREATE SCHEMA, so use TailMatches */
	/* Complete "CREATE TEMP/TEMPORARY" with the possible temp objects */
	else if (TailMatches("CREATE", "TEMP|TEMPORARY"))
		COMPLETE_WITH("SEQUENCE", "TABLE", "VIEW");
	/* Complete "CREATE UNLOGGED" with TABLE or MATVIEW */
	else if (TailMatches("CREATE", "UNLOGGED"))
		COMPLETE_WITH("TABLE", "MATERIALIZED VIEW");
	/* Complete PARTITION BY with RANGE ( or LIST ( or ... */
	else if (TailMatches("PARTITION", "BY"))
		COMPLETE_WITH("RANGE (", "LIST (", "HASH (");
	/* If we have xxx PARTITION OF, provide a list of partitioned tables */
	else if (TailMatches("PARTITION", "OF"))
		COMPLETE_WITH_SCHEMA_QUERY(Query_for_list_of_partitioned_tables, "");
	/* Limited completion support for partition bound specification */
	else if (TailMatches("PARTITION", "OF", MatchAny))
		COMPLETE_WITH("FOR VALUES", "DEFAULT");
	/* Complete CREATE TABLE <name> with '(', OF or PARTITION OF */
	else if (TailMatches("CREATE", "TABLE", MatchAny) ||
			 TailMatches("CREATE", "TEMP|TEMPORARY|UNLOGGED", "TABLE", MatchAny))
		COMPLETE_WITH("(", "OF", "PARTITION OF");
	/* Complete CREATE TABLE <name> OF with list of composite types */
	else if (TailMatches("CREATE", "TABLE", MatchAny, "OF") ||
			 TailMatches("CREATE", "TEMP|TEMPORARY|UNLOGGED", "TABLE", MatchAny, "OF"))
		COMPLETE_WITH_SCHEMA_QUERY(Query_for_list_of_composite_datatypes, NULL);
	/* Complete CREATE TABLE name (...) with supported options */
	else if (TailMatches("CREATE", "TABLE", MatchAny, "(*)") ||
			 TailMatches("CREATE", "UNLOGGED", "TABLE", MatchAny, "(*)"))
		COMPLETE_WITH("INHERITS (", "PARTITION BY", "USING", "TABLESPACE", "WITH (");
	else if (TailMatches("CREATE", "TEMP|TEMPORARY", "TABLE", MatchAny, "(*)"))
		COMPLETE_WITH("INHERITS (", "ON COMMIT", "PARTITION BY",
					  "TABLESPACE", "WITH (");
	/* Complete CREATE TABLE (...) USING with table access methods */
	else if (TailMatches("CREATE", "TABLE", MatchAny, "(*)", "USING") ||
			 TailMatches("CREATE", "TEMP|TEMPORARY|UNLOGGED", "TABLE", MatchAny, "(*)", "USING"))
		COMPLETE_WITH_QUERY(Query_for_list_of_table_access_methods);
	/* Complete CREATE TABLE (...) WITH with storage parameters */
	else if (TailMatches("CREATE", "TABLE", MatchAny, "(*)", "WITH", "(") ||
			 TailMatches("CREATE", "TEMP|TEMPORARY|UNLOGGED", "TABLE", MatchAny, "(*)", "WITH", "("))
		COMPLETE_WITH_LIST(table_storage_parameters);
	/* Complete CREATE TABLE ON COMMIT with actions */
	else if (TailMatches("CREATE", "TEMP|TEMPORARY", "TABLE", MatchAny, "(*)", "ON", "COMMIT"))
		COMPLETE_WITH("DELETE ROWS", "DROP", "PRESERVE ROWS");

/* CREATE TABLESPACE */
	else if (Matches("CREATE", "TABLESPACE", MatchAny))
		COMPLETE_WITH("OWNER", "LOCATION");
	/* Complete CREATE TABLESPACE name OWNER name with "LOCATION" */
	else if (Matches("CREATE", "TABLESPACE", MatchAny, "OWNER", MatchAny))
		COMPLETE_WITH("LOCATION");

/* CREATE TEXT SEARCH */
	else if (Matches("CREATE", "TEXT", "SEARCH"))
		COMPLETE_WITH("CONFIGURATION", "DICTIONARY", "PARSER", "TEMPLATE");
	else if (Matches("CREATE", "TEXT", "SEARCH", "CONFIGURATION|DICTIONARY|PARSER|TEMPLATE", MatchAny))
		COMPLETE_WITH("(");

/* CREATE SUBSCRIPTION */
	else if (Matches("CREATE", "SUBSCRIPTION", MatchAny))
		COMPLETE_WITH("CONNECTION");
	else if (Matches("CREATE", "SUBSCRIPTION", MatchAny, "CONNECTION", MatchAny))
		COMPLETE_WITH("PUBLICATION");
	else if (Matches("CREATE", "SUBSCRIPTION", MatchAny, "CONNECTION",
					 MatchAny, "PUBLICATION"))
	{
		/* complete with nothing here as this refers to remote publications */
	}
	else if (HeadMatches("CREATE", "SUBSCRIPTION") && TailMatches("PUBLICATION", MatchAny))
		COMPLETE_WITH("WITH (");
	/* Complete "CREATE SUBSCRIPTION <name> ...  WITH ( <opt>" */
	else if (HeadMatches("CREATE", "SUBSCRIPTION") && TailMatches("WITH", "("))
		COMPLETE_WITH("binary", "connect", "copy_data", "create_slot",
					  "enabled", "slot_name", "streaming",
					  "synchronous_commit");

/* CREATE TRIGGER --- is allowed inside CREATE SCHEMA, so use TailMatches */

	/*
	 * Complete CREATE [ OR REPLACE ] TRIGGER <name> with BEFORE|AFTER|INSTEAD
	 * OF.
	 */
	else if (TailMatches("CREATE", "TRIGGER", MatchAny) ||
			 TailMatches("CREATE", "OR", "REPLACE", "TRIGGER", MatchAny))
		COMPLETE_WITH("BEFORE", "AFTER", "INSTEAD OF");

	/*
	 * Complete CREATE [ OR REPLACE ] TRIGGER <name> BEFORE,AFTER with an
	 * event.
	 */
	else if (TailMatches("CREATE", "TRIGGER", MatchAny, "BEFORE|AFTER") ||
			 TailMatches("CREATE", "OR", "REPLACE", "TRIGGER", MatchAny, "BEFORE|AFTER"))
		COMPLETE_WITH("INSERT", "DELETE", "UPDATE", "TRUNCATE");
	/* Complete CREATE [ OR REPLACE ] TRIGGER <name> INSTEAD OF with an event */
	else if (TailMatches("CREATE", "TRIGGER", MatchAny, "INSTEAD", "OF") ||
			 TailMatches("CREATE", "OR", "REPLACE", "TRIGGER", MatchAny, "INSTEAD", "OF"))
		COMPLETE_WITH("INSERT", "DELETE", "UPDATE");

	/*
	 * Complete CREATE [ OR REPLACE ] TRIGGER <name> BEFORE,AFTER sth with
	 * OR|ON.
	 */
	else if (TailMatches("CREATE", "TRIGGER", MatchAny, "BEFORE|AFTER", MatchAny) ||
			 TailMatches("CREATE", "OR", "REPLACE", "TRIGGER", MatchAny, "BEFORE|AFTER", MatchAny) ||
			 TailMatches("CREATE", "TRIGGER", MatchAny, "INSTEAD", "OF", MatchAny) ||
			 TailMatches("CREATE", "OR", "REPLACE", "TRIGGER", MatchAny, "INSTEAD", "OF", MatchAny))
		COMPLETE_WITH("ON", "OR");

	/*
	 * Complete CREATE [ OR REPLACE ] TRIGGER <name> BEFORE,AFTER event ON
	 * with a list of tables.  EXECUTE FUNCTION is the recommended grammar
	 * instead of EXECUTE PROCEDURE in version 11 and upwards.
	 */
	else if (TailMatches("CREATE", "TRIGGER", MatchAny, "BEFORE|AFTER", MatchAny, "ON") ||
			 TailMatches("CREATE", "OR", "REPLACE", "TRIGGER", MatchAny, "BEFORE|AFTER", MatchAny, "ON"))
		COMPLETE_WITH_SCHEMA_QUERY(Query_for_list_of_tables, NULL);

	/*
	 * Complete CREATE [ OR REPLACE ] TRIGGER ... INSTEAD OF event ON with a
	 * list of views.
	 */
	else if (TailMatches("CREATE", "TRIGGER", MatchAny, "INSTEAD", "OF", MatchAny, "ON") ||
			 TailMatches("CREATE", "OR", "REPLACE", "TRIGGER", MatchAny, "INSTEAD", "OF", MatchAny, "ON"))
		COMPLETE_WITH_SCHEMA_QUERY(Query_for_list_of_views, NULL);
	else if ((HeadMatches("CREATE", "TRIGGER") ||
			  HeadMatches("CREATE", "OR", "REPLACE", "TRIGGER")) &&
			 TailMatches("ON", MatchAny))
	{
		if (pset.sversion >= 110000)
			COMPLETE_WITH("NOT DEFERRABLE", "DEFERRABLE", "INITIALLY",
						  "REFERENCING", "FOR", "WHEN (", "EXECUTE FUNCTION");
		else
			COMPLETE_WITH("NOT DEFERRABLE", "DEFERRABLE", "INITIALLY",
						  "REFERENCING", "FOR", "WHEN (", "EXECUTE PROCEDURE");
	}
	else if ((HeadMatches("CREATE", "TRIGGER") ||
			  HeadMatches("CREATE", "OR", "REPLACE", "TRIGGER")) &&
			 (TailMatches("DEFERRABLE") || TailMatches("INITIALLY", "IMMEDIATE|DEFERRED")))
	{
		if (pset.sversion >= 110000)
			COMPLETE_WITH("REFERENCING", "FOR", "WHEN (", "EXECUTE FUNCTION");
		else
			COMPLETE_WITH("REFERENCING", "FOR", "WHEN (", "EXECUTE PROCEDURE");
	}
	else if ((HeadMatches("CREATE", "TRIGGER") ||
			  HeadMatches("CREATE", "OR", "REPLACE", "TRIGGER")) &&
			 TailMatches("REFERENCING"))
		COMPLETE_WITH("OLD TABLE", "NEW TABLE");
	else if ((HeadMatches("CREATE", "TRIGGER") ||
			  HeadMatches("CREATE", "OR", "REPLACE", "TRIGGER")) &&
			 TailMatches("OLD|NEW", "TABLE"))
		COMPLETE_WITH("AS");
	else if ((HeadMatches("CREATE", "TRIGGER") ||
			  HeadMatches("CREATE", "OR", "REPLACE", "TRIGGER")) &&
			 (TailMatches("REFERENCING", "OLD", "TABLE", "AS", MatchAny) ||
			  TailMatches("REFERENCING", "OLD", "TABLE", MatchAny)))
	{
		if (pset.sversion >= 110000)
			COMPLETE_WITH("NEW TABLE", "FOR", "WHEN (", "EXECUTE FUNCTION");
		else
			COMPLETE_WITH("NEW TABLE", "FOR", "WHEN (", "EXECUTE PROCEDURE");
	}
	else if ((HeadMatches("CREATE", "TRIGGER") ||
			  HeadMatches("CREATE", "OR", "REPLACE", "TRIGGER")) &&
			 (TailMatches("REFERENCING", "NEW", "TABLE", "AS", MatchAny) ||
			  TailMatches("REFERENCING", "NEW", "TABLE", MatchAny)))
	{
		if (pset.sversion >= 110000)
			COMPLETE_WITH("OLD TABLE", "FOR", "WHEN (", "EXECUTE FUNCTION");
		else
			COMPLETE_WITH("OLD TABLE", "FOR", "WHEN (", "EXECUTE PROCEDURE");
	}
	else if ((HeadMatches("CREATE", "TRIGGER") ||
			  HeadMatches("CREATE", "OR", "REPLACE", "TRIGGER")) &&
			 (TailMatches("REFERENCING", "OLD|NEW", "TABLE", "AS", MatchAny, "OLD|NEW", "TABLE", "AS", MatchAny) ||
			  TailMatches("REFERENCING", "OLD|NEW", "TABLE", MatchAny, "OLD|NEW", "TABLE", "AS", MatchAny) ||
			  TailMatches("REFERENCING", "OLD|NEW", "TABLE", "AS", MatchAny, "OLD|NEW", "TABLE", MatchAny) ||
			  TailMatches("REFERENCING", "OLD|NEW", "TABLE", MatchAny, "OLD|NEW", "TABLE", MatchAny)))
	{
		if (pset.sversion >= 110000)
			COMPLETE_WITH("FOR", "WHEN (", "EXECUTE FUNCTION");
		else
			COMPLETE_WITH("FOR", "WHEN (", "EXECUTE PROCEDURE");
	}
	else if ((HeadMatches("CREATE", "TRIGGER") ||
			  HeadMatches("CREATE", "OR", "REPLACE", "TRIGGER")) &&
			 TailMatches("FOR"))
		COMPLETE_WITH("EACH", "ROW", "STATEMENT");
	else if ((HeadMatches("CREATE", "TRIGGER") ||
			  HeadMatches("CREATE", "OR", "REPLACE", "TRIGGER")) &&
			 TailMatches("FOR", "EACH"))
		COMPLETE_WITH("ROW", "STATEMENT");
	else if ((HeadMatches("CREATE", "TRIGGER") ||
			  HeadMatches("CREATE", "OR", "REPLACE", "TRIGGER")) &&
			 (TailMatches("FOR", "EACH", "ROW|STATEMENT") ||
			  TailMatches("FOR", "ROW|STATEMENT")))
	{
		if (pset.sversion >= 110000)
			COMPLETE_WITH("WHEN (", "EXECUTE FUNCTION");
		else
			COMPLETE_WITH("WHEN (", "EXECUTE PROCEDURE");
	}
	else if ((HeadMatches("CREATE", "TRIGGER") ||
			  HeadMatches("CREATE", "OR", "REPLACE", "TRIGGER")) &&
			 TailMatches("WHEN", "(*)"))
	{
		if (pset.sversion >= 110000)
			COMPLETE_WITH("EXECUTE FUNCTION");
		else
			COMPLETE_WITH("EXECUTE PROCEDURE");
	}

	/*
	 * Complete CREATE [ OR REPLACE ] TRIGGER ... EXECUTE with
	 * PROCEDURE|FUNCTION.
	 */
	else if ((HeadMatches("CREATE", "TRIGGER") ||
			  HeadMatches("CREATE", "OR", "REPLACE", "TRIGGER")) &&
			 TailMatches("EXECUTE"))
	{
		if (pset.sversion >= 110000)
			COMPLETE_WITH("FUNCTION");
		else
			COMPLETE_WITH("PROCEDURE");
	}
	else if ((HeadMatches("CREATE", "TRIGGER") ||
			  HeadMatches("CREATE", "OR", "REPLACE", "TRIGGER")) &&
			 TailMatches("EXECUTE", "FUNCTION|PROCEDURE"))
		COMPLETE_WITH_VERSIONED_SCHEMA_QUERY(Query_for_list_of_functions, NULL);

/* CREATE ROLE,USER,GROUP <name> */
	else if (Matches("CREATE", "ROLE|GROUP|USER", MatchAny) &&
			 !TailMatches("USER", "MAPPING"))
		COMPLETE_WITH("ADMIN", "BYPASSRLS", "CONNECTION LIMIT", "CREATEDB",
					  "CREATEROLE", "ENCRYPTED PASSWORD", "IN", "INHERIT",
					  "LOGIN", "NOBYPASSRLS",
					  "NOCREATEDB", "NOCREATEROLE", "NOINHERIT",
					  "NOLOGIN", "NOREPLICATION", "NOSUPERUSER", "PASSWORD",
					  "REPLICATION", "ROLE", "SUPERUSER", "SYSID",
					  "VALID UNTIL", "WITH");

/* CREATE ROLE,USER,GROUP <name> WITH */
	else if (Matches("CREATE", "ROLE|GROUP|USER", MatchAny, "WITH"))
		/* Similar to the above, but don't complete "WITH" again. */
		COMPLETE_WITH("ADMIN", "BYPASSRLS", "CONNECTION LIMIT", "CREATEDB",
					  "CREATEROLE", "ENCRYPTED PASSWORD", "IN", "INHERIT",
					  "LOGIN", "NOBYPASSRLS",
					  "NOCREATEDB", "NOCREATEROLE", "NOINHERIT",
					  "NOLOGIN", "NOREPLICATION", "NOSUPERUSER", "PASSWORD",
					  "REPLICATION", "ROLE", "SUPERUSER", "SYSID",
					  "VALID UNTIL");

	/* complete CREATE ROLE,USER,GROUP <name> IN with ROLE,GROUP */
	else if (Matches("CREATE", "ROLE|USER|GROUP", MatchAny, "IN"))
		COMPLETE_WITH("GROUP", "ROLE");

<<<<<<< HEAD
/* CREATE/DROP RESOURCE GROUP/QUEUE */
	else if (Matches("CREATE|DROP", "RESOURCE"))
	 {
		static const char *const list_CREATERESOURCEGROUP[] =
		{"GROUP", "QUEUE", NULL};

		COMPLETE_WITH_LIST(list_CREATERESOURCEGROUP);
	 }
	/* CREATE/DROP RESOURCE GROUP */
	else if (TailMatches("CREATE|DROP", "RESOURCE", "GROUP"))
		COMPLETE_WITH_QUERY(Query_for_list_of_resgroups);
	/* CREATE RESOURCE GROUP <name> */
	else if (TailMatches("CREATE|DROP", "RESOURCE", "GROUP", MatchAny))
		COMPLETE_WITH("WITH (");
	else if (TailMatches("RESOURCE", "GROUP", MatchAny, "WITH", "("))
	{
		static const char *const list_CREATERESOURCEGROUP[] =
		{"CONCURRENCY", "CPU_RATE_LIMIT", "MEMORY_LIMIT", "MEMORY_REDZONE_LIMIT", NULL};

		COMPLETE_WITH_LIST(list_CREATERESOURCEGROUP);
	}

=======
/* CREATE TYPE */
	else if (Matches("CREATE", "TYPE", MatchAny))
		COMPLETE_WITH("(", "AS");
	else if (Matches("CREATE", "TYPE", MatchAny, "AS"))
		COMPLETE_WITH("ENUM", "RANGE", "(");
	else if (HeadMatches("CREATE", "TYPE", MatchAny, "AS", "("))
	{
		if (TailMatches("(|*,", MatchAny))
			COMPLETE_WITH_SCHEMA_QUERY(Query_for_list_of_datatypes, NULL);
		else if (TailMatches("(|*,", MatchAny, MatchAnyExcept("*)")))
			COMPLETE_WITH("COLLATE", ",", ")");
	}
	else if (Matches("CREATE", "TYPE", MatchAny, "AS", "ENUM|RANGE"))
		COMPLETE_WITH("(");
	else if (HeadMatches("CREATE", "TYPE", MatchAny, "("))
	{
		if (TailMatches("(|*,"))
			COMPLETE_WITH("INPUT", "OUTPUT", "RECEIVE", "SEND",
						  "TYPMOD_IN", "TYPMOD_OUT", "ANALYZE", "SUBSCRIPT",
						  "INTERNALLENGTH", "PASSEDBYVALUE", "ALIGNMENT",
						  "STORAGE", "LIKE", "CATEGORY", "PREFERRED",
						  "DEFAULT", "ELEMENT", "DELIMITER",
						  "COLLATABLE");
		else if (TailMatches("(*|*,", MatchAnyExcept("*=")))
			COMPLETE_WITH("=");
		else if (TailMatches("=", MatchAnyExcept("*)")))
			COMPLETE_WITH(",", ")");
	}
	else if (HeadMatches("CREATE", "TYPE", MatchAny, "AS", "RANGE", "("))
	{
		if (TailMatches("(|*,"))
			COMPLETE_WITH("SUBTYPE", "SUBTYPE_OPCLASS", "COLLATION",
						  "CANONICAL", "SUBTYPE_DIFF",
						  "MULTIRANGE_TYPE_NAME");
		else if (TailMatches("(*|*,", MatchAnyExcept("*=")))
			COMPLETE_WITH("=");
		else if (TailMatches("=", MatchAnyExcept("*)")))
			COMPLETE_WITH(",", ")");
	}
>>>>>>> d457cb4e

/* CREATE VIEW --- is allowed inside CREATE SCHEMA, so use TailMatches */
	/* Complete CREATE [ OR REPLACE ] VIEW <name> with AS */
	else if (TailMatches("CREATE", "VIEW", MatchAny) ||
			 TailMatches("CREATE", "OR", "REPLACE", "VIEW", MatchAny))
		COMPLETE_WITH("AS");
	/* Complete "CREATE [ OR REPLACE ] VIEW <sth> AS with "SELECT" */
	else if (TailMatches("CREATE", "VIEW", MatchAny, "AS") ||
			 TailMatches("CREATE", "OR", "REPLACE", "VIEW", MatchAny, "AS"))
		COMPLETE_WITH("SELECT");

/* CREATE MATERIALIZED VIEW */
	else if (Matches("CREATE", "MATERIALIZED"))
		COMPLETE_WITH("VIEW");
	/* Complete CREATE MATERIALIZED VIEW <name> with AS */
	else if (Matches("CREATE", "MATERIALIZED", "VIEW", MatchAny))
		COMPLETE_WITH("AS");
	/* Complete "CREATE MATERIALIZED VIEW <sth> AS with "SELECT" */
	else if (Matches("CREATE", "MATERIALIZED", "VIEW", MatchAny, "AS"))
		COMPLETE_WITH("SELECT");

/* CREATE EVENT TRIGGER */
	else if (Matches("CREATE", "EVENT"))
		COMPLETE_WITH("TRIGGER");
	/* Complete CREATE EVENT TRIGGER <name> with ON */
	else if (Matches("CREATE", "EVENT", "TRIGGER", MatchAny))
		COMPLETE_WITH("ON");
	/* Complete CREATE EVENT TRIGGER <name> ON with event_type */
	else if (Matches("CREATE", "EVENT", "TRIGGER", MatchAny, "ON"))
		COMPLETE_WITH("ddl_command_start", "ddl_command_end", "sql_drop");

	/*
	 * Complete CREATE EVENT TRIGGER <name> ON <event_type>.  EXECUTE FUNCTION
	 * is the recommended grammar instead of EXECUTE PROCEDURE in version 11
	 * and upwards.
	 */
	else if (Matches("CREATE", "EVENT", "TRIGGER", MatchAny, "ON", MatchAny))
	{
		if (pset.sversion >= 110000)
			COMPLETE_WITH("WHEN TAG IN (", "EXECUTE FUNCTION");
		else
			COMPLETE_WITH("WHEN TAG IN (", "EXECUTE PROCEDURE");
	}
	else if (HeadMatches("CREATE", "EVENT", "TRIGGER") &&
			 TailMatches("WHEN|AND", MatchAny, "IN", "(*)"))
	{
		if (pset.sversion >= 110000)
			COMPLETE_WITH("EXECUTE FUNCTION");
		else
			COMPLETE_WITH("EXECUTE PROCEDURE");
	}
	else if (HeadMatches("CREATE", "EVENT", "TRIGGER") &&
			 TailMatches("EXECUTE", "FUNCTION|PROCEDURE"))
		COMPLETE_WITH_VERSIONED_SCHEMA_QUERY(Query_for_list_of_functions, NULL);

/* DEALLOCATE */
	else if (Matches("DEALLOCATE"))
		COMPLETE_WITH_QUERY(Query_for_list_of_prepared_statements
							" UNION SELECT 'ALL'");

/* DECLARE */

	/*
	 * Complete DECLARE <name> with one of BINARY, INSENSITIVE, SCROLL, NO
	 * SCROLL, and CURSOR.
	 */
	else if (Matches("DECLARE", MatchAny))
		COMPLETE_WITH("BINARY", "ASENSITIVE", "INSENSITIVE", "SCROLL", "NO SCROLL",
					  "CURSOR");

	/*
	 * Complete DECLARE ... <option> with other options. The PostgreSQL parser
	 * allows DECLARE options to be specified in any order. But the
	 * tab-completion follows the ordering of them that the SQL standard
	 * provides, like the syntax of DECLARE command in the documentation
	 * indicates.
	 */
	else if (HeadMatches("DECLARE") && TailMatches("BINARY"))
		COMPLETE_WITH("INSENSITIVE", "SCROLL", "NO SCROLL", "CURSOR");
	else if (HeadMatches("DECLARE") && TailMatches("INSENSITIVE"))
		COMPLETE_WITH("SCROLL", "NO SCROLL", "CURSOR");
	else if (HeadMatches("DECLARE") && TailMatches("SCROLL"))
		COMPLETE_WITH("CURSOR");
	/* Complete DECLARE ... [options] NO with SCROLL */
	else if (HeadMatches("DECLARE") && TailMatches("NO"))
		COMPLETE_WITH("SCROLL");

	/*
	 * Complete DECLARE ... CURSOR with one of WITH HOLD, WITHOUT HOLD, and
	 * FOR
	 */
	else if (HeadMatches("DECLARE") && TailMatches("CURSOR"))
		COMPLETE_WITH("WITH HOLD", "WITHOUT HOLD", "FOR");
	/* Complete DECLARE ... CURSOR WITH|WITHOUT with HOLD */
	else if (HeadMatches("DECLARE") && TailMatches("CURSOR", "WITH|WITHOUT"))
		COMPLETE_WITH("HOLD");
	/* Complete DECLARE ... CURSOR WITH|WITHOUT HOLD with FOR */
	else if (HeadMatches("DECLARE") && TailMatches("CURSOR", "WITH|WITHOUT", "HOLD"))
		COMPLETE_WITH("FOR");

/* DELETE --- can be inside EXPLAIN, RULE, etc */
	/* Complete DELETE with "FROM" */
	else if (Matches("DELETE"))
		COMPLETE_WITH("FROM");
	/* Complete DELETE FROM with a list of tables */
	else if (TailMatches("DELETE", "FROM"))
		COMPLETE_WITH_SCHEMA_QUERY(Query_for_list_of_updatables, NULL);
	/* Complete DELETE FROM <table> */
	else if (TailMatches("DELETE", "FROM", MatchAny))
		COMPLETE_WITH("USING", "WHERE");
	/* XXX: implement tab completion for DELETE ... USING */

/* DISCARD */
	else if (Matches("DISCARD"))
		COMPLETE_WITH("ALL", "PLANS", "SEQUENCES", "TEMP");

/* DO */
	else if (Matches("DO"))
		COMPLETE_WITH("LANGUAGE");

/* DROP */
	/* Complete DROP object with CASCADE / RESTRICT */
	else if (Matches("DROP",
					 "COLLATION|CONVERSION|DOMAIN|EXTENSION|LANGUAGE|PUBLICATION|SCHEMA|SEQUENCE|SERVER|SUBSCRIPTION|STATISTICS|TABLE|TYPE|VIEW",
					 MatchAny) ||
			 Matches("DROP", "ACCESS", "METHOD", MatchAny) ||
			 (Matches("DROP", "AGGREGATE|FUNCTION|PROCEDURE|ROUTINE", MatchAny, MatchAny) &&
			  ends_with(prev_wd, ')')) ||
			 Matches("DROP", "EVENT", "TRIGGER", MatchAny) ||
			 Matches("DROP", "FOREIGN", "DATA", "WRAPPER", MatchAny) ||
			 Matches("DROP", "FOREIGN", "TABLE", MatchAny) ||
			 Matches("DROP", "TEXT", "SEARCH", "CONFIGURATION|DICTIONARY|PARSER|TEMPLATE", MatchAny))
		COMPLETE_WITH("CASCADE", "RESTRICT");

	/* help completing some of the variants */
	else if (Matches("DROP", "AGGREGATE|FUNCTION|PROCEDURE|ROUTINE", MatchAny))
		COMPLETE_WITH("(");
	else if (Matches("DROP", "AGGREGATE|FUNCTION|PROCEDURE|ROUTINE", MatchAny, "("))
		COMPLETE_WITH_FUNCTION_ARG(prev2_wd);
	else if (Matches("DROP", "FOREIGN"))
		COMPLETE_WITH("DATA WRAPPER", "TABLE");
	else if (Matches("DROP", "DATABASE", MatchAny))
		COMPLETE_WITH("WITH (");
	else if (HeadMatches("DROP", "DATABASE") && (ends_with(prev_wd, '(')))
		COMPLETE_WITH("FORCE");

	/* DROP INDEX */
	else if (Matches("DROP", "INDEX"))
		COMPLETE_WITH_SCHEMA_QUERY(Query_for_list_of_indexes,
								   " UNION SELECT 'CONCURRENTLY'");
	else if (Matches("DROP", "INDEX", "CONCURRENTLY"))
		COMPLETE_WITH_SCHEMA_QUERY(Query_for_list_of_indexes, NULL);
	else if (Matches("DROP", "INDEX", MatchAny))
		COMPLETE_WITH("CASCADE", "RESTRICT");
	else if (Matches("DROP", "INDEX", "CONCURRENTLY", MatchAny))
		COMPLETE_WITH("CASCADE", "RESTRICT");

	/* DROP MATERIALIZED VIEW */
	else if (Matches("DROP", "MATERIALIZED"))
		COMPLETE_WITH("VIEW");
	else if (Matches("DROP", "MATERIALIZED", "VIEW"))
		COMPLETE_WITH_SCHEMA_QUERY(Query_for_list_of_matviews, NULL);

	/* DROP OWNED BY */
	else if (Matches("DROP", "OWNED"))
		COMPLETE_WITH("BY");
	else if (Matches("DROP", "OWNED", "BY"))
		COMPLETE_WITH_QUERY(Query_for_list_of_roles);

	/* DROP TEXT SEARCH */
	else if (Matches("DROP", "TEXT", "SEARCH"))
		COMPLETE_WITH("CONFIGURATION", "DICTIONARY", "PARSER", "TEMPLATE");

	/* DROP TRIGGER */
	else if (Matches("DROP", "TRIGGER", MatchAny))
		COMPLETE_WITH("ON");
	else if (Matches("DROP", "TRIGGER", MatchAny, "ON"))
	{
		completion_info_charp = prev2_wd;
		COMPLETE_WITH_QUERY(Query_for_list_of_tables_for_trigger);
	}
	else if (Matches("DROP", "TRIGGER", MatchAny, "ON", MatchAny))
		COMPLETE_WITH("CASCADE", "RESTRICT");

	/* DROP ACCESS METHOD */
	else if (Matches("DROP", "ACCESS"))
		COMPLETE_WITH("METHOD");
	else if (Matches("DROP", "ACCESS", "METHOD"))
		COMPLETE_WITH_QUERY(Query_for_list_of_access_methods);

	/* DROP EVENT TRIGGER */
	else if (Matches("DROP", "EVENT"))
		COMPLETE_WITH("TRIGGER");
	else if (Matches("DROP", "EVENT", "TRIGGER"))
		COMPLETE_WITH_QUERY(Query_for_list_of_event_triggers);

	/* DROP POLICY <name>  */
	else if (Matches("DROP", "POLICY"))
		COMPLETE_WITH_QUERY(Query_for_list_of_policies);
	/* DROP POLICY <name> ON */
	else if (Matches("DROP", "POLICY", MatchAny))
		COMPLETE_WITH("ON");
	/* DROP POLICY <name> ON <table> */
	else if (Matches("DROP", "POLICY", MatchAny, "ON"))
	{
		completion_info_charp = prev2_wd;
		COMPLETE_WITH_QUERY(Query_for_list_of_tables_for_policy);
	}

	/* DROP RULE */
	else if (Matches("DROP", "RULE", MatchAny))
		COMPLETE_WITH("ON");
	else if (Matches("DROP", "RULE", MatchAny, "ON"))
	{
		completion_info_charp = prev2_wd;
		COMPLETE_WITH_QUERY(Query_for_list_of_tables_for_rule);
	}
	else if (Matches("DROP", "RULE", MatchAny, "ON", MatchAny))
		COMPLETE_WITH("CASCADE", "RESTRICT");

/* EXECUTE */
	else if (Matches("EXECUTE"))
		COMPLETE_WITH_QUERY(Query_for_list_of_prepared_statements);

/*
 * EXPLAIN [ ( option [, ...] ) ] statement
 * EXPLAIN [ ANALYZE ] [ VERBOSE ] statement
 */
	else if (Matches("EXPLAIN"))
		COMPLETE_WITH("SELECT", "INSERT INTO", "DELETE FROM", "UPDATE", "DECLARE",
					  "ANALYZE", "VERBOSE");
	else if (HeadMatches("EXPLAIN", "(*") &&
			 !HeadMatches("EXPLAIN", "(*)"))
	{
		/*
		 * This fires if we're in an unfinished parenthesized option list.
		 * get_previous_words treats a completed parenthesized option list as
		 * one word, so the above test is correct.
		 */
		if (ends_with(prev_wd, '(') || ends_with(prev_wd, ','))
			COMPLETE_WITH("ANALYZE", "VERBOSE", "COSTS", "SETTINGS",
						  "BUFFERS", "WAL", "TIMING", "SUMMARY", "FORMAT");
		else if (TailMatches("ANALYZE|VERBOSE|COSTS|SETTINGS|BUFFERS|WAL|TIMING|SUMMARY"))
			COMPLETE_WITH("ON", "OFF");
		else if (TailMatches("FORMAT"))
			COMPLETE_WITH("TEXT", "XML", "JSON", "YAML");
	}
	else if (Matches("EXPLAIN", "ANALYZE"))
		COMPLETE_WITH("SELECT", "INSERT INTO", "DELETE FROM", "UPDATE", "DECLARE",
					  "VERBOSE");
	else if (Matches("EXPLAIN", "(*)") ||
			 Matches("EXPLAIN", "VERBOSE") ||
			 Matches("EXPLAIN", "ANALYZE", "VERBOSE"))
		COMPLETE_WITH("SELECT", "INSERT INTO", "DELETE FROM", "UPDATE", "DECLARE");

/* FETCH && MOVE */

	/*
	 * Complete FETCH with one of ABSOLUTE, BACKWARD, FORWARD, RELATIVE, ALL,
	 * NEXT, PRIOR, FIRST, LAST, FROM, IN, and a list of cursors
	 */
	else if (Matches("FETCH|MOVE"))
		COMPLETE_WITH_QUERY(Query_for_list_of_cursors
							" UNION SELECT 'ABSOLUTE'"
							" UNION SELECT 'BACKWARD'"
							" UNION SELECT 'FORWARD'"
							" UNION SELECT 'RELATIVE'"
							" UNION SELECT 'ALL'"
							" UNION SELECT 'NEXT'"
							" UNION SELECT 'PRIOR'"
							" UNION SELECT 'FIRST'"
							" UNION SELECT 'LAST'"
							" UNION SELECT 'FROM'"
							" UNION SELECT 'IN'");

	/*
	 * Complete FETCH BACKWARD or FORWARD with one of ALL, FROM, IN, and a
	 * list of cursors
	 */
	else if (Matches("FETCH|MOVE", "BACKWARD|FORWARD"))
		COMPLETE_WITH_QUERY(Query_for_list_of_cursors
							" UNION SELECT 'ALL'"
							" UNION SELECT 'FROM'"
							" UNION SELECT 'IN'");

	/*
	 * Complete FETCH <direction> with "FROM" or "IN". These are equivalent,
	 * but we may as well tab-complete both: perhaps some users prefer one
	 * variant or the other.
	 */
	else if (Matches("FETCH|MOVE", "ABSOLUTE|BACKWARD|FORWARD|RELATIVE",
					 MatchAnyExcept("FROM|IN")) ||
			 Matches("FETCH|MOVE", "ALL|NEXT|PRIOR|FIRST|LAST"))
		COMPLETE_WITH_QUERY(Query_for_list_of_cursors
							" UNION SELECT 'FROM'"
							" UNION SELECT 'IN'");
	/* Complete FETCH <direction> "FROM" or "IN" with a list of cursors */
	else if (HeadMatches("FETCH|MOVE") &&
			 TailMatches("FROM|IN"))
		COMPLETE_WITH_QUERY(Query_for_list_of_cursors);

/* FOREIGN DATA WRAPPER */
	/* applies in ALTER/DROP FDW and in CREATE SERVER */
	else if (TailMatches("FOREIGN", "DATA", "WRAPPER") &&
			 !TailMatches("CREATE", MatchAny, MatchAny, MatchAny))
		COMPLETE_WITH_QUERY(Query_for_list_of_fdws);
	/* applies in CREATE SERVER */
	else if (TailMatches("FOREIGN", "DATA", "WRAPPER", MatchAny) &&
			 HeadMatches("CREATE", "SERVER"))
		COMPLETE_WITH("OPTIONS");

/* FOREIGN TABLE */
	else if (TailMatches("FOREIGN", "TABLE") &&
			 !TailMatches("CREATE", MatchAny, MatchAny))
		COMPLETE_WITH_SCHEMA_QUERY(Query_for_list_of_foreign_tables, NULL);

/* FOREIGN SERVER */
	else if (TailMatches("FOREIGN", "SERVER"))
		COMPLETE_WITH_QUERY(Query_for_list_of_servers);

/*
 * GRANT and REVOKE are allowed inside CREATE SCHEMA and
 * ALTER DEFAULT PRIVILEGES, so use TailMatches
 */
	/* Complete GRANT/REVOKE with a list of roles and privileges */
	else if (TailMatches("GRANT|REVOKE"))
	{
		/*
		 * With ALTER DEFAULT PRIVILEGES, restrict completion to grantable
		 * privileges (can't grant roles)
		 */
		if (HeadMatches("ALTER", "DEFAULT", "PRIVILEGES"))
			COMPLETE_WITH("SELECT", "INSERT", "UPDATE",
						  "DELETE", "TRUNCATE", "REFERENCES", "TRIGGER",
						  "EXECUTE", "USAGE", "ALL");
		else
			COMPLETE_WITH_QUERY(Query_for_list_of_roles
								" UNION SELECT 'SELECT'"
								" UNION SELECT 'INSERT'"
								" UNION SELECT 'UPDATE'"
								" UNION SELECT 'DELETE'"
								" UNION SELECT 'TRUNCATE'"
								" UNION SELECT 'REFERENCES'"
								" UNION SELECT 'TRIGGER'"
								" UNION SELECT 'CREATE'"
								" UNION SELECT 'CONNECT'"
								" UNION SELECT 'TEMPORARY'"
								" UNION SELECT 'EXECUTE'"
								" UNION SELECT 'USAGE'"
								" UNION SELECT 'ALL'");
	}

	/*
	 * Complete GRANT/REVOKE <privilege> with "ON", GRANT/REVOKE <role> with
	 * TO/FROM
	 */
	else if (TailMatches("GRANT|REVOKE", MatchAny))
	{
		if (TailMatches("SELECT|INSERT|UPDATE|DELETE|TRUNCATE|REFERENCES|TRIGGER|CREATE|CONNECT|TEMPORARY|TEMP|EXECUTE|USAGE|ALL"))
			COMPLETE_WITH("ON");
		else if (TailMatches("GRANT", MatchAny))
			COMPLETE_WITH("TO");
		else
			COMPLETE_WITH("FROM");
	}

	/*
	 * Complete GRANT/REVOKE <sth> ON with a list of appropriate relations.
	 *
	 * Keywords like DATABASE, FUNCTION, LANGUAGE and SCHEMA added to query
	 * result via UNION; seems to work intuitively.
	 *
	 * Note: GRANT/REVOKE can get quite complex; tab-completion as implemented
	 * here will only work if the privilege list contains exactly one
	 * privilege.
	 */
	else if (TailMatches("GRANT|REVOKE", MatchAny, "ON"))
	{
		/*
		 * With ALTER DEFAULT PRIVILEGES, restrict completion to the kinds of
		 * objects supported.
		 */
		if (HeadMatches("ALTER", "DEFAULT", "PRIVILEGES"))
			COMPLETE_WITH("TABLES", "SEQUENCES", "FUNCTIONS", "PROCEDURES", "ROUTINES", "TYPES", "SCHEMAS");
		else
			COMPLETE_WITH_SCHEMA_QUERY(Query_for_list_of_grantables,
									   " UNION SELECT 'ALL FUNCTIONS IN SCHEMA'"
									   " UNION SELECT 'ALL PROCEDURES IN SCHEMA'"
									   " UNION SELECT 'ALL ROUTINES IN SCHEMA'"
									   " UNION SELECT 'ALL SEQUENCES IN SCHEMA'"
									   " UNION SELECT 'ALL TABLES IN SCHEMA'"
									   " UNION SELECT 'DATABASE'"
									   " UNION SELECT 'DOMAIN'"
									   " UNION SELECT 'FOREIGN DATA WRAPPER'"
									   " UNION SELECT 'FOREIGN SERVER'"
									   " UNION SELECT 'FUNCTION'"
									   " UNION SELECT 'LANGUAGE'"
									   " UNION SELECT 'LARGE OBJECT'"
									   " UNION SELECT 'PROCEDURE'"
									   " UNION SELECT 'ROUTINE'"
									   " UNION SELECT 'SCHEMA'"
									   " UNION SELECT 'SEQUENCE'"
									   " UNION SELECT 'TABLE'"
									   " UNION SELECT 'TABLESPACE'"
									   " UNION SELECT 'TYPE'");
	}
	else if (TailMatches("GRANT|REVOKE", MatchAny, "ON", "ALL"))
		COMPLETE_WITH("FUNCTIONS IN SCHEMA",
					  "PROCEDURES IN SCHEMA",
					  "ROUTINES IN SCHEMA",
					  "SEQUENCES IN SCHEMA",
					  "TABLES IN SCHEMA");
	else if (TailMatches("GRANT|REVOKE", MatchAny, "ON", "FOREIGN"))
		COMPLETE_WITH("DATA WRAPPER", "SERVER");

	/*
	 * Complete "GRANT/REVOKE * ON DATABASE/DOMAIN/..." with a list of
	 * appropriate objects.
	 *
	 * Complete "GRANT/REVOKE * ON *" with "TO/FROM".
	 */
	else if (TailMatches("GRANT|REVOKE", MatchAny, "ON", MatchAny))
	{
		if (TailMatches("DATABASE"))
			COMPLETE_WITH_QUERY(Query_for_list_of_databases);
		else if (TailMatches("DOMAIN"))
			COMPLETE_WITH_SCHEMA_QUERY(Query_for_list_of_domains, NULL);
		else if (TailMatches("FUNCTION"))
			COMPLETE_WITH_VERSIONED_SCHEMA_QUERY(Query_for_list_of_functions, NULL);
		else if (TailMatches("LANGUAGE"))
			COMPLETE_WITH_QUERY(Query_for_list_of_languages);
		else if (TailMatches("PROCEDURE"))
			COMPLETE_WITH_VERSIONED_SCHEMA_QUERY(Query_for_list_of_procedures, NULL);
		else if (TailMatches("ROUTINE"))
			COMPLETE_WITH_SCHEMA_QUERY(Query_for_list_of_routines, NULL);
		else if (TailMatches("SCHEMA"))
			COMPLETE_WITH_QUERY(Query_for_list_of_schemas);
		else if (TailMatches("SEQUENCE"))
			COMPLETE_WITH_SCHEMA_QUERY(Query_for_list_of_sequences, NULL);
		else if (TailMatches("TABLE"))
			COMPLETE_WITH_SCHEMA_QUERY(Query_for_list_of_grantables, NULL);
		else if (TailMatches("TABLESPACE"))
			COMPLETE_WITH_QUERY(Query_for_list_of_tablespaces);
		else if (TailMatches("TYPE"))
			COMPLETE_WITH_SCHEMA_QUERY(Query_for_list_of_datatypes, NULL);
		else if (TailMatches("GRANT", MatchAny, MatchAny, MatchAny))
			COMPLETE_WITH("TO");
		else
			COMPLETE_WITH("FROM");
	}

	/*
	 * Complete "GRANT/REVOKE ... TO/FROM" with username, PUBLIC,
	 * CURRENT_ROLE, CURRENT_USER, or SESSION_USER.
	 */
	else if ((HeadMatches("GRANT") && TailMatches("TO")) ||
			 (HeadMatches("REVOKE") && TailMatches("FROM")))
		COMPLETE_WITH_QUERY(Query_for_list_of_grant_roles);
	/* Complete "ALTER DEFAULT PRIVILEGES ... GRANT/REVOKE ... TO/FROM */
	else if (HeadMatches("ALTER", "DEFAULT", "PRIVILEGES") && TailMatches("TO|FROM"))
		COMPLETE_WITH_QUERY(Query_for_list_of_grant_roles);
	/* Complete "GRANT/REVOKE ... ON * *" with TO/FROM */
	else if (HeadMatches("GRANT") && TailMatches("ON", MatchAny, MatchAny))
		COMPLETE_WITH("TO");
	else if (HeadMatches("REVOKE") && TailMatches("ON", MatchAny, MatchAny))
		COMPLETE_WITH("FROM");

	/* Complete "GRANT/REVOKE * ON ALL * IN SCHEMA *" with TO/FROM */
	else if (TailMatches("GRANT|REVOKE", MatchAny, "ON", "ALL", MatchAny, "IN", "SCHEMA", MatchAny))
	{
		if (TailMatches("GRANT", MatchAny, MatchAny, MatchAny, MatchAny, MatchAny, MatchAny, MatchAny))
			COMPLETE_WITH("TO");
		else
			COMPLETE_WITH("FROM");
	}

	/* Complete "GRANT/REVOKE * ON FOREIGN DATA WRAPPER *" with TO/FROM */
	else if (TailMatches("GRANT|REVOKE", MatchAny, "ON", "FOREIGN", "DATA", "WRAPPER", MatchAny))
	{
		if (TailMatches("GRANT", MatchAny, MatchAny, MatchAny, MatchAny, MatchAny, MatchAny))
			COMPLETE_WITH("TO");
		else
			COMPLETE_WITH("FROM");
	}

	/* Complete "GRANT/REVOKE * ON FOREIGN SERVER *" with TO/FROM */
	else if (TailMatches("GRANT|REVOKE", MatchAny, "ON", "FOREIGN", "SERVER", MatchAny))
	{
		if (TailMatches("GRANT", MatchAny, MatchAny, MatchAny, MatchAny, MatchAny))
			COMPLETE_WITH("TO");
		else
			COMPLETE_WITH("FROM");
	}

/* GROUP BY */
	else if (TailMatches("FROM", MatchAny, "GROUP"))
		COMPLETE_WITH("BY");

/* IMPORT FOREIGN SCHEMA */
	else if (Matches("IMPORT"))
		COMPLETE_WITH("FOREIGN SCHEMA");
	else if (Matches("IMPORT", "FOREIGN"))
		COMPLETE_WITH("SCHEMA");
	else if (Matches("IMPORT", "FOREIGN", "SCHEMA", MatchAny))
		COMPLETE_WITH("EXCEPT (", "FROM SERVER", "LIMIT TO (");
	else if (TailMatches("LIMIT", "TO", "(*)") ||
			 TailMatches("EXCEPT", "(*)"))
		COMPLETE_WITH("FROM SERVER");
	else if (TailMatches("FROM", "SERVER", MatchAny))
		COMPLETE_WITH("INTO");
	else if (TailMatches("FROM", "SERVER", MatchAny, "INTO"))
		COMPLETE_WITH_QUERY(Query_for_list_of_schemas);
	else if (TailMatches("FROM", "SERVER", MatchAny, "INTO", MatchAny))
		COMPLETE_WITH("OPTIONS (");

/* INSERT --- can be inside EXPLAIN, RULE, etc */
	/* Complete INSERT with "INTO" */
	else if (TailMatches("INSERT"))
		COMPLETE_WITH("INTO");
	/* Complete INSERT INTO with table names */
	else if (TailMatches("INSERT", "INTO"))
		COMPLETE_WITH_SCHEMA_QUERY(Query_for_list_of_updatables, NULL);
	/* Complete "INSERT INTO <table> (" with attribute names */
	else if (TailMatches("INSERT", "INTO", MatchAny, "("))
		COMPLETE_WITH_ATTR(prev2_wd, "");

	/*
	 * Complete INSERT INTO <table> with "(" or "VALUES" or "SELECT" or
	 * "TABLE" or "DEFAULT VALUES" or "OVERRIDING"
	 */
	else if (TailMatches("INSERT", "INTO", MatchAny))
		COMPLETE_WITH("(", "DEFAULT VALUES", "SELECT", "TABLE", "VALUES", "OVERRIDING");

	/*
	 * Complete INSERT INTO <table> (attribs) with "VALUES" or "SELECT" or
	 * "TABLE" or "OVERRIDING"
	 */
	else if (TailMatches("INSERT", "INTO", MatchAny, MatchAny) &&
			 ends_with(prev_wd, ')'))
		COMPLETE_WITH("SELECT", "TABLE", "VALUES", "OVERRIDING");

	/* Complete OVERRIDING */
	else if (TailMatches("OVERRIDING"))
		COMPLETE_WITH("SYSTEM VALUE", "USER VALUE");

	/* Complete after OVERRIDING clause */
	else if (TailMatches("OVERRIDING", MatchAny, "VALUE"))
		COMPLETE_WITH("SELECT", "TABLE", "VALUES");

	/* Insert an open parenthesis after "VALUES" */
	else if (TailMatches("VALUES") && !TailMatches("DEFAULT", "VALUES"))
		COMPLETE_WITH("(");

/* LOCK */
	/* Complete LOCK [TABLE] with a list of tables */
	else if (Matches("LOCK"))
		COMPLETE_WITH_SCHEMA_QUERY(Query_for_list_of_tables,
								   " UNION SELECT 'TABLE'");
	else if (Matches("LOCK", "TABLE"))
		COMPLETE_WITH_SCHEMA_QUERY(Query_for_list_of_tables, "");

	/* For the following, handle the case of a single table only for now */

	/* Complete LOCK [TABLE] <table> with "IN" */
	else if (Matches("LOCK", MatchAnyExcept("TABLE")) ||
			 Matches("LOCK", "TABLE", MatchAny))
		COMPLETE_WITH("IN");

	/* Complete LOCK [TABLE] <table> IN with a lock mode */
	else if (Matches("LOCK", MatchAny, "IN") ||
			 Matches("LOCK", "TABLE", MatchAny, "IN"))
		COMPLETE_WITH("ACCESS SHARE MODE",
					  "ROW SHARE MODE", "ROW EXCLUSIVE MODE",
					  "SHARE UPDATE EXCLUSIVE MODE", "SHARE MODE",
					  "SHARE ROW EXCLUSIVE MODE",
					  "EXCLUSIVE MODE", "ACCESS EXCLUSIVE MODE");

	/* Complete LOCK [TABLE] <table> IN ACCESS|ROW with rest of lock mode */
	else if (Matches("LOCK", MatchAny, "IN", "ACCESS|ROW") ||
			 Matches("LOCK", "TABLE", MatchAny, "IN", "ACCESS|ROW"))
		COMPLETE_WITH("EXCLUSIVE MODE", "SHARE MODE");

	/* Complete LOCK [TABLE] <table> IN SHARE with rest of lock mode */
	else if (Matches("LOCK", MatchAny, "IN", "SHARE") ||
			 Matches("LOCK", "TABLE", MatchAny, "IN", "SHARE"))
		COMPLETE_WITH("MODE", "ROW EXCLUSIVE MODE",
					  "UPDATE EXCLUSIVE MODE");

/* NOTIFY --- can be inside EXPLAIN, RULE, etc */
	else if (TailMatches("NOTIFY"))
		COMPLETE_WITH_QUERY("SELECT pg_catalog.quote_ident(channel) FROM pg_catalog.pg_listening_channels() AS channel WHERE substring(pg_catalog.quote_ident(channel),1,%d)='%s'");

/* OPTIONS */
	else if (TailMatches("OPTIONS"))
		COMPLETE_WITH("(");

/* OWNER TO  - complete with available roles */
	else if (TailMatches("OWNER", "TO"))
		COMPLETE_WITH_QUERY(Query_for_list_of_roles);

/* ORDER BY */
	else if (TailMatches("FROM", MatchAny, "ORDER"))
		COMPLETE_WITH("BY");
	else if (TailMatches("FROM", MatchAny, "ORDER", "BY"))
		COMPLETE_WITH_ATTR(prev3_wd, "");

/* PREPARE xx AS */
	else if (Matches("PREPARE", MatchAny, "AS"))
		COMPLETE_WITH("SELECT", "UPDATE", "INSERT INTO", "DELETE FROM");

/*
 * PREPARE TRANSACTION is missing on purpose. It's intended for transaction
 * managers, not for manual use in interactive sessions.
 */

/* REASSIGN OWNED BY xxx TO yyy */
	else if (Matches("REASSIGN"))
		COMPLETE_WITH("OWNED BY");
	else if (Matches("REASSIGN", "OWNED"))
		COMPLETE_WITH("BY");
	else if (Matches("REASSIGN", "OWNED", "BY"))
		COMPLETE_WITH_QUERY(Query_for_list_of_roles);
	else if (Matches("REASSIGN", "OWNED", "BY", MatchAny))
		COMPLETE_WITH("TO");
	else if (Matches("REASSIGN", "OWNED", "BY", MatchAny, "TO"))
		COMPLETE_WITH_QUERY(Query_for_list_of_roles);

/* REFRESH MATERIALIZED VIEW */
	else if (Matches("REFRESH"))
		COMPLETE_WITH("MATERIALIZED VIEW");
	else if (Matches("REFRESH", "MATERIALIZED"))
		COMPLETE_WITH("VIEW");
	else if (Matches("REFRESH", "MATERIALIZED", "VIEW"))
		COMPLETE_WITH_SCHEMA_QUERY(Query_for_list_of_matviews,
								   " UNION SELECT 'CONCURRENTLY'");
	else if (Matches("REFRESH", "MATERIALIZED", "VIEW", "CONCURRENTLY"))
		COMPLETE_WITH_SCHEMA_QUERY(Query_for_list_of_matviews, NULL);
	else if (Matches("REFRESH", "MATERIALIZED", "VIEW", MatchAny))
		COMPLETE_WITH("WITH");
	else if (Matches("REFRESH", "MATERIALIZED", "VIEW", "CONCURRENTLY", MatchAny))
		COMPLETE_WITH("WITH");
	else if (Matches("REFRESH", "MATERIALIZED", "VIEW", MatchAny, "WITH"))
		COMPLETE_WITH("NO DATA", "DATA");
	else if (Matches("REFRESH", "MATERIALIZED", "VIEW", "CONCURRENTLY", MatchAny, "WITH"))
		COMPLETE_WITH("NO DATA", "DATA");
	else if (Matches("REFRESH", "MATERIALIZED", "VIEW", MatchAny, "WITH", "NO"))
		COMPLETE_WITH("DATA");
	else if (Matches("REFRESH", "MATERIALIZED", "VIEW", "CONCURRENTLY", MatchAny, "WITH", "NO"))
		COMPLETE_WITH("DATA");

/* REINDEX */
	else if (Matches("REINDEX") ||
			 Matches("REINDEX", "(*)"))
		COMPLETE_WITH("TABLE", "INDEX", "SYSTEM", "SCHEMA", "DATABASE");
	else if (Matches("REINDEX", "TABLE") ||
			 Matches("REINDEX", "(*)", "TABLE"))
		COMPLETE_WITH_SCHEMA_QUERY(Query_for_list_of_indexables,
								   " UNION SELECT 'CONCURRENTLY'");
	else if (Matches("REINDEX", "INDEX") ||
			 Matches("REINDEX", "(*)", "INDEX"))
		COMPLETE_WITH_SCHEMA_QUERY(Query_for_list_of_indexes,
								   " UNION SELECT 'CONCURRENTLY'");
	else if (Matches("REINDEX", "SCHEMA") ||
			 Matches("REINDEX", "(*)", "SCHEMA"))
		COMPLETE_WITH_QUERY(Query_for_list_of_schemas
							" UNION SELECT 'CONCURRENTLY'");
	else if (Matches("REINDEX", "SYSTEM|DATABASE") ||
			 Matches("REINDEX", "(*)", "SYSTEM|DATABASE"))
		COMPLETE_WITH_QUERY(Query_for_list_of_databases
							" UNION SELECT 'CONCURRENTLY'");
	else if (Matches("REINDEX", "TABLE", "CONCURRENTLY") ||
			 Matches("REINDEX", "(*)", "TABLE", "CONCURRENTLY"))
		COMPLETE_WITH_SCHEMA_QUERY(Query_for_list_of_indexables, NULL);
	else if (Matches("REINDEX", "INDEX", "CONCURRENTLY") ||
			 Matches("REINDEX", "(*)", "INDEX", "CONCURRENTLY"))
		COMPLETE_WITH_SCHEMA_QUERY(Query_for_list_of_indexes, NULL);
	else if (Matches("REINDEX", "SCHEMA", "CONCURRENTLY") ||
			 Matches("REINDEX", "(*)", "SCHEMA", "CONCURRENTLY"))
		COMPLETE_WITH_QUERY(Query_for_list_of_schemas);
	else if (Matches("REINDEX", "SYSTEM|DATABASE", "CONCURRENTLY") ||
			 Matches("REINDEX", "(*)", "SYSTEM|DATABASE", "CONCURRENTLY"))
		COMPLETE_WITH_QUERY(Query_for_list_of_databases);
	else if (HeadMatches("REINDEX", "(*") &&
			 !HeadMatches("REINDEX", "(*)"))
	{
		/*
		 * This fires if we're in an unfinished parenthesized option list.
		 * get_previous_words treats a completed parenthesized option list as
		 * one word, so the above test is correct.
		 */
		if (ends_with(prev_wd, '(') || ends_with(prev_wd, ','))
			COMPLETE_WITH("CONCURRENTLY", "TABLESPACE", "VERBOSE");
		else if (TailMatches("TABLESPACE"))
			COMPLETE_WITH_QUERY(Query_for_list_of_tablespaces);
	}

/* SECURITY LABEL */
	else if (Matches("SECURITY"))
		COMPLETE_WITH("LABEL");
	else if (Matches("SECURITY", "LABEL"))
		COMPLETE_WITH("ON", "FOR");
	else if (Matches("SECURITY", "LABEL", "FOR", MatchAny))
		COMPLETE_WITH("ON");
	else if (Matches("SECURITY", "LABEL", "ON") ||
			 Matches("SECURITY", "LABEL", "FOR", MatchAny, "ON"))
		COMPLETE_WITH("TABLE", "COLUMN", "AGGREGATE", "DATABASE", "DOMAIN",
					  "EVENT TRIGGER", "FOREIGN TABLE", "FUNCTION",
					  "LARGE OBJECT", "MATERIALIZED VIEW", "LANGUAGE",
					  "PUBLICATION", "PROCEDURE", "ROLE", "ROUTINE", "SCHEMA",
					  "SEQUENCE", "SUBSCRIPTION", "TABLESPACE", "TYPE", "VIEW");
	else if (Matches("SECURITY", "LABEL", "ON", MatchAny, MatchAny))
		COMPLETE_WITH("IS");

/* SELECT */
	/* naah . . . */

/* SET, RESET, SHOW */
	/* Complete with a variable name */
	else if (TailMatches("SET|RESET") && !TailMatches("UPDATE", MatchAny, "SET"))
		COMPLETE_WITH_QUERY(Query_for_list_of_set_vars);
	else if (Matches("SHOW"))
		COMPLETE_WITH_QUERY(Query_for_list_of_show_vars);
	/* Complete "SET TRANSACTION" */
	else if (Matches("SET", "TRANSACTION"))
		COMPLETE_WITH("SNAPSHOT", "ISOLATION LEVEL", "READ", "DEFERRABLE", "NOT DEFERRABLE");
	else if (Matches("BEGIN|START", "TRANSACTION") ||
			 Matches("BEGIN", "WORK") ||
			 Matches("BEGIN") ||
			 Matches("SET", "SESSION", "CHARACTERISTICS", "AS", "TRANSACTION"))
		COMPLETE_WITH("ISOLATION LEVEL", "READ", "DEFERRABLE", "NOT DEFERRABLE");
	else if (Matches("SET|BEGIN|START", "TRANSACTION|WORK", "NOT") ||
			 Matches("BEGIN", "NOT") ||
			 Matches("SET", "SESSION", "CHARACTERISTICS", "AS", "TRANSACTION", "NOT"))
		COMPLETE_WITH("DEFERRABLE");
	else if (Matches("SET|BEGIN|START", "TRANSACTION|WORK", "ISOLATION") ||
			 Matches("BEGIN", "ISOLATION") ||
			 Matches("SET", "SESSION", "CHARACTERISTICS", "AS", "TRANSACTION", "ISOLATION"))
		COMPLETE_WITH("LEVEL");
	else if (Matches("SET|BEGIN|START", "TRANSACTION|WORK", "ISOLATION", "LEVEL") ||
			 Matches("BEGIN", "ISOLATION", "LEVEL") ||
			 Matches("SET", "SESSION", "CHARACTERISTICS", "AS", "TRANSACTION", "ISOLATION", "LEVEL"))
		COMPLETE_WITH("READ", "REPEATABLE READ", "SERIALIZABLE");
	else if (Matches("SET|BEGIN|START", "TRANSACTION|WORK", "ISOLATION", "LEVEL", "READ") ||
			 Matches("BEGIN", "ISOLATION", "LEVEL", "READ") ||
			 Matches("SET", "SESSION", "CHARACTERISTICS", "AS", "TRANSACTION", "ISOLATION", "LEVEL", "READ"))
		COMPLETE_WITH("UNCOMMITTED", "COMMITTED");
	else if (Matches("SET|BEGIN|START", "TRANSACTION|WORK", "ISOLATION", "LEVEL", "REPEATABLE") ||
			 Matches("BEGIN", "ISOLATION", "LEVEL", "REPEATABLE") ||
			 Matches("SET", "SESSION", "CHARACTERISTICS", "AS", "TRANSACTION", "ISOLATION", "LEVEL", "REPEATABLE"))
		COMPLETE_WITH("READ");
	else if (Matches("SET|BEGIN|START", "TRANSACTION|WORK", "READ") ||
			 Matches("BEGIN", "READ") ||
			 Matches("SET", "SESSION", "CHARACTERISTICS", "AS", "TRANSACTION", "READ"))
		COMPLETE_WITH("ONLY", "WRITE");
	/* SET CONSTRAINTS */
	else if (Matches("SET", "CONSTRAINTS"))
		COMPLETE_WITH_SCHEMA_QUERY(Query_for_list_of_constraints_with_schema, "UNION SELECT 'ALL'");
	/* Complete SET CONSTRAINTS <foo> with DEFERRED|IMMEDIATE */
	else if (Matches("SET", "CONSTRAINTS", MatchAny))
		COMPLETE_WITH("DEFERRED", "IMMEDIATE");
	/* Complete SET ROLE */
	else if (Matches("SET", "ROLE"))
		COMPLETE_WITH_QUERY(Query_for_list_of_roles);
	/* Complete SET SESSION with AUTHORIZATION or CHARACTERISTICS... */
	else if (Matches("SET", "SESSION"))
		COMPLETE_WITH("AUTHORIZATION", "CHARACTERISTICS AS TRANSACTION");
	/* Complete SET SESSION AUTHORIZATION with username */
	else if (Matches("SET", "SESSION", "AUTHORIZATION"))
		COMPLETE_WITH_QUERY(Query_for_list_of_roles " UNION SELECT 'DEFAULT'");
	/* Complete RESET SESSION with AUTHORIZATION */
	else if (Matches("RESET", "SESSION"))
		COMPLETE_WITH("AUTHORIZATION");
	/* Complete SET <var> with "TO" */
	else if (Matches("SET", MatchAny))
		COMPLETE_WITH("TO");

	/*
	 * Complete ALTER DATABASE|FUNCTION||PROCEDURE|ROLE|ROUTINE|USER ... SET
	 * <name>
	 */
	else if (HeadMatches("ALTER", "DATABASE|FUNCTION|PROCEDURE|ROLE|ROUTINE|USER") &&
			 TailMatches("SET", MatchAny))
		COMPLETE_WITH("FROM CURRENT", "TO");

	/*
	 * Suggest possible variable values in SET variable TO|=, along with the
	 * preceding ALTER syntaxes.
	 */
	else if (TailMatches("SET", MatchAny, "TO|=") &&
			 !TailMatches("UPDATE", MatchAny, "SET", MatchAny, "TO|="))
	{
		/* special cased code for individual GUCs */
		if (TailMatches("DateStyle", "TO|="))
			COMPLETE_WITH("ISO", "SQL", "Postgres", "German",
						  "YMD", "DMY", "MDY",
						  "US", "European", "NonEuropean",
						  "DEFAULT");
		else if (TailMatches("search_path", "TO|="))
			COMPLETE_WITH_QUERY(Query_for_list_of_schemas
								" AND nspname not like 'pg\\_toast%%' "
								" AND nspname not like 'pg\\_temp%%' "
								" UNION SELECT 'DEFAULT' ");
		else
		{
			/* generic, type based, GUC support */
			char	   *guctype = get_guctype(prev2_wd);

			/*
			 * Note: if we don't recognize the GUC name, it's important to not
			 * offer any completions, as most likely we've misinterpreted the
			 * context and this isn't a GUC-setting command at all.
			 */
			if (guctype)
			{
				if (strcmp(guctype, "enum") == 0)
				{
					char		querybuf[1024];

					snprintf(querybuf, sizeof(querybuf),
							 Query_for_enum, prev2_wd);
					COMPLETE_WITH_QUERY(querybuf);
				}
				else if (strcmp(guctype, "bool") == 0)
					COMPLETE_WITH("on", "off", "true", "false", "yes", "no",
								  "1", "0", "DEFAULT");
				else
					COMPLETE_WITH("DEFAULT");

				free(guctype);
			}
		}
	}

/* START TRANSACTION */
	else if (Matches("START"))
		COMPLETE_WITH("TRANSACTION");

/* TABLE, but not TABLE embedded in other commands */
	else if (Matches("TABLE"))
		COMPLETE_WITH_SCHEMA_QUERY(Query_for_list_of_selectables, NULL);

/* TABLESAMPLE */
	else if (TailMatches("TABLESAMPLE"))
		COMPLETE_WITH_QUERY(Query_for_list_of_tablesample_methods);
	else if (TailMatches("TABLESAMPLE", MatchAny))
		COMPLETE_WITH("(");

/* TRUNCATE */
	else if (Matches("TRUNCATE"))
		COMPLETE_WITH_SCHEMA_QUERY(Query_for_list_of_truncatables,
								   " UNION SELECT 'TABLE'"
								   " UNION SELECT 'ONLY'");
	else if (Matches("TRUNCATE", "TABLE"))
		COMPLETE_WITH_SCHEMA_QUERY(Query_for_list_of_truncatables,
								   " UNION SELECT 'ONLY'");
	else if (HeadMatches("TRUNCATE") && TailMatches("ONLY"))
		COMPLETE_WITH_SCHEMA_QUERY(Query_for_list_of_truncatables, NULL);
	else if (Matches("TRUNCATE", MatchAny) ||
			 Matches("TRUNCATE", "TABLE|ONLY", MatchAny) ||
			 Matches("TRUNCATE", "TABLE", "ONLY", MatchAny))
		COMPLETE_WITH("RESTART IDENTITY", "CONTINUE IDENTITY", "CASCADE", "RESTRICT");
	else if (HeadMatches("TRUNCATE") && TailMatches("IDENTITY"))
		COMPLETE_WITH("CASCADE", "RESTRICT");

/* UNLISTEN */
	else if (Matches("UNLISTEN"))
		COMPLETE_WITH_QUERY("SELECT pg_catalog.quote_ident(channel) FROM pg_catalog.pg_listening_channels() AS channel WHERE substring(pg_catalog.quote_ident(channel),1,%d)='%s' UNION SELECT '*'");

/* UPDATE --- can be inside EXPLAIN, RULE, etc */
	/* If prev. word is UPDATE suggest a list of tables */
	else if (TailMatches("UPDATE"))
		COMPLETE_WITH_SCHEMA_QUERY(Query_for_list_of_updatables, NULL);
	/* Complete UPDATE <table> with "SET" */
	else if (TailMatches("UPDATE", MatchAny))
		COMPLETE_WITH("SET");
	/* Complete UPDATE <table> SET with list of attributes */
	else if (TailMatches("UPDATE", MatchAny, "SET"))
		COMPLETE_WITH_ATTR(prev2_wd, "");
	/* UPDATE <table> SET <attr> = */
	else if (TailMatches("UPDATE", MatchAny, "SET", MatchAnyExcept("*=")))
		COMPLETE_WITH("=");

/* USER MAPPING */
	else if (Matches("ALTER|CREATE|DROP", "USER", "MAPPING"))
		COMPLETE_WITH("FOR");
	else if (Matches("CREATE", "USER", "MAPPING", "FOR"))
		COMPLETE_WITH_QUERY(Query_for_list_of_roles
							" UNION SELECT 'CURRENT_ROLE'"
							" UNION SELECT 'CURRENT_USER'"
							" UNION SELECT 'PUBLIC'"
							" UNION SELECT 'USER'");
	else if (Matches("ALTER|DROP", "USER", "MAPPING", "FOR"))
		COMPLETE_WITH_QUERY(Query_for_list_of_user_mappings);
	else if (Matches("CREATE|ALTER|DROP", "USER", "MAPPING", "FOR", MatchAny))
		COMPLETE_WITH("SERVER");
	else if (Matches("CREATE|ALTER", "USER", "MAPPING", "FOR", MatchAny, "SERVER", MatchAny))
		COMPLETE_WITH("OPTIONS");

/*
 * VACUUM [ ( option [, ...] ) ] [ table_and_columns [, ...] ]
 * VACUUM [ FULL ] [ FREEZE ] [ VERBOSE ] [ ANALYZE ] [ table_and_columns [, ...] ]
 */
	else if (Matches("VACUUM"))
		COMPLETE_WITH_SCHEMA_QUERY(Query_for_list_of_vacuumables,
								   " UNION SELECT 'FULL'"
								   " UNION SELECT 'FREEZE'"
								   " UNION SELECT 'ANALYZE'"
								   " UNION SELECT 'VERBOSE'");
	else if (Matches("VACUUM", "FULL"))
		COMPLETE_WITH_SCHEMA_QUERY(Query_for_list_of_vacuumables,
								   " UNION SELECT 'FREEZE'"
								   " UNION SELECT 'ANALYZE'"
								   " UNION SELECT 'VERBOSE'");
	else if (Matches("VACUUM", "FREEZE") ||
			 Matches("VACUUM", "FULL", "FREEZE"))
		COMPLETE_WITH_SCHEMA_QUERY(Query_for_list_of_vacuumables,
								   " UNION SELECT 'VERBOSE'"
								   " UNION SELECT 'ANALYZE'");
	else if (Matches("VACUUM", "VERBOSE") ||
			 Matches("VACUUM", "FULL|FREEZE", "VERBOSE") ||
			 Matches("VACUUM", "FULL", "FREEZE", "VERBOSE"))
		COMPLETE_WITH_SCHEMA_QUERY(Query_for_list_of_vacuumables,
								   " UNION SELECT 'ANALYZE'");
	else if (HeadMatches("VACUUM", "(*") &&
			 !HeadMatches("VACUUM", "(*)"))
	{
		/*
		 * This fires if we're in an unfinished parenthesized option list.
		 * get_previous_words treats a completed parenthesized option list as
		 * one word, so the above test is correct.
		 */
		if (ends_with(prev_wd, '(') || ends_with(prev_wd, ','))
			COMPLETE_WITH("FULL", "FREEZE", "ANALYZE", "VERBOSE",
						  "DISABLE_PAGE_SKIPPING", "SKIP_LOCKED",
						  "INDEX_CLEANUP", "PROCESS_TOAST",
						  "TRUNCATE", "PARALLEL");
		else if (TailMatches("FULL|FREEZE|ANALYZE|VERBOSE|DISABLE_PAGE_SKIPPING|SKIP_LOCKED|PROCESS_TOAST|TRUNCATE"))
			COMPLETE_WITH("ON", "OFF");
		else if (TailMatches("INDEX_CLEANUP"))
			COMPLETE_WITH("AUTO", "ON", "OFF");
	}
	else if (HeadMatches("VACUUM") && TailMatches("("))
		/* "VACUUM (" should be caught above, so assume we want columns */
		COMPLETE_WITH_ATTR(prev2_wd, "");
	else if (HeadMatches("VACUUM"))
		COMPLETE_WITH_SCHEMA_QUERY(Query_for_list_of_vacuumables, NULL);

/* WITH [RECURSIVE] */

	/*
	 * Only match when WITH is the first word, as WITH may appear in many
	 * other contexts.
	 */
	else if (Matches("WITH"))
		COMPLETE_WITH("RECURSIVE");

/* WHERE */
	/* Simple case of the word before the where being the table name */
	else if (TailMatches(MatchAny, "WHERE"))
		COMPLETE_WITH_ATTR(prev2_wd, "");

/* ... FROM ... */
/* TODO: also include SRF ? */
	else if (TailMatches("FROM") && !Matches("COPY|\\copy", MatchAny, "FROM"))
		COMPLETE_WITH_SCHEMA_QUERY(Query_for_list_of_selectables, NULL);

/* ... JOIN ... */
	else if (TailMatches("JOIN"))
		COMPLETE_WITH_SCHEMA_QUERY(Query_for_list_of_selectables, NULL);

/* Backslash commands */
/* TODO:  \dc \dd \dl */
	else if (TailMatchesCS("\\?"))
		COMPLETE_WITH_CS("commands", "options", "variables");
	else if (TailMatchesCS("\\connect|\\c"))
	{
		if (!recognized_connection_string(text))
			COMPLETE_WITH_QUERY(Query_for_list_of_databases);
	}
	else if (TailMatchesCS("\\connect|\\c", MatchAny))
	{
		if (!recognized_connection_string(prev_wd))
			COMPLETE_WITH_QUERY(Query_for_list_of_roles);
	}
	else if (TailMatchesCS("\\da*"))
		COMPLETE_WITH_VERSIONED_SCHEMA_QUERY(Query_for_list_of_aggregates, NULL);
	else if (TailMatchesCS("\\dAc*", MatchAny) ||
			 TailMatchesCS("\\dAf*", MatchAny))
		COMPLETE_WITH_SCHEMA_QUERY(Query_for_list_of_datatypes, NULL);
	else if (TailMatchesCS("\\dAo*", MatchAny) ||
			 TailMatchesCS("\\dAp*", MatchAny))
		COMPLETE_WITH_SCHEMA_QUERY(Query_for_list_of_operator_families, NULL);
	else if (TailMatchesCS("\\dA*"))
		COMPLETE_WITH_QUERY(Query_for_list_of_access_methods);
	else if (TailMatchesCS("\\db*"))
		COMPLETE_WITH_QUERY(Query_for_list_of_tablespaces);
	else if (TailMatchesCS("\\dD*"))
		COMPLETE_WITH_SCHEMA_QUERY(Query_for_list_of_domains, NULL);
	else if (TailMatchesCS("\\des*"))
		COMPLETE_WITH_QUERY(Query_for_list_of_servers);
	else if (TailMatchesCS("\\deu*"))
		COMPLETE_WITH_QUERY(Query_for_list_of_user_mappings);
	else if (TailMatchesCS("\\dew*"))
		COMPLETE_WITH_QUERY(Query_for_list_of_fdws);
	else if (TailMatchesCS("\\df*"))
		COMPLETE_WITH_VERSIONED_SCHEMA_QUERY(Query_for_list_of_functions, NULL);
	else if (HeadMatchesCS("\\df*"))
		COMPLETE_WITH_SCHEMA_QUERY(Query_for_list_of_datatypes, NULL);

	else if (TailMatchesCS("\\dFd*"))
		COMPLETE_WITH_QUERY(Query_for_list_of_ts_dictionaries);
	else if (TailMatchesCS("\\dFp*"))
		COMPLETE_WITH_QUERY(Query_for_list_of_ts_parsers);
	else if (TailMatchesCS("\\dFt*"))
		COMPLETE_WITH_QUERY(Query_for_list_of_ts_templates);
	/* must be at end of \dF alternatives: */
	else if (TailMatchesCS("\\dF*"))
		COMPLETE_WITH_QUERY(Query_for_list_of_ts_configurations);

	else if (TailMatchesCS("\\di*"))
		COMPLETE_WITH_SCHEMA_QUERY(Query_for_list_of_indexes, NULL);
	else if (TailMatchesCS("\\dL*"))
		COMPLETE_WITH_QUERY(Query_for_list_of_languages);
	else if (TailMatchesCS("\\dn*"))
		COMPLETE_WITH_QUERY(Query_for_list_of_schemas);
	/* no support for completing operators, but we can complete types: */
	else if (HeadMatchesCS("\\do*", MatchAny))
		COMPLETE_WITH_SCHEMA_QUERY(Query_for_list_of_datatypes, NULL);
	else if (TailMatchesCS("\\dp") || TailMatchesCS("\\z"))
		COMPLETE_WITH_SCHEMA_QUERY(Query_for_list_of_grantables, NULL);
	else if (TailMatchesCS("\\dPi*"))
		COMPLETE_WITH_SCHEMA_QUERY(Query_for_list_of_partitioned_indexes, NULL);
	else if (TailMatchesCS("\\dPt*"))
		COMPLETE_WITH_SCHEMA_QUERY(Query_for_list_of_partitioned_tables, NULL);
	else if (TailMatchesCS("\\dP*"))
		COMPLETE_WITH_SCHEMA_QUERY(Query_for_list_of_partitioned_relations, NULL);
	else if (TailMatchesCS("\\ds*"))
		COMPLETE_WITH_SCHEMA_QUERY(Query_for_list_of_sequences, NULL);
	else if (TailMatchesCS("\\dt*"))
		COMPLETE_WITH_SCHEMA_QUERY(Query_for_list_of_tables, NULL);
	else if (TailMatchesCS("\\dT*"))
		COMPLETE_WITH_SCHEMA_QUERY(Query_for_list_of_datatypes, NULL);
	else if (TailMatchesCS("\\du*") || TailMatchesCS("\\dg*"))
		COMPLETE_WITH_QUERY(Query_for_list_of_roles);
	else if (TailMatchesCS("\\dv*"))
		COMPLETE_WITH_SCHEMA_QUERY(Query_for_list_of_views, NULL);
	else if (TailMatchesCS("\\dx*"))
		COMPLETE_WITH_QUERY(Query_for_list_of_extensions);
	else if (TailMatchesCS("\\dX*"))
		COMPLETE_WITH_SCHEMA_QUERY(Query_for_list_of_statistics, NULL);
	else if (TailMatchesCS("\\dm*"))
		COMPLETE_WITH_SCHEMA_QUERY(Query_for_list_of_matviews, NULL);
	else if (TailMatchesCS("\\dE*"))
		COMPLETE_WITH_SCHEMA_QUERY(Query_for_list_of_foreign_tables, NULL);
	else if (TailMatchesCS("\\dy*"))
		COMPLETE_WITH_QUERY(Query_for_list_of_event_triggers);

	/* must be at end of \d alternatives: */
	else if (TailMatchesCS("\\d*"))
		COMPLETE_WITH_SCHEMA_QUERY(Query_for_list_of_relations, NULL);

	else if (TailMatchesCS("\\ef"))
		COMPLETE_WITH_SCHEMA_QUERY(Query_for_list_of_routines, NULL);
	else if (TailMatchesCS("\\ev"))
		COMPLETE_WITH_SCHEMA_QUERY(Query_for_list_of_views, NULL);

	else if (TailMatchesCS("\\encoding"))
		COMPLETE_WITH_QUERY(Query_for_list_of_encodings);
	else if (TailMatchesCS("\\h|\\help"))
		COMPLETE_WITH_LIST(sql_commands);
	else if (TailMatchesCS("\\h|\\help", MatchAny))
	{
		if (TailMatches("DROP"))
			matches = rl_completion_matches(text, drop_command_generator);
		else if (TailMatches("ALTER"))
			matches = rl_completion_matches(text, alter_command_generator);

		/*
		 * CREATE is recognized by tail match elsewhere, so doesn't need to be
		 * repeated here
		 */
	}
	else if (TailMatchesCS("\\h|\\help", MatchAny, MatchAny))
	{
		if (TailMatches("CREATE|DROP", "ACCESS"))
			COMPLETE_WITH("METHOD");
		else if (TailMatches("ALTER", "DEFAULT"))
			COMPLETE_WITH("PRIVILEGES");
		else if (TailMatches("CREATE|ALTER|DROP", "EVENT"))
			COMPLETE_WITH("TRIGGER");
		else if (TailMatches("CREATE|ALTER|DROP", "FOREIGN"))
			COMPLETE_WITH("DATA WRAPPER", "TABLE");
		else if (TailMatches("ALTER", "LARGE"))
			COMPLETE_WITH("OBJECT");
		else if (TailMatches("CREATE|ALTER|DROP", "MATERIALIZED"))
			COMPLETE_WITH("VIEW");
		else if (TailMatches("CREATE|ALTER|DROP", "TEXT"))
			COMPLETE_WITH("SEARCH");
		else if (TailMatches("CREATE|ALTER|DROP", "USER"))
			COMPLETE_WITH("MAPPING FOR");
	}
	else if (TailMatchesCS("\\h|\\help", MatchAny, MatchAny, MatchAny))
	{
		if (TailMatches("CREATE|ALTER|DROP", "FOREIGN", "DATA"))
			COMPLETE_WITH("WRAPPER");
		else if (TailMatches("CREATE|ALTER|DROP", "TEXT", "SEARCH"))
			COMPLETE_WITH("CONFIGURATION", "DICTIONARY", "PARSER", "TEMPLATE");
		else if (TailMatches("CREATE|ALTER|DROP", "USER", "MAPPING"))
			COMPLETE_WITH("FOR");
	}
	else if (TailMatchesCS("\\l*") && !TailMatchesCS("\\lo*"))
		COMPLETE_WITH_QUERY(Query_for_list_of_databases);
	else if (TailMatchesCS("\\password"))
		COMPLETE_WITH_QUERY(Query_for_list_of_roles);
	else if (TailMatchesCS("\\pset"))
		COMPLETE_WITH_CS("border", "columns", "csv_fieldsep", "expanded",
						 "fieldsep", "fieldsep_zero", "footer", "format",
						 "linestyle", "null", "numericlocale",
						 "pager", "pager_min_lines",
						 "recordsep", "recordsep_zero",
						 "tableattr", "title", "tuples_only",
						 "unicode_border_linestyle",
						 "unicode_column_linestyle",
						 "unicode_header_linestyle");
	else if (TailMatchesCS("\\pset", MatchAny))
	{
		if (TailMatchesCS("format"))
			COMPLETE_WITH_CS("aligned", "asciidoc", "csv", "html", "latex",
							 "latex-longtable", "troff-ms", "unaligned",
							 "wrapped");
		else if (TailMatchesCS("linestyle"))
			COMPLETE_WITH_CS("ascii", "old-ascii", "unicode");
		else if (TailMatchesCS("pager"))
			COMPLETE_WITH_CS("on", "off", "always");
		else if (TailMatchesCS("unicode_border_linestyle|"
							   "unicode_column_linestyle|"
							   "unicode_header_linestyle"))
			COMPLETE_WITH_CS("single", "double");
	}
	else if (TailMatchesCS("\\unset"))
		matches = complete_from_variables(text, "", "", true);
	else if (TailMatchesCS("\\set"))
		matches = complete_from_variables(text, "", "", false);
	else if (TailMatchesCS("\\set", MatchAny))
	{
		if (TailMatchesCS("AUTOCOMMIT|ON_ERROR_STOP|QUIET|"
						  "SINGLELINE|SINGLESTEP"))
			COMPLETE_WITH_CS("on", "off");
		else if (TailMatchesCS("COMP_KEYWORD_CASE"))
			COMPLETE_WITH_CS("lower", "upper",
							 "preserve-lower", "preserve-upper");
		else if (TailMatchesCS("ECHO"))
			COMPLETE_WITH_CS("errors", "queries", "all", "none");
		else if (TailMatchesCS("ECHO_HIDDEN"))
			COMPLETE_WITH_CS("noexec", "off", "on");
		else if (TailMatchesCS("HISTCONTROL"))
			COMPLETE_WITH_CS("ignorespace", "ignoredups",
							 "ignoreboth", "none");
		else if (TailMatchesCS("ON_ERROR_ROLLBACK"))
			COMPLETE_WITH_CS("on", "off", "interactive");
		else if (TailMatchesCS("SHOW_CONTEXT"))
			COMPLETE_WITH_CS("never", "errors", "always");
		else if (TailMatchesCS("VERBOSITY"))
			COMPLETE_WITH_CS("default", "verbose", "terse", "sqlstate");
	}
	else if (TailMatchesCS("\\sf*"))
		COMPLETE_WITH_SCHEMA_QUERY(Query_for_list_of_routines, NULL);
	else if (TailMatchesCS("\\sv*"))
		COMPLETE_WITH_SCHEMA_QUERY(Query_for_list_of_views, NULL);
	else if (TailMatchesCS("\\cd|\\e|\\edit|\\g|\\gx|\\i|\\include|"
						   "\\ir|\\include_relative|\\o|\\out|"
						   "\\s|\\w|\\write|\\lo_import"))
	{
		completion_charp = "\\";
		completion_force_quote = false;
		matches = rl_completion_matches(text, complete_from_files);
	}

	/*
	 * Finally, we look through the list of "things", such as TABLE, INDEX and
	 * check if that was the previous word. If so, execute the query to get a
	 * list of them.
	 */
	else
	{
		int			i;

		for (i = 0; words_after_create[i].name; i++)
		{
			if (pg_strcasecmp(prev_wd, words_after_create[i].name) == 0)
			{
				if (words_after_create[i].query)
					COMPLETE_WITH_QUERY(words_after_create[i].query);
				else if (words_after_create[i].vquery)
					COMPLETE_WITH_VERSIONED_QUERY(words_after_create[i].vquery);
				else if (words_after_create[i].squery)
					COMPLETE_WITH_VERSIONED_SCHEMA_QUERY(words_after_create[i].squery,
														 NULL);
				break;
			}
		}
	}

	/*
	 * If we still don't have anything to match we have to fabricate some sort
	 * of default list. If we were to just return NULL, readline automatically
	 * attempts filename completion, and that's usually no good.
	 */
	if (matches == NULL)
	{
		COMPLETE_WITH_CONST(true, "");
		/* Also, prevent Readline from appending stuff to the non-match */
#ifdef HAVE_RL_COMPLETION_APPEND_CHARACTER
		rl_completion_append_character = '\0';
#endif
#ifdef HAVE_RL_COMPLETION_SUPPRESS_QUOTE
		rl_completion_suppress_quote = 1;
#endif
	}

	/* free storage */
	free(previous_words);
	free(words_buffer);
	free(text_copy);

	/* Return our Grand List O' Matches */
	return matches;
}


/*
 * GENERATOR FUNCTIONS
 *
 * These functions do all the actual work of completing the input. They get
 * passed the text so far and the count how many times they have been called
 * so far with the same text.
 * If you read the above carefully, you'll see that these don't get called
 * directly but through the readline interface.
 * The return value is expected to be the full completion of the text, going
 * through a list each time, or NULL if there are no more matches. The string
 * will be free()'d by readline, so you must run it through strdup() or
 * something of that sort.
 */

/*
 * Common routine for create_command_generator and drop_command_generator.
 * Entries that have 'excluded' flags are not returned.
 */
static char *
create_or_drop_command_generator(const char *text, int state, bits32 excluded)
{
	static int	list_index,
				string_length;
	const char *name;

	/* If this is the first time for this completion, init some values */
	if (state == 0)
	{
		list_index = 0;
		string_length = strlen(text);
	}

	/* find something that matches */
	while ((name = words_after_create[list_index++].name))
	{
		if ((pg_strncasecmp(name, text, string_length) == 0) &&
			!(words_after_create[list_index - 1].flags & excluded))
			return pg_strdup_keyword_case(name, text);
	}
	/* if nothing matches, return NULL */
	return NULL;
}

/*
 * This one gives you one from a list of things you can put after CREATE
 * as defined above.
 */
static char *
create_command_generator(const char *text, int state)
{
	return create_or_drop_command_generator(text, state, THING_NO_CREATE);
}

/*
 * This function gives you a list of things you can put after a DROP command.
 */
static char *
drop_command_generator(const char *text, int state)
{
	return create_or_drop_command_generator(text, state, THING_NO_DROP);
}

/*
 * This function gives you a list of things you can put after an ALTER command.
 */
static char *
alter_command_generator(const char *text, int state)
{
	return create_or_drop_command_generator(text, state, THING_NO_ALTER);
}

/*
 * These functions generate lists using server queries.
 * They are all wrappers for _complete_from_query.
 */

static char *
complete_from_query(const char *text, int state)
{
	/* query is assumed to work for any server version */
	return _complete_from_query(completion_charp, NULL, text, state);
}

static char *
complete_from_versioned_query(const char *text, int state)
{
	const VersionedQuery *vquery = completion_vquery;

	/* Find appropriate array element */
	while (pset.sversion < vquery->min_server_version)
		vquery++;
	/* Fail completion if server is too old */
	if (vquery->query == NULL)
		return NULL;

	return _complete_from_query(vquery->query, NULL, text, state);
}

static char *
complete_from_schema_query(const char *text, int state)
{
	/* query is assumed to work for any server version */
	return _complete_from_query(completion_charp, completion_squery,
								text, state);
}

static char *
complete_from_versioned_schema_query(const char *text, int state)
{
	const SchemaQuery *squery = completion_squery;
	const VersionedQuery *vquery = completion_vquery;

	/* Find appropriate array element */
	while (pset.sversion < squery->min_server_version)
		squery++;
	/* Fail completion if server is too old */
	if (squery->catname == NULL)
		return NULL;

	/* Likewise for the add-on text, if any */
	if (vquery)
	{
		while (pset.sversion < vquery->min_server_version)
			vquery++;
		if (vquery->query == NULL)
			return NULL;
	}

	return _complete_from_query(vquery ? vquery->query : NULL,
								squery, text, state);
}


/*
 * This creates a list of matching things, according to a query described by
 * the initial arguments.  The caller has already done any work needed to
 * select the appropriate query for the server's version.
 *
 * The query can be one of two kinds:
 *
 * 1. A simple query which must contain a %d and a %s, which will be replaced
 * by the string length of the text and the text itself. The query may also
 * have up to four more %s in it; the first two such will be replaced by the
 * value of completion_info_charp, the next two by the value of
 * completion_info_charp2.
 *
 * 2. A schema query used for completion of both schema and relation names.
 * These are more complex and must contain in the following order:
 * %d %s %d %s %d %s %s %d %s
 * where %d is the string length of the text and %s the text itself.
 *
 * If both simple_query and schema_query are non-NULL, then we construct
 * a schema query and append the (uninterpreted) string simple_query to it.
 *
 * It is assumed that strings should be escaped to become SQL literals
 * (that is, what is in the query is actually ... '%s' ...)
 *
 * See top of file for examples of both kinds of query.
 *
 * "text" and "state" are supplied by readline.
 */
static char *
_complete_from_query(const char *simple_query,
					 const SchemaQuery *schema_query,
					 const char *text, int state)
{
	static int	list_index,
				byte_length;
	static PGresult *result = NULL;
	/*
	 * If this is the first time for this completion, we fetch a list of our
	 * "things" from the backend.
	 */
	if (state == 0)
	{
		PQExpBufferData query_buffer;
		char	   *e_text;
		char	   *e_info_charp;
		char	   *e_info_charp2;
		const char *pstr = text;
		int			char_length = 0;

		list_index = 0;
		byte_length = strlen(text);

		/*
		 * Count length as number of characters (not bytes), for passing to
		 * substring
		 */
		while (*pstr)
		{
			char_length++;
			pstr += PQmblenBounded(pstr, pset.encoding);
		}

		/* Free any prior result */
		PQclear(result);
		result = NULL;

		/* Set up suitably-escaped copies of textual inputs */
		e_text = escape_string(text);

		if (completion_info_charp)
			e_info_charp = escape_string(completion_info_charp);
		else
			e_info_charp = NULL;

		if (completion_info_charp2)
			e_info_charp2 = escape_string(completion_info_charp2);
		else
			e_info_charp2 = NULL;

		initPQExpBuffer(&query_buffer);

		if (schema_query)
		{
			/* schema_query gives us the pieces to assemble */
			const char *qualresult = schema_query->qualresult;

			if (qualresult == NULL)
				qualresult = schema_query->result;

			/* Get unqualified names matching the input-so-far */
			appendPQExpBuffer(&query_buffer, "SELECT %s FROM %s WHERE ",
							  schema_query->result,
							  schema_query->catname);
			if (schema_query->selcondition)
				appendPQExpBuffer(&query_buffer, "%s AND ",
								  schema_query->selcondition);
			appendPQExpBuffer(&query_buffer, "substring(%s,1,%d)='%s'",
							  schema_query->result,
							  char_length, e_text);
			appendPQExpBuffer(&query_buffer, " AND %s",
							  schema_query->viscondition);

			/*
			 * When fetching relation names, suppress system catalogs unless
			 * the input-so-far begins with "pg_" or "gp_".	 This is a compromise
			 * between not offering system catalogs for completion at all, and
			 * having them swamp the result when the input is just "p".
			 */
			if (strcmp(schema_query->catname,
					   "pg_catalog.pg_class c") == 0 &&
<<<<<<< HEAD
				strncmp(text, "pg_", 3) != 0 &&
				strncmp(text, "gp_", 3) != 0)
=======
				strncmp(text, "pg_", 3) != 0)
>>>>>>> d457cb4e
			{
				appendPQExpBufferStr(&query_buffer,
									 " AND c.relnamespace <> (SELECT oid FROM"
									 " pg_catalog.pg_namespace WHERE nspname = 'pg_catalog')");
			}

			/*
			 * Add in matching schema names, but only if there is more than
			 * one potential match among schema names.
			 */
			appendPQExpBuffer(&query_buffer, "\nUNION\n"
							  "SELECT pg_catalog.quote_ident(n.nspname) || '.' "
							  "FROM pg_catalog.pg_namespace n "
							  "WHERE substring(pg_catalog.quote_ident(n.nspname) || '.',1,%d)='%s'",
							  char_length, e_text);
			appendPQExpBuffer(&query_buffer,
							  " AND (SELECT pg_catalog.count(*)"
							  " FROM pg_catalog.pg_namespace"
							  " WHERE substring(pg_catalog.quote_ident(nspname) || '.',1,%d) ="
							  " substring('%s',1,pg_catalog.length(pg_catalog.quote_ident(nspname))+1)) > 1",
							  char_length, e_text);

			/*
			 * Add in matching qualified names, but only if there is exactly
			 * one schema matching the input-so-far.
			 */
			appendPQExpBuffer(&query_buffer, "\nUNION\n"
							  "SELECT pg_catalog.quote_ident(n.nspname) || '.' || %s "
							  "FROM %s, pg_catalog.pg_namespace n "
							  "WHERE %s = n.oid AND ",
							  qualresult,
							  schema_query->catname,
							  schema_query->namespace);
			if (schema_query->selcondition)
				appendPQExpBuffer(&query_buffer, "%s AND ",
								  schema_query->selcondition);
			appendPQExpBuffer(&query_buffer, "substring(pg_catalog.quote_ident(n.nspname) || '.' || %s,1,%d)='%s'",
							  qualresult,
							  char_length, e_text);

			/*
			 * This condition exploits the single-matching-schema rule to
			 * speed up the query
			 */
			appendPQExpBuffer(&query_buffer,
							  " AND substring(pg_catalog.quote_ident(n.nspname) || '.',1,%d) ="
							  " substring('%s',1,pg_catalog.length(pg_catalog.quote_ident(n.nspname))+1)",
							  char_length, e_text);
			appendPQExpBuffer(&query_buffer,
							  " AND (SELECT pg_catalog.count(*)"
							  " FROM pg_catalog.pg_namespace"
							  " WHERE substring(pg_catalog.quote_ident(nspname) || '.',1,%d) ="
							  " substring('%s',1,pg_catalog.length(pg_catalog.quote_ident(nspname))+1)) = 1",
							  char_length, e_text);

			/* If an addon query was provided, use it */
			if (simple_query)
				appendPQExpBuffer(&query_buffer, "\n%s", simple_query);
		}
		else
		{
			Assert(simple_query);
			/* simple_query is an sprintf-style format string */
			appendPQExpBuffer(&query_buffer, simple_query,
							  char_length, e_text,
							  e_info_charp, e_info_charp,
							  e_info_charp2, e_info_charp2);
		}

		/* Limit the number of records in the result */
		appendPQExpBuffer(&query_buffer, "\nLIMIT %d",
						  completion_max_records);

		result = exec_query(query_buffer.data);

		termPQExpBuffer(&query_buffer);
		free(e_text);
		if (e_info_charp)
			free(e_info_charp);
		if (e_info_charp2)
			free(e_info_charp2);
	}

	/* Find something that matches */
	if (result && PQresultStatus(result) == PGRES_TUPLES_OK)
	{
		const char *item;

		while (list_index < PQntuples(result) &&
			   (item = PQgetvalue(result, list_index++, 0)))
			if (pg_strncasecmp(text, item, byte_length) == 0)
				return pg_strdup(item);
	}

	/* If nothing matches, free the db structure and return null */
	PQclear(result);
	result = NULL;
	return NULL;
}


/*
 * This function returns in order one of a fixed, NULL pointer terminated list
 * of strings (if matching). This can be used if there are only a fixed number
 * SQL words that can appear at certain spot.
 */
static char *
complete_from_list(const char *text, int state)
{
	static int	string_length,
				list_index,
				matches;
	static bool casesensitive;
	const char *item;

	/* need to have a list */
	Assert(completion_charpp != NULL);

	/* Initialization */
	if (state == 0)
	{
		list_index = 0;
		string_length = strlen(text);
		casesensitive = completion_case_sensitive;
		matches = 0;
	}

	while ((item = completion_charpp[list_index++]))
	{
		/* First pass is case sensitive */
		if (casesensitive && strncmp(text, item, string_length) == 0)
		{
			matches++;
			return pg_strdup(item);
		}

		/* Second pass is case insensitive, don't bother counting matches */
		if (!casesensitive && pg_strncasecmp(text, item, string_length) == 0)
		{
			if (completion_case_sensitive)
				return pg_strdup(item);
			else

				/*
				 * If case insensitive matching was requested initially,
				 * adjust the case according to setting.
				 */
				return pg_strdup_keyword_case(item, text);
		}
	}

	/*
	 * No matches found. If we're not case insensitive already, lets switch to
	 * being case insensitive and try again
	 */
	if (casesensitive && matches == 0)
	{
		casesensitive = false;
		list_index = 0;
		state++;
		return complete_from_list(text, state);
	}

	/* If no more matches, return null. */
	return NULL;
}


/*
 * This function returns one fixed string the first time even if it doesn't
 * match what's there, and nothing the second time.  The string
 * to be used must be in completion_charp.
 *
 * If the given string is "", this has the effect of preventing readline
 * from doing any completion.  (Without this, readline tries to do filename
 * completion which is seldom the right thing.)
 *
 * If the given string is not empty, readline will replace whatever the
 * user typed with that string.  This behavior might be useful if it's
 * completely certain that we know what must appear at a certain spot,
 * so that it's okay to overwrite misspellings.  In practice, given the
 * relatively lame parsing technology used in this file, the level of
 * certainty is seldom that high, so that you probably don't want to
 * use this.  Use complete_from_list with a one-element list instead;
 * that won't try to auto-correct "misspellings".
 */
static char *
complete_from_const(const char *text, int state)
{
	Assert(completion_charp != NULL);
	if (state == 0)
	{
		if (completion_case_sensitive)
			return pg_strdup(completion_charp);
		else

			/*
			 * If case insensitive matching was requested initially, adjust
			 * the case according to setting.
			 */
			return pg_strdup_keyword_case(completion_charp, text);
	}
	else
		return NULL;
}


/*
 * This function appends the variable name with prefix and suffix to
 * the variable names array.
 */
static void
append_variable_names(char ***varnames, int *nvars,
					  int *maxvars, const char *varname,
					  const char *prefix, const char *suffix)
{
	if (*nvars >= *maxvars)
	{
		*maxvars *= 2;
		*varnames = (char **) pg_realloc(*varnames,
										 ((*maxvars) + 1) * sizeof(char *));
	}

	(*varnames)[(*nvars)++] = psprintf("%s%s%s", prefix, varname, suffix);
}


/*
 * This function supports completion with the name of a psql variable.
 * The variable names can be prefixed and suffixed with additional text
 * to support quoting usages. If need_value is true, only variables
 * that are currently set are included; otherwise, special variables
 * (those that have hooks) are included even if currently unset.
 */
static char **
complete_from_variables(const char *text, const char *prefix, const char *suffix,
						bool need_value)
{
	char	  **matches;
	char	  **varnames;
	int			nvars = 0;
	int			maxvars = 100;
	int			i;
	struct _variable *ptr;

	varnames = (char **) pg_malloc((maxvars + 1) * sizeof(char *));

	for (ptr = pset.vars->next; ptr; ptr = ptr->next)
	{
		if (need_value && !(ptr->value))
			continue;
		append_variable_names(&varnames, &nvars, &maxvars, ptr->name,
							  prefix, suffix);
	}

	varnames[nvars] = NULL;
	COMPLETE_WITH_LIST_CS((const char *const *) varnames);

	for (i = 0; i < nvars; i++)
		free(varnames[i]);
	free(varnames);

	return matches;
}


/*
 * This function wraps rl_filename_completion_function() to strip quotes from
 * the input before searching for matches and to quote any matches for which
 * the consuming command will require it.
 *
 * Caller must set completion_charp to a zero- or one-character string
 * containing the escape character.  This is necessary since \copy has no
 * escape character, but every other backslash command recognizes "\" as an
 * escape character.
 *
 * Caller must also set completion_force_quote to indicate whether to force
 * quotes around the result.  (The SQL COPY command requires that.)
 */
static char *
complete_from_files(const char *text, int state)
{
#ifdef USE_FILENAME_QUOTING_FUNCTIONS

	/*
	 * If we're using a version of Readline that supports filename quoting
	 * hooks, rely on those, and invoke rl_filename_completion_function()
	 * without messing with its arguments.  Readline does stuff internally
	 * that does not work well at all if we try to handle dequoting here.
	 * Instead, Readline will call quote_file_name() and dequote_file_name()
	 * (see below) at appropriate times.
	 *
	 * ... or at least, mostly it will.  There are some paths involving
	 * unmatched file names in which Readline never calls quote_file_name(),
	 * and if left to its own devices it will incorrectly append a quote
	 * anyway.  Set rl_completion_suppress_quote to prevent that.  If we do
	 * get to quote_file_name(), we'll clear this again.  (Yes, this seems
	 * like it's working around Readline bugs.)
	 */
#ifdef HAVE_RL_COMPLETION_SUPPRESS_QUOTE
	rl_completion_suppress_quote = 1;
#endif

	/* If user typed a quote, force quoting (never remove user's quote) */
	if (*text == '\'')
		completion_force_quote = true;

	return rl_filename_completion_function(text, state);
#else

	/*
	 * Otherwise, we have to do the best we can.
	 */
	static const char *unquoted_text;
	char	   *unquoted_match;
	char	   *ret = NULL;

	/* If user typed a quote, force quoting (never remove user's quote) */
	if (*text == '\'')
		completion_force_quote = true;

	if (state == 0)
	{
		/* Initialization: stash the unquoted input. */
		unquoted_text = strtokx(text, "", NULL, "'", *completion_charp,
								false, true, pset.encoding);
		/* expect a NULL return for the empty string only */
		if (!unquoted_text)
		{
			Assert(*text == '\0');
			unquoted_text = text;
		}
	}

	unquoted_match = rl_filename_completion_function(unquoted_text, state);
	if (unquoted_match)
	{
		struct stat statbuf;
		bool		is_dir = (stat(unquoted_match, &statbuf) == 0 &&
							  S_ISDIR(statbuf.st_mode) != 0);

		/* Re-quote the result, if needed. */
		ret = quote_if_needed(unquoted_match, " \t\r\n\"`",
							  '\'', *completion_charp,
							  completion_force_quote,
							  pset.encoding);
		if (ret)
			free(unquoted_match);
		else
			ret = unquoted_match;

		/*
		 * If it's a directory, replace trailing quote with a slash; this is
		 * usually more convenient.  (If we didn't quote, leave this to
		 * libedit.)
		 */
		if (*ret == '\'' && is_dir)
		{
			char	   *retend = ret + strlen(ret) - 1;

			Assert(*retend == '\'');
			*retend = '/';
			/* Try to prevent libedit from adding a space, too */
#ifdef HAVE_RL_COMPLETION_APPEND_CHARACTER
			rl_completion_append_character = '\0';
#endif
		}
	}

	return ret;
#endif							/* USE_FILENAME_QUOTING_FUNCTIONS */
}


/* HELPER FUNCTIONS */


/*
 * Make a pg_strdup copy of s and convert the case according to
 * COMP_KEYWORD_CASE setting, using ref as the text that was already entered.
 */
static char *
pg_strdup_keyword_case(const char *s, const char *ref)
{
	char	   *ret,
			   *p;
	unsigned char first = ref[0];

	ret = pg_strdup(s);

	if (pset.comp_case == PSQL_COMP_CASE_LOWER ||
		((pset.comp_case == PSQL_COMP_CASE_PRESERVE_LOWER ||
		  pset.comp_case == PSQL_COMP_CASE_PRESERVE_UPPER) && islower(first)) ||
		(pset.comp_case == PSQL_COMP_CASE_PRESERVE_LOWER && !isalpha(first)))
	{
		for (p = ret; *p; p++)
			*p = pg_tolower((unsigned char) *p);
	}
	else
	{
		for (p = ret; *p; p++)
			*p = pg_toupper((unsigned char) *p);
	}

	return ret;
}


/*
 * escape_string - Escape argument for use as string literal.
 *
 * The returned value has to be freed.
 */
static char *
escape_string(const char *text)
{
	size_t		text_length;
	char	   *result;

	text_length = strlen(text);

	result = pg_malloc(text_length * 2 + 1);
	PQescapeStringConn(pset.db, result, text, text_length, NULL);

	return result;
}


/*
 * Execute a query and report any errors. This should be the preferred way of
 * talking to the database in this file.
 */
static PGresult *
exec_query(const char *query)
{
	PGresult   *result;

	if (query == NULL || !pset.db || PQstatus(pset.db) != CONNECTION_OK)
		return NULL;

	result = PQexec(pset.db, query);

	if (PQresultStatus(result) != PGRES_TUPLES_OK)
	{
#ifdef NOT_USED
		pg_log_error("tab completion query failed: %s\nQuery was:\n%s",
					 PQerrorMessage(pset.db), query);
#endif
		PQclear(result);
		result = NULL;
	}

	return result;
}


/*
 * Parse all the word(s) before point.
 *
 * Returns a malloc'd array of character pointers that point into the malloc'd
 * data array returned to *buffer; caller must free() both of these when done.
 * *nwords receives the number of words found, ie, the valid length of the
 * return array.
 *
 * Words are returned right to left, that is, previous_words[0] gets the last
 * word before point, previous_words[1] the next-to-last, etc.
 */
static char **
get_previous_words(int point, char **buffer, int *nwords)
{
	char	  **previous_words;
	char	   *buf;
	char	   *outptr;
	int			words_found = 0;
	int			i;

	/*
	 * If we have anything in tab_completion_query_buf, paste it together with
	 * rl_line_buffer to construct the full query.  Otherwise we can just use
	 * rl_line_buffer as the input string.
	 */
	if (tab_completion_query_buf && tab_completion_query_buf->len > 0)
	{
		i = tab_completion_query_buf->len;
		buf = pg_malloc(point + i + 2);
		memcpy(buf, tab_completion_query_buf->data, i);
		buf[i++] = '\n';
		memcpy(buf + i, rl_line_buffer, point);
		i += point;
		buf[i] = '\0';
		/* Readjust point to reference appropriate offset in buf */
		point = i;
	}
	else
		buf = rl_line_buffer;

	/*
	 * Allocate an array of string pointers and a buffer to hold the strings
	 * themselves.  The worst case is that the line contains only
	 * non-whitespace WORD_BREAKS characters, making each one a separate word.
	 * This is usually much more space than we need, but it's cheaper than
	 * doing a separate malloc() for each word.
	 */
	previous_words = (char **) pg_malloc(point * sizeof(char *));
	*buffer = outptr = (char *) pg_malloc(point * 2);

	/*
	 * First we look for a non-word char before the current point.  (This is
	 * probably useless, if readline is on the same page as we are about what
	 * is a word, but if so it's cheap.)
	 */
	for (i = point - 1; i >= 0; i--)
	{
		if (strchr(WORD_BREAKS, buf[i]))
			break;
	}
	point = i;

	/*
	 * Now parse words, working backwards, until we hit start of line.  The
	 * backwards scan has some interesting but intentional properties
	 * concerning parenthesis handling.
	 */
	while (point >= 0)
	{
		int			start,
					end;
		bool		inquotes = false;
		int			parentheses = 0;

		/* now find the first non-space which then constitutes the end */
		end = -1;
		for (i = point; i >= 0; i--)
		{
			if (!isspace((unsigned char) buf[i]))
			{
				end = i;
				break;
			}
		}
		/* if no end found, we're done */
		if (end < 0)
			break;

		/*
		 * Otherwise we now look for the start.  The start is either the last
		 * character before any word-break character going backwards from the
		 * end, or it's simply character 0.  We also handle open quotes and
		 * parentheses.
		 */
		for (start = end; start > 0; start--)
		{
			if (buf[start] == '"')
				inquotes = !inquotes;
			if (!inquotes)
			{
				if (buf[start] == ')')
					parentheses++;
				else if (buf[start] == '(')
				{
					if (--parentheses <= 0)
						break;
				}
				else if (parentheses == 0 &&
						 strchr(WORD_BREAKS, buf[start - 1]))
					break;
			}
		}

		/* Return the word located at start to end inclusive */
		previous_words[words_found++] = outptr;
		i = end - start + 1;
		memcpy(outptr, &buf[start], i);
		outptr += i;
		*outptr++ = '\0';

		/* Continue searching */
		point = start - 1;
	}

	/* Release parsing input workspace, if we made one above */
	if (buf != rl_line_buffer)
		free(buf);

	*nwords = words_found;
	return previous_words;
}

/*
 * Look up the type for the GUC variable with the passed name.
 *
 * Returns NULL if the variable is unknown. Otherwise the returned string,
 * containing the type, has to be freed.
 */
static char *
get_guctype(const char *varname)
{
	PQExpBufferData query_buffer;
	char	   *e_varname;
	PGresult   *result;
	char	   *guctype = NULL;

	e_varname = escape_string(varname);

	initPQExpBuffer(&query_buffer);
	appendPQExpBuffer(&query_buffer,
					  "SELECT vartype FROM pg_catalog.pg_settings "
					  "WHERE pg_catalog.lower(name) = pg_catalog.lower('%s')",
					  e_varname);

	result = exec_query(query_buffer.data);
	termPQExpBuffer(&query_buffer);
	free(e_varname);

	if (PQresultStatus(result) == PGRES_TUPLES_OK && PQntuples(result) > 0)
		guctype = pg_strdup(PQgetvalue(result, 0, 0));

	PQclear(result);

	return guctype;
}

#ifdef USE_FILENAME_QUOTING_FUNCTIONS

/*
 * Quote a filename according to SQL rules, returning a malloc'd string.
 * completion_charp must point to escape character or '\0', and
 * completion_force_quote must be set correctly, as per comments for
 * complete_from_files().
 */
static char *
quote_file_name(char *fname, int match_type, char *quote_pointer)
{
	char	   *s;
	struct stat statbuf;

	/* Quote if needed. */
	s = quote_if_needed(fname, " \t\r\n\"`",
						'\'', *completion_charp,
						completion_force_quote,
						pset.encoding);
	if (!s)
		s = pg_strdup(fname);

	/*
	 * However, some of the time we have to strip the trailing quote from what
	 * we send back.  Never strip the trailing quote if the user already typed
	 * one; otherwise, suppress the trailing quote if we have multiple/no
	 * matches (because we don't want to add a quote if the input is seemingly
	 * unfinished), or if the input was already quoted (because Readline will
	 * do arguably-buggy things otherwise), or if the file does not exist, or
	 * if it's a directory.
	 */
	if (*s == '\'' &&
		completion_last_char != '\'' &&
		(match_type != SINGLE_MATCH ||
		 (quote_pointer && *quote_pointer == '\'') ||
		 stat(fname, &statbuf) != 0 ||
		 S_ISDIR(statbuf.st_mode)))
	{
		char	   *send = s + strlen(s) - 1;

		Assert(*send == '\'');
		*send = '\0';
	}

	/*
	 * And now we can let Readline do its thing with possibly adding a quote
	 * on its own accord.  (This covers some additional cases beyond those
	 * dealt with above.)
	 */
#ifdef HAVE_RL_COMPLETION_SUPPRESS_QUOTE
	rl_completion_suppress_quote = 0;
#endif

	/*
	 * If user typed a leading quote character other than single quote (i.e.,
	 * double quote), zap it, so that we replace it with the correct single
	 * quote.
	 */
	if (quote_pointer && *quote_pointer != '\'')
		*quote_pointer = '\0';

	return s;
}

/*
 * Dequote a filename, if it's quoted.
 * completion_charp must point to escape character or '\0', as per
 * comments for complete_from_files().
 */
static char *
dequote_file_name(char *fname, int quote_char)
{
	char	   *unquoted_fname;

	/*
	 * If quote_char is set, it's not included in "fname".  We have to add it
	 * or strtokx will not interpret the string correctly (notably, it won't
	 * recognize escapes).
	 */
	if (quote_char == '\'')
	{
		char	   *workspace = (char *) pg_malloc(strlen(fname) + 2);

		workspace[0] = quote_char;
		strcpy(workspace + 1, fname);
		unquoted_fname = strtokx(workspace, "", NULL, "'", *completion_charp,
								 false, true, pset.encoding);
		free(workspace);
	}
	else
		unquoted_fname = strtokx(fname, "", NULL, "'", *completion_charp,
								 false, true, pset.encoding);

	/* expect a NULL return for the empty string only */
	if (!unquoted_fname)
	{
		Assert(*fname == '\0');
		unquoted_fname = fname;
	}

	/* readline expects a malloc'd result that it is to free */
	return pg_strdup(unquoted_fname);
}

#endif							/* USE_FILENAME_QUOTING_FUNCTIONS */

#endif							/* USE_READLINE */<|MERGE_RESOLUTION|>--- conflicted
+++ resolved
@@ -1,13 +1,9 @@
 /*
  * psql - the PostgreSQL interactive terminal
  *
-<<<<<<< HEAD
- * Portions Copyright (c) 2005-2010, Greenplum inc
+ * Portions Copyright (c) 2005-2010, Cloudberry inc
  * Portions Copyright (c) 2012-Present VMware, Inc. or its affiliates.
- * Copyright (c) 2000-2019, PostgreSQL Global Development Group
-=======
  * Copyright (c) 2000-2021, PostgreSQL Global Development Group
->>>>>>> d457cb4e
  *
  * src/bin/psql/tab-complete.c
  */
@@ -2989,7 +2985,6 @@
 	else if (Matches("CREATE", "ROLE|USER|GROUP", MatchAny, "IN"))
 		COMPLETE_WITH("GROUP", "ROLE");
 
-<<<<<<< HEAD
 /* CREATE/DROP RESOURCE GROUP/QUEUE */
 	else if (Matches("CREATE|DROP", "RESOURCE"))
 	 {
@@ -3012,7 +3007,6 @@
 		COMPLETE_WITH_LIST(list_CREATERESOURCEGROUP);
 	}
 
-=======
 /* CREATE TYPE */
 	else if (Matches("CREATE", "TYPE", MatchAny))
 		COMPLETE_WITH("(", "AS");
@@ -3052,7 +3046,6 @@
 		else if (TailMatches("=", MatchAnyExcept("*)")))
 			COMPLETE_WITH(",", ")");
 	}
->>>>>>> d457cb4e
 
 /* CREATE VIEW --- is allowed inside CREATE SCHEMA, so use TailMatches */
 	/* Complete CREATE [ OR REPLACE ] VIEW <name> with AS */
@@ -4452,6 +4445,7 @@
 	static int	list_index,
 				byte_length;
 	static PGresult *result = NULL;
+
 	/*
 	 * If this is the first time for this completion, we fetch a list of our
 	 * "things" from the backend.
@@ -4526,12 +4520,8 @@
 			 */
 			if (strcmp(schema_query->catname,
 					   "pg_catalog.pg_class c") == 0 &&
-<<<<<<< HEAD
 				strncmp(text, "pg_", 3) != 0 &&
 				strncmp(text, "gp_", 3) != 0)
-=======
-				strncmp(text, "pg_", 3) != 0)
->>>>>>> d457cb4e
 			{
 				appendPQExpBufferStr(&query_buffer,
 									 " AND c.relnamespace <> (SELECT oid FROM"
