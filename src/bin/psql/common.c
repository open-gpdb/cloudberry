/*
 * psql - the PostgreSQL interactive terminal
 *
<<<<<<< HEAD
 * Copyright (c) 2000-2010, PostgreSQL Global Development Group
 *
 * src/bin/psql/common.c
=======
 * Copyright (c) 2000-2008, PostgreSQL Global Development Group
 *
 * $PostgreSQL: pgsql/src/bin/psql/common.c,v 1.138 2008/01/01 19:45:55 momjian Exp $
>>>>>>> d13f41d2
 */
#include "postgres_fe.h"
#include "common.h"

#include <ctype.h>
#include <signal.h>
#ifndef WIN32
#include <unistd.h>				/* for write() */
#else
#include <io.h>					/* for _write() */
#include <win32.h>
#endif

#include "portability/instr_time.h"

#include "pqsignal.h"

#include "settings.h"
#include "command.h"
#include "copy.h"
#include "mbprint.h"



static bool ExecQueryUsingCursor(const char *query, double *elapsed_msec);
static bool command_no_begin(const char *query);
static bool is_select_command(const char *query);

/*
 * "Safe" wrapper around strdup()
 */
char *
pg_strdup(const char *string)
{
	char	   *tmp;

	if (!string)
	{
		fprintf(stderr, _("%s: pg_strdup: cannot duplicate null pointer (internal error)\n"),
				pset.progname);
		exit(EXIT_FAILURE);
	}
	tmp = strdup(string);
	if (!tmp)
	{
		psql_error("out of memory\n");
		exit(EXIT_FAILURE);
	}
	return tmp;
}

void *
pg_malloc(size_t size)
{
	void	   *tmp;

	tmp = malloc(size);
	if (!tmp)
	{
		psql_error("out of memory\n");
		exit(EXIT_FAILURE);
	}
	return tmp;
}

void *
pg_malloc_zero(size_t size)
{
	void	   *tmp;

	tmp = pg_malloc(size);
	memset(tmp, 0, size);
	return tmp;
}

void *
pg_calloc(size_t nmemb, size_t size)
{
	void	   *tmp;

	tmp = calloc(nmemb, size);
	if (!tmp)
	{
		psql_error("out of memory\n");
		exit(EXIT_FAILURE);
	}
	return tmp;
}

/*
 * setQFout
 * -- handler for -o command line option and \o command
 *
 * Tries to open file fname (or pipe if fname starts with '|')
 * and stores the file handle in pset)
 * Upon failure, sets stdout and returns false.
 */
bool
setQFout(const char *fname)
{
	bool		status = true;

	/* Close old file/pipe */
	if (pset.queryFout && pset.queryFout != stdout && pset.queryFout != stderr)
	{
		if (pset.queryFoutPipe)
			pclose(pset.queryFout);
		else
			fclose(pset.queryFout);
	}

	/* If no filename, set stdout */
	if (!fname || fname[0] == '\0')
	{
		pset.queryFout = stdout;
		pset.queryFoutPipe = false;
	}
	else if (*fname == '|')
	{
		pset.queryFout = popen(fname + 1, "w");
		pset.queryFoutPipe = true;
	}
	else
	{
		pset.queryFout = fopen(fname, "w");
		pset.queryFoutPipe = false;
	}

	if (!(pset.queryFout))
	{
		psql_error("%s: %s\n", fname, strerror(errno));
		pset.queryFout = stdout;
		pset.queryFoutPipe = false;
		status = false;
	}

	/* Direct signals */
#ifndef WIN32
	pqsignal(SIGPIPE, pset.queryFoutPipe ? SIG_IGN : SIG_DFL);
#endif

	return status;
}



/*
 * Error reporting for scripts. Errors should look like
 *	 psql:filename:lineno: message
 *
 */
void
psql_error(const char *fmt,...)
{
	va_list		ap;

	fflush(stdout);
	if (pset.queryFout != stdout)
		fflush(pset.queryFout);

	if (pset.inputfile)
		fprintf(stderr, "%s:%s:" UINT64_FORMAT ": ", pset.progname, pset.inputfile, pset.lineno);
	va_start(ap, fmt);
	vfprintf(stderr, _(fmt), ap);
	va_end(ap);
}



/*
 * for backend Notice messages (INFO, WARNING, etc)
 */
void
NoticeProcessor(void *arg, const char *message)
{
	(void) arg;					/* not used */
	psql_error("%s", message);
}



/*
 * Code to support query cancellation
 *
 * Before we start a query, we enable the SIGINT signal catcher to send a
 * cancel request to the backend. Note that sending the cancel directly from
 * the signal handler is safe because PQcancel() is written to make it
 * so. We use write() to report to stderr because it's better to use simple
 * facilities in a signal handler.
 *
 * On win32, the signal cancelling happens on a separate thread, because
 * that's how SetConsoleCtrlHandler works. The PQcancel function is safe
 * for this (unlike PQrequestCancel). However, a CRITICAL_SECTION is required
 * to protect the PGcancel structure against being changed while the signal
 * thread is using it.
 *
 * SIGINT is supposed to abort all long-running psql operations, not only
 * database queries.  In most places, this is accomplished by checking
 * cancel_pressed during long-running loops.  However, that won't work when
 * blocked on user input (in readline() or fgets()).  In those places, we
 * set sigint_interrupt_enabled TRUE while blocked, instructing the signal
 * catcher to longjmp through sigint_interrupt_jmp.  We assume readline and
 * fgets are coded to handle possible interruption.  (XXX currently this does
 * not work on win32, so control-C is less useful there)
 */
volatile bool sigint_interrupt_enabled = false;

sigjmp_buf	sigint_interrupt_jmp;

static PGcancel *volatile cancelConn = NULL;

#ifdef WIN32
static CRITICAL_SECTION cancelConnLock;
#endif

#define write_stderr(str)	write(fileno(stderr), str, strlen(str))


#ifndef WIN32

static void
handle_sigint(SIGNAL_ARGS)
{
	int			save_errno = errno;
	char		errbuf[256];

	/* if we are waiting for input, longjmp out of it */
	if (sigint_interrupt_enabled)
	{
		sigint_interrupt_enabled = false;
		siglongjmp(sigint_interrupt_jmp, 1);
	}

	/* else, set cancel flag to stop any long-running loops */
	cancel_pressed = true;

	/* and send QueryCancel if we are processing a database query */
	if (cancelConn != NULL)
	{
		if (PQcancel(cancelConn, errbuf, sizeof(errbuf)))
			write_stderr("Cancel request sent\n");
		else
		{
			write_stderr("Could not send cancel request: ");
			write_stderr(errbuf);
		}
	}

	errno = save_errno;			/* just in case the write changed it */
}

void
setup_cancel_handler(void)
{
	pqsignal(SIGINT, handle_sigint);
}
#else							/* WIN32 */

static BOOL WINAPI
consoleHandler(DWORD dwCtrlType)
{
	char		errbuf[256];

	if (dwCtrlType == CTRL_C_EVENT ||
		dwCtrlType == CTRL_BREAK_EVENT)
	{
		/*
		 * Can't longjmp here, because we are in wrong thread :-(
		 */

		/* set cancel flag to stop any long-running loops */
		cancel_pressed = true;

		/* and send QueryCancel if we are processing a database query */
		EnterCriticalSection(&cancelConnLock);
		if (cancelConn != NULL)
		{
			if (PQcancel(cancelConn, errbuf, sizeof(errbuf)))
				write_stderr("Cancel request sent\n");
			else
			{
				write_stderr("Could not send cancel request: ");
				write_stderr(errbuf);
			}
		}
		LeaveCriticalSection(&cancelConnLock);

		return TRUE;
	}
	else
		/* Return FALSE for any signals not being handled */
		return FALSE;
}

void
setup_cancel_handler(void)
{
	InitializeCriticalSection(&cancelConnLock);

	SetConsoleCtrlHandler(consoleHandler, TRUE);
}
#endif   /* WIN32 */


/* ConnectionUp
 *
 * Returns whether our backend connection is still there.
 */
static bool
ConnectionUp(void)
{
	return PQstatus(pset.db) != CONNECTION_BAD;
}



/* CheckConnection
 *
 * Verify that we still have a good connection to the backend, and if not,
 * see if it can be restored.
 *
 * Returns true if either the connection was still there, or it could be
 * restored successfully; false otherwise.	If, however, there was no
 * connection and the session is non-interactive, this will exit the program
 * with a code of EXIT_BADCONN.
 */
static bool
CheckConnection(void)
{
	bool		OK;

	OK = ConnectionUp();
	if (!OK)
	{
		if (!pset.cur_cmd_interactive)
		{
			psql_error("connection to server was lost\n");
			exit(EXIT_BADCONN);
		}

		fputs(_("The connection to the server was lost. Attempting reset: "), stderr);
		PQreset(pset.db);
		OK = ConnectionUp();
		if (!OK)
		{
			fputs(_("Failed.\n"), stderr);
			PQfinish(pset.db);
			pset.db = NULL;
			ResetCancelConn();
			UnsyncVariables();
		}
		else
			fputs(_("Succeeded.\n"), stderr);
	}

	return OK;
}



/*
 * SetCancelConn
 *
 * Set cancelConn to point to the current database connection.
 */
void
SetCancelConn(void)
{
	PGcancel   *oldCancelConn;

#ifdef WIN32
	EnterCriticalSection(&cancelConnLock);
#endif

	/* Free the old one if we have one */
	oldCancelConn = cancelConn;
	/* be sure handle_sigint doesn't use pointer while freeing */
	cancelConn = NULL;

	if (oldCancelConn != NULL)
		PQfreeCancel(oldCancelConn);

	cancelConn = PQgetCancel(pset.db);

#ifdef WIN32
	LeaveCriticalSection(&cancelConnLock);
#endif
}


/*
 * ResetCancelConn
 *
 * Free the current cancel connection, if any, and set to NULL.
 */
void
ResetCancelConn(void)
{
	PGcancel   *oldCancelConn;

#ifdef WIN32
	EnterCriticalSection(&cancelConnLock);
#endif

	oldCancelConn = cancelConn;
	/* be sure handle_sigint doesn't use pointer while freeing */
	cancelConn = NULL;

	if (oldCancelConn != NULL)
		PQfreeCancel(oldCancelConn);

#ifdef WIN32
	LeaveCriticalSection(&cancelConnLock);
#endif
}


/*
 * AcceptResult
 *
 * Checks whether a result is valid, giving an error message if necessary;
 * and ensures that the connection to the backend is still up.
 *
 * Returns true for valid result, false for error state.
 */
static bool
AcceptResult(const PGresult *result)
{
	bool		OK = true;

	if (!result)
		OK = false;
	else
		switch (PQresultStatus(result))
		{
			case PGRES_COMMAND_OK:
			case PGRES_TUPLES_OK:
			case PGRES_EMPTY_QUERY:
			case PGRES_COPY_IN:
			case PGRES_COPY_OUT:
				/* Fine, do nothing */
				break;

			default:
				OK = false;
				break;
		}

	if (!OK)
	{
		const char *error = PQerrorMessage(pset.db);

		if (strlen(error))
			psql_error("%s", error);

		CheckConnection();
	}

	return OK;
}



/*
 * PSQLexec
 *
 * This is the way to send "backdoor" queries (those not directly entered
 * by the user). It is subject to -E but not -e.
 *
 * In autocommit-off mode, a new transaction block is started if start_xact
 * is true; nothing special is done when start_xact is false.  Typically,
 * start_xact = false is used for SELECTs and explicit BEGIN/COMMIT commands.
 *
 * Caller is responsible for handling the ensuing processing if a COPY
 * command is sent.
 *
 * Note: we don't bother to check PQclientEncoding; it is assumed that no
 * caller uses this path to issue "SET CLIENT_ENCODING".
 */
PGresult *
PSQLexec(const char *query, bool start_xact)
{
	PGresult   *res;

	if (!pset.db)
	{
		psql_error("You are currently not connected to a database.\n");
		return NULL;
	}

	if (pset.echo_hidden != PSQL_ECHO_HIDDEN_OFF)
	{
		printf(_("********* QUERY **********\n"
				 "%s\n"
				 "**************************\n\n"), query);
		fflush(stdout);
		if (pset.logfile)
		{
			fprintf(pset.logfile,
					_("********* QUERY **********\n"
					  "%s\n"
					  "**************************\n\n"), query);
			fflush(pset.logfile);
		}

		if (pset.echo_hidden == PSQL_ECHO_HIDDEN_NOEXEC)
			return NULL;
	}

	SetCancelConn();

	if (start_xact &&
		!pset.autocommit &&
		PQtransactionStatus(pset.db) == PQTRANS_IDLE)
	{
		res = PQexec(pset.db, "BEGIN");
		if (PQresultStatus(res) != PGRES_COMMAND_OK)
		{
			psql_error("%s", PQerrorMessage(pset.db));
			PQclear(res);
			ResetCancelConn();
			return NULL;
		}
		PQclear(res);
	}

	res = PQexec(pset.db, query);

	ResetCancelConn();

	if (!AcceptResult(res))
	{
		PQclear(res);
		res = NULL;
	}

	return res;
}



/*
 * PrintNotifications: check for asynchronous notifications, and print them out
 */
static void
PrintNotifications(void)
{
	PGnotify   *notify;

	while ((notify = PQnotifies(pset.db)))
	{
		/* for backward compatibility, only show payload if nonempty */
		if (notify->extra[0])
			fprintf(pset.queryFout, _("Asynchronous notification \"%s\" with payload \"%s\" received from server process with PID %d.\n"),
					notify->relname, notify->extra, notify->be_pid);
		else
			fprintf(pset.queryFout, _("Asynchronous notification \"%s\" received from server process with PID %d.\n"),
					notify->relname, notify->be_pid);
		fflush(pset.queryFout);
		PQfreemem(notify);
	}
}


/*
 * PrintQueryTuples: assuming query result is OK, print its tuples
 *
 * Returns true if successful, false otherwise.
 */
static bool
PrintQueryTuples(const PGresult *results)
{
	printQueryOpt my_popt = pset.popt;

	/* write output to \g argument, if any */
	if (pset.gfname)
	{
		/* keep this code in sync with ExecQueryUsingCursor */
		FILE	   *queryFout_copy = pset.queryFout;
		bool		queryFoutPipe_copy = pset.queryFoutPipe;

		pset.queryFout = stdout;	/* so it doesn't get closed */

		/* open file/pipe */
		if (!setQFout(pset.gfname))
		{
			pset.queryFout = queryFout_copy;
			pset.queryFoutPipe = queryFoutPipe_copy;
			return false;
		}

		printQuery(results, &my_popt, pset.queryFout, pset.logfile);

		/* close file/pipe, restore old setting */
		setQFout(NULL);

		pset.queryFout = queryFout_copy;
		pset.queryFoutPipe = queryFoutPipe_copy;

		free(pset.gfname);
		pset.gfname = NULL;
	}
	else
		printQuery(results, &my_popt, pset.queryFout, pset.logfile);

	return true;
}


/*
 * ProcessCopyResult: if command was a COPY FROM STDIN/TO STDOUT, handle it
 *
 * Note: Utility function for use by SendQuery() only.
 *
 * Returns true if the query executed successfully, false otherwise.
 */
static bool
ProcessCopyResult(PGresult *results)
{
	bool		success = false;

	if (!results)
		return false;

	switch (PQresultStatus(results))
	{
		case PGRES_TUPLES_OK:
		case PGRES_COMMAND_OK:
		case PGRES_EMPTY_QUERY:
			/* nothing to do here */
			success = true;
			break;

		case PGRES_COPY_OUT:
			SetCancelConn();
			success = handleCopyOut(pset.db, pset.queryFout);
			ResetCancelConn();
			break;

		case PGRES_COPY_IN:
			SetCancelConn();
			success = handleCopyIn(pset.db, pset.cur_cmd_source,
								   PQbinaryTuples(results));
			ResetCancelConn();
			break;

		default:
			break;
	}

	/* may need this to recover from conn loss during COPY */
	if (!CheckConnection())
		return false;

	return success;
}


/*
 * PrintQueryStatus: report command status as required
 *
 * Note: Utility function for use by PrintQueryResults() only.
 */
static void
PrintQueryStatus(PGresult *results)
{
	char		buf[16];

	if (!pset.quiet)
	{
		if (pset.popt.topt.format == PRINT_HTML)
		{
			fputs("<p>", pset.queryFout);
			html_escaped_print(PQcmdStatus(results), pset.queryFout);
			fputs("</p>\n", pset.queryFout);
		}
		else
			fprintf(pset.queryFout, "%s\n", PQcmdStatus(results));
	}

	if (pset.logfile)
		fprintf(pset.logfile, "%s\n", PQcmdStatus(results));

	snprintf(buf, sizeof(buf), "%u", (unsigned int) PQoidValue(results));
	SetVariable(pset.vars, "LASTOID", buf);
}


/*
 * PrintQueryResults: print out query results as required
 *
 * Note: Utility function for use by SendQuery() only.
 *
 * Returns true if the query executed successfully, false otherwise.
 */
static bool
PrintQueryResults(PGresult *results)
{
	bool		success = false;
	const char *cmdstatus;

	if (!results)
		return false;

	switch (PQresultStatus(results))
	{
		case PGRES_TUPLES_OK:
			/* print the data ... */
			success = PrintQueryTuples(results);
			/* if it's INSERT/UPDATE/DELETE RETURNING, also print status */
			cmdstatus = PQcmdStatus(results);
			if (strncmp(cmdstatus, "INSERT", 6) == 0 ||
				strncmp(cmdstatus, "UPDATE", 6) == 0 ||
				strncmp(cmdstatus, "DELETE", 6) == 0)
				PrintQueryStatus(results);
			break;

		case PGRES_COMMAND_OK:
			PrintQueryStatus(results);
			success = true;
			break;

		case PGRES_EMPTY_QUERY:
			success = true;
			break;

		case PGRES_COPY_OUT:
		case PGRES_COPY_IN:
			/* nothing to do here */
			success = true;
			break;

		default:
			break;
	}

	fflush(pset.queryFout);

	return success;
}


/*
 * SendQuery: send the query string to the backend
 * (and print out results)
 *
 * Note: This is the "front door" way to send a query. That is, use it to
 * send queries actually entered by the user. These queries will be subject to
 * single step mode.
 * To send "back door" queries (generated by slash commands, etc.) in a
 * controlled way, use PSQLexec().
 *
 * Returns true if the query executed successfully, false otherwise.
 */
bool
SendQuery(const char *query)
{
	PGresult   *results;
	PGTransactionStatusType transaction_status;
	double		elapsed_msec = 0;
	bool		OK,
				on_error_rollback_savepoint = false;
	static bool on_error_rollback_warning = false;

	if (!pset.db)
	{
		psql_error("You are currently not connected to a database.\n");
		return false;
	}

	if (pset.singlestep)
	{
		char		buf[3];

		printf(_("***(Single step mode: verify command)*******************************************\n"
				 "%s\n"
				 "***(press return to proceed or enter x and return to cancel)********************\n"),
			   query);
		fflush(stdout);
		if (fgets(buf, sizeof(buf), stdin) != NULL)
			if (buf[0] == 'x')
				return false;
	}
	else if (pset.echo == PSQL_ECHO_QUERIES)
	{
		puts(query);
		fflush(stdout);
	}

	if (pset.logfile)
	{
		fprintf(pset.logfile,
				_("********* QUERY **********\n"
				  "%s\n"
				  "**************************\n\n"), query);
		fflush(pset.logfile);
	}

	SetCancelConn();

	transaction_status = PQtransactionStatus(pset.db);

	if (transaction_status == PQTRANS_IDLE &&
		!pset.autocommit &&
		!command_no_begin(query))
	{
		results = PQexec(pset.db, "BEGIN");
		if (PQresultStatus(results) != PGRES_COMMAND_OK)
		{
			psql_error("%s", PQerrorMessage(pset.db));
			PQclear(results);
			ResetCancelConn();
			return false;
		}
		PQclear(results);
		transaction_status = PQtransactionStatus(pset.db);
	}

	if (transaction_status == PQTRANS_INTRANS &&
		pset.on_error_rollback != PSQL_ERROR_ROLLBACK_OFF &&
		(pset.cur_cmd_interactive ||
		 pset.on_error_rollback == PSQL_ERROR_ROLLBACK_ON))
	{
		if (on_error_rollback_warning == false && pset.sversion < 80000)
		{
			fprintf(stderr, _("The server (version %d.%d) does not support savepoints for ON_ERROR_ROLLBACK.\n"),
					pset.sversion / 10000, (pset.sversion / 100) % 100);
			on_error_rollback_warning = true;
		}
		else
		{
			results = PQexec(pset.db, "SAVEPOINT pg_psql_temporary_savepoint");
			if (PQresultStatus(results) != PGRES_COMMAND_OK)
			{
				psql_error("%s", PQerrorMessage(pset.db));
				PQclear(results);
				ResetCancelConn();
				return false;
			}
			PQclear(results);
			on_error_rollback_savepoint = true;
		}
	}

	if (pset.fetch_count <= 0 || !is_select_command(query))
	{
		/* Default fetch-it-all-and-print mode */
		instr_time	before,
					after;

		if (pset.timing)
			INSTR_TIME_SET_CURRENT(before);

		results = PQexec(pset.db, query);

		/* these operations are included in the timing result: */
		ResetCancelConn();
		OK = (AcceptResult(results) && ProcessCopyResult(results));

		if (pset.timing)
		{
			INSTR_TIME_SET_CURRENT(after);
			INSTR_TIME_SUBTRACT(after, before);
			elapsed_msec = INSTR_TIME_GET_MILLISEC(after);
		}

		/* but printing results isn't: */
		if (OK)
			OK = PrintQueryResults(results);
	}
	else
	{
		/* Fetch-in-segments mode */
		OK = ExecQueryUsingCursor(query, &elapsed_msec);
		ResetCancelConn();
		results = NULL;			/* PQclear(NULL) does nothing */
	}

	/* If we made a temporary savepoint, possibly release/rollback */
	if (on_error_rollback_savepoint)
	{
		const char *svptcmd;

		transaction_status = PQtransactionStatus(pset.db);

		if (transaction_status == PQTRANS_INERROR)
		{
			/* We always rollback on an error */
			svptcmd = "ROLLBACK TO pg_psql_temporary_savepoint";
		}
		else if (transaction_status != PQTRANS_INTRANS)
		{
			/* If they are no longer in a transaction, then do nothing */
			svptcmd = NULL;
		}
		else
		{
			/*
			 * Do nothing if they are messing with savepoints themselves: If
			 * the user did RELEASE or ROLLBACK, our savepoint is gone. If
			 * they issued a SAVEPOINT, releasing ours would remove theirs.
			 */
			if (results &&
				(strcmp(PQcmdStatus(results), "SAVEPOINT") == 0 ||
				 strcmp(PQcmdStatus(results), "RELEASE") == 0 ||
				 strcmp(PQcmdStatus(results), "ROLLBACK") == 0))
				svptcmd = NULL;
			else
				svptcmd = "RELEASE pg_psql_temporary_savepoint";
		}

		if (svptcmd)
		{
			PGresult   *svptres;

			svptres = PQexec(pset.db, svptcmd);
			if (PQresultStatus(svptres) != PGRES_COMMAND_OK)
			{
				psql_error("%s", PQerrorMessage(pset.db));
				PQclear(svptres);

				PQclear(results);
				ResetCancelConn();
				return false;
			}
			PQclear(svptres);
		}
	}

	PQclear(results);

	/* Possible microtiming output */
	if (OK && pset.timing && !pset.quiet)
		printf(_("Time: %.3f ms\n"), elapsed_msec);

	/* check for events that may occur during query execution */

	if (pset.encoding != PQclientEncoding(pset.db) &&
		PQclientEncoding(pset.db) >= 0)
	{
		/* track effects of SET CLIENT_ENCODING */
		pset.encoding = PQclientEncoding(pset.db);
		pset.popt.topt.encoding = pset.encoding;
		SetVariable(pset.vars, "ENCODING",
					pg_encoding_to_char(pset.encoding));
	}

	PrintNotifications();

	return OK;
}


/*
 * ExecQueryUsingCursor: run a SELECT-like query using a cursor
 *
 * This feature allows result sets larger than RAM to be dealt with.
 *
 * Returns true if the query executed successfully, false otherwise.
 *
 * If pset.timing is on, total query time (exclusive of result-printing) is
 * stored into *elapsed_msec.
 */
static bool
ExecQueryUsingCursor(const char *query, double *elapsed_msec)
{
	bool		OK = true;
	PGresult   *results;
	PQExpBufferData buf;
	printQueryOpt my_popt = pset.popt;
	FILE	   *queryFout_copy = pset.queryFout;
	bool		queryFoutPipe_copy = pset.queryFoutPipe;
	bool		started_txn = false;
	bool		did_pager = false;
	int			ntuples;
	char		fetch_cmd[64];
	instr_time	before,
				after;
	int			flush_error;

	*elapsed_msec = 0;

	/* initialize print options for partial table output */
	my_popt.topt.start_table = true;
	my_popt.topt.stop_table = false;
	my_popt.topt.prior_records = 0;

	if (pset.timing)
		INSTR_TIME_SET_CURRENT(before);

	/* if we're not in a transaction, start one */
	if (PQtransactionStatus(pset.db) == PQTRANS_IDLE)
	{
		results = PQexec(pset.db, "BEGIN");
		OK = AcceptResult(results) &&
			(PQresultStatus(results) == PGRES_COMMAND_OK);
		PQclear(results);
		if (!OK)
			return false;
		started_txn = true;
	}

	/* Send DECLARE CURSOR */
	initPQExpBuffer(&buf);
	appendPQExpBuffer(&buf, "DECLARE _psql_cursor NO SCROLL CURSOR FOR\n%s",
					  query);

	results = PQexec(pset.db, buf.data);
	OK = AcceptResult(results) &&
		(PQresultStatus(results) == PGRES_COMMAND_OK);
	PQclear(results);
	termPQExpBuffer(&buf);
	if (!OK)
		goto cleanup;

	if (pset.timing)
	{
		INSTR_TIME_SET_CURRENT(after);
		INSTR_TIME_SUBTRACT(after, before);
		*elapsed_msec += INSTR_TIME_GET_MILLISEC(after);
	}

	snprintf(fetch_cmd, sizeof(fetch_cmd),
			 "FETCH FORWARD %d FROM _psql_cursor",
			 pset.fetch_count);

	/* prepare to write output to \g argument, if any */
	if (pset.gfname)
	{
		/* keep this code in sync with PrintQueryTuples */
		pset.queryFout = stdout;	/* so it doesn't get closed */

		/* open file/pipe */
		if (!setQFout(pset.gfname))
		{
			pset.queryFout = queryFout_copy;
			pset.queryFoutPipe = queryFoutPipe_copy;
			OK = false;
			goto cleanup;
		}
	}

	/* clear any pre-existing error indication on the output stream */
	clearerr(pset.queryFout);

	for (;;)
	{
		if (pset.timing)
			INSTR_TIME_SET_CURRENT(before);

		/* get FETCH_COUNT tuples at a time */
		results = PQexec(pset.db, fetch_cmd);

		if (pset.timing)
		{
			INSTR_TIME_SET_CURRENT(after);
			INSTR_TIME_SUBTRACT(after, before);
			*elapsed_msec += INSTR_TIME_GET_MILLISEC(after);
		}

		if (PQresultStatus(results) != PGRES_TUPLES_OK)
		{
			/* shut down pager before printing error message */
			if (did_pager)
			{
				ClosePager(pset.queryFout);
				pset.queryFout = queryFout_copy;
				pset.queryFoutPipe = queryFoutPipe_copy;
				did_pager = false;
			}

			OK = AcceptResult(results);
			psql_assert(!OK);
			PQclear(results);
			break;
		}

		ntuples = PQntuples(results);

		if (ntuples < pset.fetch_count)
		{
			/* this is the last result set, so allow footer decoration */
			my_popt.topt.stop_table = true;
		}
		else if (pset.queryFout == stdout && !did_pager)
		{
			/*
			 * If query requires multiple result sets, hack to ensure that
			 * only one pager instance is used for the whole mess
			 */
			pset.queryFout = PageOutput(100000, my_popt.topt.pager);
			did_pager = true;
		}

		printQuery(results, &my_popt, pset.queryFout, pset.logfile);

<<<<<<< HEAD
		PQclear(results);
=======
		/*
		 * Make sure to flush the output stream, so intermediate results are
		 * visible to the client immediately.
		 */
		fflush(pset.queryFout);
>>>>>>> d13f41d2

		/* after the first result set, disallow header decoration */
		my_popt.topt.start_table = false;
		my_popt.topt.prior_records += ntuples;

		/*
		 * Make sure to flush the output stream, so intermediate results are
		 * visible to the client immediately.  We check the results because if
		 * the pager dies/exits/etc, there's no sense throwing more data at
		 * it.
		 */
		flush_error = fflush(pset.queryFout);

		/*
		 * Check if we are at the end, if a cancel was pressed, or if there
		 * were any errors either trying to flush out the results, or more
		 * generally on the output stream at all.  If we hit any errors
		 * writing things to the stream, we presume $PAGER has disappeared and
		 * stop bothering to pull down more data.
		 */
		if (ntuples < pset.fetch_count || cancel_pressed || flush_error ||
			ferror(pset.queryFout))
			break;
	}

	/* close \g argument file/pipe, restore old setting */
	if (pset.gfname)
	{
		/* keep this code in sync with PrintQueryTuples */
		setQFout(NULL);

		pset.queryFout = queryFout_copy;
		pset.queryFoutPipe = queryFoutPipe_copy;

		free(pset.gfname);
		pset.gfname = NULL;
	}
	else if (did_pager)
	{
		ClosePager(pset.queryFout);
		pset.queryFout = queryFout_copy;
		pset.queryFoutPipe = queryFoutPipe_copy;
	}

cleanup:
	if (pset.timing)
		INSTR_TIME_SET_CURRENT(before);

	/*
	 * We try to close the cursor on either success or failure, but on failure
	 * ignore the result (it's probably just a bleat about being in an aborted
	 * transaction)
	 */
	results = PQexec(pset.db, "CLOSE _psql_cursor");
	if (OK)
	{
		OK = AcceptResult(results) &&
			(PQresultStatus(results) == PGRES_COMMAND_OK);
	}
	PQclear(results);

	if (started_txn)
	{
		results = PQexec(pset.db, OK ? "COMMIT" : "ROLLBACK");
		OK &= AcceptResult(results) &&
			(PQresultStatus(results) == PGRES_COMMAND_OK);
		PQclear(results);
	}

	if (pset.timing)
	{
		INSTR_TIME_SET_CURRENT(after);
		INSTR_TIME_SUBTRACT(after, before);
		*elapsed_msec += INSTR_TIME_GET_MILLISEC(after);
	}

	return OK;
}


/*
 * Advance the given char pointer over white space and SQL comments.
 */
static const char *
skip_white_space(const char *query)
{
	int			cnestlevel = 0; /* slash-star comment nest level */

	while (*query)
	{
		int			mblen = PQmblen(query, pset.encoding);

		/*
		 * Note: we assume the encoding is a superset of ASCII, so that for
		 * example "query[0] == '/'" is meaningful.  However, we do NOT assume
		 * that the second and subsequent bytes of a multibyte character
		 * couldn't look like ASCII characters; so it is critical to advance
		 * by mblen, not 1, whenever we haven't exactly identified the
		 * character we are skipping over.
		 */
		if (isspace((unsigned char) *query))
			query += mblen;
		else if (query[0] == '/' && query[1] == '*')
		{
			cnestlevel++;
			query += 2;
		}
		else if (cnestlevel > 0 && query[0] == '*' && query[1] == '/')
		{
			cnestlevel--;
			query += 2;
		}
		else if (cnestlevel == 0 && query[0] == '-' && query[1] == '-')
		{
			query += 2;

			/*
			 * We have to skip to end of line since any slash-star inside the
			 * -- comment does NOT start a slash-star comment.
			 */
			while (*query)
			{
				if (*query == '\n')
				{
					query++;
					break;
				}
				query += PQmblen(query, pset.encoding);
			}
		}
		else if (cnestlevel > 0)
			query += mblen;
		else
			break;				/* found first token */
	}

	return query;
}


/*
 * Check whether a command is one of those for which we should NOT start
 * a new transaction block (ie, send a preceding BEGIN).
 *
 * These include the transaction control statements themselves, plus
 * certain statements that the backend disallows inside transaction blocks.
 */
static bool
command_no_begin(const char *query)
{
	int			wordlen;

	/*
	 * First we must advance over any whitespace and comments.
	 */
	query = skip_white_space(query);

	/*
	 * Check word length (since "beginx" is not "begin").
	 */
	wordlen = 0;
	while (isalpha((unsigned char) query[wordlen]))
		wordlen += PQmblen(&query[wordlen], pset.encoding);

	/*
	 * Transaction control commands.  These should include every keyword that
	 * gives rise to a TransactionStmt in the backend grammar, except for the
	 * savepoint-related commands.
	 *
	 * (We assume that START must be START TRANSACTION, since there is
	 * presently no other "START foo" command.)
	 */
	if (wordlen == 5 && pg_strncasecmp(query, "abort", 5) == 0)
		return true;
	if (wordlen == 5 && pg_strncasecmp(query, "begin", 5) == 0)
		return true;
	if (wordlen == 5 && pg_strncasecmp(query, "start", 5) == 0)
		return true;
	if (wordlen == 6 && pg_strncasecmp(query, "commit", 6) == 0)
		return true;
	if (wordlen == 3 && pg_strncasecmp(query, "end", 3) == 0)
		return true;
	if (wordlen == 8 && pg_strncasecmp(query, "rollback", 8) == 0)
		return true;
	if (wordlen == 7 && pg_strncasecmp(query, "prepare", 7) == 0)
	{
		/* PREPARE TRANSACTION is a TC command, PREPARE foo is not */
		query += wordlen;

		query = skip_white_space(query);

		wordlen = 0;
		while (isalpha((unsigned char) query[wordlen]))
			wordlen += PQmblen(&query[wordlen], pset.encoding);

		if (wordlen == 11 && pg_strncasecmp(query, "transaction", 11) == 0)
			return true;
		return false;
	}

	/*
	 * Commands not allowed within transactions.  The statements checked for
	 * here should be exactly those that call PreventTransactionChain() in the
	 * backend.
	 */
	if (wordlen == 6 && pg_strncasecmp(query, "vacuum", 6) == 0)
		return true;
	if (wordlen == 7 && pg_strncasecmp(query, "cluster", 7) == 0)
	{
		/* CLUSTER with any arguments is allowed in transactions */
		query += wordlen;

		query = skip_white_space(query);

		if (isalpha((unsigned char) query[0]))
			return false;		/* has additional words */
		return true;			/* it's CLUSTER without arguments */
	}

	if (wordlen == 6 && pg_strncasecmp(query, "create", 6) == 0)
	{
		query += wordlen;

		query = skip_white_space(query);

		wordlen = 0;
		while (isalpha((unsigned char) query[wordlen]))
			wordlen += PQmblen(&query[wordlen], pset.encoding);

		if (wordlen == 8 && pg_strncasecmp(query, "database", 8) == 0)
			return true;
		if (wordlen == 10 && pg_strncasecmp(query, "tablespace", 10) == 0)
			return true;

		/* CREATE [UNIQUE] INDEX CONCURRENTLY isn't allowed in xacts */
		if (wordlen == 6 && pg_strncasecmp(query, "unique", 6) == 0)
		{
			query += wordlen;

			query = skip_white_space(query);

			wordlen = 0;
			while (isalpha((unsigned char) query[wordlen]))
				wordlen += PQmblen(&query[wordlen], pset.encoding);
		}

		if (wordlen == 5 && pg_strncasecmp(query, "index", 5) == 0)
		{
			query += wordlen;

			query = skip_white_space(query);

			wordlen = 0;
			while (isalpha((unsigned char) query[wordlen]))
				wordlen += PQmblen(&query[wordlen], pset.encoding);

			if (wordlen == 12 && pg_strncasecmp(query, "concurrently", 12) == 0)
				return true;
		}

		return false;
	}

	/*
	 * Note: these tests will match DROP SYSTEM and REINDEX TABLESPACE, which
	 * aren't really valid commands so we don't care much. The other four
	 * possible matches are correct.
	 */
	if ((wordlen == 4 && pg_strncasecmp(query, "drop", 4) == 0) ||
		(wordlen == 7 && pg_strncasecmp(query, "reindex", 7) == 0))
	{
		query += wordlen;

		query = skip_white_space(query);

		wordlen = 0;
		while (isalpha((unsigned char) query[wordlen]))
			wordlen += PQmblen(&query[wordlen], pset.encoding);

		if (wordlen == 8 && pg_strncasecmp(query, "database", 8) == 0)
			return true;
		if (wordlen == 6 && pg_strncasecmp(query, "system", 6) == 0)
			return true;
		if (wordlen == 10 && pg_strncasecmp(query, "tablespace", 10) == 0)
			return true;
		return false;
	}

	/* DISCARD ALL isn't allowed in xacts, but other variants are allowed. */
	if (wordlen == 7 && pg_strncasecmp(query, "discard", 7) == 0)
	{
		query += wordlen;

		query = skip_white_space(query);

		wordlen = 0;
		while (isalpha((unsigned char) query[wordlen]))
			wordlen += PQmblen(&query[wordlen], pset.encoding);

		if (wordlen == 3 && pg_strncasecmp(query, "all", 3) == 0)
			return true;
		return false;
	}

	return false;
}


/*
 * Check whether the specified command is a SELECT (or VALUES).
 */
static bool
is_select_command(const char *query)
{
	int			wordlen;

	/*
	 * First advance over any whitespace, comments and left parentheses.
	 */
	for (;;)
	{
		query = skip_white_space(query);
		if (query[0] == '(')
			query++;
		else
			break;
	}

	/*
	 * Check word length (since "selectx" is not "select").
	 */
	wordlen = 0;
	while (isalpha((unsigned char) query[wordlen]))
		wordlen += PQmblen(&query[wordlen], pset.encoding);

	if (wordlen == 6 && pg_strncasecmp(query, "select", 6) == 0)
		return true;

	if (wordlen == 6 && pg_strncasecmp(query, "values", 6) == 0)
		return true;

	return false;
}


/*
 * Test if the current user is a database superuser.
 *
 * Note: this will correctly detect superuserness only with a protocol-3.0
 * or newer backend; otherwise it will always say "false".
 */
bool
is_superuser(void)
{
	const char *val;

	if (!pset.db)
		return false;

	val = PQparameterStatus(pset.db, "is_superuser");

	if (val && strcmp(val, "on") == 0)
		return true;

	return false;
}


/*
 * Test if the current session uses standard string literals.
 *
 * Note: With a pre-protocol-3.0 connection this will always say "false",
 * which should be the right answer.
 */
bool
standard_strings(void)
{
	const char *val;

	if (!pset.db)
		return false;

	val = PQparameterStatus(pset.db, "standard_conforming_strings");

	if (val && strcmp(val, "on") == 0)
		return true;

	return false;
}


/*
 * Return the session user of the current connection.
 *
 * Note: this will correctly detect the session user only with a
 * protocol-3.0 or newer backend; otherwise it will return the
 * connection user.
 */
const char *
session_username(void)
{
	const char *val;

	if (!pset.db)
		return NULL;

	val = PQparameterStatus(pset.db, "session_authorization");
	if (val)
		return val;
	else
		return PQuser(pset.db);
}


/* expand_tilde
 *
 * substitute '~' with HOME or '~username' with username's home dir
 *
 */
char *
expand_tilde(char **filename)
{
	if (!filename || !(*filename))
		return NULL;

	/*
	 * WIN32 doesn't use tilde expansion for file names. Also, it uses tilde
	 * for short versions of long file names, though the tilde is usually
	 * toward the end, not at the beginning.
	 */
#ifndef WIN32

	/* try tilde expansion */
	if (**filename == '~')
	{
		char	   *fn;
		char		oldp,
				   *p;
		struct passwd *pw;
		char		home[MAXPGPATH];

		fn = *filename;
		*home = '\0';

		p = fn + 1;
		while (*p != '/' && *p != '\0')
			p++;

		oldp = *p;
		*p = '\0';

		if (*(fn + 1) == '\0')
			get_home_path(home);	/* ~ or ~/ only */
		else if ((pw = getpwnam(fn + 1)) != NULL)
			strlcpy(home, pw->pw_dir, sizeof(home));	/* ~user */

		*p = oldp;
		if (strlen(home) != 0)
		{
			char	   *newfn;

			newfn = pg_malloc(strlen(home) + strlen(p) + 1);
			strcpy(newfn, home);
			strcat(newfn, p);

			free(fn);
			*filename = newfn;
		}
	}
#endif

	return *filename;
}<|MERGE_RESOLUTION|>--- conflicted
+++ resolved
@@ -1,15 +1,9 @@
 /*
  * psql - the PostgreSQL interactive terminal
  *
-<<<<<<< HEAD
  * Copyright (c) 2000-2010, PostgreSQL Global Development Group
  *
  * src/bin/psql/common.c
-=======
- * Copyright (c) 2000-2008, PostgreSQL Global Development Group
- *
- * $PostgreSQL: pgsql/src/bin/psql/common.c,v 1.138 2008/01/01 19:45:55 momjian Exp $
->>>>>>> d13f41d2
  */
 #include "postgres_fe.h"
 #include "common.h"
@@ -1106,15 +1100,7 @@
 
 		printQuery(results, &my_popt, pset.queryFout, pset.logfile);
 
-<<<<<<< HEAD
 		PQclear(results);
-=======
-		/*
-		 * Make sure to flush the output stream, so intermediate results are
-		 * visible to the client immediately.
-		 */
-		fflush(pset.queryFout);
->>>>>>> d13f41d2
 
 		/* after the first result set, disallow header decoration */
 		my_popt.topt.start_table = false;
