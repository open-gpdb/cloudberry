
# Copyright (c) 2021, PostgreSQL Global Development Group

use strict;
use warnings;
use TestLib;
<<<<<<< HEAD
use Test::More tests => 11;
=======
use Test::More tests => 23;
>>>>>>> d457cb4e

use FindBin;
use lib $FindBin::RealBin;

use RewindTest;

sub run_test
{
	my $test_mode = shift;

	RewindTest::setup_cluster($test_mode);
	RewindTest::start_primary();

	# Create a test table and insert a row in primary.
	primary_psql("CREATE TABLE tbl1 (d text)");
	primary_psql("INSERT INTO tbl1 VALUES ('in primary')");

	# This test table will be used to test truncation, i.e. the table
	# is extended in the old primary after promotion
	primary_psql("CREATE TABLE trunc_tbl (d text)");
	primary_psql("INSERT INTO trunc_tbl VALUES ('in primary')");

	# This test table will be used to test the "copy-tail" case, i.e. the
	# table is truncated in the old primary after promotion
	primary_psql("CREATE TABLE tail_tbl (id integer, d text)");
	primary_psql("INSERT INTO tail_tbl VALUES (0, 'in primary')");

	# This test table is dropped in the old primary after promotion.
	primary_psql("CREATE TABLE drop_tbl (d text)");
	primary_psql("INSERT INTO drop_tbl VALUES ('in primary')");

	primary_psql("CHECKPOINT");

	RewindTest::create_standby($test_mode);

	# Insert additional data on primary that will be replicated to standby
	primary_psql("INSERT INTO tbl1 values ('in primary, before promotion')");
	primary_psql(
		"INSERT INTO trunc_tbl values ('in primary, before promotion')");
	primary_psql(
		"INSERT INTO tail_tbl SELECT g, 'in primary, before promotion: ' || g FROM generate_series(1, 10000) g"
	);

	primary_psql('CHECKPOINT');

	RewindTest::promote_standby();

	# Insert a row in the old primary. This causes the primary and standby
	# to have "diverged", it's no longer possible to just apply the
	# standy's logs over primary directory - you need to rewind.
	primary_psql("INSERT INTO tbl1 VALUES ('in primary, after promotion')");

	# Also insert a new row in the standby, which won't be present in the
	# old primary.
	standby_psql("INSERT INTO tbl1 VALUES ('in standby, after promotion')");

	# Insert enough rows to trunc_tbl to extend the file. pg_rewind should
	# truncate it back to the old size.
	primary_psql(
		"INSERT INTO trunc_tbl SELECT 'in primary, after promotion: ' || g FROM generate_series(1, 10000) g"
	);

	# Truncate tail_tbl. pg_rewind should copy back the truncated part
	# (We cannot use an actual TRUNCATE command here, as that creates a
	# whole new relfilenode)
	primary_psql("DELETE FROM tail_tbl WHERE id > 10");
	primary_psql("VACUUM tail_tbl");

	# Drop drop_tbl. pg_rewind should copy it back.
	primary_psql(
		"insert into drop_tbl values ('in primary, after promotion')");
	primary_psql("DROP TABLE drop_tbl");

	# Before running pg_rewind, do a couple of extra tests with several
	# option combinations.  As the code paths taken by those tests
	# do not change for the "local" and "remote" modes, just run them
	# in "local" mode for simplicity's sake.
	if ($test_mode eq 'local')
	{
		my $primary_pgdata = $node_primary->data_dir;
		my $standby_pgdata = $node_standby->data_dir;

		# First check that pg_rewind fails if the target cluster is
		# not stopped as it fails to start up for the forced recovery
		# step.
		command_fails(
			[
				'pg_rewind',       '--debug',
				'--source-pgdata', $standby_pgdata,
				'--target-pgdata', $primary_pgdata,
				'--no-sync'
			],
			'pg_rewind with running target');

		# Again with --no-ensure-shutdown, which should equally fail.
		# This time pg_rewind complains without attempting to perform
		# recovery once.
		command_fails(
			[
				'pg_rewind',       '--debug',
				'--source-pgdata', $standby_pgdata,
				'--target-pgdata', $primary_pgdata,
				'--no-sync',       '--no-ensure-shutdown'
			],
			'pg_rewind --no-ensure-shutdown with running target');

		# Stop the target, and attempt to run with a local source
		# still running.  This fails as pg_rewind requires to have
		# a source cleanly stopped.
		$node_primary->stop;
		command_fails(
			[
				'pg_rewind',       '--debug',
				'--source-pgdata', $standby_pgdata,
				'--target-pgdata', $primary_pgdata,
				'--no-sync',       '--no-ensure-shutdown'
			],
			'pg_rewind with unexpected running source');

		# Stop the target cluster cleanly, and run again pg_rewind
		# with --dry-run mode.  If anything gets generated in the data
		# folder, the follow-up run of pg_rewind will most likely fail,
		# so keep this test as the last one of this subset.
		$node_standby->stop;
		command_ok(
			[
				'pg_rewind',       '--debug',
				'--source-pgdata', $standby_pgdata,
				'--target-pgdata', $primary_pgdata,
				'--no-sync',       '--dry-run'
			],
			'pg_rewind --dry-run');

		# Both clusters need to be alive moving forward.
		$node_standby->start;
		$node_primary->start;
	}

	RewindTest::run_pg_rewind($test_mode);

	check_query(
		'SELECT * FROM tbl1',
		qq(in primary
in primary, before promotion
in standby, after promotion
),
		'table content');

	check_query(
		'SELECT * FROM trunc_tbl',
		qq(in primary
in primary, before promotion
),
		'truncation');

	check_query(
		'SELECT count(*) FROM tail_tbl',
		qq(10001
),
		'tail-copy');

	check_query(
		'SELECT * FROM drop_tbl',
		qq(in primary
),
		'drop');

	# Permissions on PGDATA should be default
  SKIP:
	{
		skip "unix-style permissions not supported on Windows", 1
		  if ($windows_os);

		ok(check_mode_recursive($node_primary->data_dir(), 0700, 0600),
			'check PGDATA permissions');
	}

	RewindTest::clean_rewind_test();
	return;
}

# Run the test in both modes
run_test('local');
run_test('remote');
run_test('archive');

exit(0);<|MERGE_RESOLUTION|>--- conflicted
+++ resolved
@@ -4,11 +4,7 @@
 use strict;
 use warnings;
 use TestLib;
-<<<<<<< HEAD
-use Test::More tests => 11;
-=======
 use Test::More tests => 23;
->>>>>>> d457cb4e
 
 use FindBin;
 use lib $FindBin::RealBin;
