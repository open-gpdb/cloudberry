#-------------------------------------------------------------------------
#
# Makefile for src/bin/pg_rewind
#
# Portions Copyright (c) 2013-2021, PostgreSQL Global Development Group
#
# src/bin/pg_rewind/Makefile
#
#-------------------------------------------------------------------------

PGFILEDESC = "pg_rewind - synchronize a data directory with another one forked from"
PGAPPICON = win32

subdir = src/bin/pg_rewind
top_builddir = ../../..
include $(top_builddir)/src/Makefile.global

override CPPFLAGS := -I$(libpq_srcdir) -DFRONTEND $(CPPFLAGS)
<<<<<<< HEAD
LDFLAGS_INTERNAL += $(libpq_pgport) -L$(top_builddir)/src/fe_utils -lpgfeutils

OBJS	= pg_rewind.o parsexlog.o xlogreader.o datapagemap.o timeline.o \
	fetch.o file_ops.o copy_fetch.o libpq_fetch.o filemap.o \
	$(WIN32RES)
=======
LDFLAGS_INTERNAL += -L$(top_builddir)/src/fe_utils -lpgfeutils $(libpq_pgport)

OBJS = \
	$(WIN32RES) \
	datapagemap.o \
	file_ops.o \
	filemap.o \
	libpq_source.o \
	local_source.o \
	parsexlog.o \
	pg_rewind.o \
	timeline.o \
	xlogreader.o
>>>>>>> d457cb4e

EXTRA_CLEAN = xlogreader.c

all: pg_rewind

pg_rewind: $(OBJS) | submake-libpq submake-libpgport
	$(CC) $(CFLAGS) $^ $(LDFLAGS) $(LDFLAGS_EX) $(LIBS) -o $@$(X)

xlogreader.c: % : $(top_srcdir)/src/backend/access/transam/%
	rm -f $@ && $(LN_S) $< .

install: all installdirs
	$(INSTALL_PROGRAM) pg_rewind$(X) '$(DESTDIR)$(bindir)/pg_rewind$(X)'

installdirs:
	$(MKDIR_P) '$(DESTDIR)$(bindir)'

uninstall:
	rm -f '$(DESTDIR)$(bindir)/pg_rewind$(X)'

clean distclean maintainer-clean:
	rm -f pg_rewind$(X) $(OBJS) xlogreader.c
	rm -rf tmp_check

check:
	$(prove_check)

installcheck:
	$(prove_installcheck)<|MERGE_RESOLUTION|>--- conflicted
+++ resolved
@@ -16,13 +16,6 @@
 include $(top_builddir)/src/Makefile.global
 
 override CPPFLAGS := -I$(libpq_srcdir) -DFRONTEND $(CPPFLAGS)
-<<<<<<< HEAD
-LDFLAGS_INTERNAL += $(libpq_pgport) -L$(top_builddir)/src/fe_utils -lpgfeutils
-
-OBJS	= pg_rewind.o parsexlog.o xlogreader.o datapagemap.o timeline.o \
-	fetch.o file_ops.o copy_fetch.o libpq_fetch.o filemap.o \
-	$(WIN32RES)
-=======
 LDFLAGS_INTERNAL += -L$(top_builddir)/src/fe_utils -lpgfeutils $(libpq_pgport)
 
 OBJS = \
@@ -36,7 +29,6 @@
 	pg_rewind.o \
 	timeline.o \
 	xlogreader.o
->>>>>>> d457cb4e
 
 EXTRA_CLEAN = xlogreader.c
 
