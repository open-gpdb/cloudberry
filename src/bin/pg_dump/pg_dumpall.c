/*-------------------------------------------------------------------------
 *
 * pg_dumpall.c
 *
<<<<<<< HEAD
 * Portions Copyright (c) 2006-2010, Greenplum inc.
 * Portions Copyright (c) 2012-Present Pivotal Software, Inc.
 * Portions Copyright (c) 1996-2016, PostgreSQL Global Development Group
=======
 * Portions Copyright (c) 1996-2019, PostgreSQL Global Development Group
>>>>>>> 9e1c9f95
 * Portions Copyright (c) 1994, Regents of the University of California
 *
 * pg_dumpall forces all pg_dump output to be text, since it also outputs
 * text into the same output stream.
 *
 * src/bin/pg_dump/pg_dumpall.c
 *
 *-------------------------------------------------------------------------
 */

#include "postgres_fe.h"

#include <time.h>
#include <unistd.h>

#include "getopt_long.h"

#include "dumputils.h"
#include "pg_backup.h"
<<<<<<< HEAD
=======
#include "common/file_utils.h"
#include "common/logging.h"
>>>>>>> 9e1c9f95
#include "fe_utils/connect.h"
#include "fe_utils/string_utils.h"

/* version string we expect back from pg_dump */
#define PGDUMP_VERSIONSTR "pg_dump (PostgreSQL) " PG_VERSION "\n"


static void help(void);

static void dumpResQueues(PGconn *conn);
static void dumpResGroups(PGconn *conn);
static void dumpRoleConstraints(PGconn *conn);

static void dropRoles(PGconn *conn);
static void dumpRoles(PGconn *conn);
static void dumpRoleMembership(PGconn *conn);
static void dropTablespaces(PGconn *conn);
static void dumpTablespaces(PGconn *conn);
static void dropDBs(PGconn *conn);
static void dumpUserConfig(PGconn *conn, const char *username);
static void dumpDatabases(PGconn *conn);
static void dumpTimestamp(const char *msg);
<<<<<<< HEAD

static int	runPgDump(const char *dbname);
static void buildShSecLabels(PGconn *conn,
				 const char *catalog_name, Oid objectId,
				 const char *objtype, const char *objname,
				 PQExpBuffer buffer);
=======
static int	runPgDump(const char *dbname, const char *create_opts);
static void buildShSecLabels(PGconn *conn,
							 const char *catalog_name, Oid objectId,
							 const char *objtype, const char *objname,
							 PQExpBuffer buffer);
>>>>>>> 9e1c9f95
static PGconn *connectDatabase(const char *dbname, const char *connstr, const char *pghost, const char *pgport,
							   const char *pguser, trivalue prompt_password, bool fail_on_error);
static char *constructConnStr(const char **keywords, const char **values);
static PGresult *executeQuery(PGconn *conn, const char *query);
static void executeCommand(PGconn *conn, const char *query);
static void expand_dbname_patterns(PGconn *conn, SimpleStringList *patterns,
								   SimpleStringList *names);

static void error_unsupported_server_version(PGconn *conn) pg_attribute_noreturn();

static char pg_dump_bin[MAXPGPATH];
static const char *progname;
static PQExpBuffer pgdumpopts;
static char *connstr = "";
static bool output_clean = false;
static bool skip_acls = false;
static bool verbose = false;
static bool dosync = true;

static int	resource_queues = 0;
static int	resource_groups = 0;

static int	binary_upgrade = 0;
static int	column_inserts = 0;
static int	disable_dollar_quoting = 0;
static int	disable_triggers = 0;
static int	if_exists = 0;
static int	inserts = 0;
static int	no_tablespaces = 0;
static int	use_setsessauth = 0;
static int	no_comments = 0;
static int	no_publications = 0;
static int	no_security_labels = 0;
static int	no_subscriptions = 0;
static int	no_unlogged_table_data = 0;
static int	no_role_passwords = 0;
static int	server_version;
static int	load_via_partition_root = 0;
static int	on_conflict_do_nothing = 0;

static char role_catalog[10];
#define PG_AUTHID "pg_authid"
#define PG_ROLES  "pg_roles "

static FILE *OPF;
static char *filename = NULL;

static SimpleStringList database_exclude_patterns = {NULL, NULL};
static SimpleStringList database_exclude_names = {NULL, NULL};

#define exit_nicely(code) exit(code)

int
main(int argc, char *argv[])
{
	static struct option long_options[] = {
		{"data-only", no_argument, NULL, 'a'},
		{"clean", no_argument, NULL, 'c'},
		{"encoding", required_argument, NULL, 'E'},
		{"file", required_argument, NULL, 'f'},
		{"globals-only", no_argument, NULL, 'g'},
		{"host", required_argument, NULL, 'h'},
		{"dbname", required_argument, NULL, 'd'},
		{"database", required_argument, NULL, 'l'},
		{"no-owner", no_argument, NULL, 'O'},
		{"port", required_argument, NULL, 'p'},
		{"schema-only", no_argument, NULL, 's'},
		{"superuser", required_argument, NULL, 'S'},
		{"tablespaces-only", no_argument, NULL, 't'},
		{"username", required_argument, NULL, 'U'},
		{"verbose", no_argument, NULL, 'v'},
		{"no-password", no_argument, NULL, 'w'},
		{"password", no_argument, NULL, 'W'},
		{"no-privileges", no_argument, NULL, 'x'},
		{"no-acl", no_argument, NULL, 'x'},

		/*
		 * the following options don't have an equivalent short option letter
		 */
		{"attribute-inserts", no_argument, &column_inserts, 1},
		{"binary-upgrade", no_argument, &binary_upgrade, 1},
		{"column-inserts", no_argument, &column_inserts, 1},
		{"disable-dollar-quoting", no_argument, &disable_dollar_quoting, 1},
		{"disable-triggers", no_argument, &disable_triggers, 1},
		{"exclude-database", required_argument, NULL, 6},
		{"extra-float-digits", required_argument, NULL, 5},
		{"if-exists", no_argument, &if_exists, 1},
		{"inserts", no_argument, &inserts, 1},
		{"resource-queues", no_argument, &resource_queues, 1},
		{"resource-groups", no_argument, &resource_groups, 1},
		{"roles-only", no_argument, NULL, 999},
		{"lock-wait-timeout", required_argument, NULL, 2},
		{"no-tablespaces", no_argument, &no_tablespaces, 1},
		{"quote-all-identifiers", no_argument, &quote_all_identifiers, 1},
		{"load-via-partition-root", no_argument, &load_via_partition_root, 1},
		{"role", required_argument, NULL, 3},
		{"use-set-session-authorization", no_argument, &use_setsessauth, 1},
		{"no-comments", no_argument, &no_comments, 1},
		{"no-publications", no_argument, &no_publications, 1},
		{"no-role-passwords", no_argument, &no_role_passwords, 1},
		{"no-security-labels", no_argument, &no_security_labels, 1},
		{"no-subscriptions", no_argument, &no_subscriptions, 1},
		{"no-sync", no_argument, NULL, 4},
		{"no-unlogged-table-data", no_argument, &no_unlogged_table_data, 1},
		{"on-conflict-do-nothing", no_argument, &on_conflict_do_nothing, 1},
		{"rows-per-insert", required_argument, NULL, 7},

		/* START MPP ADDITION */
		{"gp-syntax", no_argument, NULL, 1000},
		{"no-gp-syntax", no_argument, NULL, 1001},
		/* END MPP ADDITION */

		{NULL, 0, NULL, 0}
	};

	char	   *pghost = NULL;
	char	   *pgport = NULL;
	char	   *pguser = NULL;
	char	   *pgdb = NULL;
	char	   *use_role = NULL;
	const char *dumpencoding = NULL;
	trivalue	prompt_password = TRI_DEFAULT;
	bool		data_only = false;
	bool		globals_only = false;
	bool		roles_only = false;
	bool		tablespaces_only = false;
	PGconn	   *conn;
	int			encoding;
	const char *std_strings;
	int			c,
				ret;
	int			optindex;
	bool		gp_syntax = false;
	bool		no_gp_syntax = false;

	pg_logging_init(argv[0]);
	pg_logging_set_level(PG_LOG_WARNING);
	set_pglocale_pgservice(argv[0], PG_TEXTDOMAIN("pg_dump"));
	progname = get_progname(argv[0]);

	if (argc > 1)
	{
		if (strcmp(argv[1], "--help") == 0 || strcmp(argv[1], "-?") == 0)
		{
			help();
			exit_nicely(0);
		}
		if (strcmp(argv[1], "--version") == 0 || strcmp(argv[1], "-V") == 0)
		{
			puts("pg_dumpall (PostgreSQL) " PG_VERSION);
			exit_nicely(0);
		}
	}

	if ((ret = find_other_exec(argv[0], "pg_dump", PGDUMP_VERSIONSTR,
							   pg_dump_bin)) < 0)
	{
		char		full_path[MAXPGPATH];

		if (find_my_exec(argv[0], full_path) < 0)
			strlcpy(full_path, progname, sizeof(full_path));

		if (ret == -1)
			pg_log_error("The program \"pg_dump\" is needed by %s but was not found in the\n"
						 "same directory as \"%s\".\n"
						 "Check your installation.",
						 progname, full_path);
		else
			pg_log_error("The program \"pg_dump\" was found by \"%s\"\n"
						 "but was not the same version as %s.\n"
						 "Check your installation.",
						 full_path, progname);
		exit_nicely(1);
	}

	pgdumpopts = createPQExpBuffer();

	while ((c = getopt_long(argc, argv, "acd:E:f:gh:l:Op:rsS:tU:vwWx", long_options, &optindex)) != -1)
	{
		switch (c)
		{
			case 'a':
				data_only = true;
				appendPQExpBufferStr(pgdumpopts, " -a");
				break;

			case 'c':
				output_clean = true;
				break;

			case 'd':
				connstr = pg_strdup(optarg);
				break;

			case 'E':
				dumpencoding = pg_strdup(optarg);
				appendPQExpBufferStr(pgdumpopts, " -E ");
				appendShellString(pgdumpopts, optarg);
				break;

			case 'f':
				filename = pg_strdup(optarg);
				appendPQExpBufferStr(pgdumpopts, " -f ");
				appendShellString(pgdumpopts, filename);
				break;

			case 'g':
				globals_only = true;
				break;

			case 'h':
				pghost = pg_strdup(optarg);
				break;

			case 'l':
				pgdb = pg_strdup(optarg);
				break;

			case 'O':
				appendPQExpBufferStr(pgdumpopts, " -O");
				break;

			case 'p':
				pgport = pg_strdup(optarg);
				break;

			/*
			 * Both Greenplum and PostgreSQL have used -r but for different
			 * options, disallow the short option entirely to avoid confusion
			 * and require the use of long options for the conflicting pair.
			 */
			case 'r':
				fprintf(stderr, _("-r option is not supported. Did you mean --roles-only or --resource-queues?\n"));
				exit(1);
				break;

			case 999:	/* --roles-only */
				roles_only = true;
				break;

			case 's':
				appendPQExpBufferStr(pgdumpopts, " -s");
				break;

			case 'S':
				appendPQExpBufferStr(pgdumpopts, " -S ");
				appendShellString(pgdumpopts, optarg);
				break;

			case 't':
				tablespaces_only = true;
				break;

			case 'U':
				pguser = pg_strdup(optarg);
				break;

			case 'v':
				verbose = true;
				pg_logging_set_level(PG_LOG_INFO);
				appendPQExpBufferStr(pgdumpopts, " -v");
				break;

			case 'w':
				prompt_password = TRI_NO;
				appendPQExpBufferStr(pgdumpopts, " -w");
				break;

			case 'W':
				prompt_password = TRI_YES;
				appendPQExpBufferStr(pgdumpopts, " -W");
				break;

			case 'x':
				skip_acls = true;
				appendPQExpBufferStr(pgdumpopts, " -x");
				break;

			case 0:
				break;

			case 2:
				appendPQExpBufferStr(pgdumpopts, " --lock-wait-timeout ");
				appendShellString(pgdumpopts, optarg);
				break;

			case 3:
				use_role = pg_strdup(optarg);
				appendPQExpBufferStr(pgdumpopts, " --role ");
				appendShellString(pgdumpopts, use_role);
				break;

<<<<<<< HEAD
				/* START MPP ADDITION */
			case 1000:
				/* gp-format */
				appendPQExpBuffer(pgdumpopts, " --gp-syntax");
				gp_syntax = true;
				resource_queues = 1; /* --resource-queues is implied by --gp-syntax */
				resource_groups = 1; /* --resource-groups is implied by --gp-syntax */
				break;
			case 1001:
				/* no-gp-format */
				appendPQExpBuffer(pgdumpopts, " --no-gp-syntax");
				no_gp_syntax = true;
				break;

				/* END MPP ADDITION */
=======
			case 4:
				dosync = false;
				appendPQExpBufferStr(pgdumpopts, " --no-sync");
				break;

			case 5:
				appendPQExpBufferStr(pgdumpopts, " --extra-float-digits ");
				appendShellString(pgdumpopts, optarg);
				break;

			case 6:
				simple_string_list_append(&database_exclude_patterns, optarg);
				break;

			case 7:
				appendPQExpBufferStr(pgdumpopts, " --rows-per-insert ");
				appendShellString(pgdumpopts, optarg);
				break;
>>>>>>> 9e1c9f95

			default:
				fprintf(stderr, _("Try \"%s --help\" for more information.\n"), progname);
				exit_nicely(1);
		}
	}

	/* Complain if any arguments remain */
	if (optind < argc)
	{
		pg_log_error("too many command-line arguments (first is \"%s\")",
					 argv[optind]);
		fprintf(stderr, _("Try \"%s --help\" for more information.\n"),
				progname);
		exit_nicely(1);
	}

	if (database_exclude_patterns.head != NULL &&
		(globals_only || roles_only || tablespaces_only))
	{
		pg_log_error("option --exclude-database cannot be used together with -g/--globals-only, -r/--roles-only, or -t/--tablespaces-only");
		fprintf(stderr, _("Try \"%s --help\" for more information.\n"),
				progname);
		exit_nicely(1);
	}

	/* Make sure the user hasn't specified a mix of globals-only options */
	if (globals_only && roles_only)
	{
		pg_log_error("options -g/--globals-only and -r/--roles-only cannot be used together");
		fprintf(stderr, _("Try \"%s --help\" for more information.\n"),
				progname);
		exit_nicely(1);
	}

	if (globals_only && tablespaces_only)
	{
		pg_log_error("options -g/--globals-only and -t/--tablespaces-only cannot be used together");
		fprintf(stderr, _("Try \"%s --help\" for more information.\n"),
				progname);
		exit_nicely(1);
	}

	if (if_exists && !output_clean)
	{
		pg_log_error("option --if-exists requires option -c/--clean");
		exit_nicely(1);
	}

	if (roles_only && tablespaces_only)
	{
		pg_log_error("options -r/--roles-only and -t/--tablespaces-only cannot be used together");
		fprintf(stderr, _("Try \"%s --help\" for more information.\n"),
				progname);
		exit_nicely(1);
	}

<<<<<<< HEAD
	if (gp_syntax && no_gp_syntax)
	{
		fprintf(stderr, _("%s: options \"--gp-syntax\" and \"--no-gp-syntax\" cannot be used together\n"),
				progname);
		exit(1);
	}
=======
	/*
	 * If password values are not required in the dump, switch to using
	 * pg_roles which is equally useful, just more likely to have unrestricted
	 * access than pg_authid.
	 */
	if (no_role_passwords)
		sprintf(role_catalog, "%s", PG_ROLES);
	else
		sprintf(role_catalog, "%s", PG_AUTHID);
>>>>>>> 9e1c9f95

	/* Add long options to the pg_dump argument list */
	if (binary_upgrade)
		appendPQExpBufferStr(pgdumpopts, " --binary-upgrade");
	if (column_inserts)
		appendPQExpBufferStr(pgdumpopts, " --column-inserts");
	if (disable_dollar_quoting)
		appendPQExpBufferStr(pgdumpopts, " --disable-dollar-quoting");
	if (disable_triggers)
		appendPQExpBufferStr(pgdumpopts, " --disable-triggers");
	if (inserts)
		appendPQExpBufferStr(pgdumpopts, " --inserts");
	if (no_tablespaces)
		appendPQExpBufferStr(pgdumpopts, " --no-tablespaces");
	if (quote_all_identifiers)
		appendPQExpBufferStr(pgdumpopts, " --quote-all-identifiers");
	if (load_via_partition_root)
		appendPQExpBufferStr(pgdumpopts, " --load-via-partition-root");
	if (use_setsessauth)
		appendPQExpBufferStr(pgdumpopts, " --use-set-session-authorization");
	if (no_comments)
		appendPQExpBufferStr(pgdumpopts, " --no-comments");
	if (no_publications)
		appendPQExpBufferStr(pgdumpopts, " --no-publications");
	if (no_security_labels)
		appendPQExpBufferStr(pgdumpopts, " --no-security-labels");
	if (no_subscriptions)
		appendPQExpBufferStr(pgdumpopts, " --no-subscriptions");
	if (no_unlogged_table_data)
		appendPQExpBufferStr(pgdumpopts, " --no-unlogged-table-data");
<<<<<<< HEAD
	if (roles_only)
		appendPQExpBufferStr(pgdumpopts, " --roles-only");
=======
	if (on_conflict_do_nothing)
		appendPQExpBufferStr(pgdumpopts, " --on-conflict-do-nothing");
>>>>>>> 9e1c9f95

	/*
	 * If there was a database specified on the command line, use that,
	 * otherwise try to connect to database "postgres", and failing that
	 * "template1".  "postgres" is the preferred choice for 8.1 and later
	 * servers, but it usually will not exist on older ones.
	 */
	if (pgdb)
	{
		conn = connectDatabase(pgdb, connstr, pghost, pgport, pguser,
							   prompt_password, false);

		if (!conn)
		{
			pg_log_error("could not connect to database \"%s\"", pgdb);
			exit_nicely(1);
		}
	}
	else
	{
		conn = connectDatabase("postgres", connstr, pghost, pgport, pguser,
							   prompt_password, false);
		if (!conn)
			conn = connectDatabase("template1", connstr, pghost, pgport, pguser,
								   prompt_password, true);

		if (!conn)
		{
			pg_log_error("could not connect to databases \"postgres\" or \"template1\"\n"
						 "Please specify an alternative database.");
			fprintf(stderr, _("Try \"%s --help\" for more information.\n"),
					progname);
			exit_nicely(1);
		}
	}

	/*
	 * Get a list of database names that match the exclude patterns
	 */
	expand_dbname_patterns(conn, &database_exclude_patterns,
						   &database_exclude_names);

	/*
	 * Open the output file if required, otherwise use stdout
	 */
	if (filename)
	{
		OPF = fopen(filename, PG_BINARY_W);
		if (!OPF)
		{
			pg_log_error("could not open the output file \"%s\": %m",
						 filename);
			exit_nicely(1);
		}
	}
	else
		OPF = stdout;

	/*
	 * Set the client encoding if requested.
	 */
	if (dumpencoding)
	{
		if (PQsetClientEncoding(conn, dumpencoding) < 0)
		{
			pg_log_error("invalid client encoding \"%s\" specified",
						 dumpencoding);
			exit_nicely(1);
		}
	}

	/*
	 * Get the active encoding and the standard_conforming_strings setting, so
	 * we know how to escape strings.
	 */
	encoding = PQclientEncoding(conn);
	std_strings = PQparameterStatus(conn, "standard_conforming_strings");
	if (!std_strings)
		std_strings = "off";

	/* Set the role if requested */
	if (use_role && server_version >= 80100)
	{
		PQExpBuffer query = createPQExpBuffer();

		appendPQExpBuffer(query, "SET ROLE %s", fmtId(use_role));
		executeCommand(conn, query->data);
		destroyPQExpBuffer(query);
	}

	/* Force quoting of all identifiers if requested. */
	if (quote_all_identifiers && server_version >= 90100)
		executeCommand(conn, "SET quote_all_identifiers = true");

	fprintf(OPF,"--\n-- Greenplum Database cluster dump\n--\n\n");
	if (verbose)
		dumpTimestamp("Started on");

	/*
	 * We used to emit \connect postgres here, but that served no purpose
	 * other than to break things for installations without a postgres
	 * database.  Everything we're restoring here is a global, so whichever
	 * database we're connected to at the moment is fine.
	 */

	/* Restore will need to write to the target cluster */
	fprintf(OPF, "SET default_transaction_read_only = off;\n\n");

	/* Replicate encoding and std_strings in output */
	fprintf(OPF, "SET client_encoding = '%s';\n",
			pg_encoding_to_char(encoding));
	fprintf(OPF, "SET standard_conforming_strings = %s;\n", std_strings);
	if (strcmp(std_strings, "off") == 0)
		fprintf(OPF, "SET escape_string_warning = off;\n");
	fprintf(OPF, "\n");

	if (binary_upgrade)
	{
		/*
		 * Greenplum doesn't allow altering system catalogs without
		 * setting the allow_system_table_mods GUC first.
		 */
		fprintf(OPF, "SET allow_system_table_mods = true;\n");
		fprintf(OPF, "\n");
	}

	if (!data_only)
	{
		/*
		 * If asked to --clean, do that first.  We can avoid detailed
		 * dependency analysis because databases never depend on each other,
		 * and tablespaces never depend on each other.  Roles could have
		 * grants to each other, but DROP ROLE will clean those up silently.
		 */
		if (output_clean)
		{
			if (!globals_only && !roles_only && !tablespaces_only)
				dropDBs(conn);

			if (!roles_only && !no_tablespaces)
				dropTablespaces(conn);

			if (!tablespaces_only)
				dropRoles(conn);
		}

		/*
		 * Now create objects as requested.  Be careful that option logic here
		 * is the same as for drops above.
		 */
		if (!tablespaces_only)
		{
			/* Dump Resource Queues */
			if (resource_queues)
				dumpResQueues(conn);

			/* Dump Resource Groups */
			if (resource_groups)
				dumpResGroups(conn);

			/* Dump roles (users) */
			dumpRoles(conn);

			/* Dump role memberships */
			dumpRoleMembership(conn);

			/* Dump role constraints */
			dumpRoleConstraints(conn);
		}

		/* Dump tablespaces */
		if (!roles_only && !no_tablespaces)
<<<<<<< HEAD
		{
			/* Dump tablespaces */
			dumpTablespaces(conn);
		}

		/* Dump CREATE DATABASE commands */
		if (binary_upgrade || (!globals_only && !roles_only && !tablespaces_only))
			dumpCreateDB(conn);

		/* Dump role/database settings */
		if (!tablespaces_only && !roles_only)
		{
			if (server_version >= 90000)
				dumpDbRoleConfig(conn);
		}
=======
			dumpTablespaces(conn);
>>>>>>> 9e1c9f95
	}

	if (!globals_only && !roles_only && !tablespaces_only)
		dumpDatabases(conn);

	PQfinish(conn);

	if (verbose)
		dumpTimestamp("Completed on");
	fprintf(OPF, "--\n-- PostgreSQL database cluster dump complete\n--\n\n");

	if (filename)
	{
		fclose(OPF);

		/* sync the resulting file, errors are not fatal */
		if (dosync)
			(void) fsync_fname(filename, false);
	}

	exit_nicely(0);
}


static void
help(void)
{
	printf(_("%s extracts a PostgreSQL database cluster into an SQL script file.\n\n"), progname);
	printf(_("Usage:\n"));
	printf(_("  %s [OPTION]...\n"), progname);

	printf(_("\nGeneral options:\n"));
	printf(_("  -f, --file=FILENAME          output file name\n"));
	printf(_("  -v, --verbose                verbose mode\n"));
	printf(_("  -V, --version                output version information, then exit\n"));
	printf(_("  --lock-wait-timeout=TIMEOUT  fail after waiting TIMEOUT for a table lock\n"));
	printf(_("  -?, --help                   show this help, then exit\n"));
	printf(_("\nOptions controlling the output content:\n"));
	printf(_("  -a, --data-only              dump only the data, not the schema\n"));
	printf(_("  -c, --clean                  clean (drop) databases before recreating\n"));
	printf(_("  -E, --encoding=ENCODING      dump the data in encoding ENCODING\n"));
	printf(_("  -g, --globals-only           dump only global objects, no databases\n"));
	printf(_("  -O, --no-owner               skip restoration of object ownership\n"));
	printf(_("      --roles-only             dump only roles, no databases or tablespaces\n"));
	printf(_("  -s, --schema-only            dump only the schema, no data\n"));
	printf(_("  -S, --superuser=NAME         superuser user name to use in the dump\n"));
	printf(_("  -t, --tablespaces-only       dump only tablespaces, no databases or roles\n"));
	printf(_("  -x, --no-privileges          do not dump privileges (grant/revoke)\n"));
	printf(_("  --resource-queues            dump resource queue data\n"));
	printf(_("  --resource-groups            dump resource group data\n"));
	printf(_("  --binary-upgrade             for use by upgrade utilities only\n"));
	printf(_("  --column-inserts             dump data as INSERT commands with column names\n"));
	printf(_("  --disable-dollar-quoting     disable dollar quoting, use SQL standard quoting\n"));
	printf(_("  --disable-triggers           disable triggers during data-only restore\n"));
	printf(_("  --exclude-database=PATTERN   exclude databases whose name matches PATTERN\n"));
	printf(_("  --extra-float-digits=NUM     override default setting for extra_float_digits\n"));
	printf(_("  --if-exists                  use IF EXISTS when dropping objects\n"));
	printf(_("  --inserts                    dump data as INSERT commands, rather than COPY\n"));
	printf(_("  --load-via-partition-root    load partitions via the root table\n"));
	printf(_("  --no-comments                do not dump comments\n"));
	printf(_("  --no-publications            do not dump publications\n"));
	printf(_("  --no-role-passwords          do not dump passwords for roles\n"));
	printf(_("  --no-security-labels         do not dump security label assignments\n"));
	printf(_("  --no-subscriptions           do not dump subscriptions\n"));
	printf(_("  --no-sync                    do not wait for changes to be written safely to disk\n"));
	printf(_("  --no-tablespaces             do not dump tablespace assignments\n"));
	printf(_("  --no-unlogged-table-data     do not dump unlogged table data\n"));
	printf(_("  --on-conflict-do-nothing     add ON CONFLICT DO NOTHING to INSERT commands\n"));
	printf(_("  --quote-all-identifiers      quote all identifiers, even if not key words\n"));
	printf(_("  --rows-per-insert=NROWS      number of rows per INSERT; implies --inserts\n"));
	printf(_("  --use-set-session-authorization\n"
			 "                               use SET SESSION AUTHORIZATION commands instead of\n"
			 "                               ALTER OWNER commands to set ownership\n"));
	printf(_("  --gp-syntax                  dump with Greenplum Database syntax (default if gpdb)\n"));
	printf(_("  --no-gp-syntax               dump without Greenplum Database syntax (default if postgresql)\n"));

	printf(_("\nConnection options:\n"));
	printf(_("  -d, --dbname=CONNSTR     connect using connection string\n"));
	printf(_("  -h, --host=HOSTNAME      database server host or socket directory\n"));
	printf(_("  -l, --database=DBNAME    alternative default database\n"));
	printf(_("  -p, --port=PORT          database server port number\n"));
	printf(_("  -U, --username=NAME      connect as specified database user\n"));
	printf(_("  -w, --no-password        never prompt for password\n"));
	printf(_("  -W, --password           force password prompt (should happen automatically)\n"));
	printf(_("  --role=ROLENAME          do SET ROLE before dump\n"));

	printf(_("\nIf -f/--file is not used, then the SQL script will be written to the standard\n"
			 "output.\n\n"));
<<<<<<< HEAD
	printf(_("Report bugs to <bugs@greenplum.org>.\n"));
=======
	printf(_("Report bugs to <pgsql-bugs@lists.postgresql.org>.\n"));
>>>>>>> 9e1c9f95
}


/*
 * Build the WITH clause for resource queue dump
 */
static void 
buildWithClause(const char *resname, const char *ressetting, PQExpBuffer buf)
{
	if (0 == strncmp("memory_limit", resname, 12) && (strncmp(ressetting, "-1", 2) != 0))
        	appendPQExpBuffer(buf, " %s='%s'", resname, ressetting);
	else
		appendPQExpBuffer(buf, " %s=%s", resname, ressetting);
}

/*
 * Dump resource group
 */
static void
dumpResGroups(PGconn *conn)
{
	PQExpBuffer buf = createPQExpBuffer();
	PGresult   *res;
	int		i;
	int		i_groupname,
			i_cpu_rate_limit,
			i_concurrency,
			i_memory_limit,
			i_memory_shared_quota,
			i_memory_spill_ratio,
			i_memory_auditor,
			i_cpuset;

	printfPQExpBuffer(buf, "SELECT g.rsgname AS groupname, "
					  "t1.value AS concurrency, "
					  "t2.value AS cpu_rate_limit, "
					  "t3.value AS memory_limit, "
					  "t4.value AS memory_shared_quota, "
					  "t5.value AS memory_spill_ratio, "
					  "t6.value AS memory_auditor, "
					  "t7.value AS cpuset "
					  "FROM pg_resgroup g "
					  "     JOIN pg_resgroupcapability t1 ON g.oid = t1.resgroupid AND t1.reslimittype = 1 "
					  "     JOIN pg_resgroupcapability t2 ON g.oid = t2.resgroupid AND t2.reslimittype = 2 "
					  "     JOIN pg_resgroupcapability t3 ON g.oid = t3.resgroupid AND t3.reslimittype = 3 "
					  "     JOIN pg_resgroupcapability t4 ON g.oid = t4.resgroupid AND t4.reslimittype = 4 "
					  "     JOIN pg_resgroupcapability t5 ON g.oid = t5.resgroupid AND t5.reslimittype = 5 "
					  "LEFT JOIN pg_resgroupcapability t6 ON g.oid = t6.resgroupid AND t6.reslimittype = 6 "
					  "LEFT JOIN pg_resgroupcapability t7 ON g.oid = t7.resgroupid AND t7.reslimittype = 7 "
					  ";");

	res = executeQuery(conn, buf->data);

	i_groupname = PQfnumber(res, "groupname");
	i_cpu_rate_limit = PQfnumber(res, "cpu_rate_limit");
	i_concurrency = PQfnumber(res, "concurrency");
	i_memory_limit = PQfnumber(res, "memory_limit");
	i_memory_shared_quota = PQfnumber(res, "memory_shared_quota");
	i_memory_spill_ratio = PQfnumber(res, "memory_spill_ratio");
	i_memory_auditor = PQfnumber(res, "memory_auditor");
	i_cpuset = PQfnumber(res, "cpuset");

	if (PQntuples(res) > 0)
		fprintf(OPF, "--\n-- Resource Group\n--\n\n");

	/*
	 * total cpu_rate_limit and memory_limit should less than 100, so clean
	 * them before we seting new memory_limit and cpu_rate_limit.
	 */
	fprintf(OPF, "ALTER RESOURCE GROUP admin_group SET cpu_rate_limit 1;\n");
	fprintf(OPF, "ALTER RESOURCE GROUP default_group SET cpu_rate_limit 1;\n");
	fprintf(OPF, "ALTER RESOURCE GROUP admin_group SET memory_limit 1;\n");
	fprintf(OPF, "ALTER RESOURCE GROUP default_group SET memory_limit 1;\n");

	for (i = 0; i < PQntuples(res); i++)
	{
		const char *groupname;
		const char *cpu_rate_limit;
		const char *concurrency;
		const char *memory_limit;
		const char *memory_shared_quota;
		const char *memory_spill_ratio;
		const char *memory_auditor;
		const char *cpuset;

		groupname = fmtId(PQgetvalue(res, i, i_groupname));
		cpu_rate_limit = PQgetvalue(res, i, i_cpu_rate_limit);
		concurrency = PQgetvalue(res, i, i_concurrency);
		memory_limit = PQgetvalue(res, i, i_memory_limit);
		memory_shared_quota = PQgetvalue(res, i, i_memory_shared_quota);
		memory_spill_ratio = PQgetvalue(res, i, i_memory_spill_ratio);
		memory_auditor = PQgetvalue(res, i, i_memory_auditor);
		cpuset = PQgetvalue(res, i, i_cpuset);

		resetPQExpBuffer(buf);

		/* DROP or CREATE default group, so ALTER it  */
		if (0 == strcmp(groupname, "default_group") || 0 == strcmp(groupname, "admin_group"))
		{
			/*
			 * Default resource groups must have memory_auditor == "vmtracker",
			 * no need to ALTER it, and we do not support ALTER memory_auditor
			 * at all.
			 */
			appendPQExpBuffer(buf, "ALTER RESOURCE GROUP %s SET concurrency %s;\n",
							  groupname, concurrency);
			appendPQExpBuffer(buf, "ALTER RESOURCE GROUP %s SET memory_limit %s;\n",
							  groupname, memory_limit);
			appendPQExpBuffer(buf, "ALTER RESOURCE GROUP %s SET memory_shared_quota %s;\n",
							  groupname, memory_shared_quota);
			appendPQExpBuffer(buf, "ALTER RESOURCE GROUP %s SET memory_spill_ratio %s;\n",
							  groupname, memory_spill_ratio);
			if (atoi(cpu_rate_limit) >= 0)
				appendPQExpBuffer(buf, "ALTER RESOURCE GROUP %s SET cpu_rate_limit %s;\n",
								  groupname, cpu_rate_limit);
			else
				appendPQExpBuffer(buf, "ALTER RESOURCE GROUP %s SET cpuset '%s';\n",
								  groupname, cpuset);
		}
		else
		{
			const char *memory_auditor_name;
			const char *cpu_prop;
			char cpu_setting[1024];

			/*
			 * Possible values of memory_auditor:
			 * - "1": cgroup;
			 * - "0": vmtracker;
			 * - "": not set, e.g. created on an older version which does not
			 *   support memory_auditor yet, consider it as vmtracker;
			 */
			if (strcmp(memory_auditor, "1") == 0)
				memory_auditor_name = "cgroup";
			else
				memory_auditor_name = "vmtracker";

			if (atoi(cpu_rate_limit) >= 0)
			{
				cpu_prop = "cpu_rate_limit";
				snprintf(cpu_setting, sizeof(cpu_setting), "%s", cpu_rate_limit);
			}
			else
			{
				cpu_prop = "cpuset";
				snprintf(cpu_setting, sizeof(cpu_setting), "'%s'", cpuset);
			}

			printfPQExpBuffer(buf, "CREATE RESOURCE GROUP %s WITH ("
							  "concurrency=%s, %s=%s, "
							  "memory_limit=%s, memory_shared_quota=%s, "
							  "memory_spill_ratio=%s, memory_auditor=%s);\n",
							  groupname, concurrency, cpu_prop, cpu_setting,
							  memory_limit, memory_shared_quota,
							  memory_spill_ratio, memory_auditor_name);
		}

		fprintf(OPF, "%s", buf->data);
	}

	PQclear(res);

	destroyPQExpBuffer(buf);

	fprintf(OPF, "\n\n");
}

/*
 * Dump resource queues
 */
static void
dumpResQueues(PGconn *conn)
{
	PQExpBuffer buf = createPQExpBuffer();
	PGresult   *res;
	int			i_rsqname,
				i_resname,
				i_ressetting,
				i_rqoid;
	int			i;
	char	   *prev_rsqname = NULL;
	bool		bWith = false;

	printfPQExpBuffer(buf,
					  "SELECT oid, rsqname, 'activelimit' as resname, "
					  "rsqcountlimit::text as ressetting, "
					  "1 as ord FROM pg_resqueue "
					  "UNION "
					  "SELECT oid, rsqname, 'costlimit' as resname, "
					  "rsqcostlimit::text as ressetting, "
					  "2 as ord FROM pg_resqueue "
					  "UNION "
					  "SELECT oid, rsqname, 'overcommit' as resname, "
					  "case when rsqovercommit then '1' "
					  "else '0' end as ressetting, "
					  "3 as ord FROM pg_resqueue "
					  "UNION "
					  "SELECT oid, rsqname, 'ignorecostlimit' as resname, "
					  "%s as ressetting, "
					  "4 as ord FROM pg_resqueue "
					  "%s"
					  "order by rsqname,  ord",
					  (server_version >= 80205 ?
					   "rsqignorecostlimit::text"
					   : "0 AS"),
					  (server_version >= 80214 ?
					   "UNION "
					   "SELECT rq.oid, rq.rsqname, rt.resname, rc.ressetting, "
					   "rt.restypid as ord FROM "
					   "pg_resqueue rq,  pg_resourcetype rt, "
					   "pg_resqueuecapability rc WHERE "
					   "rq.oid=rc.resqueueid and rc.restypid = rt.restypid "
					   : "")
		);

	res = executeQuery(conn, buf->data);

	i_rqoid = PQfnumber(res, "oid");
	i_rsqname = PQfnumber(res, "rsqname");
	i_resname = PQfnumber(res, "resname");
	i_ressetting = PQfnumber(res, "ressetting");

	if (PQntuples(res) > 0)
	    fprintf(OPF, "--\n-- Resource Queues\n--\n\n");


	/*
	 * settings for resource queue are spread over multiple rows, but sorted
	 * by queue name (and ranked in order of resname ) eg:
	 *
	 * rsqname	  |		resname		| ressetting | ord
	 * -----------+-----------------+------------+----- pg_default |
	 * activelimit	   | 20			|	1 pg_default | costlimit	   | -1 |
	 * 2 pg_default | overcommit	  | 0		   |   3 pg_default |
	 * ignorecostlimit | 0			|	4
	 *
	 * This format lets us support an arbitrary number of resqueuecapability
	 * entries.  So watch for change of rsqname to switch to next CREATE
	 * statement.
	 *
	 */

	for (i = 0; i < PQntuples(res); i++)
	{
		const char *rsqname;
		const char *resname;
		const char *ressetting;

		rsqname = PQgetvalue(res, i, i_rsqname);
		resname = PQgetvalue(res, i, i_resname);
		ressetting = PQgetvalue(res, i, i_ressetting);

		/* if first CREATE statement, or name changed... */
		if (!prev_rsqname || (0 != strcmp(rsqname, prev_rsqname)))
		{
			if (prev_rsqname)
			{
				/* terminate the WITH if necessary */
				if (bWith)
					appendPQExpBuffer(buf, ") ");

				appendPQExpBuffer(buf, ";\n");

				fprintf(OPF, "%s", buf->data);

				free(prev_rsqname);
			}

			bWith = false;

			/* save the name */
			prev_rsqname = strdup(rsqname);

			resetPQExpBuffer(buf);

			/* MPP-6926: cannot DROP or CREATE default queue, so ALTER it  */
			if (0 == strcmp(rsqname, "pg_default"))
				appendPQExpBuffer(buf, "ALTER RESOURCE QUEUE %s", fmtId(rsqname));
			else
				appendPQExpBuffer(buf, "CREATE RESOURCE QUEUE %s", fmtId(rsqname));
		}

		/* NOTE: currently 3.3-style, but will switch to one WITH clause... */

		if (0 == strcmp("activelimit", resname))
		{
			if (strcmp(ressetting, "-1") != 0)
				appendPQExpBuffer(buf, " ACTIVE THRESHOLD %s",
								  ressetting);
		}
		else if (0 == strcmp("costlimit", resname))
		{
			if (strcmp(ressetting, "-1") != 0)
				appendPQExpBuffer(buf, " COST THRESHOLD %.2f",
								  atof(ressetting));
		}
		else if (0 == strcmp("ignorecostlimit", resname))
		{
			if (!((strcmp(ressetting, "-1") == 0)
				  || (strcmp(ressetting, "0") == 0)))
				appendPQExpBuffer(buf, " IGNORE THRESHOLD %.2f",
								  atof(ressetting));
		}
		else if (0 == strcmp("overcommit", resname))
		{
			if (strcmp(ressetting, "1") == 0)
				appendPQExpBuffer(buf, " OVERCOMMIT");
			else
				appendPQExpBuffer(buf, " NOOVERCOMMIT");
		}
		else
		{
			/* build the WITH clause */
			if (bWith)
				appendPQExpBuffer(buf, ",\n");
			else
			{
				bWith = true;
				appendPQExpBuffer(buf, "\n WITH (");
			}

			buildWithClause(resname, ressetting, buf);

		}

	}							/* end for */

	/* need to write out last statement */
	if (prev_rsqname)
	{
		/* terminate the WITH if necessary */
		if (bWith)
			appendPQExpBuffer(buf, ") ");

		appendPQExpBuffer(buf, ";\n");

		fprintf(OPF, "%s", buf->data);

		free(prev_rsqname);
	}

	PQclear(res);

	destroyPQExpBuffer(buf);

	fprintf(OPF, "\n\n");
}

/*
 * Drop roles
 */
static void
dropRoles(PGconn *conn)
{
	PQExpBuffer buf = createPQExpBuffer();
	PGresult   *res;
	int			i_rolname;
	int			i;

	if (server_version >= 90600)
		printfPQExpBuffer(buf,
						  "SELECT rolname "
						  "FROM %s "
						  "WHERE rolname !~ '^pg_' "
						  "ORDER BY 1", role_catalog);
	else if (server_version >= 80100)
		printfPQExpBuffer(buf,
						  "SELECT rolname "
						  "FROM %s "
						  "ORDER BY 1", role_catalog);
	else
		printfPQExpBuffer(buf,
						  "SELECT usename as rolname "
						  "FROM pg_shadow "
						  "UNION "
						  "SELECT groname as rolname "
						  "FROM pg_group "
						  "ORDER BY 1");

	res = executeQuery(conn, buf->data);

	i_rolname = PQfnumber(res, "rolname");

	if (PQntuples(res) > 0)
		fprintf(OPF, "--\n-- Drop roles\n--\n\n");

	for (i = 0; i < PQntuples(res); i++)
	{
		const char *rolename;

		rolename = PQgetvalue(res, i, i_rolname);

		fprintf(OPF, "DROP ROLE %s%s;\n",
				if_exists ? "IF EXISTS " : "",
				fmtId(rolename));
	}

	PQclear(res);
	destroyPQExpBuffer(buf);

	fprintf(OPF, "\n\n");
}

/*
 * Dump roles
 */
static void
dumpRoles(PGconn *conn)
{
	PQExpBuffer buf = createPQExpBuffer();
	PGresult   *res;
	int			i_oid,
				i_rolname,
				i_rolsuper,
				i_rolinherit,
				i_rolcreaterole,
				i_rolcreatedb,
				i_rolcanlogin,
				i_rolconnlimit,
				i_rolpassword,
				i_rolvaliduntil,
				i_rolreplication,
				i_rolbypassrls,
				i_rolcomment,
				i_rolqueuename = -1,	/* keep compiler quiet */
				i_rolgroupname = -1,	/* keep compiler quiet */
				i_rolcreaterextgpfd = -1,
				i_rolcreaterexthttp = -1,
				i_rolcreatewextgpfd = -1,
				i_rolcreaterexthdfs = -1,
				i_rolcreatewexthdfs = -1,
				i_is_current_user;
	int			i;
	bool		exttab_auth = (server_version >= 80214);
	/*
	 * Support for gphdfs was removed in Greenplum 6
	 */
	bool		hdfs_auth = (server_version >= 80215 && server_version < 80400);
	char	   *resq_col = resource_queues ? ", (SELECT rsqname FROM pg_resqueue WHERE "
	"  pg_resqueue.oid = rolresqueue) AS rolqueuename " : "";
	char	   *resgroup_col = resource_groups ? ", (SELECT rsgname FROM pg_resgroup WHERE "
	"  pg_resgroup.oid = rolresgroup) AS rolgroupname " : "";
	char	   *extauth_col = exttab_auth ? ", rolcreaterextgpfd, rolcreaterexthttp, rolcreatewextgpfd" : "";
	char	   *hdfs_col = hdfs_auth ? ", rolcreaterexthdfs, rolcreatewexthdfs " : "";

	/*
	 * Query to select role info get resqueue if version support it get
	 * external table auth on gpfdist, gpfdists and http if version support it get
	 */

	/* note: rolconfig is dumped later */
	if (server_version >= 90600)
		printfPQExpBuffer(buf,
						  "SELECT oid, rolname, rolsuper, rolinherit, "
						  "rolcreaterole, rolcreatedb, "
						  "rolcanlogin, rolconnlimit, rolpassword, "
						  "rolvaliduntil, rolreplication, rolbypassrls, "
						  "pg_catalog.shobj_description(oid, '%s') as rolcomment, "
						  "rolname = current_user AS is_current_user "
<<<<<<< HEAD
						  " %s %s %s %s"
						  "FROM pg_authid "
						  "WHERE rolname !~ '^pg_' "
						  "ORDER BY 2",
						  resq_col, resgroup_col, extauth_col, hdfs_col);
=======
						  "FROM %s "
						  "WHERE rolname !~ '^pg_' "
						  "ORDER BY 2", role_catalog, role_catalog);
>>>>>>> 9e1c9f95
	else if (server_version >= 90500)
		printfPQExpBuffer(buf,
						  "SELECT oid, rolname, rolsuper, rolinherit, "
						  "rolcreaterole, rolcreatedb, "
						  "rolcanlogin, rolconnlimit, rolpassword, "
						  "rolvaliduntil, rolreplication, rolbypassrls, "
						  "pg_catalog.shobj_description(oid, '%s') as rolcomment, "
						  "rolname = current_user AS is_current_user "
<<<<<<< HEAD
						  " %s %s %s %s"
						  "FROM pg_authid "
						  "ORDER BY 2",
						  resq_col, resgroup_col, extauth_col, hdfs_col);
=======
						  "FROM %s "
						  "ORDER BY 2", role_catalog, role_catalog);
>>>>>>> 9e1c9f95
	else if (server_version >= 90100)
		printfPQExpBuffer(buf,
						  "SELECT oid, rolname, rolsuper, rolinherit, "
						  "rolcreaterole, rolcreatedb, rolcatupdate, "
						  "rolcanlogin, rolconnlimit, rolpassword, "
						  "rolvaliduntil, rolreplication, "
						  "false as rolbypassrls, "
						  "pg_catalog.shobj_description(oid, '%s') as rolcomment, "
						  "rolname = current_user AS is_current_user "
<<<<<<< HEAD
						  " %s %s %s %s"
						  "FROM pg_authid "
						  "ORDER BY 2",
						  resq_col, resgroup_col, extauth_col, hdfs_col);
=======
						  "FROM %s "
						  "ORDER BY 2", role_catalog, role_catalog);
>>>>>>> 9e1c9f95
	else if (server_version >= 80200)
		printfPQExpBuffer(buf,
						  "SELECT oid, rolname, rolsuper, rolinherit, "
						  "rolcreaterole, rolcreatedb, rolcatupdate, "
						  "rolcanlogin, rolconnlimit, rolpassword, "
						  "rolvaliduntil, false as rolreplication, "
						  "false as rolbypassrls, "
						  "pg_catalog.shobj_description(oid, '%s') as rolcomment, "
						  "rolname = current_user AS is_current_user "
<<<<<<< HEAD
						  " %s %s %s %s"
						  "FROM pg_authid "
						  "ORDER BY 2",
						  resq_col, resgroup_col, extauth_col, hdfs_col);
	else
		error_unsupported_server_version(conn);
=======
						  "FROM %s "
						  "ORDER BY 2", role_catalog, role_catalog);
	else if (server_version >= 80100)
		printfPQExpBuffer(buf,
						  "SELECT oid, rolname, rolsuper, rolinherit, "
						  "rolcreaterole, rolcreatedb, "
						  "rolcanlogin, rolconnlimit, rolpassword, "
						  "rolvaliduntil, false as rolreplication, "
						  "false as rolbypassrls, "
						  "null as rolcomment, "
						  "rolname = current_user AS is_current_user "
						  "FROM %s "
						  "ORDER BY 2", role_catalog);
	else
		printfPQExpBuffer(buf,
						  "SELECT 0 as oid, usename as rolname, "
						  "usesuper as rolsuper, "
						  "true as rolinherit, "
						  "usesuper as rolcreaterole, "
						  "usecreatedb as rolcreatedb, "
						  "true as rolcanlogin, "
						  "-1 as rolconnlimit, "
						  "passwd as rolpassword, "
						  "valuntil as rolvaliduntil, "
						  "false as rolreplication, "
						  "false as rolbypassrls, "
						  "null as rolcomment, "
						  "usename = current_user AS is_current_user "
						  "FROM pg_shadow "
						  "UNION ALL "
						  "SELECT 0 as oid, groname as rolname, "
						  "false as rolsuper, "
						  "true as rolinherit, "
						  "false as rolcreaterole, "
						  "false as rolcreatedb, "
						  "false as rolcanlogin, "
						  "-1 as rolconnlimit, "
						  "null::text as rolpassword, "
						  "null::timestamptz as rolvaliduntil, "
						  "false as rolreplication, "
						  "false as rolbypassrls, "
						  "null as rolcomment, "
						  "false AS is_current_user "
						  "FROM pg_group "
						  "WHERE NOT EXISTS (SELECT 1 FROM pg_shadow "
						  " WHERE usename = groname) "
						  "ORDER BY 2");
>>>>>>> 9e1c9f95

	res = executeQuery(conn, buf->data);

	i_oid = PQfnumber(res, "oid");
	i_rolname = PQfnumber(res, "rolname");
	i_rolsuper = PQfnumber(res, "rolsuper");
	i_rolinherit = PQfnumber(res, "rolinherit");
	i_rolcreaterole = PQfnumber(res, "rolcreaterole");
	i_rolcreatedb = PQfnumber(res, "rolcreatedb");
	i_rolcanlogin = PQfnumber(res, "rolcanlogin");
	i_rolconnlimit = PQfnumber(res, "rolconnlimit");
	i_rolpassword = PQfnumber(res, "rolpassword");
	i_rolvaliduntil = PQfnumber(res, "rolvaliduntil");
	i_rolreplication = PQfnumber(res, "rolreplication");
	i_rolbypassrls = PQfnumber(res, "rolbypassrls");
	i_rolcomment = PQfnumber(res, "rolcomment");
	i_is_current_user = PQfnumber(res, "is_current_user");

	if (resource_queues)
		i_rolqueuename = PQfnumber(res, "rolqueuename");

	if (resource_groups)
		i_rolgroupname = PQfnumber(res, "rolgroupname");

	if (exttab_auth)
	{
		i_rolcreaterextgpfd = PQfnumber(res, "rolcreaterextgpfd");
		i_rolcreaterexthttp = PQfnumber(res, "rolcreaterexthttp");
		i_rolcreatewextgpfd = PQfnumber(res, "rolcreatewextgpfd");
		if (hdfs_auth)
		{
			i_rolcreaterexthdfs = PQfnumber(res, "rolcreaterexthdfs");
			i_rolcreatewexthdfs = PQfnumber(res, "rolcreatewexthdfs");
		}
	}

	if (PQntuples(res) > 0)
		fprintf(OPF, "--\n-- Roles\n--\n\n");

	for (i = 0; i < PQntuples(res); i++)
	{
		const char *rolename;
		Oid			auth_oid;

		auth_oid = atooid(PQgetvalue(res, i, i_oid));
		rolename = PQgetvalue(res, i, i_rolname);

		if (strncmp(rolename, "pg_", 3) == 0)
		{
			pg_log_warning("role name starting with \"pg_\" skipped (%s)",
						   rolename);
			continue;
		}

		resetPQExpBuffer(buf);

		if (binary_upgrade)
		{
			appendPQExpBufferStr(buf, "\n-- For binary upgrade, must preserve pg_authid.oid\n");
			appendPQExpBuffer(buf,
							  "SELECT pg_catalog.binary_upgrade_set_next_pg_authid_oid('%u'::pg_catalog.oid, '%s'::text);\n\n",
							  auth_oid, rolename);
		}

		/*
		 * We dump CREATE ROLE followed by ALTER ROLE to ensure that the role
		 * will acquire the right properties even if it already exists (ie, it
		 * won't hurt for the CREATE to fail).  This is particularly important
		 * for the role we are connected as, since even with --clean we will
		 * have failed to drop it.  binary_upgrade cannot generate any errors,
		 * so we assume the current role is already created.
		 */
		if (!binary_upgrade ||
			strcmp(PQgetvalue(res, i, i_is_current_user), "f") == 0)
			appendPQExpBuffer(buf, "CREATE ROLE %s;\n", fmtId(rolename));
		appendPQExpBuffer(buf, "ALTER ROLE %s WITH", fmtId(rolename));

		if (strcmp(PQgetvalue(res, i, i_rolsuper), "t") == 0)
			appendPQExpBufferStr(buf, " SUPERUSER");
		else
			appendPQExpBufferStr(buf, " NOSUPERUSER");

		if (strcmp(PQgetvalue(res, i, i_rolinherit), "t") == 0)
			appendPQExpBufferStr(buf, " INHERIT");
		else
			appendPQExpBufferStr(buf, " NOINHERIT");

		if (strcmp(PQgetvalue(res, i, i_rolcreaterole), "t") == 0)
			appendPQExpBufferStr(buf, " CREATEROLE");
		else
			appendPQExpBufferStr(buf, " NOCREATEROLE");

		if (strcmp(PQgetvalue(res, i, i_rolcreatedb), "t") == 0)
			appendPQExpBufferStr(buf, " CREATEDB");
		else
			appendPQExpBufferStr(buf, " NOCREATEDB");

		if (strcmp(PQgetvalue(res, i, i_rolcanlogin), "t") == 0)
			appendPQExpBufferStr(buf, " LOGIN");
		else
			appendPQExpBufferStr(buf, " NOLOGIN");

		if (strcmp(PQgetvalue(res, i, i_rolreplication), "t") == 0)
			appendPQExpBufferStr(buf, " REPLICATION");
		else
			appendPQExpBufferStr(buf, " NOREPLICATION");

		if (strcmp(PQgetvalue(res, i, i_rolbypassrls), "t") == 0)
			appendPQExpBufferStr(buf, " BYPASSRLS");
		else
			appendPQExpBufferStr(buf, " NOBYPASSRLS");

		if (strcmp(PQgetvalue(res, i, i_rolconnlimit), "-1") != 0)
			appendPQExpBuffer(buf, " CONNECTION LIMIT %s",
							  PQgetvalue(res, i, i_rolconnlimit));


		if (!PQgetisnull(res, i, i_rolpassword) && !no_role_passwords)
		{
			appendPQExpBufferStr(buf, " PASSWORD ");
			appendStringLiteralConn(buf, PQgetvalue(res, i, i_rolpassword), conn);
		}

		if (!PQgetisnull(res, i, i_rolvaliduntil))
			appendPQExpBuffer(buf, " VALID UNTIL '%s'",
							  PQgetvalue(res, i, i_rolvaliduntil));

		if (resource_queues)
		{
			if (!PQgetisnull(res, i, i_rolqueuename))
				appendPQExpBuffer(buf, " RESOURCE QUEUE %s",
								  PQgetvalue(res, i, i_rolqueuename));
		}

		if (resource_groups)
		{
			if (!PQgetisnull(res, i, i_rolgroupname))
				appendPQExpBuffer(buf, " RESOURCE GROUP %s",
								  PQgetvalue(res, i, i_rolgroupname));
		}

		if (exttab_auth)
		{
			/* we use the same privilege for gpfdist and gpfdists */
			if (!PQgetisnull(res, i, i_rolcreaterextgpfd) &&
				strcmp(PQgetvalue(res, i, i_rolcreaterextgpfd), "t") == 0)
				appendPQExpBufferStr(buf, " CREATEEXTTABLE (protocol='gpfdist', type='readable')");

			if (!PQgetisnull(res, i, i_rolcreatewextgpfd) &&
				strcmp(PQgetvalue(res, i, i_rolcreatewextgpfd), "t") == 0)
				appendPQExpBufferStr(buf, " CREATEEXTTABLE (protocol='gpfdist', type='writable')");

			if (!PQgetisnull(res, i, i_rolcreaterexthttp) &&
				strcmp(PQgetvalue(res, i, i_rolcreaterexthttp), "t") == 0)
				appendPQExpBufferStr(buf, " CREATEEXTTABLE (protocol='http')");

			if (hdfs_auth)
			{
				if (!PQgetisnull(res, i, i_rolcreaterexthdfs) &&
					strcmp(PQgetvalue(res, i, i_rolcreaterexthdfs), "t") == 0)
					appendPQExpBufferStr(buf, " CREATEEXTTABLE (protocol='gphdfs', type='readable')");

				if (!PQgetisnull(res, i, i_rolcreatewexthdfs) &&
					strcmp(PQgetvalue(res, i, i_rolcreatewexthdfs), "t") == 0)
					appendPQExpBufferStr(buf, " CREATEEXTTABLE (protocol='gphdfs', type='writable')");
			}
		}

		appendPQExpBufferStr(buf, ";\n");

		if (!no_comments && !PQgetisnull(res, i, i_rolcomment))
		{
			appendPQExpBuffer(buf, "COMMENT ON ROLE %s IS ", fmtId(rolename));
			appendStringLiteralConn(buf, PQgetvalue(res, i, i_rolcomment), conn);
			appendPQExpBufferStr(buf, ";\n");
		}

		if (!no_security_labels && server_version >= 90200)
			buildShSecLabels(conn, "pg_authid", auth_oid,
							 "ROLE", rolename,
							 buf);

		fprintf(OPF, "%s", buf->data);
	}

	/*
	 * Dump configuration settings for roles after all roles have been dumped.
	 * We do it this way because config settings for roles could mention the
	 * names of other roles.
	 */
	for (i = 0; i < PQntuples(res); i++)
		dumpUserConfig(conn, PQgetvalue(res, i, i_rolname));

	PQclear(res);

	fprintf(OPF, "\n\n");

	destroyPQExpBuffer(buf);
}


/*
 * Dump role memberships.  This code is used for 8.1 and later servers.
 *
 * Note: we expect dumpRoles already created all the roles, but there is
 * no membership yet.
 */
static void
dumpRoleMembership(PGconn *conn)
{
	PQExpBuffer buf = createPQExpBuffer();
	PGresult   *res;
	int			i;

	printfPQExpBuffer(buf, "SELECT ur.rolname AS roleid, "
					  "um.rolname AS member, "
					  "a.admin_option, "
					  "ug.rolname AS grantor "
					  "FROM pg_auth_members a "
					  "LEFT JOIN %s ur on ur.oid = a.roleid "
					  "LEFT JOIN %s um on um.oid = a.member "
					  "LEFT JOIN %s ug on ug.oid = a.grantor "
					  "WHERE NOT (ur.rolname ~ '^pg_' AND um.rolname ~ '^pg_')"
					  "ORDER BY 1,2,3", role_catalog, role_catalog, role_catalog);
	res = executeQuery(conn, buf->data);

	if (PQntuples(res) > 0)
		fprintf(OPF, "--\n-- Role memberships\n--\n\n");

	for (i = 0; i < PQntuples(res); i++)
	{
		char	   *roleid = PQgetvalue(res, i, 0);
		char	   *member = PQgetvalue(res, i, 1);
		char	   *option = PQgetvalue(res, i, 2);

		fprintf(OPF, "GRANT %s", fmtId(roleid));
		fprintf(OPF, " TO %s", fmtId(member));
		if (*option == 't')
			fprintf(OPF, " WITH ADMIN OPTION");

		/*
		 * We don't track the grantor very carefully in the backend, so cope
		 * with the possibility that it has been dropped.
		 */
		if (!PQgetisnull(res, i, 3))
		{
			char	   *grantor = PQgetvalue(res, i, 3);

			fprintf(OPF, " GRANTED BY %s", fmtId(grantor));
		}
		fprintf(OPF, ";\n");
	}

	PQclear(res);
	destroyPQExpBuffer(buf);

	fprintf(OPF, "\n\n");
}

/*
 * Dump role time constraints. 
 *
 * Note: we expect dumpRoles already created all the roles, but there are
 * no time constraints yet.
 */
static void
dumpRoleConstraints(PGconn *conn)
{
	PGresult   *res;
	int 		i;

	res = executeQuery(conn, "SELECT a.rolname, c.start_day, c.start_time, c.end_day, c.end_time "
							 "FROM pg_authid a, pg_auth_time_constraint c "
							 "WHERE a.oid = c.authid "
							 "ORDER BY 1");

	if (PQntuples(res) > 0)
		fprintf(OPF, "--\n-- Role time constraints\n--\n\n");

	for (i = 0; i < PQntuples(res); i++)
	{
		char		*rolname 	= PQgetvalue(res, i, 0);
		char		*start_day 	= PQgetvalue(res, i, 1);
		char 		*start_time = PQgetvalue(res, i, 2);
		char		*end_day 	= PQgetvalue(res, i, 3);
		char 		*end_time 	= PQgetvalue(res, i, 4);

		fprintf(OPF, "ALTER ROLE %s DENY BETWEEN DAY %s TIME '%s' AND DAY %s TIME '%s';\n", 
				fmtId(rolname), start_day, start_time, end_day, end_time);
	}

	PQclear(res);

	fprintf(OPF, "\n\n");
}


/*
 * Drop tablespaces.
 */
static void
dropTablespaces(PGconn *conn)
{
	PGresult   *res;
	int			i;

	/*
	 * Get all tablespaces except built-in ones (which we assume are named
	 * pg_xxx)
	 */
	res = executeQuery(conn, "SELECT spcname "
					   "FROM pg_catalog.pg_tablespace "
					   "WHERE spcname !~ '^pg_' "
					   "ORDER BY 1");

	if (PQntuples(res) > 0)
		fprintf(OPF, "--\n-- Drop tablespaces\n--\n\n");

	for (i = 0; i < PQntuples(res); i++)
	{
		char	   *spcname = PQgetvalue(res, i, 0);

		fprintf(OPF, "DROP TABLESPACE %s%s;\n",
				if_exists ? "IF EXISTS " : "",
				fmtId(spcname));
	}

	PQclear(res);

	fprintf(OPF, "\n\n");
}

/*
 * Dump tablespaces.
 */
static void
dumpTablespaces(PGconn *conn)
{
	PGresult   *res;
	int			i;

	// WALREP_FIXME: filespaces are gone. How do we deal with that here?
	
	/*
	 * Get all tablespaces except built-in ones (which we assume are named
	 * pg_xxx)
	 *
	 * [FIXME] the queries need to be slightly different if the backend isn't
	 * Greenplum, and the dump format should vary depending on if the dump is
	 * --gp-syntax or --no-gp-syntax.
	 *
	 * For the tablespace ACLs, as of 9.6, we extract both the positive (as
	 * spcacl) and negative (as rspcacl) ACLs, relative to the default ACL for
	 * tablespaces, which are then passed to buildACLCommands() below.
	 *
	 * See buildACLQueries() and buildACLCommands().
	 *
	 * The order in which privileges are in the ACL string (the order they
	 * have been GRANT'd in, which the backend maintains) must be preserved to
	 * ensure that GRANTs WITH GRANT OPTION and subsequent GRANTs based on
	 * those are dumped in the correct order.
	 *
	 * Note that we do not support initial privileges (pg_init_privs) on
	 * tablespaces, so this logic cannot make use of buildACLQueries().
	 */
	if (server_version < 80214)
	{
		/* Filespaces were introduced in GP 4.0 (server_version 8.2.14) */
		return;
	}

	if (server_version >= 90600)
		res = executeQuery(conn, "SELECT oid, spcname, "
						   "pg_catalog.pg_get_userbyid(spcowner) AS spcowner, "
						   "pg_catalog.pg_tablespace_location(oid), "
						   "(SELECT array_agg(acl ORDER BY row_n) FROM "
						   "  (SELECT acl, row_n FROM "
						   "     unnest(coalesce(spcacl,acldefault('t',spcowner))) "
						   "     WITH ORDINALITY AS perm(acl,row_n) "
						   "   WHERE NOT EXISTS ( "
						   "     SELECT 1 "
						   "     FROM unnest(acldefault('t',spcowner)) "
						   "       AS init(init_acl) "
						   "     WHERE acl = init_acl)) AS spcacls) "
						   " AS spcacl, "
						   "(SELECT array_agg(acl ORDER BY row_n) FROM "
						   "  (SELECT acl, row_n FROM "
						   "     unnest(acldefault('t',spcowner)) "
						   "     WITH ORDINALITY AS initp(acl,row_n) "
						   "   WHERE NOT EXISTS ( "
						   "     SELECT 1 "
						   "     FROM unnest(coalesce(spcacl,acldefault('t',spcowner))) "
						   "       AS permp(orig_acl) "
						   "     WHERE acl = orig_acl)) AS rspcacls) "
						   " AS rspcacl, "
						   "array_to_string(spcoptions, ', '),"
						   "pg_catalog.shobj_description(oid, 'pg_tablespace') "
						   "FROM pg_catalog.pg_tablespace "
						   "WHERE spcname !~ '^pg_' "
						   "ORDER BY 1");
	else if (server_version >= 90200)
		res = executeQuery(conn, "SELECT oid, spcname, "
						   "pg_catalog.pg_get_userbyid(spcowner) AS spcowner, "
						   "pg_catalog.pg_tablespace_location(oid), "
						   "spcacl, '' as rspcacl, "
						   "array_to_string(spcoptions, ', '),"
						   "pg_catalog.shobj_description(oid, 'pg_tablespace') "
						   "FROM pg_catalog.pg_tablespace "
						   "WHERE spcname !~ '^pg_' "
						   "ORDER BY 1");
	else if (server_version >= 90000)
		res = executeQuery(conn, "SELECT oid, spcname, "
<<<<<<< HEAD
						 "pg_catalog.pg_get_userbyid(spcowner) AS spcowner, "
						   "pg_catalog.pg_tablespace_location(oid), spcacl, '' as rspcacl,"
=======
						   "pg_catalog.pg_get_userbyid(spcowner) AS spcowner, "
						   "spclocation, spcacl, '' as rspcacl, "
>>>>>>> 9e1c9f95
						   "array_to_string(spcoptions, ', '),"
						   "pg_catalog.shobj_description(oid, 'pg_tablespace') "
						   "FROM pg_catalog.pg_tablespace "
						   "WHERE spcname !~ '^pg_' "
						   "ORDER BY 1");
	else if (server_version >= 80200)
		res = executeQuery(conn, "SELECT oid, spcname, "
						   "pg_catalog.pg_get_userbyid(spcowner) AS spcowner, "
						   "spclocation, spcacl, '' as rspcacl, null, "
						   "pg_catalog.shobj_description(oid, 'pg_tablespace') "
						   "FROM pg_catalog.pg_tablespace "
						   "WHERE spcname !~ '^pg_' "
						   "ORDER BY 1");
	else
<<<<<<< HEAD
	{
		error_unsupported_server_version(conn);
	}
=======
		res = executeQuery(conn, "SELECT oid, spcname, "
						   "pg_catalog.pg_get_userbyid(spcowner) AS spcowner, "
						   "spclocation, spcacl, '' as rspcacl, "
						   "null, null "
						   "FROM pg_catalog.pg_tablespace "
						   "WHERE spcname !~ '^pg_' "
						   "ORDER BY 1");
>>>>>>> 9e1c9f95

	if (PQntuples(res) > 0)
		fprintf(OPF, "--\n-- Tablespaces\n--\n\n");

	for (i = 0; i < PQntuples(res); i++)
	{
		PQExpBuffer buf = createPQExpBuffer();
		Oid			spcoid = atooid(PQgetvalue(res, i, 0));
		char	   *spcname = PQgetvalue(res, i, 1);
		char	   *spcowner = PQgetvalue(res, i, 2);
		char	   *spclocation = PQgetvalue(res, i, 3);
		char	   *spcacl = PQgetvalue(res, i, 4);
		char	   *rspcacl = PQgetvalue(res, i, 5);
		char	   *spcoptions = PQgetvalue(res, i, 6);
		char	   *spccomment = PQgetvalue(res, i, 7);
		char	   *fspcname;

		/* needed for buildACLCommands() */
		fspcname = pg_strdup(fmtId(spcname));

		appendPQExpBuffer(buf, "CREATE TABLESPACE %s", spcname);
		appendPQExpBuffer(buf, " OWNER %s", fmtId(spcowner));

		appendPQExpBufferStr(buf, " LOCATION ");
		appendStringLiteralConn(buf, spclocation, conn);
		appendPQExpBufferStr(buf, ";\n");

		if (spcoptions && spcoptions[0] != '\0')
			appendPQExpBuffer(buf, "ALTER TABLESPACE %s SET (%s);\n",
							  fspcname, spcoptions);

		if (!skip_acls &&
<<<<<<< HEAD
			!buildACLCommands(fspcname, NULL, NULL, "TABLESPACE", spcacl, rspcacl,
							  spcowner, "", server_version, buf))
		{
			fprintf(stderr, _("%s: could not parse ACL list (%s) for tablespace \"%s\"\n"),
					progname, spcacl, spcname);
=======
			!buildACLCommands(fspcname, NULL, NULL, "TABLESPACE",
							  spcacl, rspcacl,
							  spcowner, "", server_version, buf))
		{
			pg_log_error("could not parse ACL list (%s) for tablespace \"%s\"",
						 spcacl, spcname);
>>>>>>> 9e1c9f95
			PQfinish(conn);
			exit_nicely(1);
		}

<<<<<<< HEAD
		/* Set comments */
		if (spccomment && strlen(spccomment))
=======
		if (!no_comments && spccomment && spccomment[0] != '\0')
>>>>>>> 9e1c9f95
		{
			appendPQExpBuffer(buf, "COMMENT ON TABLESPACE %s IS ", fspcname);
			appendStringLiteralConn(buf, spccomment, conn);
			appendPQExpBufferStr(buf, ";\n");
		}

		if (!no_security_labels && server_version >= 90200)
			buildShSecLabels(conn, "pg_tablespace", spcoid,
							 "TABLESPACE", spcname,
							 buf);

		fprintf(OPF, "%s", buf->data);

		free(fspcname);
		destroyPQExpBuffer(buf);
	}

	PQclear(res);
	fprintf(OPF, "\n\n");
}


/*
 * Dump commands to drop each database.
 */
static void
dropDBs(PGconn *conn)
{
	PGresult   *res;
	int			i;

	/*
	 * Skip databases marked not datallowconn, since we'd be unable to connect
	 * to them anyway.  This must agree with dumpDatabases().
	 */
	res = executeQuery(conn,
					   "SELECT datname "
					   "FROM pg_database d "
					   "WHERE datallowconn "
					   "ORDER BY datname");

	if (PQntuples(res) > 0)
		fprintf(OPF, "--\n-- Drop databases (except postgres and template1)\n--\n\n");

	for (i = 0; i < PQntuples(res); i++)
	{
		char	   *dbname = PQgetvalue(res, i, 0);

		/*
		 * Skip "postgres" and "template1"; dumpDatabases() will deal with
		 * them specially.  Also, be sure to skip "template0", even if for
		 * some reason it's not marked !datallowconn.
		 */
		if (strcmp(dbname, "template1") != 0 &&
			strcmp(dbname, "template0") != 0 &&
			strcmp(dbname, "postgres") != 0)
		{
			fprintf(OPF, "DROP DATABASE %s%s;\n",
					if_exists ? "IF EXISTS " : "",
					fmtId(dbname));
		}
	}

	PQclear(res);

	fprintf(OPF, "\n\n");
}

<<<<<<< HEAD
/*
 * Dump commands to create each database.
 *
 * To minimize the number of reconnections (and possibly ensuing
 * password prompts) required by the output script, we emit all CREATE
 * DATABASE commands during the initial phase of the script, and then
 * run pg_dump for each database to dump the contents of that
 * database.  We skip databases marked not datallowconn, since we'd be
 * unable to connect to them anyway (and besides, we don't want to
 * dump template0).
 */
static void
dumpCreateDB(PGconn *conn)
{
	PQExpBuffer buf = createPQExpBuffer();
	char	   *default_encoding = NULL;
	char	   *default_collate = NULL;
	char	   *default_ctype = NULL;
	PGresult   *res;
	int			i;

	fprintf(OPF, "--\n-- Database creation\n--\n\n");

	/*
	 * First, get the installation's default encoding and locale information.
	 * We will dump encoding and locale specifications in the CREATE DATABASE
	 * commands for just those databases with values different from defaults.
	 *
	 * We consider template0's encoding and locale (or, pre-7.1, template1's)
	 * to define the installation default.  Pre-8.4 installations do not have
	 * per-database locale settings; for them, every database must necessarily
	 * be using the installation default, so there's no need to do anything
	 * (which is good, since in very old versions there is no good way to find
	 * out what the installation locale is anyway...)
	 */
	if (server_version >= 80400)
		res = executeQuery(conn,
						   "SELECT pg_encoding_to_char(encoding), "
						   "datcollate, datctype "
						   "FROM pg_database "
						   "WHERE datname = 'template0'");
	else if (server_version >= 70100)
		res = executeQuery(conn,
						   "SELECT pg_encoding_to_char(encoding), "
						   "null::text AS datcollate, null::text AS datctype "
						   "FROM pg_database "
						   "WHERE datname = 'template0'");
	else
		res = executeQuery(conn,
						   "SELECT pg_encoding_to_char(encoding), "
						   "null::text AS datcollate, null::text AS datctype "
						   "FROM pg_database "
						   "WHERE datname = 'template1'");

	/* If for some reason the template DB isn't there, treat as unknown */
	if (PQntuples(res) > 0)
	{
		if (!PQgetisnull(res, 0, 0))
			default_encoding = pg_strdup(PQgetvalue(res, 0, 0));
		if (!PQgetisnull(res, 0, 1))
			default_collate = pg_strdup(PQgetvalue(res, 0, 1));
		if (!PQgetisnull(res, 0, 2))
			default_ctype = pg_strdup(PQgetvalue(res, 0, 2));
	}

	PQclear(res);


	/*
	 * Now collect all the information about databases to dump.
	 *
	 * For the database ACLs, as of 9.6, we extract both the positive (as
	 * datacl) and negative (as rdatacl) ACLs, relative to the default ACL for
	 * databases, which are then passed to buildACLCommands() below.
	 *
	 * See buildACLQueries() and buildACLCommands().
	 *
	 * Note that we do not support initial privileges (pg_init_privs) on
	 * databases.
	 */
	if (server_version >= 90600)
		res = executeQuery(conn,
						   "SELECT datname, "
						   "coalesce(rolname, (select rolname from pg_authid where oid=(select datdba from pg_database where datname='template0'))), "
						   "pg_encoding_to_char(d.encoding), "
						   "datcollate, datctype, datfrozenxid, datminmxid, "
						   "datistemplate, "
						   "(SELECT pg_catalog.array_agg(acl) FROM (SELECT pg_catalog.unnest(coalesce(datacl,pg_catalog.acldefault('d',datdba))) AS acl "
						   "EXCEPT SELECT pg_catalog.unnest(pg_catalog.acldefault('d',datdba))) as foo)"
						   "AS datacl, "
						   "(SELECT pg_catalog.array_agg(acl) FROM (SELECT pg_catalog.unnest(pg_catalog.acldefault('d',datdba)) AS acl "
						   "EXCEPT SELECT pg_catalog.unnest(coalesce(datacl,pg_catalog.acldefault('d',datdba)))) as foo)"
						   "AS rdatacl, "
						   "datconnlimit, "
						   "(SELECT spcname FROM pg_tablespace t WHERE t.oid = d.dattablespace) AS dattablespace "
			  "FROM pg_database d LEFT JOIN pg_authid u ON (datdba = u.oid) "
						   "WHERE datallowconn ORDER BY 1");
	else if (server_version >= 90300)
		res = executeQuery(conn,
						   "SELECT datname, "
						   "coalesce(rolname, (select rolname from pg_authid where oid=(select datdba from pg_database where datname='template0'))), "
						   "pg_encoding_to_char(d.encoding), "
						   "datcollate, datctype, datfrozenxid, datminmxid, "
						   "datistemplate, datacl, '' as rdatacl, "
						   "datconnlimit, "
						   "(SELECT spcname FROM pg_tablespace t WHERE t.oid = d.dattablespace) AS dattablespace "
			  "FROM pg_database d LEFT JOIN pg_authid u ON (datdba = u.oid) "
						   "WHERE datallowconn ORDER BY 1");
	else if (server_version >= 80400)
		res = executeQuery(conn,
						   "SELECT datname, "
						   "coalesce(rolname, (select rolname from pg_authid where oid=(select datdba from pg_database where datname='template0'))), "
						   "pg_encoding_to_char(d.encoding), "
					  "datcollate, datctype, datfrozenxid, 0 AS datminmxid, "
						   "datistemplate, datacl, '' as rdatacl, "
						   "datconnlimit, "
						   "(SELECT spcname FROM pg_tablespace t WHERE t.oid = d.dattablespace) AS dattablespace "
			  "FROM pg_database d LEFT JOIN pg_authid u ON (datdba = u.oid) "
						   "WHERE datallowconn ORDER BY 1");
	else if (server_version >= 80100)
		res = executeQuery(conn,
						   "SELECT datname, "
						   "coalesce(rolname, (select rolname from pg_authid where oid=(select datdba from pg_database where datname='template0'))), "
						   "pg_encoding_to_char(d.encoding), "
						   "null::text AS datcollate, null::text AS datctype, datfrozenxid, 0 AS datminmxid, "
						   "datistemplate, datacl, '' as rdatacl, "
						   "datconnlimit, "
						   "(SELECT spcname FROM pg_tablespace t WHERE t.oid = d.dattablespace) AS dattablespace "
			  "FROM pg_database d LEFT JOIN pg_authid u ON (datdba = u.oid) "
						   "WHERE datallowconn ORDER BY 1");
	else
		error_unsupported_server_version(conn);

	for (i = 0; i < PQntuples(res); i++)
	{
		char	   *dbname = PQgetvalue(res, i, 0);
		char	   *dbowner = PQgetvalue(res, i, 1);
		char	   *dbencoding = PQgetvalue(res, i, 2);
		char	   *dbcollate = PQgetvalue(res, i, 3);
		char	   *dbctype = PQgetvalue(res, i, 4);
		uint32		dbfrozenxid = atooid(PQgetvalue(res, i, 5));
		uint32		dbminmxid = atooid(PQgetvalue(res, i, 6));
		char	   *dbistemplate = PQgetvalue(res, i, 7);
		char	   *dbacl = PQgetvalue(res, i, 8);
		char	   *rdbacl = PQgetvalue(res, i, 9);
		char	   *dbconnlimit = PQgetvalue(res, i, 10);
		char	   *dbtablespace = PQgetvalue(res, i, 11);
		char	   *fdbname;

		fdbname = pg_strdup(fmtId(dbname));

		resetPQExpBuffer(buf);

		/*
		 * Skip the CREATE DATABASE commands for "template1" and "postgres",
		 * since they are presumably already there in the destination cluster.
		 * We do want to emit their ACLs and config options if any, however.
		 */
		appendPQExpBuffer(buf, "SET allow_system_table_mods = true;\n");

		if (strcmp(dbname, "template1") != 0 &&
			strcmp(dbname, "postgres") != 0)
		{
			appendPQExpBuffer(buf, "CREATE DATABASE %s", fdbname);

			appendPQExpBufferStr(buf, " WITH TEMPLATE = template0");

			if (strlen(dbowner) != 0)
				appendPQExpBuffer(buf, " OWNER = %s", fmtId(dbowner));

			if (default_encoding && strcmp(dbencoding, default_encoding) != 0)
			{
				appendPQExpBufferStr(buf, " ENCODING = ");
				appendStringLiteralConn(buf, dbencoding, conn);
			}

			if (default_collate && strcmp(dbcollate, default_collate) != 0)
			{
				appendPQExpBufferStr(buf, " LC_COLLATE = ");
				appendStringLiteralConn(buf, dbcollate, conn);
			}

			if (default_ctype && strcmp(dbctype, default_ctype) != 0)
			{
				appendPQExpBufferStr(buf, " LC_CTYPE = ");
				appendStringLiteralConn(buf, dbctype, conn);
			}

			/*
			 * Output tablespace if it isn't the default.  For default, it
			 * uses the default from the template database.  If tablespace is
			 * specified and tablespace creation failed earlier, (e.g. no such
			 * directory), the database creation will fail too.  One solution
			 * would be to use 'SET default_tablespace' like we do in pg_dump
			 * for setting non-default database locations.
			 */
			if (strcmp(dbtablespace, "pg_default") != 0 && !no_tablespaces)
				appendPQExpBuffer(buf, " TABLESPACE = %s",
								  fmtId(dbtablespace));

			if (strcmp(dbistemplate, "t") == 0)
				appendPQExpBuffer(buf, " IS_TEMPLATE = true");

			if (strcmp(dbconnlimit, "-1") != 0)
				appendPQExpBuffer(buf, " CONNECTION LIMIT = %s",
								  dbconnlimit);

			appendPQExpBufferStr(buf, ";\n");

			if (strcmp(dbistemplate, "t") == 0)
			{
				appendPQExpBufferStr(buf, "UPDATE pg_catalog.pg_database SET datistemplate = 't' WHERE datname = ");
				appendStringLiteralConn(buf, dbname, conn);
				appendPQExpBufferStr(buf, ";\n");
			}
		}
		else if (strcmp(dbtablespace, "pg_default") != 0 && !no_tablespaces)
		{
			/*
			 * Cannot change tablespace of the database we're connected to,
			 * so to move "postgres" to another tablespace, we connect to
			 * "template1", and vice versa.
			 */
			if (strcmp(dbname, "postgres") == 0)
				appendPQExpBuffer(buf, "\\connect template1\n");
			else
				appendPQExpBuffer(buf, "\\connect postgres\n");

			appendPQExpBuffer(buf, "ALTER DATABASE %s SET TABLESPACE %s;\n",
							  fdbname, fmtId(dbtablespace));

			/* connect to original database */
			appendPsqlMetaConnect(buf, dbname);
		}
		else if (strcmp(dbtablespace, "pg_default") != 0 && !no_tablespaces)
		{
			/*
			 * Cannot change tablespace of the database we're connected to, so
			 * to move "postgres" to another tablespace, we connect to
			 * "template1", and vice versa.
			 */
			if (strcmp(dbname, "postgres") == 0)
				appendPQExpBuffer(buf, "\\connect template1\n");
			else
				appendPQExpBuffer(buf, "\\connect postgres\n");

			appendPQExpBuffer(buf, "ALTER DATABASE %s SET TABLESPACE %s;\n",
							  fdbname, fmtId(dbtablespace));

			/* connect to original database */
			appendPsqlMetaConnect(buf, dbname);
		}

		if (binary_upgrade)
		{
			appendPQExpBufferStr(buf, "-- For binary upgrade, set datfrozenxid and datminmxid.\n");
			appendPQExpBuffer(buf, "UPDATE pg_catalog.pg_database "
							  "SET datfrozenxid = '%u', datminmxid = '%u' "
							  "WHERE datname = ",
							  dbfrozenxid, dbminmxid);
			appendStringLiteralConn(buf, dbname, conn);
			appendPQExpBufferStr(buf, ";\n");
		}
		appendPQExpBuffer(buf, "RESET allow_system_table_mods;\n");

		if (!skip_acls &&
			!buildACLCommands(fdbname, NULL, NULL, "DATABASE",
							  dbacl, rdbacl, dbowner,
							  "", server_version, buf))
		{
			fprintf(stderr, _("%s: could not parse ACL list (%s) for database \"%s\"\n"),
					progname, dbacl, fdbname);
			PQfinish(conn);
			exit_nicely(1);
		}

		fprintf(OPF, "%s", buf->data);

		dumpDatabaseConfig(conn, dbname);

		free(fdbname);
	}

	if (default_encoding)
		free(default_encoding);
	if (default_collate)
		free(default_collate);
	if (default_ctype)
		free(default_ctype);

	PQclear(res);
	destroyPQExpBuffer(buf);

	fprintf(OPF, "\n\n");
}


/*
 * Dump database-specific configuration
 */
static void
dumpDatabaseConfig(PGconn *conn, const char *dbname)
{
	PQExpBuffer buf = createPQExpBuffer();
	int			count = 1;

	for (;;)
	{
		PGresult   *res;

		if (server_version >= 90000)
			printfPQExpBuffer(buf, "SELECT setconfig[%d] FROM pg_db_role_setting WHERE "
							  "setrole = 0 AND setdatabase = (SELECT oid FROM pg_database WHERE datname = ", count);
		else
			printfPQExpBuffer(buf, "SELECT datconfig[%d] FROM pg_database WHERE datname = ", count);
		appendStringLiteralConn(buf, dbname, conn);

		if (server_version >= 90000)
			appendPQExpBuffer(buf, ")");

		res = executeQuery(conn, buf->data);
		if (PQntuples(res) == 1 &&
			!PQgetisnull(res, 0, 0))
		{
			makeAlterConfigCommand(conn, PQgetvalue(res, 0, 0),
								   "DATABASE", dbname, NULL, NULL);
			PQclear(res);
			count++;
		}
		else
		{
			PQclear(res);
			break;
		}
	}

	/*
	 * If we're upgrading from GPDB 5 or below, use the legacy hash ops.
	 */
	if (binary_upgrade && server_version < 90400)
	{
		makeAlterConfigCommand(conn, "gp_use_legacy_hashops=on",
							   "DATABASE", dbname, NULL, NULL);
	}

	destroyPQExpBuffer(buf);
}


=======
>>>>>>> 9e1c9f95

/*
 * Dump user-specific configuration
 */
static void
dumpUserConfig(PGconn *conn, const char *username)
{
	PQExpBuffer buf = createPQExpBuffer();
	int			count = 1;
	bool		first = true;

	for (;;)
	{
		PGresult   *res;

		if (server_version >= 90000)
			printfPQExpBuffer(buf, "SELECT setconfig[%d] FROM pg_db_role_setting WHERE "
							  "setdatabase = 0 AND setrole = "
							  "(SELECT oid FROM %s WHERE rolname = ", count, role_catalog);
		else if (server_version >= 80100)
			printfPQExpBuffer(buf, "SELECT rolconfig[%d] FROM %s WHERE rolname = ", count, role_catalog);
		else
			printfPQExpBuffer(buf, "SELECT useconfig[%d] FROM pg_shadow WHERE usename = ", count);
		appendStringLiteralConn(buf, username, conn);
		if (server_version >= 90000)
			appendPQExpBufferChar(buf, ')');

		res = executeQuery(conn, buf->data);
		if (PQntuples(res) == 1 &&
			!PQgetisnull(res, 0, 0))
		{
			/* comment at section start, only if needed */
			if (first)
			{
				fprintf(OPF, "--\n-- User Configurations\n--\n\n");
				first = false;
			}

			fprintf(OPF, "--\n-- User Config \"%s\"\n--\n\n", username);
			resetPQExpBuffer(buf);
			makeAlterConfigCommand(conn, PQgetvalue(res, 0, 0),
								   "ROLE", username, NULL, NULL,
								   buf);
			fprintf(OPF, "%s", buf->data);
			PQclear(res);
			count++;
		}
		else
		{
			PQclear(res);
			break;
		}
	}

	destroyPQExpBuffer(buf);
}

/*
 * Find a list of database names that match the given patterns.
 * See also expand_table_name_patterns() in pg_dump.c
 */
static void
expand_dbname_patterns(PGconn *conn,
					   SimpleStringList *patterns,
					   SimpleStringList *names)
{
	PQExpBuffer query;
	PGresult   *res;

<<<<<<< HEAD
	/* Need "ORDER BY" here to keep order consistency cross pg_dump call */
	printfPQExpBuffer(buf, "SELECT rolname, datname, unnest(setconfig) "
					  "FROM pg_db_role_setting, pg_authid, pg_database "
		  "WHERE setrole = pg_authid.oid AND setdatabase = pg_database.oid ORDER BY 1,2,3");
	res = executeQuery(conn, buf->data);
=======
	if (patterns->head == NULL)
		return;					/* nothing to do */
>>>>>>> 9e1c9f95

	query = createPQExpBuffer();

	/*
	 * The loop below runs multiple SELECTs, which might sometimes result in
	 * duplicate entries in the name list, but we don't care, since all we're
	 * going to do is test membership of the list.
	 */

	for (SimpleStringListCell *cell = patterns->head; cell; cell = cell->next)
	{
		appendPQExpBuffer(query,
						  "SELECT datname FROM pg_catalog.pg_database n\n");
		processSQLNamePattern(conn, query, cell->val, false,
							  false, NULL, "datname", NULL, NULL);

		res = executeQuery(conn, query->data);
		for (int i = 0; i < PQntuples(res); i++)
		{
			simple_string_list_append(names, PQgetvalue(res, i, 0));
		}

		PQclear(res);
		resetPQExpBuffer(query);
	}

	destroyPQExpBuffer(query);
}

<<<<<<< HEAD

/*
 * Helper function for dumpXXXConfig().
 */
static void
makeAlterConfigCommand(PGconn *conn, const char *arrayitem,
					   const char *type, const char *name,
					   const char *type2, const char *name2)
{
	char	   *pos;
	char	   *mine;
	PQExpBuffer buf;

	mine = pg_strdup(arrayitem);
	pos = strchr(mine, '=');
	if (pos == NULL)
	{
		free(mine);
		return;
	}

	buf = createPQExpBuffer();

	*pos = 0;
	appendPQExpBuffer(buf, "ALTER %s %s ", type, fmtId(name));
	if (type2 != NULL && name2 != NULL)
		appendPQExpBuffer(buf, "IN %s %s ", type2, fmtId(name2));
	appendPQExpBuffer(buf, "SET %s TO ", fmtId(mine));

	/*
	 * Variables that are marked GUC_LIST_QUOTE were already fully quoted by
	 * flatten_set_variable_args() before they were put into the setconfig
	 * array.  However, because the quoting rules used there aren't exactly
	 * like SQL's, we have to break the list value apart and then quote the
	 * elements as string literals.  (The elements may be double-quoted as-is,
	 * but we can't just feed them to the SQL parser; it would do the wrong
	 * thing with elements that are zero-length or longer than NAMEDATALEN.)
	 *
	 * Variables that are not so marked should just be emitted as simple
	 * string literals.  If the variable is not known to
	 * variable_is_guc_list_quote(), we'll do that; this makes it unsafe to
	 * use GUC_LIST_QUOTE for extension variables.
	 */
	if (variable_is_guc_list_quote(mine))
	{
		char	  **namelist;
		char	  **nameptr;

		/* Parse string into list of identifiers */
		/* this shouldn't fail really */
		if (SplitGUCList(pos + 1, ',', &namelist))
		{
			for (nameptr = namelist; *nameptr; nameptr++)
			{
				if (nameptr != namelist)
					appendPQExpBufferStr(buf, ", ");
				appendStringLiteralConn(buf, *nameptr, conn);
			}
		}
		pg_free(namelist);
	}
	else
		appendStringLiteralConn(buf, pos + 1, conn);
	appendPQExpBufferStr(buf, ";\n");

	fprintf(OPF, "%s", buf->data);
	destroyPQExpBuffer(buf);
	free(mine);
}



=======
>>>>>>> 9e1c9f95
/*
 * Dump contents of databases.
 */
static void
dumpDatabases(PGconn *conn)
{
	PGresult   *res;
	int			i;

<<<<<<< HEAD
	res = executeQuery(conn, "SELECT datname FROM pg_database WHERE datallowconn ORDER BY 1");
=======
	/*
	 * Skip databases marked not datallowconn, since we'd be unable to connect
	 * to them anyway.  This must agree with dropDBs().
	 *
	 * We arrange for template1 to be processed first, then we process other
	 * DBs in alphabetical order.  If we just did them all alphabetically, we
	 * might find ourselves trying to drop the "postgres" database while still
	 * connected to it.  This makes trying to run the restore script while
	 * connected to "template1" a bad idea, but there's no fixed order that
	 * doesn't have some failure mode with --clean.
	 */
	res = executeQuery(conn,
					   "SELECT datname "
					   "FROM pg_database d "
					   "WHERE datallowconn "
					   "ORDER BY (datname <> 'template1'), datname");

	if (PQntuples(res) > 0)
		fprintf(OPF, "--\n-- Databases\n--\n\n");
>>>>>>> 9e1c9f95

	for (i = 0; i < PQntuples(res); i++)
	{
		char	   *dbname = PQgetvalue(res, i, 0);
		const char *create_opts;
		int			ret;

		/* Skip template0, even if it's not marked !datallowconn. */
		if (strcmp(dbname, "template0") == 0)
			continue;

		/* Skip any explicitly excluded database */
		if (simple_string_list_member(&database_exclude_names, dbname))
		{
			pg_log_info("excluding database \"%s\"...", dbname);
			continue;
		}

		pg_log_info("dumping database \"%s\"...", dbname);

		fprintf(OPF, "--\n-- Database \"%s\" dump\n--\n\n", dbname);

		/*
		 * We assume that "template1" and "postgres" already exist in the
		 * target installation.  dropDBs() won't have removed them, for fear
		 * of removing the DB the restore script is initially connected to. If
		 * --clean was specified, tell pg_dump to drop and recreate them;
		 * otherwise we'll merely restore their contents.  Other databases
		 * should simply be created.
		 */
		if (strcmp(dbname, "template1") == 0 || strcmp(dbname, "postgres") == 0)
		{
			if (output_clean)
				create_opts = "--clean --create";
			else
			{
				create_opts = "";
				/* Since pg_dump won't emit a \connect command, we must */
				fprintf(OPF, "\\connect %s\n\n", dbname);
			}
		}
		else
			create_opts = "--create";

		if (filename)
			fclose(OPF);

		ret = runPgDump(dbname, create_opts);
		if (ret != 0)
		{
			pg_log_error("pg_dump failed on database \"%s\", exiting", dbname);
			exit_nicely(1);
		}

		if (filename)
		{
			OPF = fopen(filename, PG_BINARY_A);
			if (!OPF)
			{
				pg_log_error("could not re-open the output file \"%s\": %m",
							 filename);
				exit_nicely(1);
			}
		}

	}

	PQclear(res);
}



/*
 * Run pg_dump on dbname, with specified options.
 */
static int
runPgDump(const char *dbname, const char *create_opts)
{
	PQExpBuffer connstrbuf = createPQExpBuffer();
	PQExpBuffer cmd = createPQExpBuffer();
	int			ret;

	appendPQExpBuffer(cmd, "\"%s\" %s %s", pg_dump_bin,
					  pgdumpopts->data, create_opts);

	/*
	 * If we have a filename, use the undocumented plain-append pg_dump
	 * format.
	 */
	if (filename)
		appendPQExpBufferStr(cmd, " -Fa ");
	else
		appendPQExpBufferStr(cmd, " -Fp ");

	/*
	 * Append the database name to the already-constructed stem of connection
	 * string.
	 */
	appendPQExpBuffer(connstrbuf, "%s dbname=", connstr);
	appendConnStrVal(connstrbuf, dbname);

	appendShellString(cmd, connstrbuf->data);

	pg_log_info("running \"%s\"", cmd->data);

	fflush(stdout);
	fflush(stderr);

	ret = system(cmd->data);

	destroyPQExpBuffer(cmd);
	destroyPQExpBuffer(connstrbuf);

	return ret;
}

/*
 * buildShSecLabels
 *
 * Build SECURITY LABEL command(s) for a shared object
 *
 * The caller has to provide object type and identity in two separate formats:
 * catalog_name (e.g., "pg_database") and object OID, as well as
 * type name (e.g., "DATABASE") and object name (not pre-quoted).
 *
 * The command(s) are appended to "buffer".
 */
static void
buildShSecLabels(PGconn *conn, const char *catalog_name, Oid objectId,
				 const char *objtype, const char *objname,
				 PQExpBuffer buffer)
{
	PQExpBuffer sql = createPQExpBuffer();
	PGresult   *res;

	buildShSecLabelQuery(conn, catalog_name, objectId, sql);
	res = executeQuery(conn, sql->data);
	emitShSecLabels(conn, res, buffer, objtype, objname);

	PQclear(res);
	destroyPQExpBuffer(sql);
}

/*
 * Make a database connection with the given parameters.  An
 * interactive password prompt is automatically issued if required.
 *
 * If fail_on_error is false, we return NULL without printing any message
 * on failure, but preserve any prompted password for the next try.
 *
 * On success, the global variable 'connstr' is set to a connection string
 * containing the options used.
 */
static PGconn *
connectDatabase(const char *dbname, const char *connection_string,
				const char *pghost, const char *pgport, const char *pguser,
				trivalue prompt_password, bool fail_on_error)
{
	PGconn	   *conn;
	bool		new_pass;
	const char *remoteversion_str;
	int			my_version;
	const char **keywords = NULL;
	const char **values = NULL;
	PQconninfoOption *conn_opts = NULL;
	static bool have_password = false;
	static char password[100];

	if (prompt_password == TRI_YES && !have_password)
	{
		simple_prompt("Password: ", password, sizeof(password), false);
		have_password = true;
	}

	/*
	 * Start the connection.  Loop until we have a password if requested by
	 * backend.
	 */
	do
	{
		int			argcount = 6;
		PQconninfoOption *conn_opt;
		char	   *err_msg = NULL;
		int			i = 0;

		if (keywords)
			free(keywords);
		if (values)
			free(values);
		if (conn_opts)
			PQconninfoFree(conn_opts);

		/*
		 * Merge the connection info inputs given in form of connection string
		 * and other options.  Explicitly discard any dbname value in the
		 * connection string; otherwise, PQconnectdbParams() would interpret
		 * that value as being itself a connection string.
		 */
		if (connection_string)
		{
			conn_opts = PQconninfoParse(connection_string, &err_msg);
			if (conn_opts == NULL)
			{
				pg_log_error("%s", err_msg);
				exit_nicely(1);
			}

			for (conn_opt = conn_opts; conn_opt->keyword != NULL; conn_opt++)
			{
				if (conn_opt->val != NULL && conn_opt->val[0] != '\0' &&
					strcmp(conn_opt->keyword, "dbname") != 0)
					argcount++;
			}

			keywords = pg_malloc0((argcount + 1) * sizeof(*keywords));
			values = pg_malloc0((argcount + 1) * sizeof(*values));

			for (conn_opt = conn_opts; conn_opt->keyword != NULL; conn_opt++)
			{
				if (conn_opt->val != NULL && conn_opt->val[0] != '\0' &&
					strcmp(conn_opt->keyword, "dbname") != 0)
				{
					keywords[i] = conn_opt->keyword;
					values[i] = conn_opt->val;
					i++;
				}
			}
		}
		else
		{
			keywords = pg_malloc0((argcount + 1) * sizeof(*keywords));
			values = pg_malloc0((argcount + 1) * sizeof(*values));
		}

		if (pghost)
		{
			keywords[i] = "host";
			values[i] = pghost;
			i++;
		}
		if (pgport)
		{
			keywords[i] = "port";
			values[i] = pgport;
			i++;
		}
		if (pguser)
		{
			keywords[i] = "user";
			values[i] = pguser;
			i++;
		}
		if (have_password)
		{
			keywords[i] = "password";
			values[i] = password;
			i++;
		}
		if (dbname)
		{
			keywords[i] = "dbname";
			values[i] = dbname;
			i++;
		}
		keywords[i] = "fallback_application_name";
		values[i] = progname;
		i++;

		new_pass = false;
		conn = PQconnectdbParams(keywords, values, true);

		if (!conn)
		{
			pg_log_error("could not connect to database \"%s\"", dbname);
			exit_nicely(1);
		}

		if (PQstatus(conn) == CONNECTION_BAD &&
			PQconnectionNeedsPassword(conn) &&
			!have_password &&
			prompt_password != TRI_NO)
		{
			PQfinish(conn);
			simple_prompt("Password: ", password, sizeof(password), false);
			have_password = true;
			new_pass = true;
		}
	} while (new_pass);

	/* check to see that the backend connection was successfully made */
	if (PQstatus(conn) == CONNECTION_BAD)
	{
		if (fail_on_error)
		{
<<<<<<< HEAD
			fprintf(stderr,
					_("%s: could not connect to database \"%s\": %s"),
					progname, dbname, PQerrorMessage(conn));
=======
			pg_log_error("could not connect to database \"%s\": %s",
						 dbname, PQerrorMessage(conn));
>>>>>>> 9e1c9f95
			exit_nicely(1);
		}
		else
		{
			PQfinish(conn);

			free(keywords);
			free(values);
			PQconninfoFree(conn_opts);

			return NULL;
		}
	}

	/*
	 * Ok, connected successfully. Remember the options used, in the form of a
	 * connection string.
	 */
	connstr = constructConnStr(keywords, values);

	free(keywords);
	free(values);
	PQconninfoFree(conn_opts);

	/* Check version */
	remoteversion_str = PQparameterStatus(conn, "server_version");
	if (!remoteversion_str)
	{
		pg_log_error("could not get server version");
		exit_nicely(1);
	}
	server_version = PQserverVersion(conn);
	if (server_version == 0)
	{
		pg_log_error("could not parse server version \"%s\"",
					 remoteversion_str);
		exit_nicely(1);
	}

	my_version = PG_VERSION_NUM;

	/*
	 * We allow the server to be back to 8.0, and up to any minor release of
	 * our own major version.  (See also version check in pg_dump.c.)
	 */
	if (my_version != server_version
<<<<<<< HEAD
		&& (server_version < 80200 ||		/* we can handle back to 8.2 */
=======
		&& (server_version < 80000 ||
>>>>>>> 9e1c9f95
			(server_version / 100) > (my_version / 100)))
	{
		pg_log_error("server version: %s; %s version: %s",
					 remoteversion_str, progname, PG_VERSION);
		pg_log_error("aborting because of server version mismatch");
		exit_nicely(1);
	}

<<<<<<< HEAD
	/*
	 * On 7.3 and later, make sure we are not fooled by non-system schemas in
	 * the search path.
	 */
=======
>>>>>>> 9e1c9f95
	PQclear(executeQuery(conn, ALWAYS_SECURE_SEARCH_PATH_SQL));

	return conn;
}

/* ----------
 * Construct a connection string from the given keyword/value pairs. It is
 * used to pass the connection options to the pg_dump subprocess.
 *
 * The following parameters are excluded:
 *	dbname		- varies in each pg_dump invocation
 *	password	- it's not secure to pass a password on the command line
 *	fallback_application_name - we'll let pg_dump set it
 * ----------
 */
static char *
constructConnStr(const char **keywords, const char **values)
{
	PQExpBuffer buf = createPQExpBuffer();
	char	   *connstr;
	int			i;
	bool		firstkeyword = true;

	/* Construct a new connection string in key='value' format. */
	for (i = 0; keywords[i] != NULL; i++)
	{
		if (strcmp(keywords[i], "dbname") == 0 ||
			strcmp(keywords[i], "password") == 0 ||
			strcmp(keywords[i], "fallback_application_name") == 0)
			continue;

		if (!firstkeyword)
			appendPQExpBufferChar(buf, ' ');
		firstkeyword = false;
		appendPQExpBuffer(buf, "%s=", keywords[i]);
		appendConnStrVal(buf, values[i]);
	}

	connstr = pg_strdup(buf->data);
	destroyPQExpBuffer(buf);
	return connstr;
}

/*
 * Run a query, return the results, exit program on failure.
 */
static PGresult *
executeQuery(PGconn *conn, const char *query)
{
	PGresult   *res;

	pg_log_info("executing %s", query);

	res = PQexec(conn, query);
	if (!res ||
		PQresultStatus(res) != PGRES_TUPLES_OK)
	{
		pg_log_error("query failed: %s", PQerrorMessage(conn));
		pg_log_error("query was: %s", query);
		PQfinish(conn);
		exit_nicely(1);
	}

	return res;
}

/*
 * As above for a SQL command (which returns nothing).
 */
static void
executeCommand(PGconn *conn, const char *query)
{
	PGresult   *res;

	pg_log_info("executing %s", query);

	res = PQexec(conn, query);
	if (!res ||
		PQresultStatus(res) != PGRES_COMMAND_OK)
	{
		pg_log_error("query failed: %s", PQerrorMessage(conn));
		pg_log_error("query was: %s", query);
		PQfinish(conn);
		exit_nicely(1);
	}

	PQclear(res);
}


/*
 * dumpTimestamp
 */
static void
dumpTimestamp(const char *msg)
{
	char		buf[64];
	time_t		now = time(NULL);

	if (strftime(buf, sizeof(buf), PGDUMP_STRFTIME_FMT, localtime(&now)) != 0)
		fprintf(OPF, "-- %s %s\n\n", msg, buf);
}

/*
 * This GPDB-specific function is copied (in spirit) from pg_dump.c.
 *
 * PostgreSQL's pg_dumpall supports very old server versions, but in GPDB, we
 * only need to go back to 8.2-derived GPDB versions (4.something?). A lot of
 * that code to deal with old versions has been removed. But in order to not
 * change the formatting of the surrounding code, and to make it more clear
 * when reading a diff against the corresponding PostgreSQL version of
 * pg_dumpall, calls to this function has been left in place of the removed
 * code.
 *
 * This function should never actually be used, because check that the server
 * version is new enough at the beginning of pg_dumpall. This is just for
 * documentation purposes, to show were upstream code has been removed, and
 * to avoid those diffs or merge conflicts with upstream.
 */
static void
error_unsupported_server_version(PGconn *conn)
{
	fprintf(stderr, _("unexpected server version %d\n"), server_version);
	PQfinish(conn);
	exit(1);
}<|MERGE_RESOLUTION|>--- conflicted
+++ resolved
@@ -2,13 +2,9 @@
  *
  * pg_dumpall.c
  *
-<<<<<<< HEAD
  * Portions Copyright (c) 2006-2010, Greenplum inc.
  * Portions Copyright (c) 2012-Present Pivotal Software, Inc.
- * Portions Copyright (c) 1996-2016, PostgreSQL Global Development Group
-=======
  * Portions Copyright (c) 1996-2019, PostgreSQL Global Development Group
->>>>>>> 9e1c9f95
  * Portions Copyright (c) 1994, Regents of the University of California
  *
  * pg_dumpall forces all pg_dump output to be text, since it also outputs
@@ -28,11 +24,8 @@
 
 #include "dumputils.h"
 #include "pg_backup.h"
-<<<<<<< HEAD
-=======
 #include "common/file_utils.h"
 #include "common/logging.h"
->>>>>>> 9e1c9f95
 #include "fe_utils/connect.h"
 #include "fe_utils/string_utils.h"
 
@@ -55,20 +48,11 @@
 static void dumpUserConfig(PGconn *conn, const char *username);
 static void dumpDatabases(PGconn *conn);
 static void dumpTimestamp(const char *msg);
-<<<<<<< HEAD
-
-static int	runPgDump(const char *dbname);
-static void buildShSecLabels(PGconn *conn,
-				 const char *catalog_name, Oid objectId,
-				 const char *objtype, const char *objname,
-				 PQExpBuffer buffer);
-=======
 static int	runPgDump(const char *dbname, const char *create_opts);
 static void buildShSecLabels(PGconn *conn,
 							 const char *catalog_name, Oid objectId,
 							 const char *objtype, const char *objname,
 							 PQExpBuffer buffer);
->>>>>>> 9e1c9f95
 static PGconn *connectDatabase(const char *dbname, const char *connstr, const char *pghost, const char *pgport,
 							   const char *pguser, trivalue prompt_password, bool fail_on_error);
 static char *constructConnStr(const char **keywords, const char **values);
@@ -361,7 +345,25 @@
 				appendShellString(pgdumpopts, use_role);
 				break;
 
-<<<<<<< HEAD
+			case 4:
+				dosync = false;
+				appendPQExpBufferStr(pgdumpopts, " --no-sync");
+				break;
+
+			case 5:
+				appendPQExpBufferStr(pgdumpopts, " --extra-float-digits ");
+				appendShellString(pgdumpopts, optarg);
+				break;
+
+			case 6:
+				simple_string_list_append(&database_exclude_patterns, optarg);
+				break;
+
+			case 7:
+				appendPQExpBufferStr(pgdumpopts, " --rows-per-insert ");
+				appendShellString(pgdumpopts, optarg);
+				break;
+
 				/* START MPP ADDITION */
 			case 1000:
 				/* gp-format */
@@ -377,26 +379,6 @@
 				break;
 
 				/* END MPP ADDITION */
-=======
-			case 4:
-				dosync = false;
-				appendPQExpBufferStr(pgdumpopts, " --no-sync");
-				break;
-
-			case 5:
-				appendPQExpBufferStr(pgdumpopts, " --extra-float-digits ");
-				appendShellString(pgdumpopts, optarg);
-				break;
-
-			case 6:
-				simple_string_list_append(&database_exclude_patterns, optarg);
-				break;
-
-			case 7:
-				appendPQExpBufferStr(pgdumpopts, " --rows-per-insert ");
-				appendShellString(pgdumpopts, optarg);
-				break;
->>>>>>> 9e1c9f95
 
 			default:
 				fprintf(stderr, _("Try \"%s --help\" for more information.\n"), progname);
@@ -454,14 +436,14 @@
 		exit_nicely(1);
 	}
 
-<<<<<<< HEAD
 	if (gp_syntax && no_gp_syntax)
 	{
-		fprintf(stderr, _("%s: options \"--gp-syntax\" and \"--no-gp-syntax\" cannot be used together\n"),
+		pg_log_error("options --gp-syntax and --no-gp-syntax cannot be used together");
+		fprintf(stderr, _("Try \"%s --help\" for more information.\n"),
 				progname);
-		exit(1);
-	}
-=======
+		exit_nicely(1);
+	}
+
 	/*
 	 * If password values are not required in the dump, switch to using
 	 * pg_roles which is equally useful, just more likely to have unrestricted
@@ -471,7 +453,6 @@
 		sprintf(role_catalog, "%s", PG_ROLES);
 	else
 		sprintf(role_catalog, "%s", PG_AUTHID);
->>>>>>> 9e1c9f95
 
 	/* Add long options to the pg_dump argument list */
 	if (binary_upgrade)
@@ -502,13 +483,10 @@
 		appendPQExpBufferStr(pgdumpopts, " --no-subscriptions");
 	if (no_unlogged_table_data)
 		appendPQExpBufferStr(pgdumpopts, " --no-unlogged-table-data");
-<<<<<<< HEAD
+	if (on_conflict_do_nothing)
+		appendPQExpBufferStr(pgdumpopts, " --on-conflict-do-nothing");
 	if (roles_only)
 		appendPQExpBufferStr(pgdumpopts, " --roles-only");
-=======
-	if (on_conflict_do_nothing)
-		appendPQExpBufferStr(pgdumpopts, " --on-conflict-do-nothing");
->>>>>>> 9e1c9f95
 
 	/*
 	 * If there was a database specified on the command line, use that,
@@ -681,25 +659,8 @@
 
 		/* Dump tablespaces */
 		if (!roles_only && !no_tablespaces)
-<<<<<<< HEAD
-		{
 			/* Dump tablespaces */
 			dumpTablespaces(conn);
-		}
-
-		/* Dump CREATE DATABASE commands */
-		if (binary_upgrade || (!globals_only && !roles_only && !tablespaces_only))
-			dumpCreateDB(conn);
-
-		/* Dump role/database settings */
-		if (!tablespaces_only && !roles_only)
-		{
-			if (server_version >= 90000)
-				dumpDbRoleConfig(conn);
-		}
-=======
-			dumpTablespaces(conn);
->>>>>>> 9e1c9f95
 	}
 
 	if (!globals_only && !roles_only && !tablespaces_only)
@@ -788,11 +749,7 @@
 
 	printf(_("\nIf -f/--file is not used, then the SQL script will be written to the standard\n"
 			 "output.\n\n"));
-<<<<<<< HEAD
 	printf(_("Report bugs to <bugs@greenplum.org>.\n"));
-=======
-	printf(_("Report bugs to <pgsql-bugs@lists.postgresql.org>.\n"));
->>>>>>> 9e1c9f95
 }
 
 
@@ -1252,17 +1209,10 @@
 						  "rolvaliduntil, rolreplication, rolbypassrls, "
 						  "pg_catalog.shobj_description(oid, '%s') as rolcomment, "
 						  "rolname = current_user AS is_current_user "
-<<<<<<< HEAD
 						  " %s %s %s %s"
-						  "FROM pg_authid "
-						  "WHERE rolname !~ '^pg_' "
-						  "ORDER BY 2",
-						  resq_col, resgroup_col, extauth_col, hdfs_col);
-=======
 						  "FROM %s "
 						  "WHERE rolname !~ '^pg_' "
-						  "ORDER BY 2", role_catalog, role_catalog);
->>>>>>> 9e1c9f95
+						  "ORDER BY 2", role_catalog, resq_col, resgroup_col, extauth_col, hdfs_col, role_catalog);
 	else if (server_version >= 90500)
 		printfPQExpBuffer(buf,
 						  "SELECT oid, rolname, rolsuper, rolinherit, "
@@ -1271,15 +1221,9 @@
 						  "rolvaliduntil, rolreplication, rolbypassrls, "
 						  "pg_catalog.shobj_description(oid, '%s') as rolcomment, "
 						  "rolname = current_user AS is_current_user "
-<<<<<<< HEAD
 						  " %s %s %s %s"
-						  "FROM pg_authid "
-						  "ORDER BY 2",
-						  resq_col, resgroup_col, extauth_col, hdfs_col);
-=======
 						  "FROM %s "
-						  "ORDER BY 2", role_catalog, role_catalog);
->>>>>>> 9e1c9f95
+						  "ORDER BY 2", role_catalog, resq_col, resgroup_col, extauth_col, hdfs_col, role_catalog);
 	else if (server_version >= 90100)
 		printfPQExpBuffer(buf,
 						  "SELECT oid, rolname, rolsuper, rolinherit, "
@@ -1289,15 +1233,9 @@
 						  "false as rolbypassrls, "
 						  "pg_catalog.shobj_description(oid, '%s') as rolcomment, "
 						  "rolname = current_user AS is_current_user "
-<<<<<<< HEAD
 						  " %s %s %s %s"
-						  "FROM pg_authid "
-						  "ORDER BY 2",
-						  resq_col, resgroup_col, extauth_col, hdfs_col);
-=======
 						  "FROM %s "
-						  "ORDER BY 2", role_catalog, role_catalog);
->>>>>>> 9e1c9f95
+						  "ORDER BY 2", role_catalog, resq_col, resgroup_col, extauth_col, hdfs_col, role_catalog);
 	else if (server_version >= 80200)
 		printfPQExpBuffer(buf,
 						  "SELECT oid, rolname, rolsuper, rolinherit, "
@@ -1307,16 +1245,9 @@
 						  "false as rolbypassrls, "
 						  "pg_catalog.shobj_description(oid, '%s') as rolcomment, "
 						  "rolname = current_user AS is_current_user "
-<<<<<<< HEAD
 						  " %s %s %s %s"
-						  "FROM pg_authid "
-						  "ORDER BY 2",
-						  resq_col, resgroup_col, extauth_col, hdfs_col);
-	else
-		error_unsupported_server_version(conn);
-=======
 						  "FROM %s "
-						  "ORDER BY 2", role_catalog, role_catalog);
+						  "ORDER BY 2", role_catalog, resq_col, resgroup_col, extauth_col, hdfs_col, role_catalog);
 	else if (server_version >= 80100)
 		printfPQExpBuffer(buf,
 						  "SELECT oid, rolname, rolsuper, rolinherit, "
@@ -1362,7 +1293,6 @@
 						  "WHERE NOT EXISTS (SELECT 1 FROM pg_shadow "
 						  " WHERE usename = groname) "
 						  "ORDER BY 2");
->>>>>>> 9e1c9f95
 
 	res = executeQuery(conn, buf->data);
 
@@ -1775,13 +1705,8 @@
 						   "ORDER BY 1");
 	else if (server_version >= 90000)
 		res = executeQuery(conn, "SELECT oid, spcname, "
-<<<<<<< HEAD
-						 "pg_catalog.pg_get_userbyid(spcowner) AS spcowner, "
-						   "pg_catalog.pg_tablespace_location(oid), spcacl, '' as rspcacl,"
-=======
 						   "pg_catalog.pg_get_userbyid(spcowner) AS spcowner, "
 						   "spclocation, spcacl, '' as rspcacl, "
->>>>>>> 9e1c9f95
 						   "array_to_string(spcoptions, ', '),"
 						   "pg_catalog.shobj_description(oid, 'pg_tablespace') "
 						   "FROM pg_catalog.pg_tablespace "
@@ -1796,11 +1721,8 @@
 						   "WHERE spcname !~ '^pg_' "
 						   "ORDER BY 1");
 	else
-<<<<<<< HEAD
 	{
 		error_unsupported_server_version(conn);
-	}
-=======
 		res = executeQuery(conn, "SELECT oid, spcname, "
 						   "pg_catalog.pg_get_userbyid(spcowner) AS spcowner, "
 						   "spclocation, spcacl, '' as rspcacl, "
@@ -1808,7 +1730,7 @@
 						   "FROM pg_catalog.pg_tablespace "
 						   "WHERE spcname !~ '^pg_' "
 						   "ORDER BY 1");
->>>>>>> 9e1c9f95
+	}
 
 	if (PQntuples(res) > 0)
 		fprintf(OPF, "--\n-- Tablespaces\n--\n\n");
@@ -1841,30 +1763,17 @@
 							  fspcname, spcoptions);
 
 		if (!skip_acls &&
-<<<<<<< HEAD
-			!buildACLCommands(fspcname, NULL, NULL, "TABLESPACE", spcacl, rspcacl,
-							  spcowner, "", server_version, buf))
-		{
-			fprintf(stderr, _("%s: could not parse ACL list (%s) for tablespace \"%s\"\n"),
-					progname, spcacl, spcname);
-=======
 			!buildACLCommands(fspcname, NULL, NULL, "TABLESPACE",
 							  spcacl, rspcacl,
 							  spcowner, "", server_version, buf))
 		{
 			pg_log_error("could not parse ACL list (%s) for tablespace \"%s\"",
 						 spcacl, spcname);
->>>>>>> 9e1c9f95
 			PQfinish(conn);
 			exit_nicely(1);
 		}
 
-<<<<<<< HEAD
-		/* Set comments */
-		if (spccomment && strlen(spccomment))
-=======
 		if (!no_comments && spccomment && spccomment[0] != '\0')
->>>>>>> 9e1c9f95
 		{
 			appendPQExpBuffer(buf, "COMMENT ON TABLESPACE %s IS ", fspcname);
 			appendStringLiteralConn(buf, spccomment, conn);
@@ -1933,358 +1842,6 @@
 	fprintf(OPF, "\n\n");
 }
 
-<<<<<<< HEAD
-/*
- * Dump commands to create each database.
- *
- * To minimize the number of reconnections (and possibly ensuing
- * password prompts) required by the output script, we emit all CREATE
- * DATABASE commands during the initial phase of the script, and then
- * run pg_dump for each database to dump the contents of that
- * database.  We skip databases marked not datallowconn, since we'd be
- * unable to connect to them anyway (and besides, we don't want to
- * dump template0).
- */
-static void
-dumpCreateDB(PGconn *conn)
-{
-	PQExpBuffer buf = createPQExpBuffer();
-	char	   *default_encoding = NULL;
-	char	   *default_collate = NULL;
-	char	   *default_ctype = NULL;
-	PGresult   *res;
-	int			i;
-
-	fprintf(OPF, "--\n-- Database creation\n--\n\n");
-
-	/*
-	 * First, get the installation's default encoding and locale information.
-	 * We will dump encoding and locale specifications in the CREATE DATABASE
-	 * commands for just those databases with values different from defaults.
-	 *
-	 * We consider template0's encoding and locale (or, pre-7.1, template1's)
-	 * to define the installation default.  Pre-8.4 installations do not have
-	 * per-database locale settings; for them, every database must necessarily
-	 * be using the installation default, so there's no need to do anything
-	 * (which is good, since in very old versions there is no good way to find
-	 * out what the installation locale is anyway...)
-	 */
-	if (server_version >= 80400)
-		res = executeQuery(conn,
-						   "SELECT pg_encoding_to_char(encoding), "
-						   "datcollate, datctype "
-						   "FROM pg_database "
-						   "WHERE datname = 'template0'");
-	else if (server_version >= 70100)
-		res = executeQuery(conn,
-						   "SELECT pg_encoding_to_char(encoding), "
-						   "null::text AS datcollate, null::text AS datctype "
-						   "FROM pg_database "
-						   "WHERE datname = 'template0'");
-	else
-		res = executeQuery(conn,
-						   "SELECT pg_encoding_to_char(encoding), "
-						   "null::text AS datcollate, null::text AS datctype "
-						   "FROM pg_database "
-						   "WHERE datname = 'template1'");
-
-	/* If for some reason the template DB isn't there, treat as unknown */
-	if (PQntuples(res) > 0)
-	{
-		if (!PQgetisnull(res, 0, 0))
-			default_encoding = pg_strdup(PQgetvalue(res, 0, 0));
-		if (!PQgetisnull(res, 0, 1))
-			default_collate = pg_strdup(PQgetvalue(res, 0, 1));
-		if (!PQgetisnull(res, 0, 2))
-			default_ctype = pg_strdup(PQgetvalue(res, 0, 2));
-	}
-
-	PQclear(res);
-
-
-	/*
-	 * Now collect all the information about databases to dump.
-	 *
-	 * For the database ACLs, as of 9.6, we extract both the positive (as
-	 * datacl) and negative (as rdatacl) ACLs, relative to the default ACL for
-	 * databases, which are then passed to buildACLCommands() below.
-	 *
-	 * See buildACLQueries() and buildACLCommands().
-	 *
-	 * Note that we do not support initial privileges (pg_init_privs) on
-	 * databases.
-	 */
-	if (server_version >= 90600)
-		res = executeQuery(conn,
-						   "SELECT datname, "
-						   "coalesce(rolname, (select rolname from pg_authid where oid=(select datdba from pg_database where datname='template0'))), "
-						   "pg_encoding_to_char(d.encoding), "
-						   "datcollate, datctype, datfrozenxid, datminmxid, "
-						   "datistemplate, "
-						   "(SELECT pg_catalog.array_agg(acl) FROM (SELECT pg_catalog.unnest(coalesce(datacl,pg_catalog.acldefault('d',datdba))) AS acl "
-						   "EXCEPT SELECT pg_catalog.unnest(pg_catalog.acldefault('d',datdba))) as foo)"
-						   "AS datacl, "
-						   "(SELECT pg_catalog.array_agg(acl) FROM (SELECT pg_catalog.unnest(pg_catalog.acldefault('d',datdba)) AS acl "
-						   "EXCEPT SELECT pg_catalog.unnest(coalesce(datacl,pg_catalog.acldefault('d',datdba)))) as foo)"
-						   "AS rdatacl, "
-						   "datconnlimit, "
-						   "(SELECT spcname FROM pg_tablespace t WHERE t.oid = d.dattablespace) AS dattablespace "
-			  "FROM pg_database d LEFT JOIN pg_authid u ON (datdba = u.oid) "
-						   "WHERE datallowconn ORDER BY 1");
-	else if (server_version >= 90300)
-		res = executeQuery(conn,
-						   "SELECT datname, "
-						   "coalesce(rolname, (select rolname from pg_authid where oid=(select datdba from pg_database where datname='template0'))), "
-						   "pg_encoding_to_char(d.encoding), "
-						   "datcollate, datctype, datfrozenxid, datminmxid, "
-						   "datistemplate, datacl, '' as rdatacl, "
-						   "datconnlimit, "
-						   "(SELECT spcname FROM pg_tablespace t WHERE t.oid = d.dattablespace) AS dattablespace "
-			  "FROM pg_database d LEFT JOIN pg_authid u ON (datdba = u.oid) "
-						   "WHERE datallowconn ORDER BY 1");
-	else if (server_version >= 80400)
-		res = executeQuery(conn,
-						   "SELECT datname, "
-						   "coalesce(rolname, (select rolname from pg_authid where oid=(select datdba from pg_database where datname='template0'))), "
-						   "pg_encoding_to_char(d.encoding), "
-					  "datcollate, datctype, datfrozenxid, 0 AS datminmxid, "
-						   "datistemplate, datacl, '' as rdatacl, "
-						   "datconnlimit, "
-						   "(SELECT spcname FROM pg_tablespace t WHERE t.oid = d.dattablespace) AS dattablespace "
-			  "FROM pg_database d LEFT JOIN pg_authid u ON (datdba = u.oid) "
-						   "WHERE datallowconn ORDER BY 1");
-	else if (server_version >= 80100)
-		res = executeQuery(conn,
-						   "SELECT datname, "
-						   "coalesce(rolname, (select rolname from pg_authid where oid=(select datdba from pg_database where datname='template0'))), "
-						   "pg_encoding_to_char(d.encoding), "
-						   "null::text AS datcollate, null::text AS datctype, datfrozenxid, 0 AS datminmxid, "
-						   "datistemplate, datacl, '' as rdatacl, "
-						   "datconnlimit, "
-						   "(SELECT spcname FROM pg_tablespace t WHERE t.oid = d.dattablespace) AS dattablespace "
-			  "FROM pg_database d LEFT JOIN pg_authid u ON (datdba = u.oid) "
-						   "WHERE datallowconn ORDER BY 1");
-	else
-		error_unsupported_server_version(conn);
-
-	for (i = 0; i < PQntuples(res); i++)
-	{
-		char	   *dbname = PQgetvalue(res, i, 0);
-		char	   *dbowner = PQgetvalue(res, i, 1);
-		char	   *dbencoding = PQgetvalue(res, i, 2);
-		char	   *dbcollate = PQgetvalue(res, i, 3);
-		char	   *dbctype = PQgetvalue(res, i, 4);
-		uint32		dbfrozenxid = atooid(PQgetvalue(res, i, 5));
-		uint32		dbminmxid = atooid(PQgetvalue(res, i, 6));
-		char	   *dbistemplate = PQgetvalue(res, i, 7);
-		char	   *dbacl = PQgetvalue(res, i, 8);
-		char	   *rdbacl = PQgetvalue(res, i, 9);
-		char	   *dbconnlimit = PQgetvalue(res, i, 10);
-		char	   *dbtablespace = PQgetvalue(res, i, 11);
-		char	   *fdbname;
-
-		fdbname = pg_strdup(fmtId(dbname));
-
-		resetPQExpBuffer(buf);
-
-		/*
-		 * Skip the CREATE DATABASE commands for "template1" and "postgres",
-		 * since they are presumably already there in the destination cluster.
-		 * We do want to emit their ACLs and config options if any, however.
-		 */
-		appendPQExpBuffer(buf, "SET allow_system_table_mods = true;\n");
-
-		if (strcmp(dbname, "template1") != 0 &&
-			strcmp(dbname, "postgres") != 0)
-		{
-			appendPQExpBuffer(buf, "CREATE DATABASE %s", fdbname);
-
-			appendPQExpBufferStr(buf, " WITH TEMPLATE = template0");
-
-			if (strlen(dbowner) != 0)
-				appendPQExpBuffer(buf, " OWNER = %s", fmtId(dbowner));
-
-			if (default_encoding && strcmp(dbencoding, default_encoding) != 0)
-			{
-				appendPQExpBufferStr(buf, " ENCODING = ");
-				appendStringLiteralConn(buf, dbencoding, conn);
-			}
-
-			if (default_collate && strcmp(dbcollate, default_collate) != 0)
-			{
-				appendPQExpBufferStr(buf, " LC_COLLATE = ");
-				appendStringLiteralConn(buf, dbcollate, conn);
-			}
-
-			if (default_ctype && strcmp(dbctype, default_ctype) != 0)
-			{
-				appendPQExpBufferStr(buf, " LC_CTYPE = ");
-				appendStringLiteralConn(buf, dbctype, conn);
-			}
-
-			/*
-			 * Output tablespace if it isn't the default.  For default, it
-			 * uses the default from the template database.  If tablespace is
-			 * specified and tablespace creation failed earlier, (e.g. no such
-			 * directory), the database creation will fail too.  One solution
-			 * would be to use 'SET default_tablespace' like we do in pg_dump
-			 * for setting non-default database locations.
-			 */
-			if (strcmp(dbtablespace, "pg_default") != 0 && !no_tablespaces)
-				appendPQExpBuffer(buf, " TABLESPACE = %s",
-								  fmtId(dbtablespace));
-
-			if (strcmp(dbistemplate, "t") == 0)
-				appendPQExpBuffer(buf, " IS_TEMPLATE = true");
-
-			if (strcmp(dbconnlimit, "-1") != 0)
-				appendPQExpBuffer(buf, " CONNECTION LIMIT = %s",
-								  dbconnlimit);
-
-			appendPQExpBufferStr(buf, ";\n");
-
-			if (strcmp(dbistemplate, "t") == 0)
-			{
-				appendPQExpBufferStr(buf, "UPDATE pg_catalog.pg_database SET datistemplate = 't' WHERE datname = ");
-				appendStringLiteralConn(buf, dbname, conn);
-				appendPQExpBufferStr(buf, ";\n");
-			}
-		}
-		else if (strcmp(dbtablespace, "pg_default") != 0 && !no_tablespaces)
-		{
-			/*
-			 * Cannot change tablespace of the database we're connected to,
-			 * so to move "postgres" to another tablespace, we connect to
-			 * "template1", and vice versa.
-			 */
-			if (strcmp(dbname, "postgres") == 0)
-				appendPQExpBuffer(buf, "\\connect template1\n");
-			else
-				appendPQExpBuffer(buf, "\\connect postgres\n");
-
-			appendPQExpBuffer(buf, "ALTER DATABASE %s SET TABLESPACE %s;\n",
-							  fdbname, fmtId(dbtablespace));
-
-			/* connect to original database */
-			appendPsqlMetaConnect(buf, dbname);
-		}
-		else if (strcmp(dbtablespace, "pg_default") != 0 && !no_tablespaces)
-		{
-			/*
-			 * Cannot change tablespace of the database we're connected to, so
-			 * to move "postgres" to another tablespace, we connect to
-			 * "template1", and vice versa.
-			 */
-			if (strcmp(dbname, "postgres") == 0)
-				appendPQExpBuffer(buf, "\\connect template1\n");
-			else
-				appendPQExpBuffer(buf, "\\connect postgres\n");
-
-			appendPQExpBuffer(buf, "ALTER DATABASE %s SET TABLESPACE %s;\n",
-							  fdbname, fmtId(dbtablespace));
-
-			/* connect to original database */
-			appendPsqlMetaConnect(buf, dbname);
-		}
-
-		if (binary_upgrade)
-		{
-			appendPQExpBufferStr(buf, "-- For binary upgrade, set datfrozenxid and datminmxid.\n");
-			appendPQExpBuffer(buf, "UPDATE pg_catalog.pg_database "
-							  "SET datfrozenxid = '%u', datminmxid = '%u' "
-							  "WHERE datname = ",
-							  dbfrozenxid, dbminmxid);
-			appendStringLiteralConn(buf, dbname, conn);
-			appendPQExpBufferStr(buf, ";\n");
-		}
-		appendPQExpBuffer(buf, "RESET allow_system_table_mods;\n");
-
-		if (!skip_acls &&
-			!buildACLCommands(fdbname, NULL, NULL, "DATABASE",
-							  dbacl, rdbacl, dbowner,
-							  "", server_version, buf))
-		{
-			fprintf(stderr, _("%s: could not parse ACL list (%s) for database \"%s\"\n"),
-					progname, dbacl, fdbname);
-			PQfinish(conn);
-			exit_nicely(1);
-		}
-
-		fprintf(OPF, "%s", buf->data);
-
-		dumpDatabaseConfig(conn, dbname);
-
-		free(fdbname);
-	}
-
-	if (default_encoding)
-		free(default_encoding);
-	if (default_collate)
-		free(default_collate);
-	if (default_ctype)
-		free(default_ctype);
-
-	PQclear(res);
-	destroyPQExpBuffer(buf);
-
-	fprintf(OPF, "\n\n");
-}
-
-
-/*
- * Dump database-specific configuration
- */
-static void
-dumpDatabaseConfig(PGconn *conn, const char *dbname)
-{
-	PQExpBuffer buf = createPQExpBuffer();
-	int			count = 1;
-
-	for (;;)
-	{
-		PGresult   *res;
-
-		if (server_version >= 90000)
-			printfPQExpBuffer(buf, "SELECT setconfig[%d] FROM pg_db_role_setting WHERE "
-							  "setrole = 0 AND setdatabase = (SELECT oid FROM pg_database WHERE datname = ", count);
-		else
-			printfPQExpBuffer(buf, "SELECT datconfig[%d] FROM pg_database WHERE datname = ", count);
-		appendStringLiteralConn(buf, dbname, conn);
-
-		if (server_version >= 90000)
-			appendPQExpBuffer(buf, ")");
-
-		res = executeQuery(conn, buf->data);
-		if (PQntuples(res) == 1 &&
-			!PQgetisnull(res, 0, 0))
-		{
-			makeAlterConfigCommand(conn, PQgetvalue(res, 0, 0),
-								   "DATABASE", dbname, NULL, NULL);
-			PQclear(res);
-			count++;
-		}
-		else
-		{
-			PQclear(res);
-			break;
-		}
-	}
-
-	/*
-	 * If we're upgrading from GPDB 5 or below, use the legacy hash ops.
-	 */
-	if (binary_upgrade && server_version < 90400)
-	{
-		makeAlterConfigCommand(conn, "gp_use_legacy_hashops=on",
-							   "DATABASE", dbname, NULL, NULL);
-	}
-
-	destroyPQExpBuffer(buf);
-}
-
-
-=======
->>>>>>> 9e1c9f95
 
 /*
  * Dump user-specific configuration
@@ -2354,16 +1911,8 @@
 	PQExpBuffer query;
 	PGresult   *res;
 
-<<<<<<< HEAD
-	/* Need "ORDER BY" here to keep order consistency cross pg_dump call */
-	printfPQExpBuffer(buf, "SELECT rolname, datname, unnest(setconfig) "
-					  "FROM pg_db_role_setting, pg_authid, pg_database "
-		  "WHERE setrole = pg_authid.oid AND setdatabase = pg_database.oid ORDER BY 1,2,3");
-	res = executeQuery(conn, buf->data);
-=======
 	if (patterns->head == NULL)
 		return;					/* nothing to do */
->>>>>>> 9e1c9f95
 
 	query = createPQExpBuffer();
 
@@ -2393,81 +1942,6 @@
 	destroyPQExpBuffer(query);
 }
 
-<<<<<<< HEAD
-
-/*
- * Helper function for dumpXXXConfig().
- */
-static void
-makeAlterConfigCommand(PGconn *conn, const char *arrayitem,
-					   const char *type, const char *name,
-					   const char *type2, const char *name2)
-{
-	char	   *pos;
-	char	   *mine;
-	PQExpBuffer buf;
-
-	mine = pg_strdup(arrayitem);
-	pos = strchr(mine, '=');
-	if (pos == NULL)
-	{
-		free(mine);
-		return;
-	}
-
-	buf = createPQExpBuffer();
-
-	*pos = 0;
-	appendPQExpBuffer(buf, "ALTER %s %s ", type, fmtId(name));
-	if (type2 != NULL && name2 != NULL)
-		appendPQExpBuffer(buf, "IN %s %s ", type2, fmtId(name2));
-	appendPQExpBuffer(buf, "SET %s TO ", fmtId(mine));
-
-	/*
-	 * Variables that are marked GUC_LIST_QUOTE were already fully quoted by
-	 * flatten_set_variable_args() before they were put into the setconfig
-	 * array.  However, because the quoting rules used there aren't exactly
-	 * like SQL's, we have to break the list value apart and then quote the
-	 * elements as string literals.  (The elements may be double-quoted as-is,
-	 * but we can't just feed them to the SQL parser; it would do the wrong
-	 * thing with elements that are zero-length or longer than NAMEDATALEN.)
-	 *
-	 * Variables that are not so marked should just be emitted as simple
-	 * string literals.  If the variable is not known to
-	 * variable_is_guc_list_quote(), we'll do that; this makes it unsafe to
-	 * use GUC_LIST_QUOTE for extension variables.
-	 */
-	if (variable_is_guc_list_quote(mine))
-	{
-		char	  **namelist;
-		char	  **nameptr;
-
-		/* Parse string into list of identifiers */
-		/* this shouldn't fail really */
-		if (SplitGUCList(pos + 1, ',', &namelist))
-		{
-			for (nameptr = namelist; *nameptr; nameptr++)
-			{
-				if (nameptr != namelist)
-					appendPQExpBufferStr(buf, ", ");
-				appendStringLiteralConn(buf, *nameptr, conn);
-			}
-		}
-		pg_free(namelist);
-	}
-	else
-		appendStringLiteralConn(buf, pos + 1, conn);
-	appendPQExpBufferStr(buf, ";\n");
-
-	fprintf(OPF, "%s", buf->data);
-	destroyPQExpBuffer(buf);
-	free(mine);
-}
-
-
-
-=======
->>>>>>> 9e1c9f95
 /*
  * Dump contents of databases.
  */
@@ -2477,9 +1951,6 @@
 	PGresult   *res;
 	int			i;
 
-<<<<<<< HEAD
-	res = executeQuery(conn, "SELECT datname FROM pg_database WHERE datallowconn ORDER BY 1");
-=======
 	/*
 	 * Skip databases marked not datallowconn, since we'd be unable to connect
 	 * to them anyway.  This must agree with dropDBs().
@@ -2499,7 +1970,6 @@
 
 	if (PQntuples(res) > 0)
 		fprintf(OPF, "--\n-- Databases\n--\n\n");
->>>>>>> 9e1c9f95
 
 	for (i = 0; i < PQntuples(res); i++)
 	{
@@ -2794,14 +2264,8 @@
 	{
 		if (fail_on_error)
 		{
-<<<<<<< HEAD
-			fprintf(stderr,
-					_("%s: could not connect to database \"%s\": %s"),
-					progname, dbname, PQerrorMessage(conn));
-=======
 			pg_log_error("could not connect to database \"%s\": %s",
 						 dbname, PQerrorMessage(conn));
->>>>>>> 9e1c9f95
 			exit_nicely(1);
 		}
 		else
@@ -2848,11 +2312,7 @@
 	 * our own major version.  (See also version check in pg_dump.c.)
 	 */
 	if (my_version != server_version
-<<<<<<< HEAD
 		&& (server_version < 80200 ||		/* we can handle back to 8.2 */
-=======
-		&& (server_version < 80000 ||
->>>>>>> 9e1c9f95
 			(server_version / 100) > (my_version / 100)))
 	{
 		pg_log_error("server version: %s; %s version: %s",
@@ -2861,13 +2321,6 @@
 		exit_nicely(1);
 	}
 
-<<<<<<< HEAD
-	/*
-	 * On 7.3 and later, make sure we are not fooled by non-system schemas in
-	 * the search path.
-	 */
-=======
->>>>>>> 9e1c9f95
 	PQclear(executeQuery(conn, ALWAYS_SECURE_SEARCH_PATH_SQL));
 
 	return conn;
