/*-------------------------------------------------------------------------
 *
 * common.c
 *	  common routines between pg_dump and pg4_dump
 *
 * Since pg4_dump is long-dead code, there is no longer any useful distinction
 * between this file and pg_dump.c.
 *
<<<<<<< HEAD
 * Portions Copyright (c) 1996-2008, PostgreSQL Global Development Group
=======
 * Portions Copyright (c) 1996-2007, PostgreSQL Global Development Group
>>>>>>> 29dccf5f
 * Portions Copyright (c) 1994, Regents of the University of California
 *
 *
 * IDENTIFICATION
 *	  $PostgreSQL: pgsql/src/bin/pg_dump/common.c,v 1.95 2007/01/05 22:19:48 momjian Exp $
 *
 *-------------------------------------------------------------------------
 */
#include "postgres_fe.h"

#include <ctype.h>
#include <time.h>
#include "dumputils.h"
#include "postgres.h"
#include "catalog/pg_class.h"

#include "pg_backup_archiver.h"


/*
 * Variables for mapping DumpId to DumpableObject
 */
static DumpableObject **dumpIdMap = NULL;
static int	allocedDumpIds = 0;
static DumpId lastDumpId = 0;

/*
 * Variables for mapping CatalogId to DumpableObject
 */
static bool catalogIdMapValid = false;
static DumpableObject **catalogIdMap = NULL;
static int	numCatalogIds = 0;

/*
 * These variables are static to avoid the notational cruft of having to pass
 * them into findTableByOid() and friends.
 */
static TableInfo *tblinfo;
static TypeInfo *typinfo;
static TypeStorageOptions *typestorageoptions;
static FuncInfo *funinfo;
static OprInfo *oprinfo;
static int	numTables;
static int	numTypes;
static int  numTypeStorageOptions;
static int	numFuncs;
static int	numOperators;

bool is_gpdump = false; /* determines whether to print extra logging messages in getSchemaData */

static void flagInhTables(TableInfo *tbinfo, int numTables,
			  InhInfo *inhinfo, int numInherits);
static void flagInhAttrs(TableInfo *tbinfo, int numTables,
			 InhInfo *inhinfo, int numInherits);
static int	DOCatalogIdCompare(const void *p1, const void *p2);
static void findParentsByOid(TableInfo *self,
				 InhInfo *inhinfo, int numInherits);
static int	strInArray(const char *pattern, char **arr, int arr_size);

void status_log_msg(const char *loglevel, const char *prog, const char *fmt,...);

void		reset(void);
/*
 * getSchemaData
 *	  Collect information about all potentially dumpable objects
 */
TableInfo *
getSchemaData(int *numTablesPtr)
{
	NamespaceInfo *nsinfo;
	AggInfo    *agginfo;
	InhInfo    *inhinfo;
	RuleInfo   *ruleinfo;
	ProcLangInfo *proclanginfo;
	CastInfo   *castinfo;
	OpclassInfo *opcinfo;
	ConvInfo   *convinfo;
	ExtProtInfo *ptcinfo;
	int			numNamespaces;
	int			numAggregates;
	int			numInherits;
	int			numRules;
	int			numProcLangs;
	int			numCasts;
	int			numOpclasses;
	int			numConversions;
	int			numExtProtocols;
	const char *LOGGER_INFO = "INFO";

	//write_msg(NULL, "reading schemas\n");
	if(is_gpdump || g_verbose)
		status_log_msg(LOGGER_INFO, progname, "reading schemas\n");
	nsinfo = getNamespaces(&numNamespaces);

	if(is_gpdump || g_verbose)
		status_log_msg(LOGGER_INFO, progname, "reading user-defined functions\n");
	funinfo = getFuncs(&numFuncs);

	/* this must be after getFuncs */
	if(is_gpdump || g_verbose)
		status_log_msg(LOGGER_INFO, progname, "reading user-defined types\n");
	typinfo = getTypes(&numTypes);

	/* this must be after getFuncs */
	if(is_gpdump || g_verbose)
		status_log_msg(LOGGER_INFO, progname, "reading type storage options\n");
	typestorageoptions = getTypeStorageOptions(&numTypeStorageOptions);

	/* this must be after getFuncs, too */
	if(is_gpdump || g_verbose)
		status_log_msg(LOGGER_INFO, progname, "reading procedural languages\n");
	proclanginfo = getProcLangs(&numProcLangs);

	if(is_gpdump || g_verbose)
		status_log_msg(LOGGER_INFO, progname, "reading user-defined aggregate functions\n");
	agginfo = getAggregates(&numAggregates);
	
	if(is_gpdump || g_verbose)
		status_log_msg(LOGGER_INFO, progname, "reading user-defined operators\n");
	oprinfo = getOperators(&numOperators);

	if (testExtProtocolSupport())
	{
		if(is_gpdump || g_verbose)
			status_log_msg(LOGGER_INFO, progname, "reading user-defined external protocols\n");
		ptcinfo = getExtProtocols(&numExtProtocols);
	}

	if(is_gpdump || g_verbose)
		status_log_msg(LOGGER_INFO, progname, "reading user-defined operator classes\n");
	opcinfo = getOpclasses(&numOpclasses);

	if(is_gpdump || g_verbose)
		status_log_msg(LOGGER_INFO, progname, "reading user-defined conversions\n");
	convinfo = getConversions(&numConversions);

	if(is_gpdump || g_verbose)
		status_log_msg(LOGGER_INFO, progname, "reading user-defined tables\n");
	tblinfo = getTables(&numTables);

	if(is_gpdump || g_verbose)
		status_log_msg(LOGGER_INFO, progname, "reading table inheritance information\n");
	inhinfo = getInherits(&numInherits);

	if(is_gpdump || g_verbose)
		status_log_msg(LOGGER_INFO, progname, "reading rewrite rules\n");
	ruleinfo = getRules(&numRules);

	if(is_gpdump || g_verbose)
		status_log_msg(LOGGER_INFO, progname, "reading type casts\n");
	castinfo = getCasts(&numCasts);

	/* Link tables to parents, mark parents of target tables interesting */
	if(is_gpdump || g_verbose)
		status_log_msg(LOGGER_INFO, progname, "finding inheritance relationships\n");
	flagInhTables(tblinfo, numTables, inhinfo, numInherits);

	if(is_gpdump || g_verbose)
		status_log_msg(LOGGER_INFO, progname, "reading column info for interesting tables\n");
	getTableAttrs(tblinfo, numTables);

	if(is_gpdump || g_verbose)
		status_log_msg(LOGGER_INFO, progname, "flagging inherited columns in subtables\n");
	flagInhAttrs(tblinfo, numTables, inhinfo, numInherits);

	if(is_gpdump || g_verbose)
		status_log_msg(LOGGER_INFO, progname, "reading indexes\n");
	getIndexes(tblinfo, numTables);

	if(is_gpdump || g_verbose)
		status_log_msg(LOGGER_INFO, progname, "reading constraints\n");
	getConstraints(tblinfo, numTables);

	if(is_gpdump || g_verbose)
		status_log_msg(LOGGER_INFO, progname, "reading triggers\n");
	getTriggers(tblinfo, numTables);

	*numTablesPtr = numTables;
	return tblinfo;
}

/* flagInhTables -
 *	 Fill in parent link fields of every target table, and mark
 *	 parents of target tables as interesting
 *
 * Note that only direct ancestors of targets are marked interesting.
 * This is sufficient; we don't much care whether they inherited their
 * attributes or not.
 *
 * modifies tblinfo
 */
static void
flagInhTables(TableInfo *tblinfo, int numTables,
			  InhInfo *inhinfo, int numInherits)
{
	int			i,
				j;
	int			numParents;
	TableInfo **parents;

	for (i = 0; i < numTables; i++)
	{
		/* Sequences, views and external tables never have parents */
		if (tblinfo[i].relkind == RELKIND_SEQUENCE ||
			tblinfo[i].relkind == RELKIND_VIEW ||
			tblinfo[i].relstorage == RELSTORAGE_EXTERNAL ||
			tblinfo[i].relstorage == RELSTORAGE_FOREIGN)
			continue;

		/* Don't bother computing anything for non-target tables, either */
		if (!tblinfo[i].dobj.dump)
			continue;

		/* Find all the immediate parent tables */
		findParentsByOid(&tblinfo[i], inhinfo, numInherits);

		/* Mark the parents as interesting for getTableAttrs */
		numParents = tblinfo[i].numParents;
		parents = tblinfo[i].parents;
		for (j = 0; j < numParents; j++)
			parents[j]->interesting = true;
	}
}

/* flagInhAttrs -
 *	 for each dumpable table in tblinfo, flag its inherited attributes
 * so when we dump the table out, we don't dump out the inherited attributes
 *
 * modifies tblinfo
 */
static void
flagInhAttrs(TableInfo *tblinfo, int numTables,
			 InhInfo *inhinfo, int numInherits)
{
	int			i,
				j,
				k;

	for (i = 0; i < numTables; i++)
	{
		TableInfo  *tbinfo = &(tblinfo[i]);
		int			numParents;
		TableInfo **parents;
		TableInfo  *parent;

		/* Sequences, views and external tables never have parents */
		if (tbinfo->relkind == RELKIND_SEQUENCE ||
			tbinfo->relkind == RELKIND_VIEW ||
			tbinfo->relstorage == RELSTORAGE_EXTERNAL ||
			tbinfo->relstorage == RELSTORAGE_FOREIGN)
			continue;

		/* Don't bother computing anything for non-target tables, either */
		if (!tbinfo->dobj.dump)
			continue;

		numParents = tbinfo->numParents;
		parents = tbinfo->parents;

		if (numParents == 0)
			continue;			/* nothing to see here, move along */

		/*----------------------------------------------------------------
		 * For each attr, check the parent info: if no parent has an attr
		 * with the same name, then it's not inherited. If there *is* an
		 * attr with the same name, then only dump it if:
		 *
		 * - it is NOT NULL and zero parents are NOT NULL
		 *	 OR
		 * - it has a default value AND the default value does not match
		 *	 all parent default values, or no parents specify a default.
		 *
		 * See discussion on -hackers around 2-Apr-2001.
		 *----------------------------------------------------------------
		 */
		for (j = 0; j < tbinfo->numatts; j++)
		{
			bool		foundAttr;		/* Attr was found in a parent */
			bool		foundNotNull;	/* Attr was NOT NULL in a parent */
			bool		defaultsMatch;	/* All non-empty defaults match */
			bool		defaultsFound;	/* Found a default in a parent */
			AttrDefInfo *attrDef;

			foundAttr = false;
			foundNotNull = false;
			defaultsMatch = true;
			defaultsFound = false;

			attrDef = tbinfo->attrdefs[j];

			for (k = 0; k < numParents; k++)
			{
				int			inhAttrInd;

				parent = parents[k];
				inhAttrInd = strInArray(tbinfo->attnames[j],
										parent->attnames,
										parent->numatts);

				if (inhAttrInd != -1)
				{
					AttrDefInfo *inhDef = parent->attrdefs[inhAttrInd];

					foundAttr = true;
					foundNotNull |= parent->notnull[inhAttrInd];
					if (inhDef != NULL)
					{
						defaultsFound = true;

						/*
						 * If any parent has a default and the child doesn't,
						 * we have to emit an explicit DEFAULT NULL clause for
						 * the child, else the parent's default will win.
						 */
						if (attrDef == NULL)
						{
							attrDef = (AttrDefInfo *) malloc(sizeof(AttrDefInfo));
							attrDef->dobj.objType = DO_ATTRDEF;
							attrDef->dobj.catId.tableoid = 0;
							attrDef->dobj.catId.oid = 0;
							AssignDumpId(&attrDef->dobj);
							attrDef->adtable = tbinfo;
							attrDef->adnum = j + 1;
							attrDef->adef_expr = strdup("NULL");

							attrDef->dobj.name = strdup(tbinfo->dobj.name);
							attrDef->dobj.namespace = tbinfo->dobj.namespace;

							attrDef->dobj.dump = tbinfo->dobj.dump;

							attrDef->separate = false;
							addObjectDependency(&tbinfo->dobj,
												attrDef->dobj.dumpId);

							tbinfo->attrdefs[j] = attrDef;
						}
						if (strcmp(attrDef->adef_expr, inhDef->adef_expr) != 0)
						{
							defaultsMatch = false;

							/*
							 * Whenever there is a non-matching parent
							 * default, add a dependency to force the parent
							 * default to be dumped first, in case the
							 * defaults end up being dumped as separate
							 * commands.  Otherwise the parent default will
							 * override the child's when it is applied.
							 */
							addObjectDependency(&attrDef->dobj,
												inhDef->dobj.dumpId);
						}
					}
				}
			}

			/*
			 * Based on the scan of the parents, decide if we can rely on the
			 * inherited attr
			 */
			if (foundAttr)		/* Attr was inherited */
			{
				/* Set inherited flag by default */
				tbinfo->inhAttrs[j] = true;
				tbinfo->inhAttrDef[j] = true;
				tbinfo->inhNotNull[j] = true;

				/*
				 * Clear it if attr had a default, but parents did not, or
				 * mismatch
				 */
				if ((attrDef != NULL) && (!defaultsFound || !defaultsMatch))
				{
					tbinfo->inhAttrs[j] = false;
					tbinfo->inhAttrDef[j] = false;
				}

				/*
				 * Clear it if NOT NULL and none of the parents were NOT NULL
				 */
				if (tbinfo->notnull[j] && !foundNotNull)
				{
					tbinfo->inhAttrs[j] = false;
					tbinfo->inhNotNull[j] = false;
				}

				/* Clear it if attr has local definition */
				if (tbinfo->attislocal[j])
					tbinfo->inhAttrs[j] = false;
			}
		}

		/*
		 * Check for inherited CHECK constraints.  We assume a constraint is
		 * inherited if its name matches the name of any constraint in the
		 * parent.	Originally this code tried to compare the expression
		 * texts, but that can fail if the parent and child tables are in
		 * different schemas, because reverse-listing of function calls may
		 * produce different text (schema-qualified or not) depending on
		 * search path.  We really need a more bulletproof way of detecting
		 * inherited constraints --- pg_constraint should record this
		 * explicitly!
		 */
		for (j = 0; j < tbinfo->ncheck; j++)
		{
			ConstraintInfo *constr;

			constr = &(tbinfo->checkexprs[j]);

			for (k = 0; k < numParents; k++)
			{
				int			l;

				parent = parents[k];
				for (l = 0; l < parent->ncheck; l++)
				{
					ConstraintInfo *pconstr = &(parent->checkexprs[l]);

					if (strcmp(pconstr->dobj.name, constr->dobj.name) == 0)
					{
						constr->coninherited = true;
						break;
					}
				}
				if (constr->coninherited)
					break;
			}
		}
	}
}

/*
 * MPP-1890
 *
 * If the user explicitly DROP'ed a CHECK constraint on a child but it
 * still exists on the parent when they dump and restore that constraint
 * will exist on the child since it will again inherit it from the
 * parent. Therefore we look here for constraints that exist on the
 * parent but not on the child and mark them to be dropped from the
 * child after the child table is defined.
 *
 * Loop through each parent and for each parent constraint see if it
 * exists on the child as well. If it doesn't it means that the child
 * dropped it. Mark it.
 */
void
DetectChildConstraintDropped(TableInfo *tbinfo, PQExpBuffer q)
{
	TableInfo  *parent;
	TableInfo **parents = tbinfo->parents;
	int			j,
				k,
				l;
	int			numParents = tbinfo->numParents;

	for (k = 0; k < numParents; k++)
	{
		parent = parents[k];

		/* for each CHECK constraint of this parent */
		for (l = 0; l < parent->ncheck; l++)
		{
			ConstraintInfo *pconstr = &(parent->checkexprs[l]);
			ConstraintInfo *cconstr;
			bool		constr_on_child = false;

			/* for each child CHECK constraint */
			for (j = 0; j < tbinfo->ncheck; j++)
			{
				cconstr = &(tbinfo->checkexprs[j]);

				if (strcmp(pconstr->dobj.name, cconstr->dobj.name) == 0)
				{
					/* parent constr exists on child. hence wasn't dropped */
					constr_on_child = true;
					break;
				}

			}

			/* this parent constr is not on child, issue a DROP for it */
			if (!constr_on_child)
			{
				appendPQExpBuffer(q, "ALTER TABLE %s.",
								  fmtId(tbinfo->dobj.namespace->dobj.name));
				appendPQExpBuffer(q, "%s ",
								  fmtId(tbinfo->dobj.name));
				appendPQExpBuffer(q, "DROP CONSTRAINT %s;\n",
								  fmtId(pconstr->dobj.name));

				constr_on_child = false;
			}
		}
	}

}

/*
 * AssignDumpId
 *		Given a newly-created dumpable object, assign a dump ID,
 *		and enter the object into the lookup table.
 *
 * The caller is expected to have filled in objType and catId,
 * but not any of the other standard fields of a DumpableObject.
 */
void
AssignDumpId(DumpableObject *dobj)
{
	dobj->dumpId = ++lastDumpId;
	dobj->name = NULL;			/* must be set later */
	dobj->namespace = NULL;		/* may be set later */
	dobj->dump = true;			/* default assumption */
	dobj->dependencies = NULL;
	dobj->nDeps = 0;
	dobj->allocDeps = 0;

	while (dobj->dumpId >= allocedDumpIds)
	{
		int			newAlloc;

		if (allocedDumpIds <= 0)
		{
			newAlloc = 256;
			dumpIdMap = (DumpableObject **)
				pg_malloc(newAlloc * sizeof(DumpableObject *));
		}
		else
		{
			newAlloc = allocedDumpIds * 2;
			dumpIdMap = (DumpableObject **)
				pg_realloc(dumpIdMap, newAlloc * sizeof(DumpableObject *));
		}
		memset(dumpIdMap + allocedDumpIds, 0,
			   (newAlloc - allocedDumpIds) * sizeof(DumpableObject *));
		allocedDumpIds = newAlloc;
	}
	dumpIdMap[dobj->dumpId] = dobj;

	/* mark catalogIdMap invalid, but don't rebuild it yet */
	catalogIdMapValid = false;
}

/*
 * Assign a DumpId that's not tied to a DumpableObject.
 *
 * This is used when creating a "fixed" ArchiveEntry that doesn't need to
 * participate in the sorting logic.
 */
DumpId
createDumpId(void)
{
	return ++lastDumpId;
}

/*
 * Return the largest DumpId so far assigned
 */
DumpId
getMaxDumpId(void)
{
	return lastDumpId;
}

/*
 * Find a DumpableObject by dump ID
 *
 * Returns NULL for invalid ID
 */
DumpableObject *
findObjectByDumpId(DumpId dumpId)
{
	if (dumpId <= 0 || dumpId >= allocedDumpIds)
		return NULL;			/* out of range? */
	return dumpIdMap[dumpId];
}

/*
 * Find a DumpableObject by catalog ID
 *
 * Returns NULL for unknown ID
 *
 * We use binary search in a sorted list that is built on first call.
 * If AssignDumpId() and findObjectByCatalogId() calls were intermixed,
 * the code would work, but possibly be very slow.	In the current usage
 * pattern that does not happen, indeed we only need to build the list once.
 */
DumpableObject *
findObjectByCatalogId(CatalogId catalogId)
{
	DumpableObject **low;
	DumpableObject **high;

	if (!catalogIdMapValid)
	{
		if (catalogIdMap)
			free(catalogIdMap);
		getDumpableObjects(&catalogIdMap, &numCatalogIds);
		if (numCatalogIds > 1)
			qsort((void *) catalogIdMap, numCatalogIds,
				  sizeof(DumpableObject *), DOCatalogIdCompare);
		catalogIdMapValid = true;
	}

	/*
	 * We could use bsearch() here, but the notational cruft of calling
	 * bsearch is nearly as bad as doing it ourselves; and the generalized
	 * bsearch function is noticeably slower as well.
	 */
	if (numCatalogIds <= 0)
		return NULL;
	low = catalogIdMap;
	high = catalogIdMap + (numCatalogIds - 1);
	while (low <= high)
	{
		DumpableObject **middle;
		int			difference;

		middle = low + (high - low) / 2;
		/* comparison must match DOCatalogIdCompare, below */
		difference = oidcmp((*middle)->catId.oid, catalogId.oid);
		if (difference == 0)
			difference = oidcmp((*middle)->catId.tableoid, catalogId.tableoid);
		if (difference == 0)
			return *middle;
		else if (difference < 0)
			low = middle + 1;
		else
			high = middle - 1;
	}
	return NULL;
}

static int
DOCatalogIdCompare(const void *p1, const void *p2)
{
	DumpableObject *obj1 = *(DumpableObject **) p1;
	DumpableObject *obj2 = *(DumpableObject **) p2;
	int			cmpval;

	/*
	 * Compare OID first since it's usually unique, whereas there will only be
	 * a few distinct values of tableoid.
	 */
	cmpval = oidcmp(obj1->catId.oid, obj2->catId.oid);
	if (cmpval == 0)
		cmpval = oidcmp(obj1->catId.tableoid, obj2->catId.tableoid);
	return cmpval;
}

/*
 * Build an array of pointers to all known dumpable objects
 *
 * This simply creates a modifiable copy of the internal map.
 */
void
getDumpableObjects(DumpableObject ***objs, int *numObjs)
{
	int			i,
				j;

	*objs = (DumpableObject **)
		pg_malloc(allocedDumpIds * sizeof(DumpableObject *));
	j = 0;
	for (i = 1; i < allocedDumpIds; i++)
	{
		if (dumpIdMap[i])
			(*objs)[j++] = dumpIdMap[i];
	}
	*numObjs = j;
}

/*
 * Add a dependency link to a DumpableObject
 *
 * Note: duplicate dependencies are currently not eliminated
 */
void
addObjectDependency(DumpableObject *dobj, DumpId refId)
{
	if (dobj->nDeps >= dobj->allocDeps)
	{
		if (dobj->allocDeps <= 0)
		{
			dobj->allocDeps = 16;
			dobj->dependencies = (DumpId *)
				pg_malloc(dobj->allocDeps * sizeof(DumpId));
		}
		else
		{
			dobj->allocDeps *= 2;
			dobj->dependencies = (DumpId *)
				pg_realloc(dobj->dependencies,
						   dobj->allocDeps * sizeof(DumpId));
		}
	}
	dobj->dependencies[dobj->nDeps++] = refId;
}

/*
 * Remove a dependency link from a DumpableObject
 *
 * If there are multiple links, all are removed
 */
void
removeObjectDependency(DumpableObject *dobj, DumpId refId)
{
	int			i;
	int			j = 0;

	for (i = 0; i < dobj->nDeps; i++)
	{
		if (dobj->dependencies[i] != refId)
			dobj->dependencies[j++] = dobj->dependencies[i];
	}
	dobj->nDeps = j;
}


/*
 * findTableByOid
 *	  finds the entry (in tblinfo) of the table with the given oid
 *	  returns NULL if not found
 *
 * NOTE:  should hash this, but just do linear search for now
 */
TableInfo *
findTableByOid(Oid oid)
{
	int			i;

	for (i = 0; i < numTables; i++)
	{
		if (tblinfo[i].dobj.catId.oid == oid)
			return &tblinfo[i];
	}
	return NULL;
}

/*
 * findTypeByOid
 *	  finds the entry (in typinfo) of the type with the given oid
 *	  returns NULL if not found
 *
 * NOTE:  should hash this, but just do linear search for now
 */
TypeInfo *
findTypeByOid(Oid oid)
{
	int			i;

	for (i = 0; i < numTypes; i++)
	{
		if (typinfo[i].dobj.catId.oid == oid)
			return &typinfo[i];
	}
	return NULL;
}

/*
 * findFuncByOid
 *	  finds the entry (in funinfo) of the function with the given oid
 *	  returns NULL if not found
 *
 * NOTE:  should hash this, but just do linear search for now
 */
FuncInfo *
findFuncByOid(Oid oid)
{
	int			i;

	for (i = 0; i < numFuncs; i++)
	{
		if (funinfo[i].dobj.catId.oid == oid)
			return &funinfo[i];
	}
	return NULL;
}

/*
 * findOprByOid
 *	  finds the entry (in oprinfo) of the operator with the given oid
 *	  returns NULL if not found
 *
 * NOTE:  should hash this, but just do linear search for now
 */
OprInfo *
findOprByOid(Oid oid)
{
	int			i;

	for (i = 0; i < numOperators; i++)
	{
		if (oprinfo[i].dobj.catId.oid == oid)
			return &oprinfo[i];
	}
	return NULL;
}


/*
 * findParentsByOid
 *	  find a table's parents in tblinfo[]
 */
static void
findParentsByOid(TableInfo *self,
				 InhInfo *inhinfo, int numInherits)
{
	Oid			oid = self->dobj.catId.oid;
	int			i,
				j;
	int			numParents;

	numParents = 0;
	for (i = 0; i < numInherits; i++)
	{
		if (inhinfo[i].inhrelid == oid)
			numParents++;
	}

	self->numParents = numParents;

	if (numParents > 0)
	{
		self->parents = (TableInfo **)
			pg_malloc(sizeof(TableInfo *) * numParents);
		j = 0;
		for (i = 0; i < numInherits; i++)
		{
			if (inhinfo[i].inhrelid == oid)
			{
				TableInfo  *parent;

				parent = findTableByOid(inhinfo[i].inhparent);
				if (parent == NULL)
				{
					write_msg(NULL, "failed sanity check, parent OID %u of table \"%s\" (OID %u) not found\n",
							  inhinfo[i].inhparent,
							  self->dobj.name,
							  oid);
					exit_nicely();
				}
				self->parents[j++] = parent;
			}
		}
	}
	else
		self->parents = NULL;
}

/*
 * parseOidArray
 *	  parse a string of numbers delimited by spaces into a character array
 *
 * Note: actually this is used for both Oids and potentially-signed
 * attribute numbers.  This should cause no trouble, but we could split
 * the function into two functions with different argument types if it does.
 */

void
parseOidArray(const char *str, Oid *array, int arraysize)
{
	int			j,
				argNum;
	char		temp[100];
	char		s;

	argNum = 0;
	j = 0;
	for (;;)
	{
		s = *str++;
		if (s == ' ' || s == '\0')
		{
			if (j > 0)
			{
				if (argNum >= arraysize)
				{
					write_msg(NULL, "could not parse numeric array \"%s\": too many numbers\n", str);
					exit_nicely();
				}
				temp[j] = '\0';
				array[argNum++] = atooid(temp);
				j = 0;
			}
			if (s == '\0')
				break;
		}
		else
		{
			if (!(isdigit((unsigned char) s) || s == '-') ||
				j >= sizeof(temp) - 1)
			{
				write_msg(NULL, "could not parse numeric array \"%s\": invalid character in number\n", str);
				exit_nicely();
			}
			temp[j++] = s;
		}
	}

	while (argNum < arraysize)
		array[argNum++] = InvalidOid;
}


/*
 * strInArray:
 *	  takes in a string and a string array and the number of elements in the
 * string array.
 *	  returns the index if the string is somewhere in the array, -1 otherwise
 */

static int
strInArray(const char *pattern, char **arr, int arr_size)
{
	int			i;

	for (i = 0; i < arr_size; i++)
	{
		if (strcmp(pattern, arr[i]) == 0)
			return i;
	}
	return -1;
}


/* cdb addition */
void
reset(void)
{
	free(dumpIdMap);
	dumpIdMap = NULL;
	allocedDumpIds = 0;
	lastDumpId = 0;

/*
 * Variables for mapping CatalogId to DumpableObject
 */
	catalogIdMapValid = false;
	free(catalogIdMap);
	catalogIdMap = NULL;
	numCatalogIds = 0;

	numTables = 0;
	numTypes = 0;
	numFuncs = 0;
	numOperators = 0;
}

/* end cdb_addition */


/*
 * Support for simple list operations
 */

void
simple_oid_list_append(SimpleOidList *list, Oid val)
{
	SimpleOidListCell *cell;

	cell = (SimpleOidListCell *) pg_malloc(sizeof(SimpleOidListCell));
	cell->next = NULL;
	cell->val = val;

	if (list->tail)
		list->tail->next = cell;
	else
		list->head = cell;
	list->tail = cell;
}

void
simple_string_list_append(SimpleStringList *list, const char *val)
{
	SimpleStringListCell *cell;

	/* this calculation correctly accounts for the null trailing byte */
	cell = (SimpleStringListCell *)
		pg_malloc(sizeof(SimpleStringListCell) + strlen(val));
	cell->next = NULL;
	strcpy(cell->val, val);

	if (list->tail)
		list->tail->next = cell;
	else
		list->head = cell;
	list->tail = cell;
}

bool
simple_oid_list_member(SimpleOidList *list, Oid val)
{
	SimpleOidListCell *cell;

	for (cell = list->head; cell; cell = cell->next)
	{
		if (cell->val == val)
			return true;
	}
	return false;
}

bool
simple_string_list_member(SimpleStringList *list, const char *val)
{
	SimpleStringListCell *cell;

	for (cell = list->head; cell; cell = cell->next)
	{
		if (strcmp(cell->val, val) == 0)
			return true;
	}
	return false;
}


/*
 * openFileAndAppendToList: Read parameters from file
 * and append values to given list.
 * (Used to read multiple include/exclude tables.)
 *
 * reason - list name, to be logged.
 *
 * File format: one value per line.
 */
bool
open_file_and_append_to_list(const char *fileName, SimpleStringList *list, const char *reason)
{

	char buf[1024];

	write_msg(NULL, "Opening file %s for %s\n", fileName, reason);

	FILE* file = fopen(fileName, "r");

	if (file == NULL)
		return false;

	int lineNum = 0;
	while (fgets(buf, sizeof(buf), file) != NULL)
	{
		int size = strlen(buf);
		if (buf[size-1] == '\n')
			buf[size-1] = '\0'; /* remove new line */

		write_msg(NULL, "Line #%d, value: %s\n", ++lineNum, buf);
		simple_string_list_append(list, buf);
	}
	write_msg(NULL, "Got %d lines from file %s\n", lineNum, fileName);
	if (fclose(file) != 0)
		return false;

	write_msg(NULL, "Finished reading file %s successfully\n", fileName);

	return true;

}


/*
 * Safer versions of some standard C library functions. If an
 * out-of-memory condition occurs, these functions will bail out
 * safely; therefore, their return value is guaranteed to be non-NULL.
 *
 * XXX need to refactor things so that these can be in a file that can be
 * shared by pg_dumpall and pg_restore as well as pg_dump.
 */

char *
pg_strdup(const char *string)
{
	char	   *tmp;

	if (!string)
		exit_horribly(NULL, NULL, "cannot duplicate null pointer\n");
	tmp = strdup(string);
	if (!tmp)
		exit_horribly(NULL, NULL, "out of memory\n");
	return tmp;
}

void *
pg_malloc(size_t size)
{
	void	   *tmp;

	tmp = malloc(size);
	if (!tmp)
		exit_horribly(NULL, NULL, "out of memory\n");
	return tmp;
}

void *
pg_calloc(size_t nmemb, size_t size)
{
	void	   *tmp;

	tmp = calloc(nmemb, size);
	if (!tmp)
		exit_horribly(NULL, NULL, "out of memory\n");
	return tmp;
}

void *
pg_realloc(void *ptr, size_t size)
{
	void	   *tmp;

	tmp = realloc(ptr, size);
	if (!tmp)
		exit_horribly(NULL, NULL, "out of memory\n");
	return tmp;
}

void
status_log_msg(const char *loglevel, const char *prog, const char *fmt,...)
{
    va_list     ap;  
    char        szTimeNow[18];
    struct tm   pNow;
    time_t      tNow = time(NULL);
    char       *format = "%Y%m%d:%H:%M:%S";

    localtime_r(&tNow, &pNow);
    strftime(szTimeNow, 18, format, &pNow);

    va_start(ap, fmt);
    fprintf(stderr, "%s|%s-[%s]:-", szTimeNow, prog, loglevel);
    vfprintf(stderr, gettext(fmt), ap); 
    va_end(ap);
}<|MERGE_RESOLUTION|>--- conflicted
+++ resolved
@@ -6,11 +6,7 @@
  * Since pg4_dump is long-dead code, there is no longer any useful distinction
  * between this file and pg_dump.c.
  *
-<<<<<<< HEAD
  * Portions Copyright (c) 1996-2008, PostgreSQL Global Development Group
-=======
- * Portions Copyright (c) 1996-2007, PostgreSQL Global Development Group
->>>>>>> 29dccf5f
  * Portions Copyright (c) 1994, Regents of the University of California
  *
  *
