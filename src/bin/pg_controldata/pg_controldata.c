/*
 * pg_controldata
 *
 * reads the data from $PGDATA/global/pg_control
 *
 * copyright (c) Oliver Elphick <olly@lfix.co.uk>, 2001;
 * licence: BSD
 *
<<<<<<< HEAD
 * $PostgreSQL: pgsql/src/bin/pg_controldata/pg_controldata.c,v 1.31.2.1 2008/09/24 08:59:44 mha Exp $
=======
 * $PostgreSQL: pgsql/src/bin/pg_controldata/pg_controldata.c,v 1.32 2006/12/08 19:50:53 tgl Exp $
>>>>>>> 782d68e3
 */
#include "postgres_fe.h"

#include <unistd.h>
#include <time.h>
#include <sys/stat.h>
#include <fcntl.h>

#include "catalog/pg_control.h"


static void
usage(const char *progname)
{
	printf(_("%s displays control information of a PostgreSQL database cluster.\n\n"), progname);
	printf
		(
		 _(
		   "Usage:\n"
		   "  %s [OPTION] [DATADIR]\n\n"
		   "Options:\n"
		   "  --help         show this help, then exit\n"
		   "  --version      output version information, then exit\n"
		   "  --gp-version   output Greenplum version information, then exit\n"
		   ),
		 progname
		);
	printf(_("\nIf no data directory (DATADIR) is specified, "
			 "the environment variable PGDATA\nis used.\n\n"));
	printf(_("Report bugs to <pgsql-bugs@postgresql.org>.\n"));
}


static const char *
dbState(DBState state)
{
	switch (state)
	{
		case DB_STARTUP:
			return _("starting up");
		case DB_SHUTDOWNED:
			return _("shut down");
		case DB_SHUTDOWNING:
			return _("shutting down");
		case DB_IN_CRASH_RECOVERY:
			return _("in crash recovery");
		case DB_IN_STANDBY_MODE:
			return _("in standby mode");
		case DB_IN_STANDBY_PROMOTED:
			return _("in standby mode (promoted)");
		case DB_IN_STANDBY_NEW_TLI_SET:
			return _("in standby mode (new tli set)");
		case DB_IN_PRODUCTION:
			return _("in production");
	}
	return _("unrecognized status code");
}


int
main(int argc, char *argv[])
{
	ControlFileData ControlFile;
	int			fd;
	char		ControlFilePath[MAXPGPATH];
	char	   *DataDir;
	pg_crc32	crc;
	char		pgctime_str[128];
	char		ckpttime_str[128];
	char		sysident_str[32];
	const char *strftime_fmt = "%c";
	const char *progname;

	set_pglocale_pgservice(argv[0], "pg_controldata");

	progname = get_progname(argv[0]);

	if (argc > 1)
	{
		if (strcmp(argv[1], "--help") == 0 || strcmp(argv[1], "-?") == 0)
		{
			usage(progname);
			exit(0);
		}
		if (strcmp(argv[1], "--version") == 0 || strcmp(argv[1], "-V") == 0)
		{
			puts("pg_controldata (Greenplum Database) " PG_VERSION);
			exit(0);
		}
		if (strcmp(argv[1], "--gp-version") == 0)
		{
			puts("pg_controldata (Greenplum Database) " GP_VERSION);
			exit(0);
		}

	}

	if (argc > 1)
		DataDir = argv[1];
	else
		DataDir = getenv("PGDATA");
	if (DataDir == NULL)
	{
		fprintf(stderr, _("%s: no data directory specified\n"), progname);
		fprintf(stderr, _("Try \"%s --help\" for more information.\n"), progname);
		exit(1);
	}

	snprintf(ControlFilePath, MAXPGPATH, "%s/global/pg_control", DataDir);

	if ((fd = open(ControlFilePath, O_RDONLY | PG_BINARY, 0)) == -1)
	{
		fprintf(stderr, _("%s: could not open file \"%s\" for reading: %s\n"),
				progname, ControlFilePath, strerror(errno));
		exit(2);
	}

	if (read(fd, &ControlFile, sizeof(ControlFileData)) != sizeof(ControlFileData))
	{
		fprintf(stderr, _("%s: could not read file \"%s\": %s\n"),
				progname, ControlFilePath, strerror(errno));
		exit(2);
	}
	close(fd);

	/* Check the CRC. */
	crc = crc32c(crc32cInit(), &ControlFile, offsetof(ControlFileData, crc));
	crc32cFinish(crc);

	if (!EQ_CRC32(crc, ControlFile.crc))
	{
		/*
		 * Well, the crc doesn't match our computed crc32c value.
		 * But it might be an old crc32, using the old polynomial.
		 * If it is, it's OK.
		 */
		INIT_CRC32(crc);
		COMP_CRC32(crc,
				   (char *) &ControlFile,
				   offsetof(ControlFileData, crc));
		FIN_CRC32(crc);

		if (!EQ_CRC32(crc, ControlFile.crc))
			printf(_("WARNING: Calculated CRC checksum does not match value stored in file.\n"
					 "Either the file is corrupt, or it has a different layout than this program\n"
					 "is expecting.  The results below are untrustworthy.\n\n"));
	}

	/*
	 * Use variable for format to suppress overly-anal-retentive gcc warning
	 * about %c
	 */
	strftime(pgctime_str, sizeof(pgctime_str), strftime_fmt,
			 localtime(&(ControlFile.time)));
	strftime(ckpttime_str, sizeof(ckpttime_str), strftime_fmt,
			 localtime(&(ControlFile.checkPointCopy.time)));

	/*
	 * Format system_identifier separately to keep platform-dependent format
	 * code out of the translatable message string.
	 */
	snprintf(sysident_str, sizeof(sysident_str), UINT64_FORMAT,
			 ControlFile.system_identifier);

	printf(_("pg_control version number:            %u\n"),
		   ControlFile.pg_control_version);
	if (ControlFile.pg_control_version % 65536 == 0 && ControlFile.pg_control_version / 65536 != 0)
		printf(_("WARNING: possible byte ordering mismatch\n"
				 "The byte ordering used to store the pg_control file might not match the one\n"
				 "used by this program.  In that case the results below would be incorrect, and\n"
				 "the PostgreSQL installation would be incompatible with this data directory.\n"));
	printf(_("Catalog version number:               %u\n"),
		   ControlFile.catalog_version_no);
	printf(_("Database system identifier:           %s\n"),
		   sysident_str);
	printf(_("Database cluster state:               %s\n"),
		   dbState(ControlFile.state));
	printf(_("pg_control last modified:             %s\n"),
		   pgctime_str);
	printf(_("Latest checkpoint location:           %X/%X\n"),
		   ControlFile.checkPoint.xlogid,
		   ControlFile.checkPoint.xrecoff);
	printf(_("Prior checkpoint location:            %X/%X\n"),
		   ControlFile.prevCheckPoint.xlogid,
		   ControlFile.prevCheckPoint.xrecoff);
	printf(_("Latest checkpoint's REDO location:    %X/%X\n"),
		   ControlFile.checkPointCopy.redo.xlogid,
		   ControlFile.checkPointCopy.redo.xrecoff);
	printf(_("Latest checkpoint's UNDO location:    %X/%X\n"),
		   ControlFile.checkPointCopy.undo.xlogid,
		   ControlFile.checkPointCopy.undo.xrecoff);
	printf(_("Latest checkpoint's TimeLineID:       %u\n"),
		   ControlFile.checkPointCopy.ThisTimeLineID);
	printf(_("Latest checkpoint's NextXID:          %u/%u\n"),
		   ControlFile.checkPointCopy.nextXidEpoch,
		   ControlFile.checkPointCopy.nextXid);
	printf(_("Latest checkpoint's NextOID:          %u\n"),
		   ControlFile.checkPointCopy.nextOid);
	printf(_("Latest checkpoint's NextMultiXactId:  %u\n"),
		   ControlFile.checkPointCopy.nextMulti);
	printf(_("Latest checkpoint's NextMultiOffset:  %u\n"),
		   ControlFile.checkPointCopy.nextMultiOffset);
	printf(_("Time of latest checkpoint:            %s\n"),
		   ckpttime_str);
	printf(_("Minimum recovery ending location:     %X/%X\n"),
		   ControlFile.minRecoveryPoint.xlogid,
		   ControlFile.minRecoveryPoint.xrecoff);
	printf(_("Backup start location:                %X/%X\n"),
		   ControlFile.backupStartPoint.xlogid,
		   ControlFile.backupStartPoint.xrecoff);
	printf(_("End-of-backup record required:        %s\n"),
		   ControlFile.backupEndRequired ? _("yes") : _("no"));
	printf(_("Maximum data alignment:               %u\n"),
		   ControlFile.maxAlign);
	/* we don't print floatFormat since can't say much useful about it */
	printf(_("Database block size:                  %u\n"),
		   ControlFile.blcksz);
	printf(_("Blocks per segment of large relation: %u\n"),
		   ControlFile.relseg_size);
	printf(_("WAL block size:                       %u\n"),
		   ControlFile.xlog_blcksz);
	printf(_("Bytes per WAL segment:                %u\n"),
		   ControlFile.xlog_seg_size);
	printf(_("Maximum length of identifiers:        %u\n"),
		   ControlFile.nameDataLen);
	printf(_("Maximum columns in an index:          %u\n"),
		   ControlFile.indexMaxKeys);
	printf(_("Date/time type storage:               %s\n"),
		   (ControlFile.enableIntTimes ? _("64-bit integers") : _("floating-point numbers")));
	printf(_("Maximum length of locale name:        %u\n"),
		   ControlFile.localeBuflen);
	printf(_("LC_COLLATE:                           %s\n"),
		   ControlFile.lc_collate);
	printf(_("LC_CTYPE:                             %s\n"),
		   ControlFile.lc_ctype);

	return 0;
}<|MERGE_RESOLUTION|>--- conflicted
+++ resolved
@@ -6,11 +6,7 @@
  * copyright (c) Oliver Elphick <olly@lfix.co.uk>, 2001;
  * licence: BSD
  *
-<<<<<<< HEAD
- * $PostgreSQL: pgsql/src/bin/pg_controldata/pg_controldata.c,v 1.31.2.1 2008/09/24 08:59:44 mha Exp $
-=======
  * $PostgreSQL: pgsql/src/bin/pg_controldata/pg_controldata.c,v 1.32 2006/12/08 19:50:53 tgl Exp $
->>>>>>> 782d68e3
  */
 #include "postgres_fe.h"
 
