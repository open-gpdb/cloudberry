#ifndef PG_UPGRADE_H
#define PG_UPGRADE_H
/*
 *	pg_upgrade.h
 *
<<<<<<< HEAD
 *	Portions Copyright (c) 2016-Present, VMware, Inc. or its affiliates
 *	Copyright (c) 2010-2019, PostgreSQL Global Development Group
=======
 *	Copyright (c) 2010-2021, PostgreSQL Global Development Group
>>>>>>> d457cb4e
 *	src/bin/pg_upgrade/pg_upgrade.h
 */

#include <unistd.h>
#include <assert.h>
#include <sys/stat.h>
#include <sys/time.h>

#include "postgres.h"
#include "libpq-fe.h"
#include "pqexpbuffer.h"

/* Use port in the private/dynamic port number range */
#define DEF_PGUPORT			50432

#define MAX_STRING			1024
#define QUERY_ALLOC			8192

#define MESSAGE_WIDTH		60

#define GET_MAJOR_VERSION(v)	((v) / 100)

/* contains both global db information and CREATE DATABASE commands */
#define GLOBALS_DUMP_FILE	"pg_upgrade_dump_globals.sql"
#define DB_DUMP_FILE_MASK	"pg_upgrade_dump_%u.custom"

#define DB_DUMP_LOG_FILE_MASK	"pg_upgrade_dump_%u.log"
#define SERVER_LOG_FILE		"pg_upgrade_server.log"
#define UTILITY_LOG_FILE	"pg_upgrade_utility.log"
#define INTERNAL_LOG_FILE	"pg_upgrade_internal.log"

extern char *output_files[];

/*
 * WIN32 files do not accept writes from multiple processes
 *
 * On Win32, we can't send both pg_upgrade output and command output to the
 * same file because we get the error: "The process cannot access the file
 * because it is being used by another process." so send the pg_ctl
 * command-line output to a new file, rather than into the server log file.
 * Ideally we could use UTILITY_LOG_FILE for this, but some Windows platforms
 * keep the pg_ctl output file open by the running postmaster, even after
 * pg_ctl exits.
 *
 * We could use the Windows pgwin32_open() flags to allow shared file
 * writes but is unclear how all other tools would use those flags, so
 * we just avoid it and log a little differently on Windows;  we adjust
 * the error message appropriately.
 */
#ifndef WIN32
#define SERVER_START_LOG_FILE	SERVER_LOG_FILE
#define SERVER_STOP_LOG_FILE	SERVER_LOG_FILE
#else
#define SERVER_START_LOG_FILE	"pg_upgrade_server_start.log"
/*
 *	"pg_ctl start" keeps SERVER_START_LOG_FILE and SERVER_LOG_FILE open
 *	while the server is running, so we use UTILITY_LOG_FILE for "pg_ctl
 *	stop".
 */
#define SERVER_STOP_LOG_FILE	UTILITY_LOG_FILE
#endif


#ifndef WIN32
#define pg_mv_file			rename
#define PATH_SEPARATOR		'/'
#define PATH_QUOTE	'\''
#define RM_CMD				"rm -f"
#define RMDIR_CMD			"rm -rf"
#define SCRIPT_PREFIX		"./"
#define SCRIPT_EXT			"sh"
#define ECHO_QUOTE	"'"
#define ECHO_BLANK	""
#else
#define pg_mv_file			pgrename
#define PATH_SEPARATOR		'\\'
#define PATH_QUOTE	'"'
#define RM_CMD				"DEL /q"
#define RMDIR_CMD			"RMDIR /s/q"
#define SCRIPT_PREFIX		""
#define SCRIPT_EXT			"bat"
#define EXE_EXT				".exe"
#define ECHO_QUOTE	""
#define ECHO_BLANK	"."
#endif


#define atooid(x)  ((Oid) strtoul((x), NULL, 10))

/* OID system catalog preservation added during PG 9.0 development */
#define TABLE_SPACE_SUBDIRS_CAT_VER 201001111
/* postmaster/postgres -b (binary_upgrade) flag added during PG 9.1 development */
/* In GPDB, it was introduced during GPDB 5.0 development. */
#define BINARY_UPGRADE_SERVER_FLAG_CAT_VER 301607301

/*
 *	Visibility map changed with this 9.2 commit,
 *	8f9fe6edce358f7904e0db119416b4d1080a83aa; pick later catalog version.
 */
#define VISIBILITY_MAP_CRASHSAFE_CAT_VER 201107031

/*
 * change in JSONB format during 9.4 beta
 */
#define JSONB_FORMAT_CHANGE_CAT_VER 201409291

/*
 * The format of visibility map is changed with this 9.6 commit,
 */
#define VISIBILITY_MAP_FROZEN_BIT_CAT_VER 201603011

/*
 * pg_multixact format changed in 9.3 commit 0ac5ad5134f2769ccbaefec73844f85,
 * ("Improve concurrency of foreign key locking") which also updated catalog
 * version to this value.  pg_upgrade behavior depends on whether old and new
 * server versions are both newer than this, or only the new one is.
 *
 * In GPDB: that upstream change was merged into GPDB in the big 9.3 merge
 * commit.
 */
#define MULTIXACT_FORMATCHANGE_CAT_VER 301809211

/*
 * Extra information stored for each Append-only table.
 * This is used to transfer the information from the auxiliary
 * AO table to the new cluster.
 */

/* To hold contents of pg_visimap_<oid> */
typedef struct
{
	int			segno;
	int64		first_row_no;
	char	   *visimap;		/* text representation of the "bit varying" field */
} AOVisiMapInfo;

typedef struct
{
	int			segno;
	int			columngroup_no;
	int64		first_row_no;
	char	   *minipage;		/* text representation of the "bit varying" field */
} AOBlkDir;

/* To hold contents of pg_aoseg_<oid> */
typedef struct
{
	int			segno;
	int64		eof;
	int64		tupcount;
	int64		varblockcount;
	int64		eofuncompressed;
	int64		modcount;
	int16		version;
	int16		state;
} AOSegInfo;

/* To hold contents of pf_aocsseg_<oid> */
typedef struct
{
	int         segno;
	int64		tupcount;
	int64		varblockcount;
	char       *vpinfo;
	int64		modcount;
	int16		state;
	int16		version;
} AOCSSegInfo;

typedef struct
{
	int16		attlen;
	char		attalign;
	bool		is_numeric;
} AttInfo;

typedef enum
{
	HEAP,
	AO,
	AOCS,
	FSM
} RelType;


/*
 * large object chunk size added to pg_controldata,
 * commit 5f93c37805e7485488480916b4585e098d3cc883
 */
#define LARGE_OBJECT_SIZE_PG_CONTROL_VER 942

/*
 * change in JSONB format during 9.4 beta
 */
#define JSONB_FORMAT_CHANGE_CAT_VER 201409291


/*
 * Each relation is represented by a relinfo structure.
 */
typedef struct
{
	/* Can't use NAMEDATALEN; not guaranteed to be same on client */
	char	   *nspname;		/* namespace name */
	char	   *relname;		/* relation name */
<<<<<<< HEAD
	Oid			reloid;			/* relation oid */
	char		relstorage;
	Oid			relfilenode;	/* relation relfile node */
=======
	Oid			reloid;			/* relation OID */
	Oid			relfilenode;	/* relation file node */
>>>>>>> d457cb4e
	Oid			indtable;		/* if index, OID of its table, else 0 */
	Oid			toastheap;		/* if toast table, OID of base table, else 0 */
	char	   *tablespace;		/* tablespace path; "" for cluster default */
	bool		nsp_alloc;		/* should nspname be freed? */
	bool		tblsp_alloc;	/* should tablespace be freed? */

	RelType		reltype;

	/* Extra information for append-only tables */
	AOSegInfo  *aosegments;
	AOCSSegInfo *aocssegments;
	int			naosegments;
	AOVisiMapInfo *aovisimaps;
	int			naovisimaps;
	AOBlkDir   *aoblkdirs;
	int			naoblkdirs;

	/* Extra information for heap tables */
	bool		gpdb4_heap_conversion_needed;
	bool		has_numerics;
	AttInfo	   *atts;
	int			natts;
} RelInfo;

typedef struct
{
	RelInfo    *rels;
	int			nrels;
} RelInfoArr;

/*
 * The following structure represents a relation mapping.
 */
typedef struct
{
	const char *old_tablespace;
	const char *new_tablespace;
	const char *old_tablespace_suffix;
	const char *new_tablespace_suffix;
	Oid			old_db_oid;
	Oid			new_db_oid;

	/*
	 * old/new relfilenodes might differ for pg_largeobject(_metadata) indexes
	 * due to VACUUM FULL or REINDEX.  Other relfilenodes are preserved.
	 */
	Oid			old_relfilenode;
	Oid			new_relfilenode;
	/* the rest are used only for logging and error reporting */
	char	   *nspname;		/* namespaces */
	char	   *relname;

	bool		missing_seg0_ok;

	RelType		type;			/* Type of relation */

	/* Extra information for heap tables */
	bool		gpdb4_heap_conversion_needed;
	bool		has_numerics;
	AttInfo	   *atts;
	int			natts;
} FileNameMap;

/*
 * Structure to store database information
 */
typedef struct
{
	Oid			db_oid;			/* oid of the database */
	char	   *db_name;		/* database name */
	char		db_tablespace[MAXPGPATH];	/* database default tablespace
											 * path */
	char	   *db_collate;
	char	   *db_ctype;
	int			db_encoding;
	RelInfoArr	rel_arr;		/* array of all user relinfos */
} DbInfo;

typedef struct
{
	DbInfo	   *dbs;			/* array of db infos */
	int			ndbs;			/* number of db infos */
} DbInfoArr;

/*
 * The following structure is used to hold pg_control information.
 * Rather than using the backend's control structure we use our own
 * structure to avoid pg_control version issues between releases.
 */
typedef struct
{
	uint32		ctrl_ver;
	uint32		cat_ver;
	char		nextxlogfile[25];
	uint32		chkpnt_nxtxid;
	uint32		chkpnt_nxtepoch;
	uint64		chkpnt_nxtgxid;
	uint32		chkpnt_nxtoid;
	uint32		chkpnt_nxtmulti;
	uint32		chkpnt_nxtmxoff;
	uint32		chkpnt_oldstMulti;
	uint32		chkpnt_oldstxid;
	uint32		align;
	uint32		blocksz;
	uint32		largesz;
	uint32		walsz;
	uint32		walseg;
	uint32		ident;
	uint32		index;
	uint32		toast;
	uint32		large_object;
	bool		date_is_int;
	bool		float8_pass_by_value;
	bool		data_checksum_version;
} ControlData;

/*
 * Enumeration to denote transfer modes
 */
typedef enum
{
	TRANSFER_MODE_CLONE,
	TRANSFER_MODE_COPY,
	TRANSFER_MODE_LINK
} transferMode;

/*
 * Enumeration to denote pg_log modes
 */
typedef enum
{
	PG_VERBOSE,
	PG_STATUS,
	PG_REPORT,
	PG_WARNING,
	PG_FATAL
} eLogType;

typedef long pgpid_t;


/*
 * cluster
 *
 *	information about each cluster
 */
typedef struct
{
	ControlData controldata;	/* pg_control information */
	DbInfoArr	dbarr;			/* dbinfos array */
	char	   *pgdata;			/* pathname for cluster's $PGDATA directory */
	char	   *pgconfig;		/* pathname for cluster's config file
								 * directory */
	char	   *bindir;			/* pathname for cluster's executable directory */
	char	   *pgopts;			/* options to pass to the server, like pg_ctl
								 * -o */
	char	   *sockdir;		/* directory for Unix Domain socket, if any */
	unsigned short port;		/* port number where postmaster is waiting */
	uint32		major_version;	/* PG_VERSION of cluster */
	char		major_version_str[64];	/* string PG_VERSION of cluster */
	uint32		bin_version;	/* version returned from pg_ctl */
	const char *tablespace_suffix;	/* directory specification */
} ClusterInfo;


/*
 *	LogOpts
*/
typedef struct
{
	FILE	   *internal;		/* internal log FILE */
	bool		verbose;		/* true -> be verbose in messages */
	bool		retain;			/* retain log files on success */
} LogOpts;


/*
 *	UserOpts
*/
typedef struct
{
	bool		check;			/* true -> ask user for permission to make
								 * changes */
	transferMode transfer_mode; /* copy files or link them? */
	int			jobs;			/* number of processes/threads to use */
	char	   *socketdir;		/* directory to use for Unix sockets */
} UserOpts;

typedef struct
{
	char	   *name;
	int			dbnum;
} LibraryInfo;

/*
 * OSInfo
 */
typedef struct
{
	const char *progname;		/* complete pathname for this program */
	char	   *user;			/* username for clusters */
	bool		user_specified; /* user specified on command-line */
	char	  **old_tablespaces;	/* tablespaces */
	int			num_old_tablespaces;
	LibraryInfo *libraries;		/* loadable libraries */
	int			num_libraries;
	ClusterInfo *running_cluster;
} OSInfo;


/*
 * Global variables
 */
extern LogOpts log_opts;
extern UserOpts user_opts;
extern ClusterInfo old_cluster,
			new_cluster;
extern OSInfo os_info;

/* check.c */

void		output_check_banner(bool live_check);
void		check_and_dump_old_cluster(bool live_check, char **sequence_script_file_name);
void		check_new_cluster(void);
void		report_clusters_compatible(void);
<<<<<<< HEAD
void		issue_warnings_and_set_wal_level(char *sequence_script_file_name);
void		output_completion_banner(char *analyze_script_file_name,
									 char *deletion_script_file_name);
=======
void		issue_warnings_and_set_wal_level(void);
void		output_completion_banner(char *deletion_script_file_name);
>>>>>>> d457cb4e
void		check_cluster_versions(void);
void		check_cluster_compatibility(bool live_check);
void		create_script_for_old_cluster_deletion(char **deletion_script_file_name);


/* controldata.c */

void		get_control_data(ClusterInfo *cluster, bool live_check);
void		check_control_data(ControlData *oldctrl, ControlData *newctrl);
void		disable_old_cluster(void);


/* dump.c */

void		generate_old_dump(void);


/* exec.c */

#define EXEC_PSQL_ARGS "--echo-queries --set ON_ERROR_STOP=on --no-psqlrc --dbname=template1"

bool		exec_prog(const char *log_file, const char *opt_log_file,
					  bool report_error, bool exit_on_error, const char *fmt,...) pg_attribute_printf(5, 6);
void		verify_directories(void);
bool		pid_lock_file_exists(const char *datadir);


/* file.c */

void		cloneFile(const char *src, const char *dst,
					  const char *schemaName, const char *relName);
void		copyFile(const char *src, const char *dst,
					 const char *schemaName, const char *relName);
void		linkFile(const char *src, const char *dst,
					 const char *schemaName, const char *relName);
void		rewriteVisibilityMap(const char *fromfile, const char *tofile,
								 const char *schemaName, const char *relName);
void		check_file_clone(void);
void		check_hard_link(void);

/* fopen_priv() is no longer different from fopen() */
#define fopen_priv(path, mode)	fopen(path, mode)

/* function.c */

void		get_loadable_libraries(void);
void		check_loadable_libraries(void);

/* info.c */

FileNameMap *gen_db_file_maps(DbInfo *old_db,
							  DbInfo *new_db, int *nmaps, const char *old_pgdata,
							  const char *new_pgdata);
void		get_db_and_rel_infos(ClusterInfo *cluster);
void		print_maps(FileNameMap *maps, int n,
					   const char *db_name);

/* option.c */

void		parseCommandLine(int argc, char *argv[]);
void		adjust_data_dir(ClusterInfo *cluster);
void		get_sock_dir(ClusterInfo *cluster, bool live_check);

/* relfilenode.c */

void		transfer_all_new_tablespaces(DbInfoArr *old_db_arr,
										 DbInfoArr *new_db_arr, char *old_pgdata, char *new_pgdata);
void		transfer_all_new_dbs(DbInfoArr *old_db_arr,
								 DbInfoArr *new_db_arr, char *old_pgdata, char *new_pgdata,
								 char *old_tablespace);

/* tablespace.c */

void		init_tablespaces(void);


/* server.c */

PGconn	   *connectToServer(ClusterInfo *cluster, const char *db_name);
PGresult   *executeQueryOrDie(PGconn *conn, const char *fmt,...) pg_attribute_printf(2, 3);

char	   *cluster_conn_opts(ClusterInfo *cluster);

bool		start_postmaster(ClusterInfo *cluster, bool report_and_exit_on_error);
void		stop_postmaster(bool in_atexit);
uint32		get_major_server_version(ClusterInfo *cluster);
void		check_pghost_envvar(void);


/* util.c */

char	   *quote_identifier(const char *s);
extern void appendShellString(PQExpBuffer buf, const char *str);
extern void appendConnStrVal(PQExpBuffer buf, const char *str);
extern void appendPsqlMetaConnect(PQExpBuffer buf, const char *dbname);
int			get_user_info(char **user_name_p);
void		check_ok(void);
void		report_status(eLogType type, const char *fmt,...) pg_attribute_printf(2, 3);
void		pg_log(eLogType type, const char *fmt,...) pg_attribute_printf(2, 3);
void		pg_fatal(const char *fmt,...) pg_attribute_printf(1, 2) pg_attribute_noreturn();
void		end_progress_output(void);
void		prep_status(const char *fmt,...) pg_attribute_printf(1, 2);
void		check_ok(void);
unsigned int str2uint(const char *str);
<<<<<<< HEAD
uint64		str2uint64(const char *str);
void		pg_putenv(const char *var, const char *val);
=======
>>>>>>> d457cb4e


/* version.c */

bool		check_for_data_types_usage(ClusterInfo *cluster,
									   const char *base_query,
									   const char *output_path);
bool		check_for_data_type_usage(ClusterInfo *cluster,
									  const char *type_name,
									  const char *output_path);
void		new_9_0_populate_pg_largeobject_metadata(ClusterInfo *cluster,
													 bool check_mode);
void		old_9_3_check_for_line_data_type_usage(ClusterInfo *cluster);
void		old_9_6_check_for_unknown_data_type_usage(ClusterInfo *cluster);
void		old_9_6_invalidate_hash_indexes(ClusterInfo *cluster,
											bool check_mode);

<<<<<<< HEAD
/* version_old_8_3.c */

void		old_8_3_check_for_name_data_type_usage(ClusterInfo *cluster);
void		old_8_3_check_for_tsquery_usage(ClusterInfo *cluster);
void		old_8_3_check_ltree_usage(ClusterInfo *cluster);
void		old_8_3_rebuild_tsvector_tables(ClusterInfo *cluster, bool check_mode);
void		old_8_3_invalidate_hash_gin_indexes(ClusterInfo *cluster, bool check_mode);
void old_8_3_invalidate_bpchar_pattern_ops_indexes(ClusterInfo *cluster,
											  bool check_mode);
char	   *old_8_3_create_sequence_script(ClusterInfo *cluster);
=======
void		old_11_check_for_sql_identifier_data_type_usage(ClusterInfo *cluster);
void		report_extension_updates(ClusterInfo *cluster);
>>>>>>> d457cb4e

/* parallel.c */
void		parallel_exec_prog(const char *log_file, const char *opt_log_file,
							   const char *fmt,...) pg_attribute_printf(3, 4);
void		parallel_transfer_all_new_dbs(DbInfoArr *old_db_arr, DbInfoArr *new_db_arr,
										  char *old_pgdata, char *new_pgdata,
										  char *old_tablespace);
bool		reap_child(bool wait_for_child);

/*
 * Hack to make backend macros that check for assertions to work.
 */
#ifdef AssertMacro
#undef AssertMacro
#endif
#define AssertMacro(condition) ((void) true)
#ifdef Assert
#undef Assert
#endif
#define Assert(condition) ((void) (true || (condition)))

#endif /* PG_UPGRADE_H */<|MERGE_RESOLUTION|>--- conflicted
+++ resolved
@@ -3,12 +3,8 @@
 /*
  *	pg_upgrade.h
  *
-<<<<<<< HEAD
  *	Portions Copyright (c) 2016-Present, VMware, Inc. or its affiliates
- *	Copyright (c) 2010-2019, PostgreSQL Global Development Group
-=======
  *	Copyright (c) 2010-2021, PostgreSQL Global Development Group
->>>>>>> d457cb4e
  *	src/bin/pg_upgrade/pg_upgrade.h
  */
 
@@ -97,6 +93,7 @@
 
 
 #define atooid(x)  ((Oid) strtoul((x), NULL, 10))
+#define atorelfilenodeid(x) ((RelFileNodeId) strtoul((x), NULL, 10))
 
 /* OID system catalog preservation added during PG 9.0 development */
 #define TABLE_SPACE_SUBDIRS_CAT_VER 201001111
@@ -214,14 +211,9 @@
 	/* Can't use NAMEDATALEN; not guaranteed to be same on client */
 	char	   *nspname;		/* namespace name */
 	char	   *relname;		/* relation name */
-<<<<<<< HEAD
-	Oid			reloid;			/* relation oid */
+	Oid			reloid;			/* relation OID */
 	char		relstorage;
-	Oid			relfilenode;	/* relation relfile node */
-=======
-	Oid			reloid;			/* relation OID */
-	Oid			relfilenode;	/* relation file node */
->>>>>>> d457cb4e
+	RelFileNodeId relfilenode;	/* relation file node */
 	Oid			indtable;		/* if index, OID of its table, else 0 */
 	Oid			toastheap;		/* if toast table, OID of base table, else 0 */
 	char	   *tablespace;		/* tablespace path; "" for cluster default */
@@ -268,8 +260,8 @@
 	 * old/new relfilenodes might differ for pg_largeobject(_metadata) indexes
 	 * due to VACUUM FULL or REINDEX.  Other relfilenodes are preserved.
 	 */
-	Oid			old_relfilenode;
-	Oid			new_relfilenode;
+	RelFileNodeId old_relfilenode;
+	RelFileNodeId new_relfilenode;
 	/* the rest are used only for logging and error reporting */
 	char	   *nspname;		/* namespaces */
 	char	   *relname;
@@ -447,17 +439,13 @@
 void		check_and_dump_old_cluster(bool live_check, char **sequence_script_file_name);
 void		check_new_cluster(void);
 void		report_clusters_compatible(void);
-<<<<<<< HEAD
+
 void		issue_warnings_and_set_wal_level(char *sequence_script_file_name);
-void		output_completion_banner(char *analyze_script_file_name,
-									 char *deletion_script_file_name);
-=======
-void		issue_warnings_and_set_wal_level(void);
 void		output_completion_banner(char *deletion_script_file_name);
->>>>>>> d457cb4e
 void		check_cluster_versions(void);
 void		check_cluster_compatibility(bool live_check);
 void		create_script_for_old_cluster_deletion(char **deletion_script_file_name);
+void		create_script_for_cluster_analyze(char **analyze_script_file_name);
 
 
 /* controldata.c */
@@ -559,11 +547,8 @@
 void		prep_status(const char *fmt,...) pg_attribute_printf(1, 2);
 void		check_ok(void);
 unsigned int str2uint(const char *str);
-<<<<<<< HEAD
 uint64		str2uint64(const char *str);
 void		pg_putenv(const char *var, const char *val);
-=======
->>>>>>> d457cb4e
 
 
 /* version.c */
@@ -581,7 +566,6 @@
 void		old_9_6_invalidate_hash_indexes(ClusterInfo *cluster,
 											bool check_mode);
 
-<<<<<<< HEAD
 /* version_old_8_3.c */
 
 void		old_8_3_check_for_name_data_type_usage(ClusterInfo *cluster);
@@ -592,10 +576,8 @@
 void old_8_3_invalidate_bpchar_pattern_ops_indexes(ClusterInfo *cluster,
 											  bool check_mode);
 char	   *old_8_3_create_sequence_script(ClusterInfo *cluster);
-=======
 void		old_11_check_for_sql_identifier_data_type_usage(ClusterInfo *cluster);
 void		report_extension_updates(ClusterInfo *cluster);
->>>>>>> d457cb4e
 
 /* parallel.c */
 void		parallel_exec_prog(const char *log_file, const char *opt_log_file,
