# src/bin/pg_upgrade/Makefile

PGFILEDESC = "pg_upgrade - an in-place binary upgrade utility"
PGAPPICON = win32

subdir = src/bin/pg_upgrade
top_builddir = ../../..
include $(top_builddir)/src/Makefile.global

OBJS = check.o controldata.o dump.o exec.o file.o function.o info.o \
<<<<<<< HEAD
       option.o page.o parallel.o pg_upgrade.o relfilenode.o server.o \
       tablespace.o util.o version.o version_old_8_3.o $(WIN32RES)

# Source files specific to Greenplum
OBJS += aotable.o gpdb4_heap_convert.o version_gp.o \
		check_gp.o file_gp.o reporting.o aomd_filehandler.o
=======
       option.o parallel.o pg_upgrade.o relfilenode.o server.o \
       tablespace.o util.o version.o $(WIN32RES)
>>>>>>> b5bce6c1

override CPPFLAGS := -DDLSUFFIX=\"$(DLSUFFIX)\" -I$(srcdir) -I$(libpq_srcdir) $(CPPFLAGS)
LDFLAGS += -L$(top_builddir)/src/fe_utils -lpgfeutils -lpq


all: pg_upgrade

pg_upgrade: $(OBJS) | submake-libpq submake-libpgport submake-libpgfeutils
	$(CC) $(CFLAGS) $^ $(libpq_pgport) $(LDFLAGS) $(LDFLAGS_EX) $(LIBS) -o $@$(X)

install: all installdirs
	$(INSTALL_PROGRAM) pg_upgrade$(X) '$(DESTDIR)$(bindir)/pg_upgrade$(X)'

installdirs:
	$(MKDIR_P) '$(DESTDIR)$(bindir)'

uninstall:
	rm -f '$(DESTDIR)$(bindir)/pg_upgrade$(X)'

clean distclean maintainer-clean:
	rm -f pg_upgrade$(X) $(OBJS)
	rm -rf analyze_new_cluster.sh delete_old_cluster.sh log/ tmp_check/ \
	       pg_upgrade_dump_globals.sql \
	       pg_upgrade_dump_*.custom pg_upgrade_*.log \
		   clusterConfigPostgresAddonsFile clusterConfigFile gpdemo-env.sh \
		   hostfile regression.diffs aomd_filehandler.c

aomd_filehandler.c: % : $(top_srcdir)/src/backend/access/appendonly/%
	rm -f $@ && $(LN_S) $< .

check: test_gpdb.sh all
	bash $< -C -r -s -o $(top_builddir)/gpAux/gpdemo/datadirs/ -b $(DESTDIR)$(bindir)

# GPDB_95_MERGE_FIXME:
# GPDB want to run installcheck of pg_upgrade in the end of installcheck-world
# let installcheck be a no-op, so "make -C src/bin/ installcheck" does nothing on
# src/bin/pg_upgrade, the real test of pg_upgrade will be triggerred by
# "make check" in the end of installcheck-world, see GNUmakefile.in
#
#installcheck: test_gpdb.sh all
#	bash $< -o $(top_builddir)/gpAux/gpdemo/datadirs/ -b $(DESTDIR)$(bindir)

perfcheck: test_gpdb.sh all
	bash $< -p -r -o $(top_builddir)/gpAux/gpdemo/datadirs/ -b $(DESTDIR)$(bindir)<|MERGE_RESOLUTION|>--- conflicted
+++ resolved
@@ -8,17 +8,12 @@
 include $(top_builddir)/src/Makefile.global
 
 OBJS = check.o controldata.o dump.o exec.o file.o function.o info.o \
-<<<<<<< HEAD
-       option.o page.o parallel.o pg_upgrade.o relfilenode.o server.o \
+       option.o parallel.o pg_upgrade.o relfilenode.o server.o \
        tablespace.o util.o version.o version_old_8_3.o $(WIN32RES)
 
 # Source files specific to Greenplum
 OBJS += aotable.o gpdb4_heap_convert.o version_gp.o \
 		check_gp.o file_gp.o reporting.o aomd_filehandler.o
-=======
-       option.o parallel.o pg_upgrade.o relfilenode.o server.o \
-       tablespace.o util.o version.o $(WIN32RES)
->>>>>>> b5bce6c1
 
 override CPPFLAGS := -DDLSUFFIX=\"$(DLSUFFIX)\" -I$(srcdir) -I$(libpq_srcdir) $(CPPFLAGS)
 LDFLAGS += -L$(top_builddir)/src/fe_utils -lpgfeutils -lpq
