/*-------------------------------------------------------------------------
 *
 * streamutil.c - utility functions for pg_basebackup, pg_receivewal and
 *					pg_recvlogical
 *
 * Author: Magnus Hagander <magnus@hagander.net>
 *
 * Portions Copyright (c) 1996-2019, PostgreSQL Global Development Group
 *
 * IDENTIFICATION
 *		  src/bin/pg_basebackup/streamutil.c
 *-------------------------------------------------------------------------
 */

#include "postgres_fe.h"

#include <sys/time.h>
#include <unistd.h>

/* local includes */
#include "receivelog.h"
#include "streamutil.h"

#include "access/xlog_internal.h"
#include "common/fe_memutils.h"
#include "common/file_perm.h"
#include "common/logging.h"
#include "datatype/timestamp.h"
#include "fe_utils/connect.h"
<<<<<<< HEAD
=======
#include "port/pg_bswap.h"
#include "pqexpbuffer.h"
>>>>>>> 9e1c9f95

#define ERRCODE_DUPLICATE_OBJECT  "42710"

uint32		WalSegSz;

static bool RetrieveDataDirCreatePerm(PGconn *conn);

/* SHOW command for replication connection was introduced in version 10 */
#define MINIMUM_VERSION_FOR_SHOW_CMD 100000

/*
 * Group access is supported from version 11.
 */
#define MINIMUM_VERSION_FOR_GROUP_ACCESS 110000

const char *progname;
char	   *connection_string = NULL;
char	   *dbhost = NULL;
char	   *dbuser = NULL;
char	   *dbport = NULL;
char	   *dbname = NULL;
int			dbgetpassword = 0;	/* 0=auto, -1=never, 1=always */
static bool have_password = false;
static char password[100];
PGconn	   *conn = NULL;

/*
 * Connect to the server. Returns a valid PGconn pointer if connected,
 * or NULL on non-permanent error. On permanent error, the function will
 * call exit(1) directly.
 */
PGconn *
GetConnection(void)
{
	PGconn	   *tmpconn;
	int			argcount = 7;	/* dbname, replication, fallback_app_name,
								 * host, user, port, password */
	int			i;
	const char **keywords;
	const char **values;
	const char *tmpparam;
	bool		need_password;
	PQconninfoOption *conn_opts = NULL;
	PQconninfoOption *conn_opt;
	char	   *err_msg = NULL;

	/* pg_recvlogical uses dbname only; others use connection_string only. */
	Assert(dbname == NULL || connection_string == NULL);

	/*
	 * Merge the connection info inputs given in form of connection string,
	 * options and default values (dbname=replication, replication=true, etc.)
	 * Explicitly discard any dbname value in the connection string;
	 * otherwise, PQconnectdbParams() would interpret that value as being
	 * itself a connection string.
	 */
	i = 0;
	if (connection_string)
	{
		conn_opts = PQconninfoParse(connection_string, &err_msg);
		if (conn_opts == NULL)
		{
			pg_log_error("%s", err_msg);
			exit(1);
		}

		for (conn_opt = conn_opts; conn_opt->keyword != NULL; conn_opt++)
		{
			if (conn_opt->val != NULL && conn_opt->val[0] != '\0' &&
				strcmp(conn_opt->keyword, "dbname") != 0)
				argcount++;
		}

		keywords = pg_malloc0((argcount + 1) * sizeof(*keywords));
		values = pg_malloc0((argcount + 1) * sizeof(*values));

		for (conn_opt = conn_opts; conn_opt->keyword != NULL; conn_opt++)
		{
			if (conn_opt->val != NULL && conn_opt->val[0] != '\0' &&
				strcmp(conn_opt->keyword, "dbname") != 0)
			{
				keywords[i] = conn_opt->keyword;
				values[i] = conn_opt->val;
				i++;
			}
		}
	}
	else
	{
		keywords = pg_malloc0((argcount + 1) * sizeof(*keywords));
		values = pg_malloc0((argcount + 1) * sizeof(*values));
	}

	keywords[i] = "dbname";
	values[i] = dbname == NULL ? "replication" : dbname;
	i++;
	keywords[i] = "replication";
	values[i] = dbname == NULL ? "true" : "database";
	i++;
	keywords[i] = "fallback_application_name";
	values[i] = progname;
	i++;

	if (dbhost)
	{
		keywords[i] = "host";
		values[i] = dbhost;
		i++;
	}
	if (dbuser)
	{
		keywords[i] = "user";
		values[i] = dbuser;
		i++;
	}
	if (dbport)
	{
		keywords[i] = "port";
		values[i] = dbport;
		i++;
	}

	/* If -W was given, force prompt for password, but only the first time */
	need_password = (dbgetpassword == 1 && !have_password);

	do
	{
		/* Get a new password if appropriate */
		if (need_password)
		{
			simple_prompt("Password: ", password, sizeof(password), false);
			have_password = true;
			need_password = false;
		}

		/* Use (or reuse, on a subsequent connection) password if we have it */
		if (have_password)
		{
			keywords[i] = "password";
			values[i] = password;
		}
		else
		{
			keywords[i] = NULL;
			values[i] = NULL;
		}

		tmpconn = PQconnectdbParams(keywords, values, true);

		/*
		 * If there is too little memory even to allocate the PGconn object
		 * and PQconnectdbParams returns NULL, we call exit(1) directly.
		 */
		if (!tmpconn)
		{
			pg_log_error("could not connect to server");
			exit(1);
		}

		/* If we need a password and -w wasn't given, loop back and get one */
		if (PQstatus(tmpconn) == CONNECTION_BAD &&
			PQconnectionNeedsPassword(tmpconn) &&
			dbgetpassword != -1)
		{
			PQfinish(tmpconn);
			need_password = true;
		}
	}
	while (need_password);

	if (PQstatus(tmpconn) != CONNECTION_OK)
	{
		pg_log_error("could not connect to server: %s",
					 PQerrorMessage(tmpconn));
		PQfinish(tmpconn);
		free(values);
		free(keywords);
		if (conn_opts)
			PQconninfoFree(conn_opts);
		return NULL;
	}

	/* Connection ok! */
	free(values);
	free(keywords);
	if (conn_opts)
		PQconninfoFree(conn_opts);

	/*
	 * Set always-secure search path, so malicious users can't get control.
<<<<<<< HEAD
	 * The capacity to run normal SQL queries was added in PostgreSQL
	 * 10, so the search path cannot be changed (by us or attackers) on
	 * earlier versions.
=======
	 * The capacity to run normal SQL queries was added in PostgreSQL 10, so
	 * the search path cannot be changed (by us or attackers) on earlier
	 * versions.
>>>>>>> 9e1c9f95
	 */
	if (dbname != NULL && PQserverVersion(tmpconn) >= 100000)
	{
		PGresult   *res;

		res = PQexec(tmpconn, ALWAYS_SECURE_SEARCH_PATH_SQL);
		if (PQresultStatus(res) != PGRES_TUPLES_OK)
		{
<<<<<<< HEAD
			fprintf(stderr, _("%s: could not clear search_path: %s"),
					progname, PQerrorMessage(tmpconn));
=======
			pg_log_error("could not clear search_path: %s",
						 PQerrorMessage(tmpconn));
>>>>>>> 9e1c9f95
			PQclear(res);
			PQfinish(tmpconn);
			exit(1);
		}
		PQclear(res);
	}

	/*
<<<<<<< HEAD
	 * Ensure we have the same value of integer timestamps as the server we
	 * are connecting to.
=======
	 * Ensure we have the same value of integer_datetimes (now always "on") as
	 * the server we are connecting to.
>>>>>>> 9e1c9f95
	 */
	tmpparam = PQparameterStatus(tmpconn, "integer_datetimes");
	if (!tmpparam)
	{
		pg_log_error("could not determine server setting for integer_datetimes");
		PQfinish(tmpconn);
		exit(1);
	}

	if (strcmp(tmpparam, "on") != 0)
	{
		pg_log_error("integer_datetimes compile flag does not match server");
		PQfinish(tmpconn);
		exit(1);
	}

	/*
	 * Retrieve the source data directory mode and use it to construct a umask
	 * for creating directories and files.
	 */
	if (!RetrieveDataDirCreatePerm(tmpconn))
	{
		PQfinish(tmpconn);
		exit(1);
	}

	return tmpconn;
}

/*
 * From version 10, explicitly set wal segment size using SHOW wal_segment_size
 * since ControlFile is not accessible here.
 */
bool
RetrieveWalSegSize(PGconn *conn)
{
	PGresult   *res;
	char		xlog_unit[3];
	int			xlog_val,
				multiplier = 1;

	/* check connection existence */
	Assert(conn != NULL);

	/* for previous versions set the default xlog seg size */
	if (PQserverVersion(conn) < MINIMUM_VERSION_FOR_SHOW_CMD)
	{
		WalSegSz = DEFAULT_XLOG_SEG_SIZE;
		return true;
	}

	res = PQexec(conn, "SHOW wal_segment_size");
	if (PQresultStatus(res) != PGRES_TUPLES_OK)
	{
		pg_log_error("could not send replication command \"%s\": %s",
					 "SHOW wal_segment_size", PQerrorMessage(conn));

		PQclear(res);
		return false;
	}
	if (PQntuples(res) != 1 || PQnfields(res) < 1)
	{
		pg_log_error("could not fetch WAL segment size: got %d rows and %d fields, expected %d rows and %d or more fields",
					 PQntuples(res), PQnfields(res), 1, 1);

		PQclear(res);
		return false;
	}

	/* fetch xlog value and unit from the result */
	if (sscanf(PQgetvalue(res, 0, 0), "%d%s", &xlog_val, xlog_unit) != 2)
	{
		pg_log_error("WAL segment size could not be parsed");
		return false;
	}

	/* set the multiplier based on unit to convert xlog_val to bytes */
	if (strcmp(xlog_unit, "MB") == 0)
		multiplier = 1024 * 1024;
	else if (strcmp(xlog_unit, "GB") == 0)
		multiplier = 1024 * 1024 * 1024;

	/* convert and set WalSegSz */
	WalSegSz = xlog_val * multiplier;

	if (!IsValidWalSegSize(WalSegSz))
	{
		pg_log_error(ngettext("WAL segment size must be a power of two between 1 MB and 1 GB, but the remote server reported a value of %d byte",
							  "WAL segment size must be a power of two between 1 MB and 1 GB, but the remote server reported a value of %d bytes",
							  WalSegSz),
					 WalSegSz);
		return false;
	}

	PQclear(res);
	return true;
}

/*
 * RetrieveDataDirCreatePerm
 *
 * This function is used to determine the privileges on the server's PG data
 * directory and, based on that, set what the permissions will be for
 * directories and files we create.
 *
 * PG11 added support for (optionally) group read/execute rights to be set on
 * the data directory.  Prior to PG11, only the owner was allowed to have rights
 * on the data directory.
 */
static bool
RetrieveDataDirCreatePerm(PGconn *conn)
{
	PGresult   *res;
	int			data_directory_mode;

	/* check connection existence */
	Assert(conn != NULL);

	/* for previous versions leave the default group access */
	if (PQserverVersion(conn) < MINIMUM_VERSION_FOR_GROUP_ACCESS)
		return true;

	res = PQexec(conn, "SHOW data_directory_mode");
	if (PQresultStatus(res) != PGRES_TUPLES_OK)
	{
		pg_log_error("could not send replication command \"%s\": %s",
					 "SHOW data_directory_mode", PQerrorMessage(conn));

		PQclear(res);
		return false;
	}
	if (PQntuples(res) != 1 || PQnfields(res) < 1)
	{
		pg_log_error("could not fetch group access flag: got %d rows and %d fields, expected %d rows and %d or more fields",
					 PQntuples(res), PQnfields(res), 1, 1);

		PQclear(res);
		return false;
	}

	if (sscanf(PQgetvalue(res, 0, 0), "%o", &data_directory_mode) != 1)
	{
		pg_log_error("group access flag could not be parsed: %s",
					 PQgetvalue(res, 0, 0));

		PQclear(res);
		return false;
	}

	SetDataDirectoryCreatePerm(data_directory_mode);

	PQclear(res);
	return true;
}

/*
 * Run IDENTIFY_SYSTEM through a given connection and give back to caller
 * some result information if requested:
 * - System identifier
 * - Current timeline ID
 * - Start LSN position
 * - Database name (NULL in servers prior to 9.4)
 */
bool
RunIdentifySystem(PGconn *conn, char **sysid, TimeLineID *starttli,
				  XLogRecPtr *startpos, char **db_name)
{
	PGresult   *res;
	uint32		hi,
				lo;

	/* Check connection existence */
	Assert(conn != NULL);

	res = PQexec(conn, "IDENTIFY_SYSTEM");
	if (PQresultStatus(res) != PGRES_TUPLES_OK)
	{
		pg_log_error("could not send replication command \"%s\": %s",
					 "IDENTIFY_SYSTEM", PQerrorMessage(conn));

		PQclear(res);
		return false;
	}
	if (PQntuples(res) != 1 || PQnfields(res) < 3)
	{
		pg_log_error("could not identify system: got %d rows and %d fields, expected %d rows and %d or more fields",
					 PQntuples(res), PQnfields(res), 1, 3);

		PQclear(res);
		return false;
	}

	/* Get system identifier */
	if (sysid != NULL)
		*sysid = pg_strdup(PQgetvalue(res, 0, 0));

	/* Get timeline ID to start streaming from */
	if (starttli != NULL)
		*starttli = atoi(PQgetvalue(res, 0, 1));

	/* Get LSN start position if necessary */
	if (startpos != NULL)
	{
		if (sscanf(PQgetvalue(res, 0, 2), "%X/%X", &hi, &lo) != 2)
		{
			pg_log_error("could not parse write-ahead log location \"%s\"",
						 PQgetvalue(res, 0, 2));

			PQclear(res);
			return false;
		}
		*startpos = ((uint64) hi) << 32 | lo;
	}

	/* Get database name, only available in 9.4 and newer versions */
	if (db_name != NULL)
	{
		*db_name = NULL;
		if (PQserverVersion(conn) >= 90400)
		{
			if (PQnfields(res) < 4)
			{
				pg_log_error("could not identify system: got %d rows and %d fields, expected %d rows and %d or more fields",
							 PQntuples(res), PQnfields(res), 1, 4);

				PQclear(res);
				return false;
			}
			if (!PQgetisnull(res, 0, 3))
				*db_name = pg_strdup(PQgetvalue(res, 0, 3));
		}
	}

	PQclear(res);
	return true;
}

/*
 * Redefine error code from backend
 */
#define ERRCODE_DUPLICATE_OBJECT "42710"

static bool
replication_slot_already_exists_error(PGresult *result)
{
	const char *sqlstate;
	sqlstate = PQresultErrorField(result, PG_DIAG_SQLSTATE);

	return sqlstate && strncmp(sqlstate,
								ERRCODE_DUPLICATE_OBJECT,
								strlen(ERRCODE_DUPLICATE_OBJECT)) == 0;
}

/*
 * Create a replication slot for the given connection. This function
 * returns true in case of success.
 */
bool
CreateReplicationSlot(PGconn *conn, const char *slot_name, const char *plugin,
					  bool is_temporary, bool is_physical, bool reserve_wal,
					  bool slot_exists_ok)
{
	PQExpBuffer query;
	PGresult   *res;

	query = createPQExpBuffer();

	Assert((is_physical && plugin == NULL) ||
		   (!is_physical && plugin != NULL));
	Assert(slot_name != NULL);

	/* Build query */
	appendPQExpBuffer(query, "CREATE_REPLICATION_SLOT \"%s\"", slot_name);
	if (is_temporary)
		appendPQExpBuffer(query, " TEMPORARY");
	if (is_physical)
	{
		appendPQExpBuffer(query, " PHYSICAL");
		if (reserve_wal)
			appendPQExpBuffer(query, " RESERVE_WAL");
	}
	else
	{
		appendPQExpBuffer(query, " LOGICAL \"%s\"", plugin);
		if (PQserverVersion(conn) >= 100000)
			/* pg_recvlogical doesn't use an exported snapshot, so suppress */
			appendPQExpBuffer(query, " NOEXPORT_SNAPSHOT");
	}

	res = PQexec(conn, query->data);

	if (replication_slot_already_exists_error(res))
	{
		destroyPQExpBuffer(query);
		PQclear(res);
		return true;
	}
	
	if (PQresultStatus(res) != PGRES_TUPLES_OK)
	{
		const char *sqlstate = PQresultErrorField(res, PG_DIAG_SQLSTATE);

		if (slot_exists_ok &&
			sqlstate &&
			strcmp(sqlstate, ERRCODE_DUPLICATE_OBJECT) == 0)
		{
			destroyPQExpBuffer(query);
			PQclear(res);
			return true;
		}
		else
		{
			pg_log_error("could not send replication command \"%s\": %s",
						 query->data, PQerrorMessage(conn));

			destroyPQExpBuffer(query);
			PQclear(res);
			return false;
		}
	}

	if (PQntuples(res) != 1 || PQnfields(res) != 4)
	{
		pg_log_error("could not create replication slot \"%s\": got %d rows and %d fields, expected %d rows and %d fields",
					 slot_name,
					 PQntuples(res), PQnfields(res), 1, 4);

		destroyPQExpBuffer(query);
		PQclear(res);
		return false;
	}

	destroyPQExpBuffer(query);
	PQclear(res);
	return true;
}

/*
 * Drop a replication slot for the given connection. This function
 * returns true in case of success.
 */
bool
DropReplicationSlot(PGconn *conn, const char *slot_name)
{
	PQExpBuffer query;
	PGresult   *res;

	Assert(slot_name != NULL);

	query = createPQExpBuffer();

	/* Build query */
	appendPQExpBuffer(query, "DROP_REPLICATION_SLOT \"%s\"",
					  slot_name);
	res = PQexec(conn, query->data);
	if (PQresultStatus(res) != PGRES_COMMAND_OK)
	{
		pg_log_error("could not send replication command \"%s\": %s",
					 query->data, PQerrorMessage(conn));

		destroyPQExpBuffer(query);
		PQclear(res);
		return false;
	}

	if (PQntuples(res) != 0 || PQnfields(res) != 0)
	{
		pg_log_error("could not drop replication slot \"%s\": got %d rows and %d fields, expected %d rows and %d fields",
					 slot_name,
					 PQntuples(res), PQnfields(res), 0, 0);

		destroyPQExpBuffer(query);
		PQclear(res);
		return false;
	}

	destroyPQExpBuffer(query);
	PQclear(res);
	return true;
}


/*
 * Frontend version of GetCurrentTimestamp(), since we are not linked with
 * backend code.
 */
TimestampTz
feGetCurrentTimestamp(void)
{
	TimestampTz result;
	struct timeval tp;

	gettimeofday(&tp, NULL);

	result = (TimestampTz) tp.tv_sec -
		((POSTGRES_EPOCH_JDATE - UNIX_EPOCH_JDATE) * SECS_PER_DAY);
	result = (result * USECS_PER_SEC) + tp.tv_usec;

	return result;
}

/*
 * Frontend version of TimestampDifference(), since we are not linked with
 * backend code.
 */
void
feTimestampDifference(TimestampTz start_time, TimestampTz stop_time,
					  long *secs, int *microsecs)
{
	TimestampTz diff = stop_time - start_time;

	if (diff <= 0)
	{
		*secs = 0;
		*microsecs = 0;
	}
	else
	{
		*secs = (long) (diff / USECS_PER_SEC);
		*microsecs = (int) (diff % USECS_PER_SEC);
	}
}

/*
 * Frontend version of TimestampDifferenceExceeds(), since we are not
 * linked with backend code.
 */
bool
feTimestampDifferenceExceeds(TimestampTz start_time,
							 TimestampTz stop_time,
							 int msec)
{
	TimestampTz diff = stop_time - start_time;

	return (diff >= msec * INT64CONST(1000));
}

/*
 * Converts an int64 to network byte order.
 */
void
fe_sendint64(int64 i, char *buf)
{
	uint64		n64 = pg_hton64(i);

	memcpy(buf, &n64, sizeof(n64));
}

/*
 * Converts an int64 from network byte order to native format.
 */
int64
fe_recvint64(char *buf)
{
	uint64		n64;

	memcpy(&n64, buf, sizeof(n64));

	return pg_ntoh64(n64);
}<|MERGE_RESOLUTION|>--- conflicted
+++ resolved
@@ -27,11 +27,8 @@
 #include "common/logging.h"
 #include "datatype/timestamp.h"
 #include "fe_utils/connect.h"
-<<<<<<< HEAD
-=======
 #include "port/pg_bswap.h"
 #include "pqexpbuffer.h"
->>>>>>> 9e1c9f95
 
 #define ERRCODE_DUPLICATE_OBJECT  "42710"
 
@@ -222,15 +219,9 @@
 
 	/*
 	 * Set always-secure search path, so malicious users can't get control.
-<<<<<<< HEAD
-	 * The capacity to run normal SQL queries was added in PostgreSQL
-	 * 10, so the search path cannot be changed (by us or attackers) on
-	 * earlier versions.
-=======
 	 * The capacity to run normal SQL queries was added in PostgreSQL 10, so
 	 * the search path cannot be changed (by us or attackers) on earlier
 	 * versions.
->>>>>>> 9e1c9f95
 	 */
 	if (dbname != NULL && PQserverVersion(tmpconn) >= 100000)
 	{
@@ -239,13 +230,8 @@
 		res = PQexec(tmpconn, ALWAYS_SECURE_SEARCH_PATH_SQL);
 		if (PQresultStatus(res) != PGRES_TUPLES_OK)
 		{
-<<<<<<< HEAD
-			fprintf(stderr, _("%s: could not clear search_path: %s"),
-					progname, PQerrorMessage(tmpconn));
-=======
 			pg_log_error("could not clear search_path: %s",
 						 PQerrorMessage(tmpconn));
->>>>>>> 9e1c9f95
 			PQclear(res);
 			PQfinish(tmpconn);
 			exit(1);
@@ -254,13 +240,8 @@
 	}
 
 	/*
-<<<<<<< HEAD
-	 * Ensure we have the same value of integer timestamps as the server we
-	 * are connecting to.
-=======
 	 * Ensure we have the same value of integer_datetimes (now always "on") as
 	 * the server we are connecting to.
->>>>>>> 9e1c9f95
 	 */
 	tmpparam = PQparameterStatus(tmpconn, "integer_datetimes");
 	if (!tmpparam)
@@ -499,22 +480,6 @@
 }
 
 /*
- * Redefine error code from backend
- */
-#define ERRCODE_DUPLICATE_OBJECT "42710"
-
-static bool
-replication_slot_already_exists_error(PGresult *result)
-{
-	const char *sqlstate;
-	sqlstate = PQresultErrorField(result, PG_DIAG_SQLSTATE);
-
-	return sqlstate && strncmp(sqlstate,
-								ERRCODE_DUPLICATE_OBJECT,
-								strlen(ERRCODE_DUPLICATE_OBJECT)) == 0;
-}
-
-/*
  * Create a replication slot for the given connection. This function
  * returns true in case of success.
  */
@@ -551,13 +516,6 @@
 	}
 
 	res = PQexec(conn, query->data);
-
-	if (replication_slot_already_exists_error(res))
-	{
-		destroyPQExpBuffer(query);
-		PQclear(res);
-		return true;
-	}
 	
 	if (PQresultStatus(res) != PGRES_TUPLES_OK)
 	{
