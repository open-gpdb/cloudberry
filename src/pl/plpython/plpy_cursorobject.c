/*
 * the PLyCursor class
 *
 * src/pl/plpython/plpy_cursorobject.c
 */

#include "postgres.h"

#include <limits.h>

#include "access/xact.h"
#include "catalog/pg_type.h"
#include "mb/pg_wchar.h"
#include "utils/memutils.h"

#include "plpython.h"

#include "plpy_cursorobject.h"

#include "plpy_elog.h"
#include "plpy_main.h"
#include "plpy_planobject.h"
#include "plpy_procedure.h"
#include "plpy_resultobject.h"
#include "plpy_spi.h"


static PyObject *PLy_cursor_query(const char *query);
static void PLy_cursor_dealloc(PyObject *arg);
static PyObject *PLy_cursor_iternext(PyObject *self);
static PyObject *PLy_cursor_fetch(PyObject *self, PyObject *args);
static PyObject *PLy_cursor_close(PyObject *self, PyObject *unused);

static char PLy_cursor_doc[] = {
	"Wrapper around a PostgreSQL cursor"
};

static PyMethodDef PLy_cursor_methods[] = {
	{"fetch", PLy_cursor_fetch, METH_VARARGS, NULL},
	{"close", PLy_cursor_close, METH_NOARGS, NULL},
	{NULL, NULL, 0, NULL}
};

static PyTypeObject PLy_CursorType = {
	PyVarObject_HEAD_INIT(NULL, 0)
	.tp_name = "PLyCursor",
	.tp_basicsize = sizeof(PLyCursorObject),
	.tp_dealloc = PLy_cursor_dealloc,
	.tp_flags = Py_TPFLAGS_DEFAULT | Py_TPFLAGS_BASETYPE | Py_TPFLAGS_HAVE_ITER,
	.tp_doc = PLy_cursor_doc,
	.tp_iter = PyObject_SelfIter,
	.tp_iternext = PLy_cursor_iternext,
	.tp_methods = PLy_cursor_methods,
};

void
PLy_cursor_init_type(void)
{
	if (PyType_Ready(&PLy_CursorType) < 0)
		elog(ERROR, "could not initialize PLy_CursorType");
}

PyObject *
PLy_cursor(PyObject *self, PyObject *args)
{
	char	   *query;
	PyObject   *plan;
	PyObject   *planargs = NULL;

	if (PyArg_ParseTuple(args, "s", &query))
		return PLy_cursor_query(query);

	PyErr_Clear();

	if (PyArg_ParseTuple(args, "O|O", &plan, &planargs))
		return PLy_cursor_plan(plan, planargs);

	PLy_exception_set(PLy_exc_error, "plpy.cursor expected a query or a plan");
	return NULL;
}


static PyObject *
PLy_cursor_query(const char *query)
{
	PLyCursorObject *cursor;
	PLyExecutionContext *exec_ctx = PLy_current_execution_context();
	volatile MemoryContext oldcontext;
	volatile ResourceOwner oldowner;

	if ((cursor = PyObject_New(PLyCursorObject, &PLy_CursorType)) == NULL)
		return NULL;
	cursor->portalname = NULL;
	cursor->closed = false;
	cursor->mcxt = AllocSetContextCreate(TopMemoryContext,
										 "PL/Python cursor context",
										 ALLOCSET_DEFAULT_SIZES);

	/* Initialize for converting result tuples to Python */
	PLy_input_setup_func(&cursor->result, cursor->mcxt,
						 RECORDOID, -1,
						 exec_ctx->curr_proc);

	oldcontext = CurrentMemoryContext;
	oldowner = CurrentResourceOwner;

	PLy_spi_subtransaction_begin(oldcontext, oldowner);

	PG_TRY();
	{
		SPIPlanPtr	plan;
		Portal		portal;

		pg_verifymbstr(query, strlen(query), false);

		plan = SPI_prepare(query, 0, NULL);
		if (plan == NULL)
			elog(ERROR, "SPI_prepare failed: %s",
				 SPI_result_code_string(SPI_result));

		portal = SPI_cursor_open(NULL, plan, NULL, NULL,
								 exec_ctx->curr_proc->fn_readonly);
		SPI_freeplan(plan);

		if (portal == NULL)
			elog(ERROR, "SPI_cursor_open() failed: %s",
				 SPI_result_code_string(SPI_result));

		cursor->portalname = MemoryContextStrdup(cursor->mcxt, portal->name);

		PinPortal(portal);

		PLy_spi_subtransaction_commit(oldcontext, oldowner);
	}
	PG_CATCH();
	{
		PLy_spi_subtransaction_abort(oldcontext, oldowner);
		return NULL;
	}
	PG_END_TRY();

	Assert(cursor->portalname != NULL);
	return (PyObject *) cursor;
}

PyObject *
PLy_cursor_plan(PyObject *ob, PyObject *args)
{
	PLyCursorObject *cursor;
	volatile int nargs;
	int			i;
	PLyPlanObject *plan;
	PLyExecutionContext *exec_ctx = PLy_current_execution_context();
	volatile MemoryContext oldcontext;
	volatile ResourceOwner oldowner;

	if (args)
	{
		if (!PySequence_Check(args) || PyString_Check(args) || PyUnicode_Check(args))
		{
			PLy_exception_set(PyExc_TypeError, "plpy.cursor takes a sequence as its second argument");
			return NULL;
		}
		nargs = PySequence_Length(args);
	}
	else
		nargs = 0;

	plan = (PLyPlanObject *) ob;

	if (nargs != plan->nargs)
	{
		char	   *sv;
		PyObject   *so = PyObject_Str(args);

		if (!so)
			PLy_elog(ERROR, "could not execute plan");
		sv = PyString_AsString(so);
		PLy_exception_set_plural(PyExc_TypeError,
								 "Expected sequence of %d argument, got %d: %s",
								 "Expected sequence of %d arguments, got %d: %s",
								 plan->nargs,
								 plan->nargs, nargs, sv);
		Py_DECREF(so);

		return NULL;
	}

	if ((cursor = PyObject_New(PLyCursorObject, &PLy_CursorType)) == NULL)
		return NULL;
	cursor->portalname = NULL;
	cursor->closed = false;
	cursor->mcxt = AllocSetContextCreate(TopMemoryContext,
										 "PL/Python cursor context",
										 ALLOCSET_DEFAULT_SIZES);

	/* Initialize for converting result tuples to Python */
	PLy_input_setup_func(&cursor->result, cursor->mcxt,
						 RECORDOID, -1,
						 exec_ctx->curr_proc);

	oldcontext = CurrentMemoryContext;
	oldowner = CurrentResourceOwner;

	PLy_spi_subtransaction_begin(oldcontext, oldowner);

	PG_TRY();
	{
		Portal		portal;
		char	   *volatile nulls;
		volatile int j;

		if (nargs > 0)
			nulls = palloc(nargs * sizeof(char));
		else
			nulls = NULL;

		for (j = 0; j < nargs; j++)
		{
			PLyObToDatum *arg = &plan->args[j];
			PyObject   *elem;

			elem = PySequence_GetItem(args, j);
			PG_TRY();
			{
<<<<<<< HEAD
				PG_TRY();
				{
					plan->values[j] =
						plan->args[j].out.d.func(&(plan->args[j].out.d),
												 -1,
												 elem,
												 false);
				}
				PG_CATCH();
				{
					Py_DECREF(elem);
					PG_RE_THROW();
				}
				PG_END_TRY();
=======
				bool		isnull;
>>>>>>> 9e1c9f95

				plan->values[j] = PLy_output_convert(arg, elem, &isnull);
				nulls[j] = isnull ? 'n' : ' ';
			}
			PG_CATCH();
			{
				Py_DECREF(elem);
				PG_RE_THROW();
			}
			PG_END_TRY();
			Py_DECREF(elem);
		}

		portal = SPI_cursor_open(NULL, plan->plan, plan->values, nulls,
								 exec_ctx->curr_proc->fn_readonly);
		if (portal == NULL)
			elog(ERROR, "SPI_cursor_open() failed: %s",
				 SPI_result_code_string(SPI_result));

		cursor->portalname = MemoryContextStrdup(cursor->mcxt, portal->name);

		PinPortal(portal);

		PLy_spi_subtransaction_commit(oldcontext, oldowner);
	}
	PG_CATCH();
	{
		int			k;

		/* cleanup plan->values array */
		for (k = 0; k < nargs; k++)
		{
			if (!plan->args[k].typbyval &&
				(plan->values[k] != PointerGetDatum(NULL)))
			{
				pfree(DatumGetPointer(plan->values[k]));
				plan->values[k] = PointerGetDatum(NULL);
			}
		}

		Py_DECREF(cursor);

		PLy_spi_subtransaction_abort(oldcontext, oldowner);
		return NULL;
	}
	PG_END_TRY();

	for (i = 0; i < nargs; i++)
	{
		if (!plan->args[i].typbyval &&
			(plan->values[i] != PointerGetDatum(NULL)))
		{
			pfree(DatumGetPointer(plan->values[i]));
			plan->values[i] = PointerGetDatum(NULL);
		}
	}

	Assert(cursor->portalname != NULL);
	return (PyObject *) cursor;
}

static void
PLy_cursor_dealloc(PyObject *arg)
{
	PLyCursorObject *cursor;
	Portal		portal;

	cursor = (PLyCursorObject *) arg;

	if (!cursor->closed)
	{
		portal = GetPortalByName(cursor->portalname);

		if (PortalIsValid(portal))
		{
			UnpinPortal(portal);
			SPI_cursor_close(portal);
		}
		cursor->closed = true;
	}
	if (cursor->mcxt)
	{
		MemoryContextDelete(cursor->mcxt);
		cursor->mcxt = NULL;
	}
	arg->ob_type->tp_free(arg);
}

static PyObject *
PLy_cursor_iternext(PyObject *self)
{
	PLyCursorObject *cursor;
	PyObject   *ret;
	PLyExecutionContext *exec_ctx = PLy_current_execution_context();
	volatile MemoryContext oldcontext;
	volatile ResourceOwner oldowner;
	Portal		portal;

	cursor = (PLyCursorObject *) self;

	if (cursor->closed)
	{
		PLy_exception_set(PyExc_ValueError, "iterating a closed cursor");
		return NULL;
	}

	portal = GetPortalByName(cursor->portalname);
	if (!PortalIsValid(portal))
	{
		PLy_exception_set(PyExc_ValueError,
						  "iterating a cursor in an aborted subtransaction");
		return NULL;
	}

	oldcontext = CurrentMemoryContext;
	oldowner = CurrentResourceOwner;

	PLy_spi_subtransaction_begin(oldcontext, oldowner);

	PG_TRY();
	{
		SPI_cursor_fetch(portal, true, 1);
		if (SPI_processed == 0)
		{
			PyErr_SetNone(PyExc_StopIteration);
			ret = NULL;
		}
		else
		{
			PLy_input_setup_tuple(&cursor->result, SPI_tuptable->tupdesc,
								  exec_ctx->curr_proc);

			ret = PLy_input_from_tuple(&cursor->result, SPI_tuptable->vals[0],
									   SPI_tuptable->tupdesc, true);
		}

		SPI_freetuptable(SPI_tuptable);

		PLy_spi_subtransaction_commit(oldcontext, oldowner);
	}
	PG_CATCH();
	{
		PLy_spi_subtransaction_abort(oldcontext, oldowner);
		return NULL;
	}
	PG_END_TRY();

	return ret;
}

static PyObject *
PLy_cursor_fetch(PyObject *self, PyObject *args)
{
	PLyCursorObject *cursor;
	int			count;
	PLyResultObject *ret;
	PLyExecutionContext *exec_ctx = PLy_current_execution_context();
	volatile MemoryContext oldcontext;
	volatile ResourceOwner oldowner;
	Portal		portal;

	if (!PyArg_ParseTuple(args, "i:fetch", &count))
		return NULL;

	cursor = (PLyCursorObject *) self;

	if (cursor->closed)
	{
		PLy_exception_set(PyExc_ValueError, "fetch from a closed cursor");
		return NULL;
	}

	portal = GetPortalByName(cursor->portalname);
	if (!PortalIsValid(portal))
	{
		PLy_exception_set(PyExc_ValueError,
						  "iterating a cursor in an aborted subtransaction");
		return NULL;
	}

	ret = (PLyResultObject *) PLy_result_new();
	if (ret == NULL)
		return NULL;

	oldcontext = CurrentMemoryContext;
	oldowner = CurrentResourceOwner;

	PLy_spi_subtransaction_begin(oldcontext, oldowner);

	PG_TRY();
	{
		SPI_cursor_fetch(portal, true, count);

		Py_DECREF(ret->status);
		ret->status = PyInt_FromLong(SPI_OK_FETCH);

		Py_DECREF(ret->nrows);
		ret->nrows = PyLong_FromUnsignedLongLong(SPI_processed);

		if (SPI_processed != 0)
		{
			uint64		i;

			/*
			 * PyList_New() and PyList_SetItem() use Py_ssize_t for list size
			 * and list indices; so we cannot support a result larger than
			 * PY_SSIZE_T_MAX.
			 */
			if (SPI_processed > (uint64) PY_SSIZE_T_MAX)
				ereport(ERROR,
						(errcode(ERRCODE_PROGRAM_LIMIT_EXCEEDED),
						 errmsg("query result has too many rows to fit in a Python list")));

			Py_DECREF(ret->rows);
			ret->rows = PyList_New(SPI_processed);
			if (!ret->rows)
			{
				Py_DECREF(ret);
				ret = NULL;
			}
			else
			{
				PLy_input_setup_tuple(&cursor->result, SPI_tuptable->tupdesc,
									  exec_ctx->curr_proc);

				for (i = 0; i < SPI_processed; i++)
				{
					PyObject   *row = PLy_input_from_tuple(&cursor->result,
														   SPI_tuptable->vals[i],
														   SPI_tuptable->tupdesc,
														   true);

					PyList_SetItem(ret->rows, i, row);
				}
			}
		}

		SPI_freetuptable(SPI_tuptable);

		PLy_spi_subtransaction_commit(oldcontext, oldowner);
	}
	PG_CATCH();
	{
		PLy_spi_subtransaction_abort(oldcontext, oldowner);
		return NULL;
	}
	PG_END_TRY();

	return (PyObject *) ret;
}

static PyObject *
PLy_cursor_close(PyObject *self, PyObject *unused)
{
	PLyCursorObject *cursor = (PLyCursorObject *) self;

	if (!cursor->closed)
	{
		Portal		portal = GetPortalByName(cursor->portalname);

		if (!PortalIsValid(portal))
		{
			PLy_exception_set(PyExc_ValueError,
							  "closing a cursor in an aborted subtransaction");
			return NULL;
		}

		UnpinPortal(portal);
		SPI_cursor_close(portal);
		cursor->closed = true;
	}

	Py_RETURN_NONE;
}<|MERGE_RESOLUTION|>--- conflicted
+++ resolved
@@ -223,24 +223,7 @@
 			elem = PySequence_GetItem(args, j);
 			PG_TRY();
 			{
-<<<<<<< HEAD
-				PG_TRY();
-				{
-					plan->values[j] =
-						plan->args[j].out.d.func(&(plan->args[j].out.d),
-												 -1,
-												 elem,
-												 false);
-				}
-				PG_CATCH();
-				{
-					Py_DECREF(elem);
-					PG_RE_THROW();
-				}
-				PG_END_TRY();
-=======
 				bool		isnull;
->>>>>>> 9e1c9f95
 
 				plan->values[j] = PLy_output_convert(arg, elem, &isnull);
 				nulls[j] = isnull ? 'n' : ' ';
