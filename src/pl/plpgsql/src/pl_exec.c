--- conflicted
+++ resolved
@@ -52,22 +52,6 @@
 #include "utils/syscache.h"
 #include "utils/typcache.h"
 
-<<<<<<< HEAD
-#include "cdb/cdbvars.h"
-
-#include "plpgsql.h"
-
-
-typedef struct
-{
-	int			nargs;			/* number of arguments */
-	Oid		   *types;			/* types of arguments */
-	Datum	   *values;			/* evaluated argument values */
-	char	   *nulls;			/* null markers (' '/'n' style) */
-} PreparedParamsData;
-
-=======
->>>>>>> d457cb4e
 /*
  * All plpgsql function executions within a single transaction share the same
  * executor EState for evaluating "simple" expressions.  Each function call
@@ -382,7 +366,7 @@
 							Oid *rettype,
 							int32 *rettypmod);
 static int	exec_run_select(PLpgSQL_execstate *estate,
-							PLpgSQL_expr *expr, int64 maxtuples, Portal *portalP);
+							PLpgSQL_expr *expr, long maxtuples, Portal *portalP);
 static int	exec_for_query(PLpgSQL_execstate *estate, PLpgSQL_stmt_forq *stmt,
 						   Portal portal, bool prefetch_ok);
 static ParamListInfo setup_param_list(PLpgSQL_execstate *estate,
@@ -2903,11 +2887,7 @@
 	Assert(query);
 
 	if (query->plan == NULL)
-<<<<<<< HEAD
-		exec_prepare_plan(estate, query, curvar->cursor_options | CURSOR_OPT_UPDATABLE, true);
-=======
-		exec_prepare_plan(estate, query, curvar->cursor_options);
->>>>>>> d457cb4e
+		exec_prepare_plan(estate, query, curvar->cursor_options | CURSOR_OPT_UPDATABLE);
 
 	/*
 	 * Set up ParamListInfo for this query
@@ -4176,7 +4156,7 @@
 				  PLpgSQL_stmt_execsql *stmt)
 {
 	ParamListInfo paramLI;
-	int64		tcount;
+	long		tcount;
 	int			rc;
 	PLpgSQL_expr *expr = stmt->sqlstmt;
 	int			too_many_rows_level = 0;
@@ -4665,11 +4645,7 @@
 		 */
 		query = stmt->query;
 		if (query->plan == NULL)
-<<<<<<< HEAD
-			exec_prepare_plan(estate, query, stmt->cursor_options | CURSOR_OPT_UPDATABLE, true);
-=======
-			exec_prepare_plan(estate, query, stmt->cursor_options);
->>>>>>> d457cb4e
+			exec_prepare_plan(estate, query, stmt->cursor_options | CURSOR_OPT_UPDATABLE);
 	}
 	else if (stmt->dynquery != NULL)
 	{
@@ -4740,11 +4716,7 @@
 
 		query = curvar->cursor_explicit_expr;
 		if (query->plan == NULL)
-<<<<<<< HEAD
-			exec_prepare_plan(estate, query, curvar->cursor_options | CURSOR_OPT_UPDATABLE, true);
-=======
-			exec_prepare_plan(estate, query, curvar->cursor_options);
->>>>>>> d457cb4e
+			exec_prepare_plan(estate, query, curvar->cursor_options | CURSOR_OPT_UPDATABLE);
 	}
 
 	/*
@@ -5214,26 +5186,9 @@
 				 */
 				if (unlikely(recfield->rectupledescid != erh->er_tupdesc_id))
 				{
-<<<<<<< HEAD
-					bool		subisnull;
-
-					subscriptvals[i] =
-						exec_eval_integer(estate,
-										  subscripts[nsubscripts - 1 - i],
-										  &subisnull);
-
-					if (estate->eval_tuptable != NULL)
-					{
-						SPI_freetuptable(estate->eval_tuptable);
-						estate->eval_tuptable = NULL;
-					}
-
-					if (subisnull)
-=======
 					if (!expanded_record_lookup_field(erh,
 													  recfield->fieldname,
 													  &recfield->finfo))
->>>>>>> d457cb4e
 						ereport(ERROR,
 								(errcode(ERRCODE_UNDEFINED_COLUMN),
 								 errmsg("record \"%s\" has no field \"%s\"",
@@ -5748,7 +5703,7 @@
  */
 static int
 exec_run_select(PLpgSQL_execstate *estate,
-				PLpgSQL_expr *expr, int64 maxtuples, Portal *portalP)
+				PLpgSQL_expr *expr, long maxtuples, Portal *portalP)
 {
 	ParamListInfo paramLI;
 	int			rc;
