/**********************************************************************
 * PostgreSQL::InServer::SPI
 *
 * SPI interface for plperl.
 *
 *    src/pl/plperl/SPI.xs
 *
 **********************************************************************/

/* this must be first: */
#include "postgres.h"
<<<<<<< HEAD

/* Defined by Perl */
#undef _
=======
>>>>>>> 9e1c9f95

/* perl stuff */
#define PG_NEED_PERL_XSUB_H
#include "plperl.h"
#include "plperl_helpers.h"


MODULE = PostgreSQL::InServer::SPI PREFIX = spi_

PROTOTYPES: ENABLE
VERSIONCHECK: DISABLE

SV*
spi_spi_exec_query(sv, ...)
	SV* sv;
	PREINIT:
		HV *ret_hash;
		int limit = 0;
		char *query;
	CODE:
		if (items > 2)
			croak("Usage: spi_exec_query(query, limit) "
				  "or spi_exec_query(query)");
		if (items == 2)
			limit = SvIV(ST(1));
		query = sv2cstr(sv);
		ret_hash = plperl_spi_exec(query, limit);
		pfree(query);
		RETVAL = newRV_noinc((SV*) ret_hash);
	OUTPUT:
		RETVAL

void
spi_return_next(rv)
	SV *rv;
	CODE:
		plperl_return_next(rv);

SV *
spi_spi_query(sv)
	SV *sv;
	CODE:
		char* query = sv2cstr(sv);
		RETVAL = plperl_spi_query(query);
		pfree(query);
	OUTPUT:
		RETVAL

SV *
spi_spi_fetchrow(sv)
	SV* sv;
	CODE:
		char* cursor = sv2cstr(sv);
		RETVAL = plperl_spi_fetchrow(cursor);
		pfree(cursor);
	OUTPUT:
		RETVAL

SV*
spi_spi_prepare(sv, ...)
	SV* sv;
	CODE:
		int i;
		SV** argv;
		char* query = sv2cstr(sv);
		if (items < 1)
			Perl_croak(aTHX_ "Usage: spi_prepare(query, ...)");
		argv = ( SV**) palloc(( items - 1) * sizeof(SV*));
		for ( i = 1; i < items; i++)
			argv[i - 1] = ST(i);
		RETVAL = plperl_spi_prepare(query, items - 1, argv);
		pfree( argv);
		pfree(query);
	OUTPUT:
		RETVAL

SV*
spi_spi_exec_prepared(sv, ...)
	SV* sv;
	PREINIT:
		HV *ret_hash;
	CODE:
		HV *attr = NULL;
		int i, offset = 1, argc;
		SV ** argv;
		char *query = sv2cstr(sv);
		if ( items < 1)
			Perl_croak(aTHX_ "Usage: spi_exec_prepared(query, [\\%%attr,] "
					   "[\\@bind_values])");
		if ( items > 1 && SvROK( ST( 1)) && SvTYPE( SvRV( ST( 1))) == SVt_PVHV)
		{
			attr = ( HV*) SvRV(ST(1));
			offset++;
		}
		argc = items - offset;
		argv = ( SV**) palloc( argc * sizeof(SV*));
		for ( i = 0; offset < items; offset++, i++)
			argv[i] = ST(offset);
		ret_hash = plperl_spi_exec_prepared(query, attr, argc, argv);
		RETVAL = newRV_noinc((SV*)ret_hash);
		pfree( argv);
		pfree(query);
	OUTPUT:
		RETVAL

SV*
spi_spi_query_prepared(sv, ...)
	SV * sv;
	CODE:
		int i;
		SV ** argv;
		char *query = sv2cstr(sv);
		if ( items < 1)
			Perl_croak(aTHX_ "Usage: spi_query_prepared(query, "
					   "[\\@bind_values])");
		argv = ( SV**) palloc(( items - 1) * sizeof(SV*));
		for ( i = 1; i < items; i++)
			argv[i - 1] = ST(i);
		RETVAL = plperl_spi_query_prepared(query, items - 1, argv);
		pfree( argv);
		pfree(query);
	OUTPUT:
		RETVAL

void
spi_spi_freeplan(sv)
	SV *sv;
	CODE:
		char *query = sv2cstr(sv);
		plperl_spi_freeplan(query);
		pfree(query);

void
spi_spi_cursor_close(sv)
	SV *sv;
	CODE:
		char *cursor = sv2cstr(sv);
		plperl_spi_cursor_close(cursor);
		pfree(cursor);

void
spi_spi_commit()
	CODE:
		plperl_spi_commit();

void
spi_spi_rollback()
	CODE:
		plperl_spi_rollback();

BOOT:
    items = 0;  /* avoid 'unused variable' warning */<|MERGE_RESOLUTION|>--- conflicted
+++ resolved
@@ -9,12 +9,9 @@
 
 /* this must be first: */
 #include "postgres.h"
-<<<<<<< HEAD
 
 /* Defined by Perl */
 #undef _
-=======
->>>>>>> 9e1c9f95
 
 /* perl stuff */
 #define PG_NEED_PERL_XSUB_H
