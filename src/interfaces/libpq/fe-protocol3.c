/*-------------------------------------------------------------------------
 *
 * fe-protocol3.c
 *	  functions that are specific to frontend/backend protocol version 3
 *
<<<<<<< HEAD
 * Portions Copyright (c) 2012-Present Pivotal Software, Inc.
 * Portions Copyright (c) 1996-2015, PostgreSQL Global Development Group
=======
 * Portions Copyright (c) 1996-2016, PostgreSQL Global Development Group
>>>>>>> b5bce6c1
 * Portions Copyright (c) 1994, Regents of the University of California
 *
 *
 * IDENTIFICATION
 *	  src/interfaces/libpq/fe-protocol3.c
 *
 *-------------------------------------------------------------------------
 */

/*
 * This file is compiled with both frontend and backend codes, symlinked by
 * src/backend/Makefile, and use macro FRONTEND to switch.
 *
 * Include "c.h" to adopt Greenplum C types. Don't include "postgres_fe.h",
 * which only defines FRONTEND besides including "c.h"
 */
#include "c.h"

#include <ctype.h>
#include <fcntl.h>

#include "libpq-fe.h"
#include "libpq-int.h"

#include "mb/pg_wchar.h"

#ifdef WIN32
#include "win32.h"
#else
#include <unistd.h>
#include <netinet/in.h>
#ifdef HAVE_NETINET_TCP_H
#include <netinet/tcp.h>
#endif
#include <arpa/inet.h>
#endif


/*
 * This macro lists the backend message types that could be "long" (more
 * than a couple of kilobytes).
 *
 * MPP-3628: explain-analyze of large subtrees can generate big messages.
 *
 * MPP-7971: allow AO to return information about large numbers of partitions.
 */
#define VALID_LONG_MESSAGE_TYPE(id) \
	((id) == 'T' || (id) == 'D' || (id) == 'd' || (id) == 'V' || \
	 (id) == 'E' || (id) == 'N' || (id) == 'A' || (id) == 'Y' || \
	 (id) == 'y' || (id) == 'o')


static void handleSyncLoss(PGconn *conn, char id, int msgLength);
static int	getRowDescriptions(PGconn *conn, int msgLength);
static int	getParamDescriptions(PGconn *conn, int msgLength);
static int	getAnotherTuple(PGconn *conn, int msgLength);
static int	getParameterStatus(PGconn *conn);
static int	getNotify(PGconn *conn);
static int	getCopyStart(PGconn *conn, ExecStatusType copytype);
static int	getReadyForQuery(PGconn *conn);
static void saveCdbStatMsg(PGresult *result, char *data, int len);
static void reportErrorPosition(PQExpBuffer msg, const char *query,
					int loc, int encoding);
static int build_startup_packet(const PGconn *conn, char *packet,
					 const PQEnvironmentOption *options);


/*
 * parseInput: if appropriate, parse input data from backend
 * until input is exhausted or a stopping state is reached.
 * Note that this function will NOT attempt to read more data from the backend.
 */
void
pqParseInput3(PGconn *conn)
{
	char		id;
	int			msgLength;
	int			avail;
#ifndef FRONTEND
	int64		numRejected  = 0;
	int64		numCompleted = 0;
#endif


	/*
	 * Loop to parse successive complete messages available in the buffer.
	 */
	for (;;)
	{
		/*
		 * Try to read a message.  First get the type code and length. Return
		 * if not enough data.
		 */
		conn->inCursor = conn->inStart;
		if (pqGetc(&id, conn))
			return;
		if (pqGetInt(&msgLength, 4, conn))
			return;

		/*
		 * Try to validate message type/length here.  A length less than 4 is
		 * definitely broken.  Large lengths should only be believed for a few
		 * message types.
		 */
		if (msgLength < 4)
		{
			handleSyncLoss(conn, id, msgLength);
			return;
		}
		if (msgLength > 30000 && !VALID_LONG_MESSAGE_TYPE(id))
		{
			handleSyncLoss(conn, id, msgLength);
			return;
		}

		/*
		 * Can't process if message body isn't all here yet.
		 */
		msgLength -= 4;
		avail = conn->inEnd - conn->inCursor;
		if (avail < msgLength)
		{
			/*
			 * Before returning, enlarge the input buffer if needed to hold
			 * the whole message.  This is better than leaving it to
			 * pqReadData because we can avoid multiple cycles of realloc()
			 * when the message is large; also, we can implement a reasonable
			 * recovery strategy if we are unable to make the buffer big
			 * enough.
			 */
			if (pqCheckInBufferSpace(conn->inCursor + (size_t) msgLength,
									 conn))
			{
				/*
				 * XXX add some better recovery code... plan is to skip over
				 * the message using its length, then report an error. For the
				 * moment, just treat this like loss of sync (which indeed it
				 * might be!)
				 */
				handleSyncLoss(conn, id, msgLength);
			}
			return;
		}

		/*
		 * NOTIFY and NOTICE messages can happen in any state; always process
		 * them right away.
		 *
		 * Most other messages should only be processed while in BUSY state.
		 * (In particular, in READY state we hold off further parsing until
		 * the application collects the current PGresult.)
		 *
		 * However, if the state is IDLE then we got trouble; we need to deal
		 * with the unexpected message somehow.
		 *
		 * ParameterStatus ('S') messages are a special case: in IDLE state we
		 * must process 'em (this case could happen if a new value was adopted
		 * from config file due to SIGHUP), but otherwise we hold off until
		 * BUSY state.
		 */
		if (id == 'A')
		{
			if (getNotify(conn))
				return;
		}
		else if (id == 'N')
		{
			if (pqGetErrorNotice3(conn, false))
				return;
		}
#ifndef FRONTEND
		else if (id == 'k')
		{
			if (pqGetInt64(&(conn->mop_high_watermark), conn))
				return;
		}
		else if (id == 'x')
		{
			if (pqGetc(&conn->wrote_xlog, conn))
				return;
		}
#endif
		else if (conn->asyncStatus != PGASYNC_BUSY)
		{
			/* If not IDLE state, just wait ... */
			if (conn->asyncStatus != PGASYNC_IDLE)
				return;

			/*
			 * Unexpected message in IDLE state; need to recover somehow.
			 * ERROR messages are handled using the notice processor;
			 * ParameterStatus is handled normally; anything else is just
			 * dropped on the floor after displaying a suitable warning
			 * notice.  (An ERROR is very possibly the backend telling us why
			 * it is about to close the connection, so we don't want to just
			 * discard it...)
			 */
			if (id == 'E')
			{
				if (pqGetErrorNotice3(conn, false /* treat as notice */ ))
					return;
			}
			else if (id == 'S')
			{
				if (getParameterStatus(conn))
					return;
			}
			else
			{
				pqInternalNotice(&conn->noticeHooks,
						"message type 0x%02x arrived from server while idle",
								 id);
				/* Discard the unexpected message */
				conn->inCursor += msgLength;
			}
		}
		else
		{
			/*
			 * In BUSY state, we can process everything.
			 */
			switch (id)
			{
				case 'C':		/* command complete */
					if (pqGets(&conn->workBuffer, conn))
						return;
					if (conn->result == NULL)
					{
						conn->result = PQmakeEmptyPGresult(conn,
														   PGRES_COMMAND_OK);
						if (!conn->result)
						{
							printfPQExpBuffer(&conn->errorMessage,
											  libpq_gettext("out of memory"));
							pqSaveErrorResult(conn);
						}
					}
					if (conn->result)
						strlcpy(conn->result->cmdStatus, conn->workBuffer.data,
								CMDSTATUS_LEN);
					conn->asyncStatus = PGASYNC_READY;
					break;
#ifndef FRONTEND
				case 'o':
				{
					int i;
					PQaoRelTupCount *ao;

					/* row count for AO partitioned tables */
					if (conn->result == NULL)
					{
						conn->result = PQmakeEmptyPGresult(conn, PGRES_COMMAND_OK);
						if (!conn->result)
							return;
					}

					if (pqGetInt(&(conn->result->naotupcounts), 4, conn))
						return;

					/* now just loop through */
					conn->result->aotupcounts =
						malloc(sizeof(PQaoRelTupCount) * conn->result->naotupcounts);
					ao = conn->result->aotupcounts;
					for (i = 0; i < conn->result->naotupcounts; i++)
					{
						if (pqGetInt((int *)&(ao->aorelid), 4, conn))
							return;
						if (pqGetInt64(&(ao->tupcount), conn))
							return;

						ao++;
					}
				}
				break;
#endif
				case 'E':		/* error return */
					if (pqGetErrorNotice3(conn, true))
						return;
					conn->asyncStatus = PGASYNC_READY;
					break;
				case 'Z':		/* backend is ready for new query */
					if (getReadyForQuery(conn))
						return;
					conn->asyncStatus = PGASYNC_IDLE;
					break;
				case 'I':		/* empty query */
					if (conn->result == NULL)
					{
						conn->result = PQmakeEmptyPGresult(conn,
														   PGRES_EMPTY_QUERY);
						if (!conn->result)
						{
							printfPQExpBuffer(&conn->errorMessage,
											  libpq_gettext("out of memory"));
							pqSaveErrorResult(conn);
						}
					}
					conn->asyncStatus = PGASYNC_READY;
					break;
				case '1':		/* Parse Complete */
					/* If we're doing PQprepare, we're done; else ignore */
					if (conn->queryclass == PGQUERY_PREPARE)
					{
						if (conn->result == NULL)
						{
							conn->result = PQmakeEmptyPGresult(conn,
														   PGRES_COMMAND_OK);
							if (!conn->result)
							{
								printfPQExpBuffer(&conn->errorMessage,
<<<<<<< HEAD
												  libpq_gettext("out of memory"));
=======
											 libpq_gettext("out of memory"));
>>>>>>> b5bce6c1
								pqSaveErrorResult(conn);
							}
						}
						conn->asyncStatus = PGASYNC_READY;
					}
					break;
				case '2':		/* Bind Complete */
				case '3':		/* Close Complete */
					/* Nothing to do for these message types */
					break;
				case 'S':		/* parameter status */
					if (getParameterStatus(conn))
						return;
					break;
				case 'K':		/* secret key data from the backend */

					/*
					 * This is expected only during backend startup, but it's
					 * just as easy to handle it as part of the main loop.
					 * Save the data and continue processing.
					 */
					if (pqGetInt(&(conn->be_pid), 4, conn))
						return;
					if (pqGetInt(&(conn->be_key), 4, conn))
						return;
					break;
				case 'T':		/* Row Description */
					if (conn->result != NULL &&
						conn->result->resultStatus == PGRES_FATAL_ERROR)
					{
						/*
						 * We've already choked for some reason.  Just discard
						 * the data till we get to the end of the query.
						 */
						conn->inCursor += msgLength;
					}
					else if (conn->result == NULL ||
							 conn->queryclass == PGQUERY_DESCRIBE)
					{
						/* First 'T' in a query sequence */
						if (getRowDescriptions(conn, msgLength))
							return;
						/* getRowDescriptions() moves inStart itself */
						continue;
					}
					else
					{
						/*
						 * A new 'T' message is treated as the start of
						 * another PGresult.  (It is not clear that this is
						 * really possible with the current backend.) We stop
						 * parsing until the application accepts the current
						 * result.
						 */
						conn->asyncStatus = PGASYNC_READY;
						return;
					}
					break;
				case 'n':		/* No Data */

					/*
					 * NoData indicates that we will not be seeing a
					 * RowDescription message because the statement or portal
					 * inquired about doesn't return rows.
					 *
					 * If we're doing a Describe, we have to pass something
					 * back to the client, so set up a COMMAND_OK result,
					 * instead of TUPLES_OK.  Otherwise we can just ignore
					 * this message.
					 */
					if (conn->queryclass == PGQUERY_DESCRIBE)
					{
						if (conn->result == NULL)
						{
							conn->result = PQmakeEmptyPGresult(conn,
														   PGRES_COMMAND_OK);
							if (!conn->result)
							{
								printfPQExpBuffer(&conn->errorMessage,
<<<<<<< HEAD
												  libpq_gettext("out of memory"));
=======
											 libpq_gettext("out of memory"));
>>>>>>> b5bce6c1
								pqSaveErrorResult(conn);
							}
						}
						conn->asyncStatus = PGASYNC_READY;
					}
					break;
				case 't':		/* Parameter Description */
					if (getParamDescriptions(conn, msgLength))
						return;
					/* getParamDescriptions() moves inStart itself */
					continue;
				case 'D':		/* Data Row */
					if (conn->result != NULL &&
						conn->result->resultStatus == PGRES_TUPLES_OK)
					{
						/* Read another tuple of a normal query response */
						if (getAnotherTuple(conn, msgLength))
							return;
						/* getAnotherTuple() moves inStart itself */
						continue;
					}
					else if (conn->result != NULL &&
							 conn->result->resultStatus == PGRES_FATAL_ERROR)
					{
						/*
						 * We've already choked for some reason.  Just discard
						 * tuples till we get to the end of the query.
						 */
						conn->inCursor += msgLength;
					}
					else
					{
						/* Set up to report error at end of query */
						printfPQExpBuffer(&conn->errorMessage,
										  libpq_gettext("server sent data (\"D\" message) without prior row description (\"T\" message)\n"));
						pqSaveErrorResult(conn);
						/* Discard the unexpected message */
						conn->inCursor += msgLength;
					}
					break;
				case 'G':		/* Start Copy In */
					if (getCopyStart(conn, PGRES_COPY_IN))
						return;
					conn->asyncStatus = PGASYNC_COPY_IN;
					break;
				case 'H':		/* Start Copy Out */
					if (getCopyStart(conn, PGRES_COPY_OUT))
						return;
					conn->asyncStatus = PGASYNC_COPY_OUT;
					conn->copy_already_done = 0;
					break;
				case 'W':		/* Start Copy Both */
					if (getCopyStart(conn, PGRES_COPY_BOTH))
						return;
					conn->asyncStatus = PGASYNC_COPY_BOTH;
					conn->copy_already_done = 0;
					break;
				case 'd':		/* Copy Data */

					/*
					 * If we see Copy Data, just silently drop it.  This would
					 * only occur if application exits COPY OUT mode too
					 * early.
					 */
					conn->inCursor += msgLength;
					break;
				case 'c':		/* Copy Done */

					/*
					 * If we see Copy Done, just silently drop it.  This is
					 * the normal case during PQendcopy.  We will keep
					 * swallowing data, expecting to see command-complete for
					 * the COPY command.
					 */
					break;
#ifndef FRONTEND
				case 'j':
					/*
					 * QE COPY reports number of rejected rows to the QD COPY
					 * in single row error handling mode.
					 */
					if (conn->result == NULL)
					{
						conn->result = PQmakeEmptyPGresult(conn, PGRES_COMMAND_OK);
						if (!conn->result)
							return;
					}

					if (pqGetInt64(&numRejected, conn))
						return;

					conn->result->numRejected += numRejected;

					/* Optionally receive completed number when COPY FROM ON SEGMENT */
					if (msgLength >= 12 && !pqGetInt64(&numCompleted, conn))
					{
						conn->result->numCompleted += numCompleted;
					}

					break;
				case 'Y':       /* CDB: statistical response from QE to QD */
					/* for certain queries, the stats may arrive
					 * before the completion status -- for this case
					 * we're responsible for allocating the result
					 * struct */
					if (conn->result == NULL)
						conn->result = PQmakeEmptyPGresult(conn, PGRES_COMMAND_OK);
					if (conn->result)
						saveCdbStatMsg(conn->result,
									   conn->inBuffer + conn->inCursor,
									   msgLength);
					conn->inCursor += msgLength;
					break;
				case 'y':
					/*
					 * CDB: for gang management and stats collection for Vacuum/Analyze
					 * commands.
					 */
					if (pqGets(&conn->workBuffer, conn))
						return;
					if (conn->result == NULL)
					{
						conn->result = PQmakeEmptyPGresult(conn,
														   PGRES_COMMAND_OK);
						if (!conn->result)
							return;
					}
					strlcpy(conn->result->cmdStatus, conn->workBuffer.data,
							CMDSTATUS_LEN);

					if (pqGetInt(&conn->result->extraslen, 4, conn))
						return;
					conn->result->extras = malloc(conn->result->extraslen);
					if (pqGetnchar((char *)conn->result->extras, conn->result->extraslen, conn))
						return;
					conn->asyncStatus = PGASYNC_READY;

					break;
#endif
				default:
					printfPQExpBuffer(&conn->errorMessage,
									  libpq_gettext(
													"unexpected response from server; first received character was \"%c\"\n"),
									  id);
					/* build an error result holding the error message */
					pqSaveErrorResult(conn);
					/* not sure if we will see more, so go to ready state */
					conn->asyncStatus = PGASYNC_READY;
					/* Discard the unexpected message */
					conn->inCursor += msgLength;
					break;
			}					/* switch on protocol character */
		}
		/* Successfully consumed this message */
		if (conn->inCursor == conn->inStart + 5 + msgLength)
		{
			/* Normal case: parsing agrees with specified length */
			conn->inStart = conn->inCursor;
		}
		else
		{
			/* Trouble --- report it */
			printfPQExpBuffer(&conn->errorMessage,
							  libpq_gettext("message contents do not agree with length in message type \"%c\"\n"),
							  id);
			/* build an error result holding the error message */
			pqSaveErrorResult(conn);
			conn->asyncStatus = PGASYNC_READY;
			/* trust the specified message length as what to skip */
			conn->inStart += 5 + msgLength;
		}
	}
}

/*
 * handleSyncLoss: clean up after loss of message-boundary sync
 *
 * There isn't really a lot we can do here except abandon the connection.
 */
static void
handleSyncLoss(PGconn *conn, char id, int msgLength)
{
	printfPQExpBuffer(&conn->errorMessage,
					  libpq_gettext(
	"lost synchronization with server: got message type \"%c\", length %d\n"),
					  id, msgLength);
	/* build an error result holding the error message */
	pqSaveErrorResult(conn);
	conn->asyncStatus = PGASYNC_READY;	/* drop out of GetResult wait loop */
	/* flush input data since we're giving up on processing it */
	pqDropConnection(conn, true);
	conn->status = CONNECTION_BAD;		/* No more connection to backend */
}

/*
 * parseInput subroutine to read a 'T' (row descriptions) message.
 * We'll build a new PGresult structure (unless called for a Describe
 * command for a prepared statement) containing the attribute data.
 * Returns: 0 if processed message successfully, EOF to suspend parsing
 * (the latter case is not actually used currently).
 * In the former case, conn->inStart has been advanced past the message.
 */
static int
getRowDescriptions(PGconn *conn, int msgLength)
{
	PGresult   *result;
	int			nfields;
	const char *errmsg;
	int			i;

	/*
	 * When doing Describe for a prepared statement, there'll already be a
	 * PGresult created by getParamDescriptions, and we should fill data into
	 * that.  Otherwise, create a new, empty PGresult.
	 */
	if (conn->queryclass == PGQUERY_DESCRIBE)
	{
		if (conn->result)
			result = conn->result;
		else
			result = PQmakeEmptyPGresult(conn, PGRES_COMMAND_OK);
	}
	else
		result = PQmakeEmptyPGresult(conn, PGRES_TUPLES_OK);
	if (!result)
	{
		errmsg = NULL;			/* means "out of memory", see below */
		goto advance_and_error;
	}

	/* parseInput already read the 'T' label and message length. */
	/* the next two bytes are the number of fields */
	if (pqGetInt(&(result->numAttributes), 2, conn))
	{
		/* We should not run out of data here, so complain */
		errmsg = libpq_gettext("insufficient data in \"T\" message");
		goto advance_and_error;
	}
	nfields = result->numAttributes;

	/* allocate space for the attribute descriptors */
	if (nfields > 0)
	{
		result->attDescs = (PGresAttDesc *)
			pqResultAlloc(result, nfields * sizeof(PGresAttDesc), TRUE);
		if (!result->attDescs)
		{
			errmsg = NULL;		/* means "out of memory", see below */
			goto advance_and_error;
		}
		MemSet(result->attDescs, 0, nfields * sizeof(PGresAttDesc));
	}

	/* result->binary is true only if ALL columns are binary */
	result->binary = (nfields > 0) ? 1 : 0;

	/* get type info */
	for (i = 0; i < nfields; i++)
	{
		int			tableid;
		int			columnid;
		int			typid;
		int			typlen;
		int			atttypmod;
		int			format;

		if (pqGets(&conn->workBuffer, conn) ||
			pqGetInt(&tableid, 4, conn) ||
			pqGetInt(&columnid, 2, conn) ||
			pqGetInt(&typid, 4, conn) ||
			pqGetInt(&typlen, 2, conn) ||
			pqGetInt(&atttypmod, 4, conn) ||
			pqGetInt(&format, 2, conn))
		{
			/* We should not run out of data here, so complain */
			errmsg = libpq_gettext("insufficient data in \"T\" message");
			goto advance_and_error;
		}

		/*
		 * Since pqGetInt treats 2-byte integers as unsigned, we need to
		 * coerce these results to signed form.
		 */
		columnid = (int) ((int16) columnid);
		typlen = (int) ((int16) typlen);
		format = (int) ((int16) format);

		result->attDescs[i].name = pqResultStrdup(result,
												  conn->workBuffer.data);
		if (!result->attDescs[i].name)
		{
			errmsg = NULL;		/* means "out of memory", see below */
			goto advance_and_error;
		}
		result->attDescs[i].tableid = tableid;
		result->attDescs[i].columnid = columnid;
		result->attDescs[i].format = format;
		result->attDescs[i].typid = typid;
		result->attDescs[i].typlen = typlen;
		result->attDescs[i].atttypmod = atttypmod;

		if (format != 1)
			result->binary = 0;
	}

	/* Sanity check that we absorbed all the data */
	if (conn->inCursor != conn->inStart + 5 + msgLength)
	{
		errmsg = libpq_gettext("extraneous data in \"T\" message");
		goto advance_and_error;
	}

	/* Success! */
	conn->result = result;

	/* Advance inStart to show that the "T" message has been processed. */
	conn->inStart = conn->inCursor;

	/*
	 * If we're doing a Describe, we're done, and ready to pass the result
	 * back to the client.
	 */
	if (conn->queryclass == PGQUERY_DESCRIBE)
	{
		conn->asyncStatus = PGASYNC_READY;
		return 0;
	}

	/*
	 * We could perform additional setup for the new result set here, but for
	 * now there's nothing else to do.
	 */

	/* And we're done. */
	return 0;

advance_and_error:
	/* Discard unsaved result, if any */
	if (result && result != conn->result)
		PQclear(result);

	/* Discard the failed message by pretending we read it */
	conn->inStart += 5 + msgLength;

	/*
	 * Replace partially constructed result with an error result. First
	 * discard the old result to try to win back some memory.
	 */
	pqClearAsyncResult(conn);

	/*
	 * If preceding code didn't provide an error message, assume "out of
	 * memory" was meant.  The advantage of having this special case is that
	 * freeing the old result first greatly improves the odds that gettext()
	 * will succeed in providing a translation.
	 */
	if (!errmsg)
		errmsg = libpq_gettext("out of memory for query result");

	printfPQExpBuffer(&conn->errorMessage, "%s\n", errmsg);
	pqSaveErrorResult(conn);

	/*
	 * Return zero to allow input parsing to continue.  Subsequent "D"
	 * messages will be ignored until we get to end of data, since an error
	 * result is already set up.
	 */
	return 0;
}

/*
 * parseInput subroutine to read a 't' (ParameterDescription) message.
 * We'll build a new PGresult structure containing the parameter data.
 * Returns: 0 if completed message, EOF if not enough data yet.
 * In the former case, conn->inStart has been advanced past the message.
 *
 * Note that if we run out of data, we have to release the partially
 * constructed PGresult, and rebuild it again next time.  Fortunately,
 * that shouldn't happen often, since 't' messages usually fit in a packet.
 */
static int
getParamDescriptions(PGconn *conn, int msgLength)
{
	PGresult   *result;
	const char *errmsg = NULL;	/* means "out of memory", see below */
	int			nparams;
	int			i;
	const char *errmsg = NULL;

	result = PQmakeEmptyPGresult(conn, PGRES_COMMAND_OK);
	if (!result)
		goto advance_and_error;

	/* parseInput already read the 't' label and message length. */
	/* the next two bytes are the number of parameters */
	if (pqGetInt(&(result->numParameters), 2, conn))
		goto not_enough_data;
	nparams = result->numParameters;

	/* allocate space for the parameter descriptors */
	if (nparams > 0)
	{
		result->paramDescs = (PGresParamDesc *)
			pqResultAlloc(result, nparams * sizeof(PGresParamDesc), TRUE);
		if (!result->paramDescs)
			goto advance_and_error;
		MemSet(result->paramDescs, 0, nparams * sizeof(PGresParamDesc));
	}

	/* get parameter info */
	for (i = 0; i < nparams; i++)
	{
		int			typid;

		if (pqGetInt(&typid, 4, conn))
			goto not_enough_data;
		result->paramDescs[i].typid = typid;
	}

	/* Sanity check that we absorbed all the data */
	if (conn->inCursor != conn->inStart + 5 + msgLength)
	{
		errmsg = libpq_gettext("extraneous data in \"t\" message");
		goto advance_and_error;
	}

	/* Success! */
	conn->result = result;

	/* Advance inStart to show that the "t" message has been processed. */
	conn->inStart = conn->inCursor;

	return 0;

not_enough_data:
	PQclear(result);
	return EOF;

advance_and_error:
	/* Discard unsaved result, if any */
	if (result && result != conn->result)
		PQclear(result);

	/* Discard the failed message by pretending we read it */
	conn->inStart += 5 + msgLength;

	/*
	 * Replace partially constructed result with an error result. First
	 * discard the old result to try to win back some memory.
	 */
	pqClearAsyncResult(conn);

	/*
	 * If preceding code didn't provide an error message, assume "out of
	 * memory" was meant.  The advantage of having this special case is that
	 * freeing the old result first greatly improves the odds that gettext()
	 * will succeed in providing a translation.
	 */
	if (!errmsg)
		errmsg = libpq_gettext("out of memory");
	printfPQExpBuffer(&conn->errorMessage, "%s\n", errmsg);
	pqSaveErrorResult(conn);

<<<<<<< HEAD
=======
	/*
	 * Return zero to allow input parsing to continue.  Essentially, we've
	 * replaced the COMMAND_OK result with an error result, but since this
	 * doesn't affect the protocol state, it's fine.
	 */
>>>>>>> b5bce6c1
	return 0;
}

/*
 * parseInput subroutine to read a 'D' (row data) message.
 * We fill rowbuf with column pointers and then call the row processor.
 * Returns: 0 if processed message successfully, EOF to suspend parsing
 * (the latter case is not actually used currently).
 * In the former case, conn->inStart has been advanced past the message.
 */
static int
getAnotherTuple(PGconn *conn, int msgLength)
{
	PGresult   *result = conn->result;
	int			nfields = result->numAttributes;
	const char *errmsg;
	PGdataValue *rowbuf;
	int			tupnfields;		/* # fields from tuple */
	int			vlen;			/* length of the current field value */
	int			i;

	/* Get the field count and make sure it's what we expect */
	if (pqGetInt(&tupnfields, 2, conn))
	{
		/* We should not run out of data here, so complain */
		errmsg = libpq_gettext("insufficient data in \"D\" message");
		goto advance_and_error;
	}

	if (tupnfields != nfields)
	{
		errmsg = libpq_gettext("unexpected field count in \"D\" message");
		goto advance_and_error;
	}

	/* Resize row buffer if needed */
	rowbuf = conn->rowBuf;
	if (nfields > conn->rowBufLen)
	{
		rowbuf = (PGdataValue *) realloc(rowbuf,
										 nfields * sizeof(PGdataValue));
		if (!rowbuf)
		{
			errmsg = NULL;		/* means "out of memory", see below */
			goto advance_and_error;
		}
		conn->rowBuf = rowbuf;
		conn->rowBufLen = nfields;
	}

	/* Scan the fields */
	for (i = 0; i < nfields; i++)
	{
		/* get the value length */
		if (pqGetInt(&vlen, 4, conn))
		{
			/* We should not run out of data here, so complain */
			errmsg = libpq_gettext("insufficient data in \"D\" message");
			goto advance_and_error;
		}
		rowbuf[i].len = vlen;

		/*
		 * rowbuf[i].value always points to the next address in the data
		 * buffer even if the value is NULL.  This allows row processors to
		 * estimate data sizes more easily.
		 */
		rowbuf[i].value = conn->inBuffer + conn->inCursor;

		/* Skip over the data value */
		if (vlen > 0)
		{
			if (pqSkipnchar(vlen, conn))
			{
				/* We should not run out of data here, so complain */
				errmsg = libpq_gettext("insufficient data in \"D\" message");
				goto advance_and_error;
			}
		}
	}

	/* Sanity check that we absorbed all the data */
	if (conn->inCursor != conn->inStart + 5 + msgLength)
	{
		errmsg = libpq_gettext("extraneous data in \"D\" message");
		goto advance_and_error;
	}

	/* Advance inStart to show that the "D" message has been processed. */
	conn->inStart = conn->inCursor;

	/* Process the collected row */
	errmsg = NULL;
	if (pqRowProcessor(conn, &errmsg))
		return 0;				/* normal, successful exit */

	goto set_error_result;		/* pqRowProcessor failed, report it */

advance_and_error:
	/* Discard the failed message by pretending we read it */
	conn->inStart += 5 + msgLength;

set_error_result:

	/*
	 * Replace partially constructed result with an error result. First
	 * discard the old result to try to win back some memory.
	 */
	pqClearAsyncResult(conn);

	/*
	 * If preceding code didn't provide an error message, assume "out of
	 * memory" was meant.  The advantage of having this special case is that
	 * freeing the old result first greatly improves the odds that gettext()
	 * will succeed in providing a translation.
	 */
	if (!errmsg)
		errmsg = libpq_gettext("out of memory for query result");

	printfPQExpBuffer(&conn->errorMessage, "%s\n", errmsg);
	pqSaveErrorResult(conn);

	/*
	 * Return zero to allow input parsing to continue.  Subsequent "D"
	 * messages will be ignored until we get to end of data, since an error
	 * result is already set up.
	 */
	return 0;
}


/*
 * Attempt to read an Error or Notice response message.
 * This is possible in several places, so we break it out as a subroutine.
 * Entry: 'E' or 'N' message type and length have already been consumed.
 * Exit: returns 0 if successfully consumed message.
 *		 returns EOF if not enough data.
 */
int
pqGetErrorNotice3(PGconn *conn, bool isError)
{
	PGresult   *res = NULL;
	bool		have_position = false;
	PQExpBufferData workBuf;
	char		id;

	/*
	 * If this is an error message, pre-emptively clear any incomplete query
	 * result we may have.  We'd just throw it away below anyway, and
	 * releasing it before collecting the error might avoid out-of-memory.
	 */
	if (isError)
		pqClearAsyncResult(conn);

	/*
	 * Since the fields might be pretty long, we create a temporary
	 * PQExpBuffer rather than using conn->workBuffer.  workBuffer is intended
	 * for stuff that is expected to be short.  We shouldn't use
	 * conn->errorMessage either, since this might be only a notice.
	 */
	initPQExpBuffer(&workBuf);

	/*
	 * Make a PGresult to hold the accumulated fields.  We temporarily lie
	 * about the result status, so that PQmakeEmptyPGresult doesn't uselessly
	 * copy conn->errorMessage.
	 *
	 * NB: This allocation can fail, if you run out of memory. The rest of the
	 * function handles that gracefully, and we still try to set the error
	 * message as the connection's error message.
	 */
	res = PQmakeEmptyPGresult(conn, PGRES_EMPTY_QUERY);
	if (res)
		res->resultStatus = isError ? PGRES_FATAL_ERROR : PGRES_NONFATAL_ERROR;

	/*
	 * Read the fields and save into res.
	 *
	 * While at it, save the SQLSTATE in conn->last_sqlstate, and note whether
	 * we saw a PG_DIAG_STATEMENT_POSITION field.
	 */
	for (;;)
	{
		if (pqGetc(&id, conn))
			goto fail;
		if (id == '\0')
			break;				/* terminator found */
		if (pqGets(&workBuf, conn))
			goto fail;
		pqSaveMessageField(res, id, workBuf.data);
		if (id == PG_DIAG_SQLSTATE)
			strlcpy(conn->last_sqlstate, workBuf.data,
					sizeof(conn->last_sqlstate));
		else if (id == PG_DIAG_STATEMENT_POSITION)
			have_position = true;
	}

	/*
	 * Save the active query text, if any, into res as well; but only if we
	 * might need it for an error cursor display, which is only true if there
	 * is a PG_DIAG_STATEMENT_POSITION field.
	 */
	if (have_position && conn->last_query && res)
		res->errQuery = pqResultStrdup(res, conn->last_query);

	/*
	 * Now build the "overall" error message for PQresultErrorMessage.
	 */
	resetPQExpBuffer(&workBuf);
	pqBuildErrorMessage3(&workBuf, res, conn->verbosity, conn->show_context);

	/*
	 * Either save error as current async result, or just emit the notice.
	 */
	if (isError)
	{
		if (res)
			res->errMsg = pqResultStrdup(res, workBuf.data);
		pqClearAsyncResult(conn);
		conn->result = res;
		if (PQExpBufferDataBroken(workBuf))
			printfPQExpBuffer(&conn->errorMessage,
							  libpq_gettext("out of memory"));
		else
			appendPQExpBufferStr(&conn->errorMessage, workBuf.data);
	}
	else
	{
		/* if we couldn't allocate the result set, just discard the NOTICE */
		if (res)
		{
			/* We can cheat a little here and not copy the message. */
			res->errMsg = workBuf.data;
			if (res->noticeHooks.noticeRec != NULL)
				(*res->noticeHooks.noticeRec) (res->noticeHooks.noticeRecArg, res);
			PQclear(res);
		}
	}

	termPQExpBuffer(&workBuf);
	return 0;

fail:
	PQclear(res);
	termPQExpBuffer(&workBuf);
	return EOF;
}

/*
 * Construct an error message from the fields in the given PGresult,
 * appending it to the contents of "msg".
 */
void
pqBuildErrorMessage3(PQExpBuffer msg, const PGresult *res,
					 PGVerbosity verbosity, PGContextVisibility show_context)
{
	const char *val;
	const char *querytext = NULL;
	int			querypos = 0;

	/* If we couldn't allocate a PGresult, just say "out of memory" */
	if (res == NULL)
	{
		appendPQExpBuffer(msg, libpq_gettext("out of memory\n"));
		return;
	}

	/*
	 * If we don't have any broken-down fields, just return the base message.
	 * This mainly applies if we're given a libpq-generated error result.
	 */
	if (res->errFields == NULL)
	{
		if (res->errMsg && res->errMsg[0])
			appendPQExpBufferStr(msg, res->errMsg);
		else
			appendPQExpBuffer(msg, libpq_gettext("no error message available\n"));
		return;
	}

	/* Else build error message from relevant fields */
	val = PQresultErrorField(res, PG_DIAG_SEVERITY);
	if (val)
		appendPQExpBuffer(msg, "%s:  ", val);
	if (verbosity == PQERRORS_VERBOSE)
	{
		val = PQresultErrorField(res, PG_DIAG_SQLSTATE);
		if (val)
			appendPQExpBuffer(msg, "%s: ", val);
	}
	val = PQresultErrorField(res, PG_DIAG_MESSAGE_PRIMARY);
	if (val)
		appendPQExpBufferStr(msg, val);
	val = PQresultErrorField(res, PG_DIAG_STATEMENT_POSITION);
	if (val)
	{
		if (verbosity != PQERRORS_TERSE && res->errQuery != NULL)
		{
			/* emit position as a syntax cursor display */
			querytext = res->errQuery;
			querypos = atoi(val);
		}
		else
		{
			/* emit position as text addition to primary message */
			/* translator: %s represents a digit string */
			appendPQExpBuffer(msg, libpq_gettext(" at character %s"),
							  val);
		}
	}
	else
	{
		val = PQresultErrorField(res, PG_DIAG_INTERNAL_POSITION);
		if (val)
		{
			querytext = PQresultErrorField(res, PG_DIAG_INTERNAL_QUERY);
			if (verbosity != PQERRORS_TERSE && querytext != NULL)
			{
				/* emit position as a syntax cursor display */
				querypos = atoi(val);
			}
			else
			{
				/* emit position as text addition to primary message */
				/* translator: %s represents a digit string */
				appendPQExpBuffer(msg, libpq_gettext(" at character %s"),
								  val);
			}
		}
	}
	appendPQExpBufferChar(msg, '\n');
	if (verbosity != PQERRORS_TERSE)
	{
		if (querytext && querypos > 0)
			reportErrorPosition(msg, querytext, querypos,
								res->client_encoding);
		val = PQresultErrorField(res, PG_DIAG_MESSAGE_DETAIL);
		if (val)
			appendPQExpBuffer(msg, libpq_gettext("DETAIL:  %s\n"), val);
		val = PQresultErrorField(res, PG_DIAG_MESSAGE_HINT);
		if (val)
			appendPQExpBuffer(msg, libpq_gettext("HINT:  %s\n"), val);
		val = PQresultErrorField(res, PG_DIAG_INTERNAL_QUERY);
		if (val)
			appendPQExpBuffer(msg, libpq_gettext("QUERY:  %s\n"), val);
		if (show_context == PQSHOW_CONTEXT_ALWAYS ||
			(show_context == PQSHOW_CONTEXT_ERRORS &&
			 res->resultStatus == PGRES_FATAL_ERROR))
		{
			val = PQresultErrorField(res, PG_DIAG_CONTEXT);
			if (val)
				appendPQExpBuffer(msg, libpq_gettext("CONTEXT:  %s\n"),
								  val);
		}
	}
	if (verbosity == PQERRORS_VERBOSE)
	{
		val = PQresultErrorField(res, PG_DIAG_SCHEMA_NAME);
		if (val)
			appendPQExpBuffer(msg,
							  libpq_gettext("SCHEMA NAME:  %s\n"), val);
		val = PQresultErrorField(res, PG_DIAG_TABLE_NAME);
		if (val)
			appendPQExpBuffer(msg,
							  libpq_gettext("TABLE NAME:  %s\n"), val);
		val = PQresultErrorField(res, PG_DIAG_COLUMN_NAME);
		if (val)
			appendPQExpBuffer(msg,
							  libpq_gettext("COLUMN NAME:  %s\n"), val);
		val = PQresultErrorField(res, PG_DIAG_DATATYPE_NAME);
		if (val)
			appendPQExpBuffer(msg,
							  libpq_gettext("DATATYPE NAME:  %s\n"), val);
		val = PQresultErrorField(res, PG_DIAG_CONSTRAINT_NAME);
		if (val)
			appendPQExpBuffer(msg,
							  libpq_gettext("CONSTRAINT NAME:  %s\n"), val);
	}
	if (verbosity == PQERRORS_VERBOSE)
	{
		const char *valf;
		const char *vall;

		valf = PQresultErrorField(res, PG_DIAG_SOURCE_FILE);
		vall = PQresultErrorField(res, PG_DIAG_SOURCE_LINE);
		val = PQresultErrorField(res, PG_DIAG_SOURCE_FUNCTION);
		if (val || valf || vall)
		{
			appendPQExpBufferStr(msg, libpq_gettext("LOCATION:  "));
			if (val)
				appendPQExpBuffer(msg, libpq_gettext("%s, "), val);
			if (valf && vall)	/* unlikely we'd have just one */
				appendPQExpBuffer(msg, libpq_gettext("%s:%s"),
								  valf, vall);
			appendPQExpBufferChar(msg, '\n');
		}
	}
<<<<<<< HEAD

	/*
	 * Either save error as current async result, or just emit the notice.
	 */
	if (isError)
	{
		if (res)
			res->errMsg = pqResultStrdup(res, workBuf.data);

        /* CDB: Transfer statistical messages on to the new result. */
        if (conn->result &&
            conn->result->cdbstats)
        {
            pgCdbStatCell  *cell;
            pgCdbStatCell  *next;
            pgCdbStatCell  *prev = NULL;

            /* Copy messages (incidentally reversing the list). */
            for (cell = conn->result->cdbstats; cell; cell = cell->next)
                saveCdbStatMsg(res, cell->data, cell->len);

            /* Reverse the list again to restore newest-first ordering. */
            for (cell = res->cdbstats; cell; cell = next)
            {
                next = cell->next;
                cell->next = prev;
                prev = cell;
            }
            res->cdbstats = prev;
        }

        pqClearAsyncResult(conn);	/* redundant, but be safe */
		conn->result = res;
		if (PQExpBufferDataBroken(workBuf))
			printfPQExpBuffer(&conn->errorMessage,
							  libpq_gettext("out of memory"));
		else
			appendPQExpBufferStr(&conn->errorMessage, workBuf.data);
	}
	else
	{
		/* if we couldn't allocate the result set, just discard the NOTICE */
		if (res)
		{
			/* We can cheat a little here and not copy the message. */
			res->errMsg = workBuf.data;
			if (res->noticeHooks.noticeRec != NULL)
				(*res->noticeHooks.noticeRec) (res->noticeHooks.noticeRecArg, res);
			PQclear(res);
		}
	}

	termPQExpBuffer(&workBuf);
	return 0;

fail:
	PQclear(res);
	termPQExpBuffer(&workBuf);
	return EOF;
=======
>>>>>>> b5bce6c1
}

/*
 * Add an error-location display to the error message under construction.
 *
 * The cursor location is measured in logical characters; the query string
 * is presumed to be in the specified encoding.
 */
static void
reportErrorPosition(PQExpBuffer msg, const char *query, int loc, int encoding)
{
#define DISPLAY_SIZE	60		/* screen width limit, in screen cols */
#define MIN_RIGHT_CUT	10		/* try to keep this far away from EOL */

	char	   *wquery;
	int			slen,
				cno,
				i,
			   *qidx,
			   *scridx,
				qoffset,
				scroffset,
				ibeg,
				iend,
				loc_line;
	bool		mb_encoding,
				beg_trunc,
				end_trunc;

	/* Convert loc from 1-based to 0-based; no-op if out of range */
	loc--;
	if (loc < 0)
		return;

	/* Need a writable copy of the query */
	wquery = strdup(query);
	if (wquery == NULL)
		return;					/* fail silently if out of memory */

	/*
	 * Each character might occupy multiple physical bytes in the string, and
	 * in some Far Eastern character sets it might take more than one screen
	 * column as well.  We compute the starting byte offset and starting
	 * screen column of each logical character, and store these in qidx[] and
	 * scridx[] respectively.
	 */

	/* we need a safe allocation size... */
	slen = strlen(wquery) + 1;

	qidx = (int *) malloc(slen * sizeof(int));
	if (qidx == NULL)
	{
		free(wquery);
		return;
	}
	scridx = (int *) malloc(slen * sizeof(int));
	if (scridx == NULL)
	{
		free(qidx);
		free(wquery);
		return;
	}

	/* We can optimize a bit if it's a single-byte encoding */
	mb_encoding = (pg_encoding_max_length(encoding) != 1);

	/*
	 * Within the scanning loop, cno is the current character's logical
	 * number, qoffset is its offset in wquery, and scroffset is its starting
	 * logical screen column (all indexed from 0).  "loc" is the logical
	 * character number of the error location.  We scan to determine loc_line
	 * (the 1-based line number containing loc) and ibeg/iend (first character
	 * number and last+1 character number of the line containing loc). Note
	 * that qidx[] and scridx[] are filled only as far as iend.
	 */
	qoffset = 0;
	scroffset = 0;
	loc_line = 1;
	ibeg = 0;
	iend = -1;					/* -1 means not set yet */

	for (cno = 0; wquery[qoffset] != '\0'; cno++)
	{
		char		ch = wquery[qoffset];

		qidx[cno] = qoffset;
		scridx[cno] = scroffset;

		/*
		 * Replace tabs with spaces in the writable copy.  (Later we might
		 * want to think about coping with their variable screen width, but
		 * not today.)
		 */
		if (ch == '\t')
			wquery[qoffset] = ' ';

		/*
		 * If end-of-line, count lines and mark positions. Each \r or \n
		 * counts as a line except when \r \n appear together.
		 */
		else if (ch == '\r' || ch == '\n')
		{
			if (cno < loc)
			{
				if (ch == '\r' ||
					cno == 0 ||
					wquery[qidx[cno - 1]] != '\r')
					loc_line++;
				/* extract beginning = last line start before loc. */
				ibeg = cno + 1;
			}
			else
			{
				/* set extract end. */
				iend = cno;
				/* done scanning. */
				break;
			}
		}

		/* Advance */
		if (mb_encoding)
		{
			int			w;

			w = pg_encoding_dsplen(encoding, &wquery[qoffset]);
			/* treat any non-tab control chars as width 1 */
			if (w <= 0)
				w = 1;
			scroffset += w;
			qoffset += pg_encoding_mblen(encoding, &wquery[qoffset]);
		}
		else
		{
			/* We assume wide chars only exist in multibyte encodings */
			scroffset++;
			qoffset++;
		}
	}
	/* Fix up if we didn't find an end-of-line after loc */
	if (iend < 0)
	{
		iend = cno;				/* query length in chars, +1 */
		qidx[iend] = qoffset;
		scridx[iend] = scroffset;
	}

	/* Print only if loc is within computed query length */
	if (loc <= cno)
	{
		/* If the line extracted is too long, we truncate it. */
		beg_trunc = false;
		end_trunc = false;
		if (scridx[iend] - scridx[ibeg] > DISPLAY_SIZE)
		{
			/*
			 * We first truncate right if it is enough.  This code might be
			 * off a space or so on enforcing MIN_RIGHT_CUT if there's a wide
			 * character right there, but that should be okay.
			 */
			if (scridx[ibeg] + DISPLAY_SIZE >= scridx[loc] + MIN_RIGHT_CUT)
			{
				while (scridx[iend] - scridx[ibeg] > DISPLAY_SIZE)
					iend--;
				end_trunc = true;
			}
			else
			{
				/* Truncate right if not too close to loc. */
				while (scridx[loc] + MIN_RIGHT_CUT < scridx[iend])
				{
					iend--;
					end_trunc = true;
				}

				/* Truncate left if still too long. */
				while (scridx[iend] - scridx[ibeg] > DISPLAY_SIZE)
				{
					ibeg++;
					beg_trunc = true;
				}
			}
		}

		/* truncate working copy at desired endpoint */
		wquery[qidx[iend]] = '\0';

		/* Begin building the finished message. */
		i = msg->len;
		appendPQExpBuffer(msg, libpq_gettext("LINE %d: "), loc_line);
		if (beg_trunc)
			appendPQExpBufferStr(msg, "...");

		/*
		 * While we have the prefix in the msg buffer, compute its screen
		 * width.
		 */
		scroffset = 0;
		for (; i < msg->len; i += pg_encoding_mblen(encoding, &msg->data[i]))
		{
			int			w = pg_encoding_dsplen(encoding, &msg->data[i]);

			if (w <= 0)
				w = 1;
			scroffset += w;
		}

		/* Finish up the LINE message line. */
		appendPQExpBufferStr(msg, &wquery[qidx[ibeg]]);
		if (end_trunc)
			appendPQExpBufferStr(msg, "...");
		appendPQExpBufferChar(msg, '\n');

		/* Now emit the cursor marker line. */
		scroffset += scridx[loc] - scridx[ibeg];
		for (i = 0; i < scroffset; i++)
			appendPQExpBufferChar(msg, ' ');
		appendPQExpBufferChar(msg, '^');
		appendPQExpBufferChar(msg, '\n');
	}

	/* Clean up. */
	free(scridx);
	free(qidx);
	free(wquery);
}


/*
 * Attempt to read a ParameterStatus message.
 * This is possible in several places, so we break it out as a subroutine.
 * Entry: 'S' message type and length have already been consumed.
 * Exit: returns 0 if successfully consumed message.
 *		 returns EOF if not enough data.
 */
static int
getParameterStatus(PGconn *conn)
{
	PQExpBufferData valueBuf;

	/* Get the parameter name */
	if (pqGets(&conn->workBuffer, conn))
		return EOF;
	/* Get the parameter value (could be large) */
	initPQExpBuffer(&valueBuf);
	if (pqGets(&valueBuf, conn))
	{
		termPQExpBuffer(&valueBuf);
		return EOF;
	}
	/* And save it */
	pqSaveParameterStatus(conn, conn->workBuffer.data, valueBuf.data);
	termPQExpBuffer(&valueBuf);
	return 0;
}


/*
 * Attempt to read a Notify response message.
 * This is possible in several places, so we break it out as a subroutine.
 * Entry: 'A' message type and length have already been consumed.
 * Exit: returns 0 if successfully consumed Notify message.
 *		 returns EOF if not enough data.
 */
static int
getNotify(PGconn *conn)
{
	int			be_pid;
	char	   *svname;
	int			nmlen;
	int			extralen;
	PGnotify   *newNotify;

	if (pqGetInt(&be_pid, 4, conn))
		return EOF;
	if (pqGets(&conn->workBuffer, conn))
		return EOF;
	/* must save name while getting extra string */
	svname = strdup(conn->workBuffer.data);
	if (!svname)
		return EOF;
	if (pqGets(&conn->workBuffer, conn))
	{
		free(svname);
		return EOF;
	}

	/*
	 * Store the strings right after the PQnotify structure so it can all be
	 * freed at once.  We don't use NAMEDATALEN because we don't want to tie
	 * this interface to a specific server name length.
	 */
	nmlen = strlen(svname);
	extralen = strlen(conn->workBuffer.data);
	newNotify = (PGnotify *) malloc(sizeof(PGnotify) + nmlen + extralen + 2);
	if (newNotify)
	{
		newNotify->relname = (char *) newNotify + sizeof(PGnotify);
		strcpy(newNotify->relname, svname);
		newNotify->extra = newNotify->relname + nmlen + 1;
		strcpy(newNotify->extra, conn->workBuffer.data);
		newNotify->be_pid = be_pid;
		newNotify->next = NULL;
		if (conn->notifyTail)
			conn->notifyTail->next = newNotify;
		else
			conn->notifyHead = newNotify;
		conn->notifyTail = newNotify;
	}

	free(svname);
	return 0;
}

/*
 * getCopyStart - process CopyInResponse, CopyOutResponse or
 * CopyBothResponse message
 *
 * parseInput already read the message type and length.
 */
static int
getCopyStart(PGconn *conn, ExecStatusType copytype)
{
	PGresult   *result;
	int			nfields;
	int			i;

	result = PQmakeEmptyPGresult(conn, copytype);
	if (!result)
		goto failure;

	if (pqGetc(&conn->copy_is_binary, conn))
		goto failure;
	result->binary = conn->copy_is_binary;
	/* the next two bytes are the number of fields	*/
	if (pqGetInt(&(result->numAttributes), 2, conn))
		goto failure;
	nfields = result->numAttributes;

	/* allocate space for the attribute descriptors */
	if (nfields > 0)
	{
		result->attDescs = (PGresAttDesc *)
			pqResultAlloc(result, nfields * sizeof(PGresAttDesc), TRUE);
		if (!result->attDescs)
			goto failure;
		MemSet(result->attDescs, 0, nfields * sizeof(PGresAttDesc));
	}

	for (i = 0; i < nfields; i++)
	{
		int			format;

		if (pqGetInt(&format, 2, conn))
			goto failure;

		/*
		 * Since pqGetInt treats 2-byte integers as unsigned, we need to
		 * coerce these results to signed form.
		 */
		format = (int) ((int16) format);
		result->attDescs[i].format = format;
	}

	/* Success! */
	conn->result = result;
	return 0;

failure:
	PQclear(result);
	return EOF;
}

/*
 * getReadyForQuery - process ReadyForQuery message
 */
static int
getReadyForQuery(PGconn *conn)
{
	char		xact_status;

	if (pqGetc(&xact_status, conn))
		return EOF;
	switch (xact_status)
	{
		case 'I':
			conn->xactStatus = PQTRANS_IDLE;
			break;
		case 'T':
			conn->xactStatus = PQTRANS_INTRANS;
			break;
		case 'E':
			conn->xactStatus = PQTRANS_INERROR;
			break;
		default:
			conn->xactStatus = PQTRANS_UNKNOWN;
			break;
	}

	return 0;
}

/*
 * saveCdbStatMsg - attach qExec statistics message to PGresult
 */
void
saveCdbStatMsg(PGresult *result, char *data, int len)
{
    pgCdbStatCell  *cell;

    /* Allocate list element. */
    cell = pqResultAlloc(result, sizeof(*cell), true);
    if (!cell)
        return;

    /* Allocate an aligned buffer from the PGresult's memory pool. */
    cell->data = (char *)pqResultAlloc(result, len, true);
    if (!cell->data)
        return;

    /* Copy the message data. */
    cell->len = len;
	memcpy(cell->data, data, len);

    /* Add to head of list. */
    cell->next = result->cdbstats;
    result->cdbstats = cell;
    return;
}                               /* saveCdbStatMsg */


/*
 * getCopyDataMessage - fetch next CopyData message, process async messages
 *
 * Returns length word of CopyData message (> 0), or 0 if no complete
 * message available, -1 if end of copy, -2 if error.
 */
static int
getCopyDataMessage(PGconn *conn)
{
	char		id;
	int			msgLength;
	int			avail;

	for (;;)
	{
		/*
		 * Do we have the next input message?  To make life simpler for async
		 * callers, we keep returning 0 until the next message is fully
		 * available, even if it is not Copy Data.
		 */
		conn->inCursor = conn->inStart;
		if (pqGetc(&id, conn))
			return 0;
		if (pqGetInt(&msgLength, 4, conn))
			return 0;
		if (msgLength < 4)
		{
			handleSyncLoss(conn, id, msgLength);
			return -2;
		}
		avail = conn->inEnd - conn->inCursor;
		if (avail < msgLength - 4)
		{
			/*
			 * Before returning, enlarge the input buffer if needed to hold
			 * the whole message.  See notes in parseInput.
			 */
			if (pqCheckInBufferSpace(conn->inCursor + (size_t) msgLength - 4,
									 conn))
			{
				/*
				 * XXX add some better recovery code... plan is to skip over
				 * the message using its length, then report an error. For the
				 * moment, just treat this like loss of sync (which indeed it
				 * might be!)
				 */
				handleSyncLoss(conn, id, msgLength);
				return -2;
			}
			return 0;
		}

		/*
		 * If it's a legitimate async message type, process it.  (NOTIFY
		 * messages are not currently possible here, but we handle them for
		 * completeness.)  Otherwise, if it's anything except Copy Data,
		 * report end-of-copy.
		 */
		switch (id)
		{
			case 'A':			/* NOTIFY */
				if (getNotify(conn))
					return 0;
				break;
			case 'N':			/* NOTICE */
				if (pqGetErrorNotice3(conn, false))
					return 0;
				break;
			case 'S':			/* ParameterStatus */
				if (getParameterStatus(conn))
					return 0;
				break;
			case 'd':			/* Copy Data, pass it back to caller */
				return msgLength;
			case 'c':

				/*
				 * If this is a CopyDone message, exit COPY_OUT mode and let
				 * caller read status with PQgetResult().  If we're in
				 * COPY_BOTH mode, return to COPY_IN mode.
				 */
				if (conn->asyncStatus == PGASYNC_COPY_BOTH)
					conn->asyncStatus = PGASYNC_COPY_IN;
				else
					conn->asyncStatus = PGASYNC_BUSY;
				return -1;
			default:			/* treat as end of copy */

				/*
				 * Any other message terminates either COPY_IN or COPY_BOTH
				 * mode.
				 */
				conn->asyncStatus = PGASYNC_BUSY;
				return -1;
		}

		/* Drop the processed message and loop around for another */
		conn->inStart = conn->inCursor;
	}
}

/*
 * PQgetCopyData - read a row of data from the backend during COPY OUT
 * or COPY BOTH
 *
 * If successful, sets *buffer to point to a malloc'd row of data, and
 * returns row length (always > 0) as result.
 * Returns 0 if no row available yet (only possible if async is true),
 * -1 if end of copy (consult PQgetResult), or -2 if error (consult
 * PQerrorMessage).
 */
int
pqGetCopyData3(PGconn *conn, char **buffer, int async)
{
	int			msgLength;

	for (;;)
	{
		/*
		 * Collect the next input message.  To make life simpler for async
		 * callers, we keep returning 0 until the next message is fully
		 * available, even if it is not Copy Data.
		 */
		msgLength = getCopyDataMessage(conn);
		if (msgLength < 0)
			return msgLength;	/* end-of-copy or error */
		if (msgLength == 0)
		{
			/* Don't block if async read requested */
			if (async)
				return 0;
			/* Need to load more data */
			if (pqWait(TRUE, FALSE, conn) ||
				pqReadData(conn) < 0)
				return -2;
			continue;
		}

		/*
		 * Drop zero-length messages (shouldn't happen anyway).  Otherwise
		 * pass the data back to the caller.
		 */
		msgLength -= 4;
		if (msgLength > 0)
		{
			*buffer = (char *) malloc(msgLength + 1);
			if (*buffer == NULL)
			{
				printfPQExpBuffer(&conn->errorMessage,
								  libpq_gettext("out of memory\n"));
				return -2;
			}
			memcpy(*buffer, &conn->inBuffer[conn->inCursor], msgLength);
			(*buffer)[msgLength] = '\0';		/* Add terminating null */

			/* Mark message consumed */
			conn->inStart = conn->inCursor + msgLength;

			return msgLength;
		}

		/* Empty, so drop it and loop around for another */
		conn->inStart = conn->inCursor;
	}
}

/*
 * PQgetline - gets a newline-terminated string from the backend.
 *
 * See fe-exec.c for documentation.
 */
int
pqGetline3(PGconn *conn, char *s, int maxlen)
{
	int			status;

	if (conn->sock == PGINVALID_SOCKET ||
		(conn->asyncStatus != PGASYNC_COPY_OUT &&
		 conn->asyncStatus != PGASYNC_COPY_BOTH) ||
		conn->copy_is_binary)
	{
		printfPQExpBuffer(&conn->errorMessage,
					  libpq_gettext("PQgetline: not doing text COPY OUT\n"));
		*s = '\0';
		return EOF;
	}

	while ((status = PQgetlineAsync(conn, s, maxlen - 1)) == 0)
	{
		/* need to load more data */
		if (pqWait(TRUE, FALSE, conn) ||
			pqReadData(conn) < 0)
		{
			*s = '\0';
			return EOF;
		}
	}

	if (status < 0)
	{
		/* End of copy detected; gin up old-style terminator */
		strcpy(s, "\\.");
		return 0;
	}

	/* Add null terminator, and strip trailing \n if present */
	if (s[status - 1] == '\n')
	{
		s[status - 1] = '\0';
		return 0;
	}
	else
	{
		s[status] = '\0';
		return 1;
	}
}

/*
 * PQgetlineAsync - gets a COPY data row without blocking.
 *
 * See fe-exec.c for documentation.
 */
int
pqGetlineAsync3(PGconn *conn, char *buffer, int bufsize)
{
	int			msgLength;
	int			avail;

	if (conn->asyncStatus != PGASYNC_COPY_OUT
		&& conn->asyncStatus != PGASYNC_COPY_BOTH)
		return -1;				/* we are not doing a copy... */

	/*
	 * Recognize the next input message.  To make life simpler for async
	 * callers, we keep returning 0 until the next message is fully available
	 * even if it is not Copy Data.  This should keep PQendcopy from blocking.
	 * (Note: unlike pqGetCopyData3, we do not change asyncStatus here.)
	 */
	msgLength = getCopyDataMessage(conn);
	if (msgLength < 0)
		return -1;				/* end-of-copy or error */
	if (msgLength == 0)
		return 0;				/* no data yet */

	/*
	 * Move data from libpq's buffer to the caller's.  In the case where a
	 * prior call found the caller's buffer too small, we use
	 * conn->copy_already_done to remember how much of the row was already
	 * returned to the caller.
	 */
	conn->inCursor += conn->copy_already_done;
	avail = msgLength - 4 - conn->copy_already_done;
	if (avail <= bufsize)
	{
		/* Able to consume the whole message */
		memcpy(buffer, &conn->inBuffer[conn->inCursor], avail);
		/* Mark message consumed */
		conn->inStart = conn->inCursor + avail;
		/* Reset state for next time */
		conn->copy_already_done = 0;
		return avail;
	}
	else
	{
		/* We must return a partial message */
		memcpy(buffer, &conn->inBuffer[conn->inCursor], bufsize);
		/* The message is NOT consumed from libpq's buffer */
		conn->copy_already_done += bufsize;
		return bufsize;
	}
}

/*
 * PQendcopy
 *
 * See fe-exec.c for documentation.
 */
int
pqEndcopy3(PGconn *conn)
{
	PGresult   *result;

	if (conn->asyncStatus != PGASYNC_COPY_IN &&
		conn->asyncStatus != PGASYNC_COPY_OUT &&
		conn->asyncStatus != PGASYNC_COPY_BOTH)
	{
		printfPQExpBuffer(&conn->errorMessage,
						  libpq_gettext("no COPY in progress\n"));
		return 1;
	}

	/* Send the CopyDone message if needed */
	if (conn->asyncStatus == PGASYNC_COPY_IN ||
		conn->asyncStatus == PGASYNC_COPY_BOTH)
	{
		if (pqPutMsgStart('c', false, conn) < 0 ||
			pqPutMsgEnd(conn) < 0)
			return 1;

		/*
		 * If we sent the COPY command in extended-query mode, we must issue a
		 * Sync as well.
		 */
		if (conn->queryclass != PGQUERY_SIMPLE)
		{
			if (pqPutMsgStart('S', false, conn) < 0 ||
				pqPutMsgEnd(conn) < 0)
				return 1;
		}
	}

	/*
	 * make sure no data is waiting to be sent, abort if we are non-blocking
	 * and the flush fails
	 */
	if (pqFlush(conn) && pqIsnonblocking(conn))
		return 1;

	/* Return to active duty */
	conn->asyncStatus = PGASYNC_BUSY;
	resetPQExpBuffer(&conn->errorMessage);

	/*
	 * Non blocking connections may have to abort at this point.  If everyone
	 * played the game there should be no problem, but in error scenarios the
	 * expected messages may not have arrived yet.  (We are assuming that the
	 * backend's packetizing will ensure that CommandComplete arrives along
	 * with the CopyDone; are there corner cases where that doesn't happen?)
	 */
	if (pqIsnonblocking(conn) && PQisBusy(conn))
		return 1;

	/* Wait for the completion response */
	result = PQgetResult(conn);

	/* Expecting a successful result */
	if (result && result->resultStatus == PGRES_COMMAND_OK)
	{
		PQclear(result);
		return 0;
	}

	/*
	 * Trouble. For backwards-compatibility reasons, we issue the error
	 * message as if it were a notice (would be nice to get rid of this
	 * silliness, but too many apps probably don't handle errors from
	 * PQendcopy reasonably).  Note that the app can still obtain the error
	 * status from the PGconn object.
	 */
	if (conn->errorMessage.len > 0)
	{
		/* We have to strip the trailing newline ... pain in neck... */
		char		svLast = conn->errorMessage.data[conn->errorMessage.len - 1];

		if (svLast == '\n')
			conn->errorMessage.data[conn->errorMessage.len - 1] = '\0';
		pqInternalNotice(&conn->noticeHooks, "%s", conn->errorMessage.data);
		conn->errorMessage.data[conn->errorMessage.len - 1] = svLast;
	}

	PQclear(result);

	return 1;
}


/*
 * PQfn - Send a function call to the POSTGRES backend.
 *
 * See fe-exec.c for documentation.
 */
PGresult *
pqFunctionCall3(PGconn *conn, Oid fnid,
				int *result_buf, int *actual_result_len,
				int result_is_int,
				const PQArgBlock *args, int nargs)
{
	bool		needInput = false;
	ExecStatusType status = PGRES_FATAL_ERROR;
	char		id;
	int			msgLength;
	int			avail;
	int			i;

	/* PQfn already validated connection state */

	if (pqPutMsgStart('F', false, conn) < 0 ||	/* function call msg */
		pqPutInt(fnid, 4, conn) < 0 ||	/* function id */
		pqPutInt(1, 2, conn) < 0 ||		/* # of format codes */
		pqPutInt(1, 2, conn) < 0 ||		/* format code: BINARY */
		pqPutInt(nargs, 2, conn) < 0)	/* # of args */
	{
		pqHandleSendFailure(conn);
		return NULL;
	}

	for (i = 0; i < nargs; ++i)
	{							/* len.int4 + contents	   */
		if (pqPutInt(args[i].len, 4, conn))
		{
			pqHandleSendFailure(conn);
			return NULL;
		}
		if (args[i].len == -1)
			continue;			/* it's NULL */

		if (args[i].isint)
		{
			if (pqPutInt(args[i].u.integer, args[i].len, conn))
			{
				pqHandleSendFailure(conn);
				return NULL;
			}
		}
		else
		{
			if (pqPutnchar((char *) args[i].u.ptr, args[i].len, conn))
			{
				pqHandleSendFailure(conn);
				return NULL;
			}
		}
	}

	if (pqPutInt(1, 2, conn) < 0)		/* result format code: BINARY */
	{
		pqHandleSendFailure(conn);
		return NULL;
	}

	if (pqPutMsgEnd(conn) < 0 ||
		pqFlush(conn))
	{
		pqHandleSendFailure(conn);
		return NULL;
	}

	for (;;)
	{
		if (needInput)
		{
			/* Wait for some data to arrive (or for the channel to close) */
			if (pqWait(TRUE, FALSE, conn) ||
				pqReadData(conn) < 0)
				break;
		}

		/*
		 * Scan the message. If we run out of data, loop around to try again.
		 */
		needInput = true;

		conn->inCursor = conn->inStart;
		if (pqGetc(&id, conn))
			continue;
		if (pqGetInt(&msgLength, 4, conn))
			continue;

		/*
		 * Try to validate message type/length here.  A length less than 4 is
		 * definitely broken.  Large lengths should only be believed for a few
		 * message types.
		 */
		if (msgLength < 4)
		{
			handleSyncLoss(conn, id, msgLength);
			break;
		}
		if (msgLength > 30000 && !VALID_LONG_MESSAGE_TYPE(id))
		{
			handleSyncLoss(conn, id, msgLength);
			break;
		}

		/*
		 * Can't process if message body isn't all here yet.
		 */
		msgLength -= 4;
		avail = conn->inEnd - conn->inCursor;
		if (avail < msgLength)
		{
			/*
			 * Before looping, enlarge the input buffer if needed to hold the
			 * whole message.  See notes in parseInput.
			 */
			if (pqCheckInBufferSpace(conn->inCursor + (size_t) msgLength,
									 conn))
			{
				/*
				 * XXX add some better recovery code... plan is to skip over
				 * the message using its length, then report an error. For the
				 * moment, just treat this like loss of sync (which indeed it
				 * might be!)
				 */
				handleSyncLoss(conn, id, msgLength);
				break;
			}
			continue;
		}

		/*
		 * We should see V or E response to the command, but might get N
		 * and/or A notices first. We also need to swallow the final Z before
		 * returning.
		 */
		switch (id)
		{
			case 'V':			/* function result */
				if (pqGetInt(actual_result_len, 4, conn))
					continue;
				if (*actual_result_len != -1)
				{
					if (result_is_int)
					{
						if (pqGetInt(result_buf, *actual_result_len, conn))
							continue;
					}
					else
					{
						if (pqGetnchar((char *) result_buf,
									   *actual_result_len,
									   conn))
							continue;
					}
				}
				/* correctly finished function result message */
				status = PGRES_COMMAND_OK;
				break;
			case 'E':			/* error return */
				if (pqGetErrorNotice3(conn, true))
					continue;
				status = PGRES_FATAL_ERROR;
				break;
			case 'A':			/* notify message */
				/* handle notify and go back to processing return values */
				if (getNotify(conn))
					continue;
				break;
			case 'N':			/* notice */
				/* handle notice and go back to processing return values */
				if (pqGetErrorNotice3(conn, false))
					continue;
				break;
			case 'Z':			/* backend is ready for new query */
				if (getReadyForQuery(conn))
					continue;
				/* consume the message and exit */
				conn->inStart += 5 + msgLength;
				/* if we saved a result object (probably an error), use it */
				if (conn->result)
					return pqPrepareAsyncResult(conn);
				return PQmakeEmptyPGresult(conn, status);
			case 'S':			/* parameter status */
				if (getParameterStatus(conn))
					continue;
				break;
			default:
				/* The backend violates the protocol. */
				printfPQExpBuffer(&conn->errorMessage,
								  libpq_gettext("protocol error: id=0x%x\n"),
								  id);
				pqSaveErrorResult(conn);
				/* trust the specified message length as what to skip */
				conn->inStart += 5 + msgLength;
				return pqPrepareAsyncResult(conn);
		}
		/* Completed this message, keep going */
		/* trust the specified message length as what to skip */
		conn->inStart += 5 + msgLength;
		needInput = false;
	}

	/*
	 * We fall out of the loop only upon failing to read data.
	 * conn->errorMessage has been set by pqWait or pqReadData. We want to
	 * append it to any already-received error message.
	 */
	pqSaveErrorResult(conn);
	return pqPrepareAsyncResult(conn);
}


/*
 * Construct startup packet
 *
 * Returns a malloc'd packet buffer, or NULL if out of memory
 */
char *
pqBuildStartupPacket3(PGconn *conn, int *packetlen,
					  const PQEnvironmentOption *options)
{
	char	   *startpacket;

	*packetlen = build_startup_packet(conn, NULL, options);
	startpacket = (char *) malloc(*packetlen);
	if (!startpacket)
		return NULL;
	*packetlen = build_startup_packet(conn, startpacket, options);
	return startpacket;
}

/*
 * Build a startup packet given a filled-in PGconn structure.
 *
 * We need to figure out how much space is needed, then fill it in.
 * To avoid duplicate logic, this routine is called twice: the first time
 * (with packet == NULL) just counts the space needed, the second time
 * (with packet == allocated space) fills it in.  Return value is the number
 * of bytes used.
 */
static int
build_startup_packet(const PGconn *conn, char *packet,
					 const PQEnvironmentOption *options)
{
	int			packet_len = 0;
	const PQEnvironmentOption *next_eo;
	const char *val;

	/* Protocol version comes first. */
	if (packet)
	{
		ProtocolVersion pv = htonl(conn->pversion);

		memcpy(packet + packet_len, &pv, sizeof(ProtocolVersion));
	}
	packet_len += sizeof(ProtocolVersion);

	/* Add user name, database name, options */

#define ADD_STARTUP_OPTION(optname, optval) \
	do { \
		if (packet) \
			strcpy(packet + packet_len, optname); \
		packet_len += strlen(optname) + 1; \
		if (packet) \
			strcpy(packet + packet_len, optval); \
		packet_len += strlen(optval) + 1; \
	} while(0)

	if (conn->pguser && conn->pguser[0])
		ADD_STARTUP_OPTION("user", conn->pguser);
	if (conn->dbName && conn->dbName[0])
		ADD_STARTUP_OPTION("database", conn->dbName);
	if (conn->replication && conn->replication[0])
		ADD_STARTUP_OPTION("replication", conn->replication);
	if (conn->gpconntype && conn->gpconntype[0])
		ADD_STARTUP_OPTION(GPCONN_TYPE, conn->gpconntype);
	if (conn->pgoptions && conn->pgoptions[0])
		ADD_STARTUP_OPTION("options", conn->pgoptions);
	if (conn->send_appname)
	{
		/* Use appname if present, otherwise use fallback */
		val = conn->appname ? conn->appname : conn->fbappname;
		if (val && val[0])
			ADD_STARTUP_OPTION("application_name", val);
	}

	if (conn->client_encoding_initial && conn->client_encoding_initial[0])
		ADD_STARTUP_OPTION("client_encoding", conn->client_encoding_initial);

	/* CDB: Add qExec startup data */
	if (conn->gpqeid && conn->gpqeid[0])
		ADD_STARTUP_OPTION("gpqeid", conn->gpqeid);

	/* Add any environment-driven GUC settings needed */
	for (next_eo = options; next_eo->envName; next_eo++)
	{
		if ((val = getenv(next_eo->envName)) != NULL)
		{
			if (pg_strcasecmp(val, "default") != 0)
				ADD_STARTUP_OPTION(next_eo->pgName, val);
		}
	}

	/* Add trailing terminator */
	if (packet)
		packet[packet_len] = '\0';
	packet_len++;

	return packet_len;
}<|MERGE_RESOLUTION|>--- conflicted
+++ resolved
@@ -3,12 +3,8 @@
  * fe-protocol3.c
  *	  functions that are specific to frontend/backend protocol version 3
  *
-<<<<<<< HEAD
  * Portions Copyright (c) 2012-Present Pivotal Software, Inc.
- * Portions Copyright (c) 1996-2015, PostgreSQL Global Development Group
-=======
  * Portions Copyright (c) 1996-2016, PostgreSQL Global Development Group
->>>>>>> b5bce6c1
  * Portions Copyright (c) 1994, Regents of the University of California
  *
  *
@@ -319,11 +315,7 @@
 							if (!conn->result)
 							{
 								printfPQExpBuffer(&conn->errorMessage,
-<<<<<<< HEAD
-												  libpq_gettext("out of memory"));
-=======
 											 libpq_gettext("out of memory"));
->>>>>>> b5bce6c1
 								pqSaveErrorResult(conn);
 							}
 						}
@@ -403,11 +395,7 @@
 							if (!conn->result)
 							{
 								printfPQExpBuffer(&conn->errorMessage,
-<<<<<<< HEAD
-												  libpq_gettext("out of memory"));
-=======
 											 libpq_gettext("out of memory"));
->>>>>>> b5bce6c1
 								pqSaveErrorResult(conn);
 							}
 						}
@@ -795,7 +783,6 @@
 	const char *errmsg = NULL;	/* means "out of memory", see below */
 	int			nparams;
 	int			i;
-	const char *errmsg = NULL;
 
 	result = PQmakeEmptyPGresult(conn, PGRES_COMMAND_OK);
 	if (!result)
@@ -871,14 +858,11 @@
 	printfPQExpBuffer(&conn->errorMessage, "%s\n", errmsg);
 	pqSaveErrorResult(conn);
 
-<<<<<<< HEAD
-=======
 	/*
 	 * Return zero to allow input parsing to continue.  Essentially, we've
 	 * replaced the COMMAND_OK result with an error result, but since this
 	 * doesn't affect the protocol state, it's fine.
 	 */
->>>>>>> b5bce6c1
 	return 0;
 }
 
@@ -1097,6 +1081,29 @@
 	{
 		if (res)
 			res->errMsg = pqResultStrdup(res, workBuf.data);
+
+		/* CDB: Transfer statistical messages on to the new result. */
+		if (conn->result &&
+		    conn->result->cdbstats)
+		{
+			pgCdbStatCell  *cell;
+			pgCdbStatCell  *next;
+			pgCdbStatCell  *prev = NULL;
+
+			/* Copy messages (incidentally reversing the list). */
+			for (cell = conn->result->cdbstats; cell; cell = cell->next)
+				saveCdbStatMsg(res, cell->data, cell->len);
+
+			/* Reverse the list again to restore newest-first ordering. */
+			for (cell = res->cdbstats; cell; cell = next)
+			{
+				next = cell->next;
+				cell->next = prev;
+				prev = cell;
+			}
+			res->cdbstats = prev;
+		}
+
 		pqClearAsyncResult(conn);
 		conn->result = res;
 		if (PQExpBufferDataBroken(workBuf))
@@ -1276,68 +1283,6 @@
 			appendPQExpBufferChar(msg, '\n');
 		}
 	}
-<<<<<<< HEAD
-
-	/*
-	 * Either save error as current async result, or just emit the notice.
-	 */
-	if (isError)
-	{
-		if (res)
-			res->errMsg = pqResultStrdup(res, workBuf.data);
-
-        /* CDB: Transfer statistical messages on to the new result. */
-        if (conn->result &&
-            conn->result->cdbstats)
-        {
-            pgCdbStatCell  *cell;
-            pgCdbStatCell  *next;
-            pgCdbStatCell  *prev = NULL;
-
-            /* Copy messages (incidentally reversing the list). */
-            for (cell = conn->result->cdbstats; cell; cell = cell->next)
-                saveCdbStatMsg(res, cell->data, cell->len);
-
-            /* Reverse the list again to restore newest-first ordering. */
-            for (cell = res->cdbstats; cell; cell = next)
-            {
-                next = cell->next;
-                cell->next = prev;
-                prev = cell;
-            }
-            res->cdbstats = prev;
-        }
-
-        pqClearAsyncResult(conn);	/* redundant, but be safe */
-		conn->result = res;
-		if (PQExpBufferDataBroken(workBuf))
-			printfPQExpBuffer(&conn->errorMessage,
-							  libpq_gettext("out of memory"));
-		else
-			appendPQExpBufferStr(&conn->errorMessage, workBuf.data);
-	}
-	else
-	{
-		/* if we couldn't allocate the result set, just discard the NOTICE */
-		if (res)
-		{
-			/* We can cheat a little here and not copy the message. */
-			res->errMsg = workBuf.data;
-			if (res->noticeHooks.noticeRec != NULL)
-				(*res->noticeHooks.noticeRec) (res->noticeHooks.noticeRecArg, res);
-			PQclear(res);
-		}
-	}
-
-	termPQExpBuffer(&workBuf);
-	return 0;
-
-fail:
-	PQclear(res);
-	termPQExpBuffer(&workBuf);
-	return EOF;
-=======
->>>>>>> b5bce6c1
 }
 
 /*
