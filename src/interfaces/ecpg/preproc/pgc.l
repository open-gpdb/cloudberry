%top{
/*-------------------------------------------------------------------------
 *
 * pgc.l
 *	  lexical scanner for ecpg
 *
 * This is a modified version of src/backend/parser/scan.l
 *
 * The ecpg scanner is not backup-free, so the fail rules are
 * only here to simplify syncing this file with scan.l.
 *
 *
 * Portions Copyright (c) 1996-2021, PostgreSQL Global Development Group
 * Portions Copyright (c) 1994, Regents of the University of California
 *
 * IDENTIFICATION
 *	  src/interfaces/ecpg/preproc/pgc.l
 *
 *-------------------------------------------------------------------------
 */
#include "postgres_fe.h"

#include <ctype.h>
#include <limits.h>

#include "common/string.h"

#include "preproc_extern.h"
#include "preproc.h"
}

%{

/* LCOV_EXCL_START */

extern YYSTYPE base_yylval;

static int		xcdepth = 0;	/* depth of nesting in slash-star comments */
static char	   *dolqstart = NULL;	/* current $foo$ quote start string */

/*
 * literalbuf is used to accumulate literal values when multiple rules
 * are needed to parse a single literal.  Call startlit to reset buffer
 * to empty, addlit to add text.  Note that the buffer is permanently
 * malloc'd to the largest size needed so far in the current run.
 */
static char	   *literalbuf = NULL;		/* expandable buffer */
static int		literallen;				/* actual current length */
static int		literalalloc;			/* current allocated buffer size */

/* Used for detecting global state together with braces_open */
static int		parenths_open;

/* Used to tell parse_include() whether the command was #include or #include_next */
static bool		include_next;

#define startlit()	(literalbuf[0] = '\0', literallen = 0)
static void addlit(char *ytext, int yleng);
static void addlitchar(unsigned char);
static int	process_integer_literal(const char *token, YYSTYPE *lval);
static void parse_include(void);
static bool ecpg_isspace(char ch);
static bool isdefine(void);
static bool isinformixdefine(void);

char *token_start;

/* vars to keep track of start conditions when scanning literals */
static int state_before_str_start;
static int state_before_str_stop;

struct _yy_buffer
{
	YY_BUFFER_STATE		buffer;
	long				lineno;
	char			   *filename;
	struct _yy_buffer  *next;
} *yy_buffer = NULL;

static char *old;

/*
 * Vars for handling ifdef/elif/endif constructs.  preproc_tos is the current
 * nesting depth of such constructs, and stacked_if_value[preproc_tos] is the
 * state for the innermost level.  (For convenience, stacked_if_value[0] is
 * initialized as though we are in the active branch of some outermost IF.)
 * The active field is true if the current branch is active (being expanded).
 * The saw_active field is true if we have found any successful branch,
 * so that all subsequent branches of this level should be skipped.
 * The else_branch field is true if we've found an 'else' (so that another
 * 'else' or 'elif' at this level is an error.)
 * For IFs nested within an inactive branch, all branches always have active
 * set to false, but saw_active and else_branch are maintained normally.
 * ifcond is valid only while evaluating an if-condition; it's true if we
 * are doing ifdef, false if ifndef.
 */
#define MAX_NESTED_IF 128
static short preproc_tos;
static bool ifcond;
static struct _if_value
{
	bool active;
	bool saw_active;
	bool else_branch;
} stacked_if_value[MAX_NESTED_IF];

%}

%option 8bit
%option never-interactive
%option nodefault
%option noinput
%option noyywrap
%option warn
%option yylineno
%option prefix="base_yy"

/*
 * OK, here is a short description of lex/flex rules behavior.
 * The longest pattern which matches an input string is always chosen.
 * For equal-length patterns, the first occurring in the rules list is chosen.
 * INITIAL is the starting state, to which all non-conditional rules apply.
 * Exclusive states change parsing rules while the state is active.  When in
 * an exclusive state, only those rules defined for that state apply.
 *
 * We use exclusive states for quoted strings, extended comments,
 * and to eliminate parsing troubles for numeric strings.
 * Exclusive states:
 *  <xb> bit string literal
 *  <xc> extended C-style comments
 *  <xd> delimited identifiers (double-quoted identifiers)
 *  <xdc> double-quoted strings in C
 *  <xh> hexadecimal numeric string
 *  <xn> national character quoted strings
 *  <xq> standard quoted strings
 *  <xqs> quote stop (detect continued strings)
 *  <xe> extended quoted strings (support backslash escape sequences)
 *  <xqc> single-quoted strings in C
 *  <xdolq> $foo$ quoted strings
 *  <xui> quoted identifier with Unicode escapes
 *  <xus> quoted string with Unicode escapes
 *  <xcond> condition of an EXEC SQL IFDEF construct
 *  <xskip> skipping the inactive part of an EXEC SQL IFDEF construct
 *
 * Note: we intentionally don't mimic the backend's <xeu> state; we have
 * no need to distinguish it from <xe> state.
 *
 * Remember to add an <<EOF>> case whenever you add a new exclusive state!
 * The default one is probably not the right thing.
 */

%x xb
%x xc
%x xd
%x xdc
%x xh
%x xn
%x xq
%x xqs
%x xe
%x xqc
%x xdolq
%x xui
%x xus
%x xcond
%x xskip

/* Additional exclusive states that are specific to ECPG */
%x C SQL incl def def_ident undef

/*
 * In order to make the world safe for Windows and Mac clients as well as
 * Unix ones, we accept either \n or \r as a newline.  A DOS-style \r\n
 * sequence will be seen as two successive newlines, but that doesn't cause
 * any problems.  SQL-style comments, which start with -- and extend to the
 * next newline, are treated as equivalent to a single whitespace character.
 *
 * NOTE a fine point: if there is no newline following --, we will absorb
 * everything to the end of the input as a comment.  This is correct.  Older
 * versions of Postgres failed to recognize -- as a comment if the input
 * did not end with a newline.
 *
 * XXX perhaps \f (formfeed) should be treated as a newline as well?
 *
 * XXX if you change the set of whitespace characters, fix ecpg_isspace()
 * to agree.
 */

space			[ \t\n\r\f]
horiz_space		[ \t\f]
newline			[\n\r]
non_newline		[^\n\r]

comment			("--"{non_newline}*)

whitespace		({space}+|{comment})

/*
 * SQL requires at least one newline in the whitespace separating
 * string literals that are to be concatenated.  Silly, but who are we
 * to argue?  Note that {whitespace_with_newline} should not have * after
 * it, whereas {whitespace} should generally have a * after it...
 */

horiz_whitespace		({horiz_space}|{comment})
whitespace_with_newline	({horiz_whitespace}*{newline}{whitespace}*)

quote			'
/* If we see {quote} then {quotecontinue}, the quoted string continues */
quotecontinue	{whitespace_with_newline}{quote}

/*
 * {quotecontinuefail} is needed to avoid lexer backup when we fail to match
 * {quotecontinue}.  It might seem that this could just be {whitespace}*,
 * but if there's a dash after {whitespace_with_newline}, it must be consumed
 * to see if there's another dash --- which would start a {comment} and thus
 * allow continuation of the {quotecontinue} token.
 */
quotecontinuefail	{whitespace}*"-"?

/* Bit string
 */
xbstart			[bB]{quote}
xbinside		[^']*

/* Hexadecimal number */
xhstart			[xX]{quote}
xhinside		[^']*

/* National character */
xnstart			[nN]{quote}

/* Quoted string that allows backslash escapes */
xestart			[eE]{quote}
xeinside		[^\\']+
xeescape		[\\][^0-7]
xeoctesc		[\\][0-7]{1,3}
xehexesc		[\\]x[0-9A-Fa-f]{1,2}
xeunicode		[\\](u[0-9A-Fa-f]{4}|U[0-9A-Fa-f]{8})

/* Extended quote
 * xqdouble implements embedded quote, ''''
 */
xqstart			{quote}
xqdouble		{quote}{quote}
xqcquote		[\\]{quote}
xqinside		[^']+

/* $foo$ style quotes ("dollar quoting")
 * The quoted string starts with $foo$ where "foo" is an optional string
 * in the form of an identifier, except that it may not contain "$",
 * and extends to the first occurrence of an identical string.
 * There is *no* processing of the quoted text.
 *
 * {dolqfailed} is an error rule to avoid scanner backup when {dolqdelim}
 * fails to match its trailing "$".
 */
dolq_start		[A-Za-z\200-\377_]
dolq_cont		[A-Za-z\200-\377_0-9]
dolqdelim		\$({dolq_start}{dolq_cont}*)?\$
dolqfailed		\${dolq_start}{dolq_cont}*
dolqinside		[^$]+

/* Double quote
 * Allows embedded spaces and other special characters into identifiers.
 */
dquote			\"
xdstart			{dquote}
xdstop			{dquote}
xddouble		{dquote}{dquote}
xdinside		[^"]+

/* Quoted identifier with Unicode escapes */
xuistart		[uU]&{dquote}

/* Quoted string with Unicode escapes */
xusstart		[uU]&{quote}

/* special stuff for C strings */
xdcqq			\\\\
xdcqdq			\\\"
xdcother		[^"]
xdcinside		({xdcqq}|{xdcqdq}|{xdcother})


/* C-style comments
 *
 * The "extended comment" syntax closely resembles allowable operator syntax.
 * The tricky part here is to get lex to recognize a string starting with
 * slash-star as a comment, when interpreting it as an operator would produce
 * a longer match --- remember lex will prefer a longer match!  Also, if we
 * have something like plus-slash-star, lex will think this is a 3-character
 * operator whereas we want to see it as a + operator and a comment start.
 * The solution is two-fold:
 * 1. append {op_chars}* to xcstart so that it matches as much text as
 *    {operator} would. Then the tie-breaker (first matching rule of same
 *    length) ensures xcstart wins.  We put back the extra stuff with yyless()
 *    in case it contains a star-slash that should terminate the comment.
 * 2. In the operator rule, check for slash-star within the operator, and
 *    if found throw it back with yyless().  This handles the plus-slash-star
 *    problem.
 * Dash-dash comments have similar interactions with the operator rule.
 */
xcstart			\/\*{op_chars}*
xcstop			\*+\/
xcinside		[^*/]+

digit			[0-9]
ident_start		[A-Za-z\200-\377_]
ident_cont		[A-Za-z\200-\377_0-9\$]

identifier		{ident_start}{ident_cont}*

array			({ident_cont}|{whitespace}|[\[\]\+\-\*\%\/\(\)\>\.])*

/* Assorted special-case operators and operator-like tokens */
typecast		"::"
dot_dot			\.\.
colon_equals	":="

/*
 * These operator-like tokens (unlike the above ones) also match the {operator}
 * rule, which means that they might be overridden by a longer match if they
 * are followed by a comment start or a + or - character. Accordingly, if you
 * add to this list, you must also add corresponding code to the {operator}
 * block to return the correct token in such cases. (This is not needed in
 * psqlscan.l since the token value is ignored there.)
 */
equals_greater	"=>"
less_equals		"<="
greater_equals	">="
less_greater	"<>"
not_equals		"!="

/*
 * "self" is the set of chars that should be returned as single-character
 * tokens.  "op_chars" is the set of chars that can make up "Op" tokens,
 * which can be one or more characters long (but if a single-char token
 * appears in the "self" set, it is not to be returned as an Op).  Note
 * that the sets overlap, but each has some chars that are not in the other.
 *
 * If you change either set, adjust the character lists appearing in the
 * rule for "operator"!
 */
self			[,()\[\].;\:\+\-\*\/\%\^\<\>\=]
op_chars		[\~\!\@\#\^\&\|\`\?\+\-\*\/\%\<\>\=]
operator		{op_chars}+

/* we no longer allow unary minus in numbers.
 * instead we pass it separately to parser. there it gets
 * coerced via doNegate() -- Leon aug 20 1999
 *
 * {decimalfail} is used because we would like "1..10" to lex as 1, dot_dot, 10.
 *
 * {realfail1} and {realfail2} are added to prevent the need for scanner
 * backup when the {real} rule fails to match completely.
 */

integer			{digit}+
decimal			(({digit}*\.{digit}+)|({digit}+\.{digit}*))
decimalfail		{digit}+\.\.
real			({integer}|{decimal})[Ee][-+]?{digit}+
realfail1		({integer}|{decimal})[Ee]
realfail2		({integer}|{decimal})[Ee][-+]

param			\${integer}

/* special characters for other dbms */
/* we have to react differently in compat mode */
informix_special	[\$]

other			.

/*
 * Dollar quoted strings are totally opaque, and no escaping is done on them.
 * Other quoted strings must allow some special characters such as single-quote
 *  and newline.
 * Embedded single-quotes are implemented both in the SQL standard
 *  style of two adjacent single quotes "''" and in the Postgres/Java style
 *  of escaped-quote "\'".
 * Other embedded escaped characters are matched explicitly and the leading
 *  backslash is dropped from the string.
 * Note that xcstart must appear before operator, as explained above!
 *  Also whitespace (comment) must appear before operator.
 */

/* some stuff needed for ecpg */
exec			[eE][xX][eE][cC]
sql				[sS][qQ][lL]
define			[dD][eE][fF][iI][nN][eE]
include			[iI][nN][cC][lL][uU][dD][eE]
include_next	[iI][nN][cC][lL][uU][dD][eE]_[nN][eE][xX][tT]
import			[iI][mM][pP][oO][rR][tT]
undef			[uU][nN][dD][eE][fF]

/* C version of hex number */
xch				0[xX][0-9A-Fa-f]*

ccomment		"//".*\n

if				[iI][fF]
ifdef			[iI][fF][dD][eE][fF]
ifndef			[iI][fF][nN][dD][eE][fF]
else			[eE][lL][sS][eE]
elif			[eE][lL][iI][fF]
endif			[eE][nN][dD][iI][fF]

struct			[sS][tT][rR][uU][cC][tT]

exec_sql		{exec}{space}*{sql}{space}*
ipdigit			({digit}|{digit}{digit}|{digit}{digit}{digit})
ip				{ipdigit}\.{ipdigit}\.{ipdigit}\.{ipdigit}

/* we might want to parse all cpp include files */
cppinclude		{space}*#{include}{space}*
cppinclude_next		{space}*#{include_next}{space}*

/* take care of cpp lines, they may also be continued */
/* first a general line for all commands not starting with "i" */
/* and then the other commands starting with "i", we have to add these
 * separately because the cppline production would match on "include" too
 */
cppline			{space}*#([^i][A-Za-z]*|{if}|{ifdef}|{ifndef}|{import})((\/\*[^*/]*\*+\/)|.|\\{space}*{newline})*{newline}

%%

%{
		/* code to execute during start of each call of yylex() */
		token_start = NULL;
%}

<SQL>{
{whitespace}	{
					/* ignore */
				}
} /* <SQL> */

<C,SQL>{
{xcstart}		{
					token_start = yytext;
					state_before_str_start = YYSTATE;
					xcdepth = 0;
					BEGIN(xc);
					/* Put back any characters past slash-star; see above */
					yyless(2);
					fputs("/*", yyout);
				}
} /* <C,SQL> */

<xc>{
{xcstart}		{
					if (state_before_str_start == SQL)
					{
						xcdepth++;
						/* Put back any characters past slash-star; see above */
						yyless(2);
						fputs("/_*", yyout);
					}
					else if (state_before_str_start == C)
					{
						ECHO;
					}
				}

{xcstop}		{
					if (state_before_str_start == SQL)
					{
						if (xcdepth <= 0)
						{
							ECHO;
							BEGIN(SQL);
							token_start = NULL;
						}
						else
						{
							xcdepth--;
							fputs("*_/", yyout);
						}
					}
					else if (state_before_str_start == C)
					{
						ECHO;
						BEGIN(C);
						token_start = NULL;
					}
				}

{xcinside}		{
					ECHO;
				}

{op_chars}		{
					ECHO;
				}

\*+				{
					ECHO;
				}

<<EOF>>			{
					mmfatal(PARSE_ERROR, "unterminated /* comment");
				}
} /* <xc> */

<SQL>{
{xbstart}		{
					token_start = yytext;
					state_before_str_start = YYSTATE;
					BEGIN(xb);
					startlit();
				}
} /* <SQL> */

<xh>{xhinside}	|
<xb>{xbinside}	{
					addlit(yytext, yyleng);
				}
<xb><<EOF>>		{ mmfatal(PARSE_ERROR, "unterminated bit string literal"); }

<SQL>{xhstart}	{
					token_start = yytext;
					state_before_str_start = YYSTATE;
					BEGIN(xh);
					startlit();
				}
<xh><<EOF>>		{ mmfatal(PARSE_ERROR, "unterminated hexadecimal string literal"); }

<C>{xqstart}	{
					token_start = yytext;
					state_before_str_start = YYSTATE;
					BEGIN(xqc);
					startlit();
				}

<SQL>{
{xnstart}		{
					/* National character.
					 * Transfer it as-is to the backend.
					 */
					token_start = yytext;
					state_before_str_start = YYSTATE;
					BEGIN(xn);
					startlit();
				}

{xqstart}		{
					token_start = yytext;
					state_before_str_start = YYSTATE;
					BEGIN(xq);
					startlit();
				}
{xestart}		{
					token_start = yytext;
					state_before_str_start = YYSTATE;
					BEGIN(xe);
					startlit();
				}
{xusstart}		{
					token_start = yytext;
					state_before_str_start = YYSTATE;
					BEGIN(xus);
					startlit();
				}
} /* <SQL> */

<xb,xh,xq,xqc,xe,xn,xus>{quote} {
					/*
					 * When we are scanning a quoted string and see an end
					 * quote, we must look ahead for a possible continuation.
					 * If we don't see one, we know the end quote was in fact
					 * the end of the string.  To reduce the lexer table size,
					 * we use a single "xqs" state to do the lookahead for all
					 * types of strings.
					 */
					state_before_str_stop = YYSTATE;
					BEGIN(xqs);
				}
<xqs>{quotecontinue} {
					/*
					 * Found a quote continuation, so return to the in-quote
					 * state and continue scanning the literal.  Nothing is
					 * added to the literal's contents.
					 */
					BEGIN(state_before_str_stop);
				}
<xqs>{quotecontinuefail} |
<xqs>{other} |
<xqs><<EOF>>	{
					/*
					 * Failed to see a quote continuation.  Throw back
					 * everything after the end quote, and handle the string
					 * according to the state we were in previously.
					 */
					yyless(0);
					BEGIN(state_before_str_start);

					switch (state_before_str_stop)
					{
						case xb:
							if (literalbuf[strspn(literalbuf, "01")] != '\0')
								mmerror(PARSE_ERROR, ET_ERROR, "invalid bit string literal");
							base_yylval.str = psprintf("b'%s'", literalbuf);
							return BCONST;
						case xh:
							if (literalbuf[strspn(literalbuf, "0123456789abcdefABCDEF")] != '\0')
								mmerror(PARSE_ERROR, ET_ERROR, "invalid hex string literal");
							base_yylval.str = psprintf("x'%s'", literalbuf);
							return XCONST;
						case xq:
							/* fallthrough */
						case xqc:
							base_yylval.str = psprintf("'%s'", literalbuf);
							return SCONST;
						case xe:
							base_yylval.str = psprintf("E'%s'", literalbuf);
							return SCONST;
						case xn:
							base_yylval.str = psprintf("N'%s'", literalbuf);
							return SCONST;
						case xus:
							base_yylval.str = psprintf("U&'%s'", literalbuf);
							return USCONST;
						default:
							mmfatal(PARSE_ERROR, "unhandled previous state in xqs\n");
					}
				}

<xq,xe,xn,xus>{xqdouble}	{ addlit(yytext, yyleng); }
<xqc>{xqcquote}				{ addlit(yytext, yyleng); }
<xq,xqc,xn,xus>{xqinside}	{ addlit(yytext, yyleng); }
<xe>{xeinside}  {
					addlit(yytext, yyleng);
				}
<xe>{xeunicode} {
					addlit(yytext, yyleng);
				}
<xe>{xeescape}  {
					addlit(yytext, yyleng);
				}
<xe>{xeoctesc}  {
					addlit(yytext, yyleng);
				}
<xe>{xehexesc}  {
					addlit(yytext, yyleng);
				}
<xe>.			{
					/* This is only needed for \ just before EOF */
					addlitchar(yytext[0]);
				}
<xq,xqc,xe,xn,xus><<EOF>>	{ mmfatal(PARSE_ERROR, "unterminated quoted string"); }

<SQL>{
{dolqdelim}		{
					token_start = yytext;
					if (dolqstart)
						free(dolqstart);
					dolqstart = mm_strdup(yytext);
					BEGIN(xdolq);
					startlit();
					addlit(yytext, yyleng);
				}
{dolqfailed}	{
					/* throw back all but the initial "$" */
					yyless(1);
					/* and treat it as {other} */
					return yytext[0];
				}
} /* <SQL> */

<xdolq>{dolqdelim} {
					if (strcmp(yytext, dolqstart) == 0)
					{
						addlit(yytext, yyleng);
						free(dolqstart);
						dolqstart = NULL;
						BEGIN(SQL);
						base_yylval.str = mm_strdup(literalbuf);
						return SCONST;
					}
					else
					{
						/*
						 * When we fail to match $...$ to dolqstart, transfer
						 * the $... part to the output, but put back the final
						 * $ for rescanning.  Consider $delim$...$junk$delim$
						 */
						addlit(yytext, yyleng - 1);
						yyless(yyleng - 1);
					}
				}
<xdolq>{dolqinside} {
					addlit(yytext, yyleng);
				}
<xdolq>{dolqfailed} {
					addlit(yytext, yyleng);
				}
<xdolq>.		{
					/* single quote or dollar sign */
					addlitchar(yytext[0]);
				}
<xdolq><<EOF>>	{ mmfatal(PARSE_ERROR, "unterminated dollar-quoted string"); }

<SQL>{
{xdstart}		{
					state_before_str_start = YYSTATE;
					BEGIN(xd);
					startlit();
				}
{xuistart}		{
					state_before_str_start = YYSTATE;
					BEGIN(xui);
					startlit();
				}
} /* <SQL> */

<xd>{xdstop}	{
					BEGIN(state_before_str_start);
					if (literallen == 0)
						mmerror(PARSE_ERROR, ET_ERROR, "zero-length delimited identifier");
					/*
					 * The server will truncate the identifier here.  We do
					 * not, as (1) it does not change the result; (2) we don't
					 * know what NAMEDATALEN the server might use; (3) this
					 * code path is also taken for literal query strings in
					 * PREPARE and EXECUTE IMMEDIATE, which can certainly be
					 * longer than NAMEDATALEN.
					 */
					base_yylval.str = mm_strdup(literalbuf);
					return CSTRING;
				}
<xdc>{xdstop}	{
					BEGIN(state_before_str_start);
					base_yylval.str = mm_strdup(literalbuf);
					return CSTRING;
				}
<xui>{dquote}	{
					BEGIN(state_before_str_start);
					if (literallen == 2) /* "U&" */
						mmerror(PARSE_ERROR, ET_ERROR, "zero-length delimited identifier");
					/* The backend will truncate the identifier here. We do not as it does not change the result. */
					base_yylval.str = psprintf("U&\"%s\"", literalbuf);
					return UIDENT;
				}
<xd,xui>{xddouble}	{
					addlit(yytext, yyleng);
				}
<xd,xui>{xdinside}	{
					addlit(yytext, yyleng);
				}
<xd,xui><<EOF>>	{ mmfatal(PARSE_ERROR, "unterminated quoted identifier"); }
<C>{xdstart}	{
					state_before_str_start = YYSTATE;
					BEGIN(xdc);
					startlit();
				}
<xdc>{xdcinside}	{
					addlit(yytext, yyleng);
				}
<xdc><<EOF>>	{ mmfatal(PARSE_ERROR, "unterminated quoted string"); }

<SQL>{
{typecast}		{
					return TYPECAST;
				}

{dot_dot}		{
					return DOT_DOT;
				}

{colon_equals}	{
					return COLON_EQUALS;
				}

{equals_greater} {
					return EQUALS_GREATER;
				}

{less_equals}	{
					return LESS_EQUALS;
				}

{greater_equals} {
					return GREATER_EQUALS;
				}

{less_greater}	{
					/* We accept both "<>" and "!=" as meaning NOT_EQUALS */
					return NOT_EQUALS;
				}

{not_equals}	{
					/* We accept both "<>" and "!=" as meaning NOT_EQUALS */
					return NOT_EQUALS;
				}

{informix_special}	{
			  /* are we simulating Informix? */
				if (INFORMIX_MODE)
				{
					unput(':');
				}
				else
					return yytext[0];
				}

{self}			{
					/*
					 * We may find a ';' inside a structure
					 * definition in a TYPE or VAR statement.
					 * This is not an EOL marker.
					 */
					if (yytext[0] == ';' && struct_level == 0)
						BEGIN(C);
					return yytext[0];
				}

{operator}		{
					/*
					 * Check for embedded slash-star or dash-dash; those
					 * are comment starts, so operator must stop there.
					 * Note that slash-star or dash-dash at the first
					 * character will match a prior rule, not this one.
					 */
					int			nchars = yyleng;
					char	   *slashstar = strstr(yytext, "/*");
					char	   *dashdash = strstr(yytext, "--");

					if (slashstar && dashdash)
					{
						/* if both appear, take the first one */
						if (slashstar > dashdash)
							slashstar = dashdash;
					}
					else if (!slashstar)
						slashstar = dashdash;
					if (slashstar)
						nchars = slashstar - yytext;

					/*
					 * For SQL compatibility, '+' and '-' cannot be the
					 * last char of a multi-char operator unless the operator
					 * contains chars that are not in SQL operators.
					 * The idea is to lex '=-' as two operators, but not
					 * to forbid operator names like '?-' that could not be
					 * sequences of SQL operators.
					 */
					if (nchars > 1 &&
						(yytext[nchars - 1] == '+' ||
						 yytext[nchars - 1] == '-'))
					{
						int			ic;

						for (ic = nchars - 2; ic >= 0; ic--)
						{
							char c = yytext[ic];
							if (c == '~' || c == '!' || c == '@' ||
								c == '#' || c == '^' || c == '&' ||
								c == '|' || c == '`' || c == '?' ||
								c == '%')
								break;
						}
						if (ic < 0)
						{
							/*
							 * didn't find a qualifying character, so remove
							 * all trailing [+-]
							 */
							do {
								nchars--;
							} while (nchars > 1 &&
								 (yytext[nchars - 1] == '+' ||
								  yytext[nchars - 1] == '-'));
						}
					}

					if (nchars < yyleng)
					{
						/* Strip the unwanted chars from the token */
						yyless(nchars);
						/*
						 * If what we have left is only one char, and it's
						 * one of the characters matching "self", then
						 * return it as a character token the same way
						 * that the "self" rule would have.
						 */
						if (nchars == 1 &&
							strchr(",()[].;:+-*/%^<>=", yytext[0]))
							return yytext[0];
						/*
						 * Likewise, if what we have left is two chars, and
						 * those match the tokens ">=", "<=", "=>", "<>" or
						 * "!=", then we must return the appropriate token
						 * rather than the generic Op.
						 */
						if (nchars == 2)
						{
							if (yytext[0] == '=' && yytext[1] == '>')
								return EQUALS_GREATER;
							if (yytext[0] == '>' && yytext[1] == '=')
								return GREATER_EQUALS;
							if (yytext[0] == '<' && yytext[1] == '=')
								return LESS_EQUALS;
							if (yytext[0] == '<' && yytext[1] == '>')
								return NOT_EQUALS;
							if (yytext[0] == '!' && yytext[1] == '=')
								return NOT_EQUALS;
						}
					}

					base_yylval.str = mm_strdup(yytext);
					return Op;
				}

{param}			{
					base_yylval.ival = atol(yytext+1);
					return PARAM;
				}

{ip}			{
					base_yylval.str = mm_strdup(yytext);
					return IP;
				}
}  /* <SQL> */

<C,SQL>{
{integer}		{
					return process_integer_literal(yytext, &base_yylval);
				}
{decimal}		{
					base_yylval.str = mm_strdup(yytext);
					return FCONST;
				}
{decimalfail}	{
					/* throw back the .., and treat as integer */
					yyless(yyleng - 2);
					return process_integer_literal(yytext, &base_yylval);
				}
{real}			{
					base_yylval.str = mm_strdup(yytext);
					return FCONST;
				}
{realfail1}		{
					/*
					 * throw back the [Ee], and figure out whether what
					 * remains is an {integer} or {decimal}.
					 */
					yyless(yyleng - 1);
					return process_integer_literal(yytext, &base_yylval);
				}
{realfail2}		{
					/* throw back the [Ee][+-], and proceed as above */
					yyless(yyleng - 2);
					return process_integer_literal(yytext, &base_yylval);
				}
} /* <C,SQL> */

<SQL>{
:{identifier}((("->"|\.){identifier})|(\[{array}\]))*	{
					base_yylval.str = mm_strdup(yytext+1);
					return CVARIABLE;
				}

{identifier}	{
					if (!isdefine())
					{
						int		kwvalue;

						/* Is it an SQL/ECPG keyword? */
						kwvalue = ScanECPGKeywordLookup(yytext);
						if (kwvalue >= 0)
							return kwvalue;

						/* Is it a C keyword? */
						kwvalue = ScanCKeywordLookup(yytext);
						if (kwvalue >= 0)
							return kwvalue;

						/*
						 * None of the above.  Return it as an identifier.
						 *
						 * The backend will attempt to truncate and case-fold
						 * the identifier, but I see no good reason for ecpg
						 * to do so; that's just another way that ecpg could get
						 * out of step with the backend.
						 */
						base_yylval.str = mm_strdup(yytext);
						return IDENT;
					}
				}

{other}			{
					return yytext[0];
				}
} /* <SQL> */

	/*
	 * Begin ECPG-specific rules
	 */

<C>{exec_sql}		{ BEGIN(SQL); return SQL_START; }
<C>{informix_special}	{
						/* are we simulating Informix? */
						if (INFORMIX_MODE)
						{
							BEGIN(SQL);
							return SQL_START;
						}
						else
							return S_ANYTHING;
					 }
<C>{ccomment}		{ ECHO; }
<C>{xch}			{
						char* endptr;

						errno = 0;
						base_yylval.ival = strtoul((char *)yytext,&endptr,16);
						if (*endptr != '\0' || errno == ERANGE)
						{
							errno = 0;
							base_yylval.str = mm_strdup(yytext);
							return SCONST;
						}
						return ICONST;
					}
<C>{cppinclude}		{
						if (system_includes)
						{
							include_next = false;
							BEGIN(incl);
						}
						else
						{
							base_yylval.str = mm_strdup(yytext);
							return CPP_LINE;
						}
					}
<C>{cppinclude_next}		{
						if (system_includes)
						{
							include_next = true;
							BEGIN(incl);
						}
						else
						{
							base_yylval.str = mm_strdup(yytext);
							return CPP_LINE;
						}
					}
<C,SQL>{cppline}	{
						base_yylval.str = mm_strdup(yytext);
						return CPP_LINE;
					}
<C>{identifier}		{
						/*
						 * Try to detect a function name:
						 * look for identifiers at the global scope
						 * keep the last identifier before the first '(' and '{'
						 */
						if (braces_open == 0 && parenths_open == 0)
						{
							if (current_function)
								free(current_function);
							current_function = mm_strdup(yytext);
						}
						/* Informix uses SQL defines only in SQL space */
						/* however, some defines have to be taken care of for compatibility */
						if ((!INFORMIX_MODE || !isinformixdefine()) && !isdefine())
						{
							int		kwvalue;

							kwvalue = ScanCKeywordLookup(yytext);
							if (kwvalue >= 0)
								return kwvalue;
							else
							{
								base_yylval.str = mm_strdup(yytext);
								return IDENT;
							}
						}
					}
<C>{xcstop}			{ mmerror(PARSE_ERROR, ET_ERROR, "nested /* ... */ comments"); }
<C>":"				{ return ':'; }
<C>";"				{ return ';'; }
<C>","				{ return ','; }
<C>"*"				{ return '*'; }
<C>"%"				{ return '%'; }
<C>"/"				{ return '/'; }
<C>"+"				{ return '+'; }
<C>"-"				{ return '-'; }
<C>"("				{ parenths_open++; return '('; }
<C>")"				{ parenths_open--; return ')'; }
<C,xskip>{space}		{ ECHO; }
<C>\{				{ return '{'; }
<C>\}				{ return '}'; }
<C>\[				{ return '['; }
<C>\]				{ return ']'; }
<C>\=				{ return '='; }
<C>"->"				{ return S_MEMBER; }
<C>">>"				{ return S_RSHIFT; }
<C>"<<"				{ return S_LSHIFT; }
<C>"||"				{ return S_OR; }
<C>"&&"				{ return S_AND; }
<C>"++"				{ return S_INC; }
<C>"--"				{ return S_DEC; }
<C>"=="				{ return S_EQUAL; }
<C>"!="				{ return S_NEQUAL; }
<C>"+="				{ return S_ADD; }
<C>"-="				{ return S_SUB; }
<C>"*="				{ return S_MUL; }
<C>"/="				{ return S_DIV; }
<C>"%="				{ return S_MOD; }
<C>"->*"			{ return S_MEMPOINT; }
<C>".*"				{ return S_DOTPOINT; }
<C>{other}			{ return S_ANYTHING; }
<C>{exec_sql}{define}{space}*	{ BEGIN(def_ident); }
<C>{informix_special}{define}{space}*	{
						/* are we simulating Informix? */
						if (INFORMIX_MODE)
						{
							BEGIN(def_ident);
						}
						else
						{
							yyless(1);
							return S_ANYTHING;
						}
					}
<C>{exec_sql}{undef}{space}*		{ BEGIN(undef); }
<C>{informix_special}{undef}{space}* {
						/* are we simulating Informix? */
						if (INFORMIX_MODE)
						{
							BEGIN(undef);
						}
						else
						{
							yyless(1);
							return S_ANYTHING;
						}
					}
<undef>{identifier}{space}*";" {
					struct _defines *ptr, *ptr2 = NULL;
					int i;

					/*
					 *	Skip the ";" and trailing whitespace. Note that yytext
					 *	contains at least one non-space character plus the ";"
					 */
					for (i = strlen(yytext)-2;
						 i > 0 && ecpg_isspace(yytext[i]);
						 i-- )
						;
					yytext[i+1] = '\0';


					for (ptr = defines; ptr != NULL; ptr2 = ptr, ptr = ptr->next)
					{
						if (strcmp(yytext, ptr->olddef) == 0)
						{
							if (ptr2 == NULL)
								defines = ptr->next;
							else
								ptr2->next = ptr->next;
							free(ptr->newdef);
							free(ptr->olddef);
							free(ptr);
							break;
						}
					}

					BEGIN(C);
				}
<undef>{other}|\n {
						mmfatal(PARSE_ERROR, "missing identifier in EXEC SQL UNDEF command");
						yyterminate();
				}
<C>{exec_sql}{include}{space}*	{ BEGIN(incl); }
<C>{informix_special}{include}{space}* {
					  /* are we simulating Informix? */
					  if (INFORMIX_MODE)
					  {
						  BEGIN(incl);
					  }
					  else
					  {
						  yyless(1);
						  return S_ANYTHING;
					  }
					}
<C,xskip>{exec_sql}{ifdef}{space}* {
					  if (preproc_tos >= MAX_NESTED_IF-1)
						  mmfatal(PARSE_ERROR, "too many nested EXEC SQL IFDEF conditions");
					  preproc_tos++;
					  stacked_if_value[preproc_tos].active = false;
					  stacked_if_value[preproc_tos].saw_active = false;
					  stacked_if_value[preproc_tos].else_branch = false;
					  ifcond = true;
					  BEGIN(xcond);
					}
<C,xskip>{informix_special}{ifdef}{space}* {
					  /* are we simulating Informix? */
					  if (INFORMIX_MODE)
					  {
						  if (preproc_tos >= MAX_NESTED_IF-1)
							  mmfatal(PARSE_ERROR, "too many nested EXEC SQL IFDEF conditions");
						  preproc_tos++;
						  stacked_if_value[preproc_tos].active = false;
						  stacked_if_value[preproc_tos].saw_active = false;
						  stacked_if_value[preproc_tos].else_branch = false;
						  ifcond = true;
						  BEGIN(xcond);
					  }
					  else
					  {
						  yyless(1);
						  return S_ANYTHING;
					  }
					}
<C,xskip>{exec_sql}{ifndef}{space}* {
					  if (preproc_tos >= MAX_NESTED_IF-1)
						  mmfatal(PARSE_ERROR, "too many nested EXEC SQL IFDEF conditions");
					  preproc_tos++;
					  stacked_if_value[preproc_tos].active = false;
					  stacked_if_value[preproc_tos].saw_active = false;
					  stacked_if_value[preproc_tos].else_branch = false;
					  ifcond = false;
					  BEGIN(xcond);
					}
<C,xskip>{informix_special}{ifndef}{space}* {
					  /* are we simulating Informix? */
					  if (INFORMIX_MODE)
					  {
						  if (preproc_tos >= MAX_NESTED_IF-1)
							  mmfatal(PARSE_ERROR, "too many nested EXEC SQL IFDEF conditions");
						  preproc_tos++;
						  stacked_if_value[preproc_tos].active = false;
						  stacked_if_value[preproc_tos].saw_active = false;
						  stacked_if_value[preproc_tos].else_branch = false;
						  ifcond = false;
						  BEGIN(xcond);
					  }
					  else
					  {
						  yyless(1);
						  return S_ANYTHING;
					  }
					}
<C,xskip>{exec_sql}{elif}{space}*	{
						if (preproc_tos == 0)
							mmfatal(PARSE_ERROR, "missing matching \"EXEC SQL IFDEF\" / \"EXEC SQL IFNDEF\"");
						if (stacked_if_value[preproc_tos].else_branch)
							mmfatal(PARSE_ERROR, "missing \"EXEC SQL ENDIF;\"");
						ifcond = true;
						BEGIN(xcond);
					}
<C,xskip>{informix_special}{elif}{space}* {
					/* are we simulating Informix? */
					if (INFORMIX_MODE)
					{
						if (preproc_tos == 0)
							mmfatal(PARSE_ERROR, "missing matching \"EXEC SQL IFDEF\" / \"EXEC SQL IFNDEF\"");
						if (stacked_if_value[preproc_tos].else_branch)
							mmfatal(PARSE_ERROR, "missing \"EXEC SQL ENDIF;\"");
						ifcond = true;
						BEGIN(xcond);
					}
					else
					{
						yyless(1);
						return S_ANYTHING;
					}
				}

<C,xskip>{exec_sql}{else}{space}*";" {	/* only exec sql endif pops the stack, so take care of duplicated 'else' */
					if ( preproc_tos == 0 )
						mmfatal(PARSE_ERROR, "missing matching \"EXEC SQL IFDEF\" / \"EXEC SQL IFNDEF\"");
					else if (stacked_if_value[preproc_tos].else_branch)
						mmfatal(PARSE_ERROR, "more than one EXEC SQL ELSE");
					else
					{
						stacked_if_value[preproc_tos].else_branch = true;
						stacked_if_value[preproc_tos].active =
							(stacked_if_value[preproc_tos-1].active &&
							 !stacked_if_value[preproc_tos].saw_active);
						stacked_if_value[preproc_tos].saw_active = true;

						if (stacked_if_value[preproc_tos].active)
							BEGIN(C);
						else
							BEGIN(xskip);
					}
				}
<C,xskip>{informix_special}{else}{space}*";"	{
					/* are we simulating Informix? */
					if (INFORMIX_MODE)
					{
						if ( preproc_tos == 0 )
							mmfatal(PARSE_ERROR, "missing matching \"EXEC SQL IFDEF\" / \"EXEC SQL IFNDEF\"");
						else if (stacked_if_value[preproc_tos].else_branch)
							mmfatal(PARSE_ERROR, "more than one EXEC SQL ELSE");
						else
						{
							stacked_if_value[preproc_tos].else_branch = true;
							stacked_if_value[preproc_tos].active =
								(stacked_if_value[preproc_tos-1].active &&
								 !stacked_if_value[preproc_tos].saw_active);
							stacked_if_value[preproc_tos].saw_active = true;

							if (stacked_if_value[preproc_tos].active)
								BEGIN(C);
							else
								BEGIN(xskip);
						}
					}
					else
					{
						yyless(1);
						return S_ANYTHING;
					}
				}
<C,xskip>{exec_sql}{endif}{space}*";" {
					if (preproc_tos == 0)
						mmfatal(PARSE_ERROR, "unmatched EXEC SQL ENDIF");
					else
						preproc_tos--;

					if (stacked_if_value[preproc_tos].active)
					   BEGIN(C);
					else
					   BEGIN(xskip);
				}
<C,xskip>{informix_special}{endif}{space}*";"	{
					/* are we simulating Informix? */
					if (INFORMIX_MODE)
					{
						if (preproc_tos == 0)
							mmfatal(PARSE_ERROR, "unmatched EXEC SQL ENDIF");
						else
							preproc_tos--;

						if (stacked_if_value[preproc_tos].active)
							BEGIN(C);
						else
							BEGIN(xskip);
					}
					else
					{
						yyless(1);
						return S_ANYTHING;
					}
				}

<xskip>{other}		{ /* ignore */ }

<xcond>{identifier}{space}*";" {
					{
						struct _defines *defptr;
						unsigned int i;
						bool this_active;

						/*
						 *	Skip the ";" and trailing whitespace. Note that yytext
						 *	contains at least one non-space character plus the ";"
						 */
						for (i = strlen(yytext)-2;
							 i > 0 && ecpg_isspace(yytext[i]);
							 i-- )
							;
						yytext[i+1] = '\0';

						for (defptr = defines;
							 defptr != NULL &&
							 strcmp(yytext, defptr->olddef) != 0;
							 defptr = defptr->next)
							/* skip */ ;

						this_active = (defptr ? ifcond : !ifcond);
						stacked_if_value[preproc_tos].active =
							(stacked_if_value[preproc_tos-1].active &&
							 !stacked_if_value[preproc_tos].saw_active &&
							 this_active);
						stacked_if_value[preproc_tos].saw_active |= this_active;
					}

					if (stacked_if_value[preproc_tos].active)
						BEGIN(C);
					else
						BEGIN(xskip);
				}

<xcond>{other}|\n	{
				mmfatal(PARSE_ERROR, "missing identifier in EXEC SQL IFDEF command");
				yyterminate();
			}
<def_ident>{identifier} {
				old = mm_strdup(yytext);
				BEGIN(def);
				startlit();
			}
<def_ident>{other}|\n	{
				mmfatal(PARSE_ERROR, "missing identifier in EXEC SQL DEFINE command");
				yyterminate();
			}
<def>{space}*";"	{
						struct _defines *ptr, *this;

						for (ptr = defines; ptr != NULL; ptr = ptr->next)
						{
							 if (strcmp(old, ptr->olddef) == 0)
							 {
								free(ptr->newdef);
								ptr->newdef = mm_strdup(literalbuf);
							 }
						}
						if (ptr == NULL)
						{
							this = (struct _defines *) mm_alloc(sizeof(struct _defines));

							/* initial definition */
							this->olddef = old;
							this->newdef = mm_strdup(literalbuf);
							this->next = defines;
							this->used = NULL;
							defines = this;
						}

						BEGIN(C);
					}
<def>[^;]			{ addlit(yytext, yyleng); }
<incl>\<[^\>]+\>{space}*";"?		{	parse_include(); }
<incl>{dquote}{xdinside}{dquote}{space}*";"?	{	parse_include(); }
<incl>[^;\<\>\"]+";"		{ parse_include(); }
<incl>{other}|\n		{
					mmfatal(PARSE_ERROR, "syntax error in EXEC SQL INCLUDE command");
					yyterminate();
				}

<<EOF>>				{
					if (yy_buffer == NULL)
					{
						if ( preproc_tos > 0 )
						{
							preproc_tos = 0;
							mmfatal(PARSE_ERROR, "missing \"EXEC SQL ENDIF;\"");
						}
						yyterminate();
					}
					else
					{
						struct _yy_buffer *yb = yy_buffer;
						int i;
						struct _defines *ptr;

						for (ptr = defines; ptr; ptr = ptr->next)
							if (ptr->used == yy_buffer)
							{
								ptr->used = NULL;
								break;
							}

						if (yyin != NULL)
							fclose(yyin);

						yy_delete_buffer( YY_CURRENT_BUFFER );
						yy_switch_to_buffer(yy_buffer->buffer);

						yylineno = yy_buffer->lineno;

						/* We have to output the filename only if we change files here */
						i = strcmp(input_filename, yy_buffer->filename);

						free(input_filename);
						input_filename = yy_buffer->filename;

						yy_buffer = yy_buffer->next;
						free(yb);

						if (i != 0)
							output_line_number();

					}
				}

<<<<<<< HEAD
<INITIAL>{other}|\n	{ mmfatal(PARSE_ERROR, "internal error: unreachable state; please report this to <bugs@greenplum.org>"); }
=======
<INITIAL>{other}|\n	{ mmfatal(PARSE_ERROR, "internal error: unreachable state; please report this to <%s>", PACKAGE_BUGREPORT); }
>>>>>>> d457cb4e

%%

/* LCOV_EXCL_STOP */

void
lex_init(void)
{
	braces_open = 0;
	parenths_open = 0;
	current_function = NULL;

	yylineno = 1;

	/* initialize state for if/else/endif */
	preproc_tos = 0;
	stacked_if_value[preproc_tos].active = true;
	stacked_if_value[preproc_tos].saw_active = true;
	stacked_if_value[preproc_tos].else_branch = false;

	/* initialize literal buffer to a reasonable but expansible size */
	if (literalbuf == NULL)
	{
		literalalloc = 1024;
		literalbuf = (char *) mm_alloc(literalalloc);
	}
	startlit();

	BEGIN(C);
}

static void
addlit(char *ytext, int yleng)
{
	/* enlarge buffer if needed */
	if ((literallen+yleng) >= literalalloc)
	{
		do
			literalalloc *= 2;
		while ((literallen+yleng) >= literalalloc);
		literalbuf = (char *) realloc(literalbuf, literalalloc);
	}
	/* append new data, add trailing null */
	memcpy(literalbuf+literallen, ytext, yleng);
	literallen += yleng;
	literalbuf[literallen] = '\0';
}

static void
addlitchar(unsigned char ychar)
{
	/* enlarge buffer if needed */
	if ((literallen+1) >= literalalloc)
	{
		literalalloc *= 2;
		literalbuf = (char *) realloc(literalbuf, literalalloc);
	}
	/* append new data, add trailing null */
	literalbuf[literallen] = ychar;
	literallen += 1;
	literalbuf[literallen] = '\0';
}

/*
 * Process {integer}.  Note this will also do the right thing with {decimal},
 * ie digits and a decimal point.
 */
static int
process_integer_literal(const char *token, YYSTYPE *lval)
{
	int			val;
	char	   *endptr;

	errno = 0;
	val = strtoint(token, &endptr, 10);
	if (*endptr != '\0' || errno == ERANGE)
	{
		/* integer too large (or contains decimal pt), treat it as a float */
		lval->str = mm_strdup(token);
		return FCONST;
	}
	lval->ival = val;
	return ICONST;
}

static void
parse_include(void)
{
	/* got the include file name */
	struct _yy_buffer *yb;
	struct _include_path *ip;
	char inc_file[MAXPGPATH];
	unsigned int i;

	yb = mm_alloc(sizeof(struct _yy_buffer));

	yb->buffer =	YY_CURRENT_BUFFER;
	yb->lineno = yylineno;
	yb->filename = input_filename;
	yb->next = yy_buffer;

	yy_buffer = yb;

	/*
	 * skip the ";" if there is one and trailing whitespace. Note that
	 * yytext contains at least one non-space character plus the ";"
	 */
	for (i = strlen(yytext)-2;
		 i > 0 && ecpg_isspace(yytext[i]);
		 i--)
		;

	if (yytext[i] == ';')
		i--;

	yytext[i+1] = '\0';

	yyin = NULL;

	/* If file name is enclosed in '"' remove these and look only in '.' */
	/* Informix does look into all include paths though, except filename starts with '/' */
	if (yytext[0] == '"' && yytext[i] == '"' &&
		((compat != ECPG_COMPAT_INFORMIX && compat != ECPG_COMPAT_INFORMIX_SE) || yytext[1] == '/'))
	{
		yytext[i] = '\0';
		memmove(yytext, yytext+1, strlen(yytext));

		strlcpy(inc_file, yytext, sizeof(inc_file));
		yyin = fopen(inc_file, "r");
		if (!yyin)
		{
			if (strlen(inc_file) <= 2 || strcmp(inc_file + strlen(inc_file) - 2, ".h") != 0)
			{
				strcat(inc_file, ".h");
				yyin = fopen(inc_file, "r");
			}
		}

	}
	else
	{
		if ((yytext[0] == '"' && yytext[i] == '"') || (yytext[0] == '<' && yytext[i] == '>'))
		{
			yytext[i] = '\0';
			memmove(yytext, yytext+1, strlen(yytext));
		}

		for (ip = include_paths; yyin == NULL && ip != NULL; ip = ip->next)
		{
			if (strlen(ip->path) + strlen(yytext) + 4 > MAXPGPATH)
			{
				fprintf(stderr, _("Error: include path \"%s/%s\" is too long on line %d, skipping\n"), ip->path, yytext, yylineno);
				continue;
			}
			snprintf (inc_file, sizeof(inc_file), "%s/%s", ip->path, yytext);
			yyin = fopen(inc_file, "r");
			if (!yyin)
			{
				if (strcmp(inc_file + strlen(inc_file) - 2, ".h") != 0)
				{
					strcat(inc_file, ".h");
					yyin = fopen( inc_file, "r" );
				}
			}
			/* if the command was "include_next" we have to disregard the first hit */
			if (yyin && include_next)
			{
				fclose (yyin);
				yyin = NULL;
				include_next = false;
			}
		}
	}
	if (!yyin)
		mmfatal(NO_INCLUDE_FILE, "could not open include file \"%s\" on line %d", yytext, yylineno);

	input_filename = mm_strdup(inc_file);
	yy_switch_to_buffer(yy_create_buffer(yyin,YY_BUF_SIZE ));
	yylineno = 1;
	output_line_number();

	BEGIN(C);
}

/*
 * ecpg_isspace() --- return true if flex scanner considers char whitespace
 */
static bool
ecpg_isspace(char ch)
{
	if (ch == ' ' ||
		ch == '\t' ||
		ch == '\n' ||
		ch == '\r' ||
		ch == '\f')
		return true;
	return false;
}

static bool isdefine(void)
{
	struct _defines *ptr;

	/* is it a define? */
	for (ptr = defines; ptr; ptr = ptr->next)
	{
		if (strcmp(yytext, ptr->olddef) == 0 && ptr->used == NULL)
		{
			struct _yy_buffer *yb;

			yb = mm_alloc(sizeof(struct _yy_buffer));

			yb->buffer =  YY_CURRENT_BUFFER;
			yb->lineno = yylineno;
			yb->filename = mm_strdup(input_filename);
			yb->next = yy_buffer;

			ptr->used = yy_buffer = yb;

			yy_scan_string(ptr->newdef);
			return true;
		}
	}

	return false;
}

static bool isinformixdefine(void)
{
	const char *new = NULL;

	if (strcmp(yytext, "dec_t") == 0)
		new = "decimal";
	else if (strcmp(yytext, "intrvl_t") == 0)
		new = "interval";
	else if (strcmp(yytext, "dtime_t") == 0)
		new = "timestamp";

	if (new)
	{
		struct _yy_buffer *yb;

		yb = mm_alloc(sizeof(struct _yy_buffer));

		yb->buffer =  YY_CURRENT_BUFFER;
		yb->lineno = yylineno;
		yb->filename = mm_strdup(input_filename);
		yb->next = yy_buffer;
		yy_buffer = yb;

		yy_scan_string(new);
		return true;
	}

	return false;
}<|MERGE_RESOLUTION|>--- conflicted
+++ resolved
@@ -1481,11 +1481,7 @@
 					}
 				}
 
-<<<<<<< HEAD
-<INITIAL>{other}|\n	{ mmfatal(PARSE_ERROR, "internal error: unreachable state; please report this to <bugs@greenplum.org>"); }
-=======
 <INITIAL>{other}|\n	{ mmfatal(PARSE_ERROR, "internal error: unreachable state; please report this to <%s>", PACKAGE_BUGREPORT); }
->>>>>>> d457cb4e
 
 %%
 
