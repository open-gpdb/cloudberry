/* Processed by ecpg (regression mode) */
/* These include files are added by the preprocessor */
#include <ecpglib.h>
#include <ecpgerrno.h>
#include <sqlca.h>
/* End of automatic include section */
#define ECPGdebug(X,Y) ECPGdebug((X)+100,(Y))

#line 1 "dt_test2.pgc"
#include <stdio.h>
#include <string.h>
#include <stdlib.h>
#include <limits.h>
#include <pgtypes_date.h>
#include <pgtypes_timestamp.h>


#line 1 "regression.h"






#line 8 "dt_test2.pgc"


char *dates[] = { "19990108foobar",
				  "19990108 foobar",
				  "1999-01-08 foobar",
				  "January 8, 1999",
				  "1999-01-08",
				  "1/8/1999",
				  "1/18/1999",
				  "01/02/03",
				  "1999-Jan-08",
				  "Jan-08-1999",
				  "08-Jan-1999",
				  "99-Jan-08",
				  "08-Jan-99",
				  "08-Jan-06",
				  "Jan-08-99",
				  "19990108",
				  "990108",
				  "1999.008",
				  "J2451187",
				  "January 8, 99 BC",
				  /*
				   * Maximize space usage in ParseDateTime() with 25
				   * (MAXDATEFIELDS) fields and 128 (MAXDATELEN) total length.
				   */
				  "........................Xaaaaaaaaaaaaaaaaaaaaaaaaaaaaaaaaaaaaaaa"
				  "aaaaaaaaaaaaaaaaaaaaaaaaaaaaaaaaaaaaaaaaaaaaaaaaaaaaaaaaaaaaaaaa",
				  /* 26 fields */
				  ".........................aaaaaaaaaaaaaaaaaaaaaaaaaaaaaaaaaaaaaaa"
				  "aaaaaaaaaaaaaaaaaaaaaaaaaaaaaaaaaaaaaaaaaaaaaaaaaaaaaaaaaaaaaaaa",
				  NULL };

/* do not conflict with libc "times" symbol */
static char *times[] = { "0:04",
				  "1:59 PDT",
				  "13:24:40 -8:00",
				  "13:24:40.495+3",
				  "13:24:40.123456123+3",
				  NULL };

char *intervals[] = { "1 minute",
					  "1 12:59:10",
					  "2 day 12 hour 59 minute 10 second",
					  "1 days 12 hrs 59 mins 10 secs",
					  "1 days 1 hours 1 minutes 1 seconds",
					  "1 year 59 mins",
					  "1 year 59 mins foobar",
					  NULL };

int
main(void)
{
	/* exec sql begin declare section */
		 
		  
		 
		 
		 
	
#line 62 "dt_test2.pgc"
 date date1 ;
 
#line 63 "dt_test2.pgc"
 timestamp ts1 , ts2 ;
 
#line 64 "dt_test2.pgc"
 char * text ;
 
#line 65 "dt_test2.pgc"
 interval * i1 ;
 
#line 66 "dt_test2.pgc"
 date * dc ;
/* exec sql end declare section */
#line 67 "dt_test2.pgc"


	int i, j;
	char *endptr;

	ECPGdebug(1, stderr);

	ts1 = PGTYPEStimestamp_from_asc("2003-12-04 17:34:29", NULL);
	text = PGTYPEStimestamp_to_asc(ts1);

	printf("timestamp: %s\n", text);
	PGTYPESchar_free(text);

	date1 = PGTYPESdate_from_timestamp(ts1);
	dc = PGTYPESdate_new();
	*dc = date1;
	text = PGTYPESdate_to_asc(*dc);
	printf("Date of timestamp: %s\n", text);
	PGTYPESchar_free(text);
	PGTYPESdate_free(dc);

	for (i = 0; dates[i]; i++)
	{
		bool err = false;
		date1 = PGTYPESdate_from_asc(dates[i], &endptr);
		if (date1 == INT_MIN) {
			err = true;
		}
		text = PGTYPESdate_to_asc(date1);
		printf("Date[%d]: %s (%c - %c)\n",
					i, err ? "-" : text,
					endptr ? 'N' : 'Y',
					err ? 'T' : 'F');
		PGTYPESchar_free(text);
		if (!err)
		{
			for (j = 0; times[j]; j++)
			{
				int length = strlen(dates[i])
						+ 1
						+ strlen(times[j])
						+ 1;
				char* t = malloc(length);
				sprintf(t, "%s %s", dates[i], times[j]);
				ts1 = PGTYPEStimestamp_from_asc(t, NULL);
				text = PGTYPEStimestamp_to_asc(ts1);
<<<<<<< HEAD
				/* skip outputs sensitive to USE_INTEGER_DATETIMES */
				if (i != 19 || (j != 3 && j != 4))
					printf("TS[%d,%d]: %s\n",
						i, j, errno ? "-" : text);
=======
				printf("TS[%d,%d]: %s\n",
				       i, j, errno ? "-" : text);
>>>>>>> 9e1c9f95
				PGTYPESchar_free(text);
				free(t);
			}
		}
	}

	ts1 = PGTYPEStimestamp_from_asc("2004-04-04 23:23:23", NULL);

	for (i = 0; intervals[i]; i++)
	{
		interval *ic;
		i1 = PGTYPESinterval_from_asc(intervals[i], &endptr);
		if (*endptr)
			printf("endptr set to %s\n", endptr);
		if (!i1)
		{
			printf("Error parsing interval %d\n", i);
			continue;
		}
		j = PGTYPEStimestamp_add_interval(&ts1, i1, &ts2);
		if (j < 0)
			continue;
		text = PGTYPESinterval_to_asc(i1);
		printf("interval[%d]: %s\n", i, text ? text : "-");
		PGTYPESchar_free(text);

		ic = PGTYPESinterval_new();
		PGTYPESinterval_copy(i1, ic);
		text = PGTYPESinterval_to_asc(i1);
		printf("interval_copy[%d]: %s\n", i, text ? text : "-");
		PGTYPESchar_free(text);
		PGTYPESinterval_free(ic);
		PGTYPESinterval_free(i1);
	}

	return 0;
}<|MERGE_RESOLUTION|>--- conflicted
+++ resolved
@@ -145,15 +145,8 @@
 				sprintf(t, "%s %s", dates[i], times[j]);
 				ts1 = PGTYPEStimestamp_from_asc(t, NULL);
 				text = PGTYPEStimestamp_to_asc(ts1);
-<<<<<<< HEAD
-				/* skip outputs sensitive to USE_INTEGER_DATETIMES */
-				if (i != 19 || (j != 3 && j != 4))
-					printf("TS[%d,%d]: %s\n",
-						i, j, errno ? "-" : text);
-=======
 				printf("TS[%d,%d]: %s\n",
 				       i, j, errno ? "-" : text);
->>>>>>> 9e1c9f95
 				PGTYPESchar_free(text);
 				free(t);
 			}
