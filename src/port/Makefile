--- conflicted
+++ resolved
@@ -32,21 +32,10 @@
 top_builddir = ../..
 include $(top_builddir)/src/Makefile.global
 
-override CPPFLAGS := -I$(top_builddir)/src/port -DFRONTEND $(CPPFLAGS)
+override CPPFLAGS := -I$(top_builddir)/src/port -DFRONTEND $(CPPFLAGS) -fPIC
 LIBS += $(PTHREAD_LIBS)
 
 OBJS = $(LIBOBJS) $(PG_CRC32C_OBJS) chklocale.o erand48.o inet_net_ntop.o \
-<<<<<<< HEAD
-	noblock.o path.o pgcheckdir.o pgmkdirp.o pgsleep.o \
-	pgstrcasecmp.o pqsignal.o \
-	qsort.o qsort_arg.o quotes.o sprompt.o tar.o thread.o
-
-ifeq ($(enable_strong_random), yes)
-OBJS += pg_strong_random.o
-endif
-
-# foo_srv.o and foo.o are both built from foo.c, but only foo.o has -DFRONTEND
-=======
 	noblock.o path.o pg_bitutils.o pgcheckdir.o pgmkdirp.o pgsleep.o \
 	pg_strong_random.o pgstrcasecmp.o pgstrsignal.o pqsignal.o \
 	qsort.o qsort_arg.o quotes.o snprintf.o sprompt.o strerror.o \
@@ -55,7 +44,6 @@
 # libpgport.a, libpgport_shlib.a, and libpgport_srv.a contain the same files
 # foo.o, foo_shlib.o, and foo_srv.o are all built from foo.c
 OBJS_SHLIB = $(OBJS:%.o=%_shlib.o)
->>>>>>> 9e1c9f95
 OBJS_SRV = $(OBJS:%.o=%_srv.o)
 
 all: libpgport.a libpgport_shlib.a libpgport_srv.a
