/*-------------------------------------------------------------------------
 *
 * win32env.c
 *	  putenv() and unsetenv() for win32, which update both process environment
 *	  and caches in (potentially multiple) C run-time library (CRT) versions.
 *
 * Portions Copyright (c) 1996-2019, PostgreSQL Global Development Group
 * Portions Copyright (c) 1994, Regents of the University of California
 *
 *
 * IDENTIFICATION
 *	  src/port/win32env.c
 *
 *-------------------------------------------------------------------------
 */

#include "c.h"

int
pgwin32_putenv(const char *envval)
{
	char	   *envcpy;
	char	   *cp;
<<<<<<< HEAD

	/*
	 * Each CRT has its own _putenv() symbol and copy of the environment.
	 * Update the environment in each CRT module currently loaded, so every
	 * third-party library sees this change regardless of the CRT it links
	 * against.
	 */
#ifdef _MSC_VER
	typedef int (_cdecl * PUTENVPROC) (const char *);
	static struct
	{
		char	   *modulename;
		HMODULE		hmodule;
		PUTENVPROC	putenvFunc;
	}			rtmodules[] =
	{
		{
			"msvcrt", NULL, NULL
		},						/* Visual Studio 6.0 / MinGW */
		{
			"msvcrtd", NULL, NULL
		},
		{
			"msvcr70", NULL, NULL
		},						/* Visual Studio 2002 */
		{
			"msvcr70d", NULL, NULL
		},
		{
			"msvcr71", NULL, NULL
		},						/* Visual Studio 2003 */
		{
			"msvcr71d", NULL, NULL
		},
		{
			"msvcr80", NULL, NULL
		},						/* Visual Studio 2005 */
		{
			"msvcr80d", NULL, NULL
		},
		{
			"msvcr90", NULL, NULL
		},						/* Visual Studio 2008 */
		{
			"msvcr90d", NULL, NULL
		},
		{
			"msvcr100", NULL, NULL
		},						/* Visual Studio 2010 */
		{
			"msvcr100d", NULL, NULL
		},
		{
			"msvcr110", NULL, NULL
		},						/* Visual Studio 2012 */
		{
			"msvcr120", 0, NULL
		},						/* Visual Studio 2013 */
		{
			"ucrtbase", 0, NULL
		},						/* Visual Studio 2015 and later */
		{
			NULL, 0, NULL
		}
	};
	int			i;

	for (i = 0; rtmodules[i].modulename; i++)
	{
		if (rtmodules[i].putenvFunc == NULL)
		{
			if (rtmodules[i].hmodule == NULL)
			{
				/* Not attempted before, so try to find this DLL */
				rtmodules[i].hmodule = GetModuleHandle(rtmodules[i].modulename);
				if (rtmodules[i].hmodule == NULL)
				{
					/*
					 * Set to INVALID_HANDLE_VALUE so we know we have tried
					 * this one before, and won't try again.
					 */
					rtmodules[i].hmodule = INVALID_HANDLE_VALUE;
					continue;
				}
				else
				{
					rtmodules[i].putenvFunc = (PUTENVPROC) GetProcAddress(rtmodules[i].hmodule, "_putenv");
					if (rtmodules[i].putenvFunc == NULL)
					{
						rtmodules[i].hmodule = INVALID_HANDLE_VALUE;
						continue;
					}
				}
			}
			else
			{
				/*
				 * Module loaded, but we did not find the function last time.
				 * We're not going to find it this time either...
				 */
				continue;
			}
		}
		/* At this point, putenvFunc is set or we have exited the loop */
		rtmodules[i].putenvFunc(envval);
	}
#endif   /* _MSC_VER */

	/*
	 * Update process environment, making this change visible to child
	 * processes and to CRTs initializing in the future.
=======
	typedef int (_cdecl * PUTENVPROC) (const char *);
	static const char *const modulenames[] = {
		"msvcrt",				/* Visual Studio 6.0 / MinGW */
		"msvcrtd",
		"msvcr70",				/* Visual Studio 2002 */
		"msvcr70d",
		"msvcr71",				/* Visual Studio 2003 */
		"msvcr71d",
		"msvcr80",				/* Visual Studio 2005 */
		"msvcr80d",
		"msvcr90",				/* Visual Studio 2008 */
		"msvcr90d",
		"msvcr100",				/* Visual Studio 2010 */
		"msvcr100d",
		"msvcr110",				/* Visual Studio 2012 */
		"msvcr110d",
		"msvcr120",				/* Visual Studio 2013 */
		"msvcr120d",
		"ucrtbase",				/* Visual Studio 2015 and later */
		"ucrtbased",
		NULL
	};
	int			i;

	/*
	 * Update process environment, making this change visible to child
	 * processes and to CRTs initializing in the future.  Do this before the
	 * _putenv() loop, for the benefit of any CRT that initializes during this
	 * pgwin32_putenv() execution, after the loop checks that CRT.
>>>>>>> 9e1c9f95
	 *
	 * Need a copy of the string so we can modify it.
	 */
	envcpy = strdup(envval);
	if (!envcpy)
		return -1;
	cp = strchr(envcpy, '=');
	if (cp == NULL)
	{
		free(envcpy);
		return -1;
	}
	*cp = '\0';
	cp++;
	if (strlen(cp))
	{
		/*
		 * Only call SetEnvironmentVariable() when we are adding a variable,
		 * not when removing it. Calling it on both crashes on at least
		 * certain versions of MinGW.
		 */
		if (!SetEnvironmentVariable(envcpy, cp))
		{
			free(envcpy);
			return -1;
		}
	}
	free(envcpy);

	/*
	 * Each CRT has its own _putenv() symbol and copy of the environment.
	 * Update the environment in each CRT module currently loaded, so every
	 * third-party library sees this change regardless of the CRT it links
	 * against.  Addresses within these modules may become invalid the moment
	 * we call FreeLibrary(), so don't cache them.
	 */
	for (i = 0; modulenames[i]; i++)
	{
		HMODULE		hmodule = NULL;
		BOOL		res = GetModuleHandleEx(0, modulenames[i], &hmodule);

		if (res != 0 && hmodule != NULL)
		{
			PUTENVPROC	putenvFunc;

			putenvFunc = (PUTENVPROC) GetProcAddress(hmodule, "_putenv");
			if (putenvFunc)
				putenvFunc(envval);
			FreeLibrary(hmodule);
		}
	}

	/*
	 * Finally, update our "own" cache.  This is redundant with the loop
	 * above, except when PostgreSQL itself links to a CRT not listed above.
	 * Ideally, the loop does visit all possible CRTs, making this redundant.
	 */
	return _putenv(envval);
}

void
pgwin32_unsetenv(const char *name)
{
	char	   *envbuf;

	envbuf = (char *) malloc(strlen(name) + 2);
	if (!envbuf)
		return;

	sprintf(envbuf, "%s=", name);
	pgwin32_putenv(envbuf);
	free(envbuf);
}<|MERGE_RESOLUTION|>--- conflicted
+++ resolved
@@ -21,119 +21,6 @@
 {
 	char	   *envcpy;
 	char	   *cp;
-<<<<<<< HEAD
-
-	/*
-	 * Each CRT has its own _putenv() symbol and copy of the environment.
-	 * Update the environment in each CRT module currently loaded, so every
-	 * third-party library sees this change regardless of the CRT it links
-	 * against.
-	 */
-#ifdef _MSC_VER
-	typedef int (_cdecl * PUTENVPROC) (const char *);
-	static struct
-	{
-		char	   *modulename;
-		HMODULE		hmodule;
-		PUTENVPROC	putenvFunc;
-	}			rtmodules[] =
-	{
-		{
-			"msvcrt", NULL, NULL
-		},						/* Visual Studio 6.0 / MinGW */
-		{
-			"msvcrtd", NULL, NULL
-		},
-		{
-			"msvcr70", NULL, NULL
-		},						/* Visual Studio 2002 */
-		{
-			"msvcr70d", NULL, NULL
-		},
-		{
-			"msvcr71", NULL, NULL
-		},						/* Visual Studio 2003 */
-		{
-			"msvcr71d", NULL, NULL
-		},
-		{
-			"msvcr80", NULL, NULL
-		},						/* Visual Studio 2005 */
-		{
-			"msvcr80d", NULL, NULL
-		},
-		{
-			"msvcr90", NULL, NULL
-		},						/* Visual Studio 2008 */
-		{
-			"msvcr90d", NULL, NULL
-		},
-		{
-			"msvcr100", NULL, NULL
-		},						/* Visual Studio 2010 */
-		{
-			"msvcr100d", NULL, NULL
-		},
-		{
-			"msvcr110", NULL, NULL
-		},						/* Visual Studio 2012 */
-		{
-			"msvcr120", 0, NULL
-		},						/* Visual Studio 2013 */
-		{
-			"ucrtbase", 0, NULL
-		},						/* Visual Studio 2015 and later */
-		{
-			NULL, 0, NULL
-		}
-	};
-	int			i;
-
-	for (i = 0; rtmodules[i].modulename; i++)
-	{
-		if (rtmodules[i].putenvFunc == NULL)
-		{
-			if (rtmodules[i].hmodule == NULL)
-			{
-				/* Not attempted before, so try to find this DLL */
-				rtmodules[i].hmodule = GetModuleHandle(rtmodules[i].modulename);
-				if (rtmodules[i].hmodule == NULL)
-				{
-					/*
-					 * Set to INVALID_HANDLE_VALUE so we know we have tried
-					 * this one before, and won't try again.
-					 */
-					rtmodules[i].hmodule = INVALID_HANDLE_VALUE;
-					continue;
-				}
-				else
-				{
-					rtmodules[i].putenvFunc = (PUTENVPROC) GetProcAddress(rtmodules[i].hmodule, "_putenv");
-					if (rtmodules[i].putenvFunc == NULL)
-					{
-						rtmodules[i].hmodule = INVALID_HANDLE_VALUE;
-						continue;
-					}
-				}
-			}
-			else
-			{
-				/*
-				 * Module loaded, but we did not find the function last time.
-				 * We're not going to find it this time either...
-				 */
-				continue;
-			}
-		}
-		/* At this point, putenvFunc is set or we have exited the loop */
-		rtmodules[i].putenvFunc(envval);
-	}
-#endif   /* _MSC_VER */
-
-	/*
-	 * Update process environment, making this change visible to child
-	 * processes and to CRTs initializing in the future.
-=======
 	typedef int (_cdecl * PUTENVPROC) (const char *);
 	static const char *const modulenames[] = {
 		"msvcrt",				/* Visual Studio 6.0 / MinGW */
@@ -163,7 +50,6 @@
 	 * processes and to CRTs initializing in the future.  Do this before the
 	 * _putenv() loop, for the benefit of any CRT that initializes during this
 	 * pgwin32_putenv() execution, after the loop checks that CRT.
->>>>>>> 9e1c9f95
 	 *
 	 * Need a copy of the string so we can modify it.
 	 */
