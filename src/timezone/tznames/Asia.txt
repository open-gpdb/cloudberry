--- conflicted
+++ resolved
@@ -158,13 +158,10 @@
                  #     (Asia/Karachi)
 PKST    21600 D  # Pakistan Summer Time
                  #     (Asia/Karachi)
-<<<<<<< HEAD
-=======
 # CONFLICT! PST is not unique
 # Other timezones:
 #  - PST: Pacific Standard Time (America)
 PST     28800    # Philippine Standard Time
->>>>>>> 4f0bf335
 QYZT    21600    # Kizilorda Time (obsolete)
 SAKST   Asia/Sakhalin  # Sakhalin Summer Time (obsolete)
 SAKT    Asia/Sakhalin  # Sakhalin Time (obsolete)
