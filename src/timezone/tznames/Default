--- conflicted
+++ resolved
@@ -181,12 +181,9 @@
                  #     (America/Whitehorse)
 PMDT    -7200 D  # Pierre & Miquelon Daylight Time (obsolete)
 PMST   -10800    # Pierre & Miquelon Standard Time (obsolete)
-<<<<<<< HEAD
-=======
 # CONFLICT! PST is not unique
 # Other timezones:
 #  - PST: Philippine Standard Time
->>>>>>> 4f0bf335
 PST    -28800    # Pacific Standard Time
                  #     (America/Dawson)
                  #     (America/Los_Angeles)
