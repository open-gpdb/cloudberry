--- conflicted
+++ resolved
@@ -48,11 +48,7 @@
 		exit_nicely(conn);
 	}
 
-<<<<<<< HEAD
-	/* Set always-secure search path, so malicous users can't take control. */
-=======
 	/* Set always-secure search path, so malicious users can't take control. */
->>>>>>> 9e1c9f95
 	res = PQexec(conn,
 				 "SELECT pg_catalog.set_config('search_path', '', false)");
 	if (PQresultStatus(res) != PGRES_TUPLES_OK)
