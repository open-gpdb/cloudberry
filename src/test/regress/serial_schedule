# $PostgreSQL: pgsql/src/test/regress/serial_schedule,v 1.49 2008/12/28 18:54:01 tgl Exp $
# This should probably be in an order similar to parallel_schedule.
test: boolean
test: char
test: name
test: varchar
test: text
test: int2
test: int4
test: int8
test: oid
test: float4
test: float8
test: bit
test: numeric
test: txid
test: uuid
test: enum
test: money
test: strings
test: numerology
test: point
test: lseg
test: box
test: path
test: polygon
test: circle
test: date
test: time
test: timetz
test: timestamp
test: timestamptz
test: interval
test: abstime
test: reltime
test: tinterval
test: inet
test: macaddr
test: tstypes
test: comments
test: geometry
test: horology
test: oidjoins
test: type_sanity
test: opr_sanity
test: insert
test: create_function_1
test: create_type
test: create_table
test: create_function_2
test: create_cast
test: copy
test: copyselect
test: constraints
ignore: triggers
test: create_misc
test: create_aggregate
test: create_operator
test: create_index
test: drop_if_exists
test: inherit
test: vacuum
test: create_view
test: sanity_check
test: errors
test: select
test: select_into
test: select_distinct
test: select_distinct_on
#test: select_implicit
test: select_having
test: subselect
test: union
test: case
test: join
test: aggregates
ignore: transactions
ignore: random
test: random
test: portals
test: arrays
test: btree_index
test: hash_index
test: update
test: delete
test: namespace
ignore: prepared_xacts
test: privileges
test: lock
test: misc
test: select_views
test: portals_p2
test: rules
test: foreign_key
test: cluster
test: dependency
test: guc
test: bitmapops
test: combocid
test: tsearch
test: plancache
test: json
test: limit
test: plpgsql
test: copy2
test: temp
test: domain
test: rangefuncs
test: prepare
test: without_oid
test: conversion
test: tsdicts
test: foreign_data
test: truncate
test: alter_table
test: sequence
test: polymorphism
test: rowtypes
test: returning
<<<<<<< HEAD
# GPDB_83_MERGE_FIXME: the largeobject test is temporarily disabled due to test errors
ignore: largeobject
=======
test: largeobject
test: window
>>>>>>> 95b07bc7
test: with
test: xml
test: stats
ignore: tablespace<|MERGE_RESOLUTION|>--- conflicted
+++ resolved
@@ -1,4 +1,4 @@
-# $PostgreSQL: pgsql/src/test/regress/serial_schedule,v 1.49 2008/12/28 18:54:01 tgl Exp $
+# $PostgreSQL: pgsql/src/test/regress/serial_schedule,v 1.48 2008/12/19 16:25:19 petere Exp $
 # This should probably be in an order similar to parallel_schedule.
 test: boolean
 test: char
@@ -117,13 +117,9 @@
 test: polymorphism
 test: rowtypes
 test: returning
-<<<<<<< HEAD
 # GPDB_83_MERGE_FIXME: the largeobject test is temporarily disabled due to test errors
 ignore: largeobject
-=======
-test: largeobject
 test: window
->>>>>>> 95b07bc7
 test: with
 test: xml
 test: stats
