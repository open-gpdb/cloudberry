--- conflicted
+++ resolved
@@ -146,11 +146,7 @@
  timetz_tbl              | f
  tinterval_tbl           | f
  varchar_tbl             | f
-<<<<<<< HEAD
-(132 rows)
-=======
-(130 rows)
->>>>>>> a78fcfb5
+(133 rows)
 
 --
 -- another sanity check: every system catalog that has OIDs should have
