-- Strings.
SELECT '""'::json;				-- OK.
 json 
------
 ""
(1 row)

SELECT $$''$$::json;			-- ERROR, single quotes are not allowed
ERROR:  invalid input syntax for type json
LINE 1: SELECT $$''$$::json;
               ^
DETAIL:  Token "'" is invalid.
CONTEXT:  JSON data, line 1: '...
SELECT '"abc"'::json;			-- OK
 json  
-------
 "abc"
(1 row)

SELECT '"abc'::json;			-- ERROR, quotes not closed
ERROR:  invalid input syntax for type json
LINE 1: SELECT '"abc'::json;
               ^
DETAIL:  Token ""abc" is invalid.
CONTEXT:  JSON data, line 1: "abc
SELECT '"abc
def"'::json;					-- ERROR, unescaped newline in string constant
ERROR:  invalid input syntax for type json
LINE 1: SELECT '"abc
               ^
DETAIL:  Character with value 0x0a must be escaped.
CONTEXT:  JSON data, line 1: "abc
SELECT '"\n\"\\"'::json;		-- OK, legal escapes
   json   
----------
 "\n\"\\"
(1 row)

SELECT '"\v"'::json;			-- ERROR, not a valid JSON escape
ERROR:  invalid input syntax for type json
LINE 1: SELECT '"\v"'::json;
               ^
DETAIL:  Escape sequence "\v" is invalid.
CONTEXT:  JSON data, line 1: "\v...
-- see json_encoding test for input with unicode escapes
-- Numbers.
SELECT '1'::json;				-- OK
 json 
------
 1
(1 row)

SELECT '0'::json;				-- OK
 json 
------
 0
(1 row)

SELECT '01'::json;				-- ERROR, not valid according to JSON spec
ERROR:  invalid input syntax for type json
LINE 1: SELECT '01'::json;
               ^
DETAIL:  Token "01" is invalid.
CONTEXT:  JSON data, line 1: 01
SELECT '0.1'::json;				-- OK
 json 
------
 0.1
(1 row)

SELECT '9223372036854775808'::json;	-- OK, even though it's too large for int8
        json         
---------------------
 9223372036854775808
(1 row)

SELECT '1e100'::json;			-- OK
 json  
-------
 1e100
(1 row)

SELECT '1.3e100'::json;			-- OK
  json   
---------
 1.3e100
(1 row)

SELECT '1f2'::json;				-- ERROR
ERROR:  invalid input syntax for type json
LINE 1: SELECT '1f2'::json;
               ^
DETAIL:  Token "1f2" is invalid.
CONTEXT:  JSON data, line 1: 1f2
SELECT '0.x1'::json;			-- ERROR
ERROR:  invalid input syntax for type json
LINE 1: SELECT '0.x1'::json;
               ^
DETAIL:  Token "0.x1" is invalid.
CONTEXT:  JSON data, line 1: 0.x1
SELECT '1.3ex100'::json;		-- ERROR
ERROR:  invalid input syntax for type json
LINE 1: SELECT '1.3ex100'::json;
               ^
DETAIL:  Token "1.3ex100" is invalid.
CONTEXT:  JSON data, line 1: 1.3ex100
-- Arrays.
SELECT '[]'::json;				-- OK
 json 
------
 []
(1 row)

SELECT '[[[[[[[[[[[[[[[[[[[[[[[[[[[[[[[[[[[[[[[[[[[[[[[[[[[[[[[[[[[[[[[[[[[[[[[[[[[[[[[[[[[[[[[[[[[[[[[[[[[[]]]]]]]]]]]]]]]]]]]]]]]]]]]]]]]]]]]]]]]]]]]]]]]]]]]]]]]]]]]]]]]]]]]]]]]]]]]]]]]]]]]]]]]]]]]]]]]]]]]]'::json;  -- OK
                                                                                                   json                                                                                                   
----------------------------------------------------------------------------------------------------------------------------------------------------------------------------------------------------------
 [[[[[[[[[[[[[[[[[[[[[[[[[[[[[[[[[[[[[[[[[[[[[[[[[[[[[[[[[[[[[[[[[[[[[[[[[[[[[[[[[[[[[[[[[[[[[[[[[[[[]]]]]]]]]]]]]]]]]]]]]]]]]]]]]]]]]]]]]]]]]]]]]]]]]]]]]]]]]]]]]]]]]]]]]]]]]]]]]]]]]]]]]]]]]]]]]]]]]]]]
(1 row)

SELECT '[1,2]'::json;			-- OK
 json  
-------
 [1,2]
(1 row)

SELECT '[1,2,]'::json;			-- ERROR, trailing comma
ERROR:  invalid input syntax for type json
LINE 1: SELECT '[1,2,]'::json;
               ^
DETAIL:  Expected JSON value, but found "]".
CONTEXT:  JSON data, line 1: [1,2,]
SELECT '[1,2'::json;			-- ERROR, no closing bracket
ERROR:  invalid input syntax for type json
LINE 1: SELECT '[1,2'::json;
               ^
DETAIL:  The input string ended unexpectedly.
CONTEXT:  JSON data, line 1: [1,2
SELECT '[1,[2]'::json;			-- ERROR, no closing bracket
ERROR:  invalid input syntax for type json
LINE 1: SELECT '[1,[2]'::json;
               ^
DETAIL:  The input string ended unexpectedly.
CONTEXT:  JSON data, line 1: [1,[2]
-- Objects.
SELECT '{}'::json;				-- OK
 json 
------
 {}
(1 row)

SELECT '{"abc"}'::json;			-- ERROR, no value
ERROR:  invalid input syntax for type json
LINE 1: SELECT '{"abc"}'::json;
               ^
DETAIL:  Expected ":", but found "}".
CONTEXT:  JSON data, line 1: {"abc"}
SELECT '{"abc":1}'::json;		-- OK
   json    
-----------
 {"abc":1}
(1 row)

SELECT '{1:"abc"}'::json;		-- ERROR, keys must be strings
ERROR:  invalid input syntax for type json
LINE 1: SELECT '{1:"abc"}'::json;
               ^
DETAIL:  Expected string or "}", but found "1".
CONTEXT:  JSON data, line 1: {1...
SELECT '{"abc",1}'::json;		-- ERROR, wrong separator
ERROR:  invalid input syntax for type json
LINE 1: SELECT '{"abc",1}'::json;
               ^
DETAIL:  Expected ":", but found ",".
CONTEXT:  JSON data, line 1: {"abc",...
SELECT '{"abc"=1}'::json;		-- ERROR, totally wrong separator
ERROR:  invalid input syntax for type json
LINE 1: SELECT '{"abc"=1}'::json;
               ^
DETAIL:  Token "=" is invalid.
CONTEXT:  JSON data, line 1: {"abc"=...
SELECT '{"abc"::1}'::json;		-- ERROR, another wrong separator
ERROR:  invalid input syntax for type json
LINE 1: SELECT '{"abc"::1}'::json;
               ^
DETAIL:  Expected JSON value, but found ":".
CONTEXT:  JSON data, line 1: {"abc"::...
SELECT '{"abc":1,"def":2,"ghi":[3,4],"hij":{"klm":5,"nop":[6]}}'::json; -- OK
                          json                           
---------------------------------------------------------
 {"abc":1,"def":2,"ghi":[3,4],"hij":{"klm":5,"nop":[6]}}
(1 row)

SELECT '{"abc":1:2}'::json;		-- ERROR, colon in wrong spot
ERROR:  invalid input syntax for type json
LINE 1: SELECT '{"abc":1:2}'::json;
               ^
DETAIL:  Expected "," or "}", but found ":".
CONTEXT:  JSON data, line 1: {"abc":1:...
SELECT '{"abc":1,3}'::json;		-- ERROR, no value
ERROR:  invalid input syntax for type json
LINE 1: SELECT '{"abc":1,3}'::json;
               ^
DETAIL:  Expected string, but found "3".
CONTEXT:  JSON data, line 1: {"abc":1,3...
-- Recursion.
SET max_stack_depth = '100kB';
SELECT repeat('[', 10000)::json;
ERROR:  stack depth limit exceeded
HINT:  Increase the configuration parameter "max_stack_depth" (currently 100kB), after ensuring the platform's stack depth limit is adequate.
SELECT repeat('{"a":', 10000)::json;
ERROR:  stack depth limit exceeded
HINT:  Increase the configuration parameter "max_stack_depth" (currently 100kB), after ensuring the platform's stack depth limit is adequate.
RESET max_stack_depth;
-- Miscellaneous stuff.
SELECT 'true'::json;			-- OK
 json 
------
 true
(1 row)

SELECT 'false'::json;			-- OK
 json  
-------
 false
(1 row)

SELECT 'null'::json;			-- OK
 json 
------
 null
(1 row)

SELECT ' true '::json;			-- OK, even with extra whitespace
  json  
--------
  true 
(1 row)

SELECT 'true false'::json;		-- ERROR, too many values
ERROR:  invalid input syntax for type json
LINE 1: SELECT 'true false'::json;
               ^
DETAIL:  Expected end of input, but found "false".
CONTEXT:  JSON data, line 1: true false
SELECT 'true, false'::json;		-- ERROR, too many values
ERROR:  invalid input syntax for type json
LINE 1: SELECT 'true, false'::json;
               ^
DETAIL:  Expected end of input, but found ",".
CONTEXT:  JSON data, line 1: true,...
SELECT 'truf'::json;			-- ERROR, not a keyword
ERROR:  invalid input syntax for type json
LINE 1: SELECT 'truf'::json;
               ^
DETAIL:  Token "truf" is invalid.
CONTEXT:  JSON data, line 1: truf
SELECT 'trues'::json;			-- ERROR, not a keyword
ERROR:  invalid input syntax for type json
LINE 1: SELECT 'trues'::json;
               ^
DETAIL:  Token "trues" is invalid.
CONTEXT:  JSON data, line 1: trues
SELECT ''::json;				-- ERROR, no value
ERROR:  invalid input syntax for type json
LINE 1: SELECT ''::json;
               ^
DETAIL:  The input string ended unexpectedly.
CONTEXT:  JSON data, line 1: 
SELECT '    '::json;			-- ERROR, no value
ERROR:  invalid input syntax for type json
LINE 1: SELECT '    '::json;
               ^
DETAIL:  The input string ended unexpectedly.
CONTEXT:  JSON data, line 1:     
-- Multi-line JSON input to check ERROR reporting
SELECT '{
		"one": 1,
		"two":"two",
		"three":
		true}'::json; -- OK
             json             
------------------------------
 {                           +
                 "one": 1,   +
                 "two":"two",+
                 "three":    +
                 true}
(1 row)

SELECT '{
		"one": 1,
		"two":,"two",  -- ERROR extraneous comma before field "two"
		"three":
		true}'::json;
ERROR:  invalid input syntax for type json
LINE 1: SELECT '{
               ^
DETAIL:  Expected JSON value, but found ",".
CONTEXT:  JSON data, line 3: 		"two":,...
SELECT '{
		"one": 1,
		"two":"two",
		"averyveryveryveryveryveryveryveryveryverylongfieldname":}'::json;
ERROR:  invalid input syntax for type json
LINE 1: SELECT '{
               ^
DETAIL:  Expected JSON value, but found "}".
CONTEXT:  JSON data, line 4: ...yveryveryveryveryveryveryveryverylongfieldname":}
-- ERROR missing value for last field
--constructors
-- array_to_json
SELECT array_to_json(array(select 1 as a));
 array_to_json 
---------------
 [1]
(1 row)

SELECT array_to_json(array_agg(q),false) from (select x as b, x * 2 as c from generate_series(1,3) x) q;
                array_to_json                
---------------------------------------------
 [{"b":1,"c":2},{"b":2,"c":4},{"b":3,"c":6}]
(1 row)

SELECT array_to_json(array_agg(q),true) from (select x as b, x * 2 as c from generate_series(1,3) x) q;
  array_to_json  
-----------------
 [{"b":1,"c":2},+
  {"b":2,"c":4},+
  {"b":3,"c":6}]
(1 row)

SELECT array_to_json(array_agg(q),false)
  FROM ( SELECT $$a$$ || x AS b, y AS c,
               ARRAY[ROW(x.*,ARRAY[1,2,3]),
               ROW(y.*,ARRAY[4,5,6])] AS z
         FROM generate_series(1,2) x,
              generate_series(4,5) y) q;
                                                                                                                                 array_to_json                                                                                                                                 
-------------------------------------------------------------------------------------------------------------------------------------------------------------------------------------------------------------------------------------------------------------------------------
 [{"b":"a1","c":4,"z":[{"f1":1,"f2":[1,2,3]},{"f1":4,"f2":[4,5,6]}]},{"b":"a1","c":5,"z":[{"f1":1,"f2":[1,2,3]},{"f1":5,"f2":[4,5,6]}]},{"b":"a2","c":4,"z":[{"f1":2,"f2":[1,2,3]},{"f1":4,"f2":[4,5,6]}]},{"b":"a2","c":5,"z":[{"f1":2,"f2":[1,2,3]},{"f1":5,"f2":[4,5,6]}]}]
(1 row)

SELECT array_to_json(array_agg(x),false) from generate_series(5,10) x;
 array_to_json  
----------------
 [5,6,7,8,9,10]
(1 row)

SELECT array_to_json('{{1,5},{99,100}}'::int[]);
  array_to_json   
------------------
 [[1,5],[99,100]]
(1 row)

-- row_to_json
SELECT row_to_json(row(1,'foo'));
     row_to_json     
---------------------
 {"f1":1,"f2":"foo"}
(1 row)

SELECT row_to_json(q)
FROM (SELECT $$a$$ || x AS b,
         y AS c,
         ARRAY[ROW(x.*,ARRAY[1,2,3]),
               ROW(y.*,ARRAY[4,5,6])] AS z
      FROM generate_series(1,2) x,
           generate_series(4,5) y) q;
                            row_to_json                             
--------------------------------------------------------------------
 {"b":"a1","c":4,"z":[{"f1":1,"f2":[1,2,3]},{"f1":4,"f2":[4,5,6]}]}
 {"b":"a1","c":5,"z":[{"f1":1,"f2":[1,2,3]},{"f1":5,"f2":[4,5,6]}]}
 {"b":"a2","c":4,"z":[{"f1":2,"f2":[1,2,3]},{"f1":4,"f2":[4,5,6]}]}
 {"b":"a2","c":5,"z":[{"f1":2,"f2":[1,2,3]},{"f1":5,"f2":[4,5,6]}]}
(4 rows)

SELECT row_to_json(q,true)
FROM (SELECT $$a$$ || x AS b,
         y AS c,
         ARRAY[ROW(x.*,ARRAY[1,2,3]),
               ROW(y.*,ARRAY[4,5,6])] AS z
      FROM generate_series(1,2) x,
           generate_series(4,5) y) q;
                     row_to_json                     
-----------------------------------------------------
 {"b":"a1",                                         +
  "c":4,                                            +
  "z":[{"f1":1,"f2":[1,2,3]},{"f1":4,"f2":[4,5,6]}]}
 {"b":"a1",                                         +
  "c":5,                                            +
  "z":[{"f1":1,"f2":[1,2,3]},{"f1":5,"f2":[4,5,6]}]}
 {"b":"a2",                                         +
  "c":4,                                            +
  "z":[{"f1":2,"f2":[1,2,3]},{"f1":4,"f2":[4,5,6]}]}
 {"b":"a2",                                         +
  "c":5,                                            +
  "z":[{"f1":2,"f2":[1,2,3]},{"f1":5,"f2":[4,5,6]}]}
(4 rows)

CREATE TEMP TABLE rows AS
SELECT x, 'txt' || x as y
FROM generate_series(1,3) AS x;
SELECT row_to_json(q,true)
FROM rows q;
 row_to_json  
--------------
 {"x":1,     +
  "y":"txt1"}
 {"x":2,     +
  "y":"txt2"}
 {"x":3,     +
  "y":"txt3"}
(3 rows)

SELECT row_to_json(row((select array_agg(x) as d from generate_series(5,10) x)),false);
      row_to_json      
-----------------------
 {"f1":[5,6,7,8,9,10]}
(1 row)

-- anyarray column
analyze rows;
select attname, to_json(histogram_bounds) histogram_bounds
from pg_stats
<<<<<<< HEAD
where attname = 'tmplname' and tablename = 'pg_pltemplate';
                                                histogram_bounds                                                
----------------------------------------------------------------------------------------------------------------
 ["pljava","pljavau","plperl","plperlu","plpgsql","plpython2u","plpython3u","plpythonu","plr","pltcl","pltclu"]
(1 row)
=======
where tablename = 'rows' and
      schemaname = pg_my_temp_schema()::regnamespace::text
order by 1;
 attname |    histogram_bounds    
---------+------------------------
 x       | [1,2,3]
 y       | ["txt1","txt2","txt3"]
(2 rows)
>>>>>>> d457cb4e

-- to_json, timestamps
select to_json(timestamp '2014-05-28 12:22:35.614298');
           to_json            
------------------------------
 "2014-05-28T12:22:35.614298"
(1 row)

BEGIN;
SET LOCAL TIME ZONE 10.5;
select to_json(timestamptz '2014-05-28 12:22:35.614298-04');
              to_json               
------------------------------------
 "2014-05-29T02:52:35.614298+10:30"
(1 row)

SET LOCAL TIME ZONE -8;
select to_json(timestamptz '2014-05-28 12:22:35.614298-04');
              to_json               
------------------------------------
 "2014-05-28T08:22:35.614298-08:00"
(1 row)

COMMIT;
select to_json(date '2014-05-28');
   to_json    
--------------
 "2014-05-28"
(1 row)

select to_json(date 'Infinity');
  to_json   
------------
 "infinity"
(1 row)

select to_json(date '-Infinity');
   to_json   
-------------
 "-infinity"
(1 row)

select to_json(timestamp 'Infinity');
  to_json   
------------
 "infinity"
(1 row)

select to_json(timestamp '-Infinity');
   to_json   
-------------
 "-infinity"
(1 row)

select to_json(timestamptz 'Infinity');
  to_json   
------------
 "infinity"
(1 row)

select to_json(timestamptz '-Infinity');
   to_json   
-------------
 "-infinity"
(1 row)

--json_agg
SELECT json_agg(q)
  FROM ( SELECT $$a$$ || x AS b, y AS c,
               ARRAY[ROW(x.*,ARRAY[1,2,3]),
               ROW(y.*,ARRAY[4,5,6])] AS z
         FROM generate_series(1,2) x,
              generate_series(4,5) y) q;
                               json_agg                                
-----------------------------------------------------------------------
 [{"b":"a1","c":4,"z":[{"f1":1,"f2":[1,2,3]},{"f1":4,"f2":[4,5,6]}]}, +
  {"b":"a1","c":5,"z":[{"f1":1,"f2":[1,2,3]},{"f1":5,"f2":[4,5,6]}]}, +
  {"b":"a2","c":4,"z":[{"f1":2,"f2":[1,2,3]},{"f1":4,"f2":[4,5,6]}]}, +
  {"b":"a2","c":5,"z":[{"f1":2,"f2":[1,2,3]},{"f1":5,"f2":[4,5,6]}]}]
(1 row)

SELECT json_agg(q ORDER BY x, y)
  FROM rows q;
       json_agg        
-----------------------
 [{"x":1,"y":"txt1"}, +
  {"x":2,"y":"txt2"}, +
  {"x":3,"y":"txt3"}]
(1 row)

UPDATE rows SET x = NULL WHERE x = 1;
SELECT json_agg(q ORDER BY x NULLS FIRST, y)
  FROM rows q;
         json_agg         
--------------------------
 [{"x":null,"y":"txt1"}, +
  {"x":2,"y":"txt2"},    +
  {"x":3,"y":"txt3"}]
(1 row)

-- non-numeric output
SELECT row_to_json(q)
FROM (SELECT 'NaN'::float8 AS "float8field") q;
      row_to_json      
-----------------------
 {"float8field":"NaN"}
(1 row)

SELECT row_to_json(q)
FROM (SELECT 'Infinity'::float8 AS "float8field") q;
        row_to_json         
----------------------------
 {"float8field":"Infinity"}
(1 row)

SELECT row_to_json(q)
FROM (SELECT '-Infinity'::float8 AS "float8field") q;
         row_to_json         
-----------------------------
 {"float8field":"-Infinity"}
(1 row)

-- json input
SELECT row_to_json(q)
FROM (SELECT '{"a":1,"b": [2,3,4,"d","e","f"],"c":{"p":1,"q":2}}'::json AS "jsonfield") q;
                           row_to_json                            
------------------------------------------------------------------
 {"jsonfield":{"a":1,"b": [2,3,4,"d","e","f"],"c":{"p":1,"q":2}}}
(1 row)

-- json extraction functions
CREATE TEMP TABLE test_json (
       json_type text,
       test_json json
);
INSERT INTO test_json VALUES
('scalar','"a scalar"'),
('array','["zero", "one","two",null,"four","five", [1,2,3],{"f1":9}]'),
('object','{"field1":"val1","field2":"val2","field3":null, "field4": 4, "field5": [1,2,3], "field6": {"f1":9}}');
SELECT test_json -> 'x'
FROM test_json
WHERE json_type = 'scalar';
 ?column? 
----------
 
(1 row)

SELECT test_json -> 'x'
FROM test_json
WHERE json_type = 'array';
 ?column? 
----------
 
(1 row)

SELECT test_json -> 'x'
FROM test_json
WHERE json_type = 'object';
 ?column? 
----------
 
(1 row)

SELECT test_json->'field2'
FROM test_json
WHERE json_type = 'object';
 ?column? 
----------
 "val2"
(1 row)

SELECT test_json->>'field2'
FROM test_json
WHERE json_type = 'object';
 ?column? 
----------
 val2
(1 row)

SELECT test_json -> 2
FROM test_json
WHERE json_type = 'scalar';
 ?column? 
----------
 
(1 row)

SELECT test_json -> 2
FROM test_json
WHERE json_type = 'array';
 ?column? 
----------
 "two"
(1 row)

SELECT test_json -> -1
FROM test_json
WHERE json_type = 'array';
 ?column? 
----------
 {"f1":9}
(1 row)

SELECT test_json -> 2
FROM test_json
WHERE json_type = 'object';
 ?column? 
----------
 
(1 row)

SELECT test_json->>2
FROM test_json
WHERE json_type = 'array';
 ?column? 
----------
 two
(1 row)

SELECT test_json ->> 6 FROM test_json WHERE json_type = 'array';
 ?column? 
----------
 [1,2,3]
(1 row)

SELECT test_json ->> 7 FROM test_json WHERE json_type = 'array';
 ?column? 
----------
 {"f1":9}
(1 row)

SELECT test_json ->> 'field4' FROM test_json WHERE json_type = 'object';
 ?column? 
----------
 4
(1 row)

SELECT test_json ->> 'field5' FROM test_json WHERE json_type = 'object';
 ?column? 
----------
 [1,2,3]
(1 row)

SELECT test_json ->> 'field6' FROM test_json WHERE json_type = 'object';
 ?column? 
----------
 {"f1":9}
(1 row)

SELECT json_object_keys(test_json)
FROM test_json
WHERE json_type = 'scalar';
ERROR:  cannot call json_object_keys on a scalar
SELECT json_object_keys(test_json)
FROM test_json
WHERE json_type = 'array';
ERROR:  cannot call json_object_keys on an array
SELECT json_object_keys(test_json)
FROM test_json
WHERE json_type = 'object';
 json_object_keys 
------------------
 field1
 field2
 field3
 field4
 field5
 field6
(6 rows)

-- test extending object_keys resultset - initial resultset size is 256
select count(*) from
    (select json_object_keys(json_object(array_agg(g)))
     from (select unnest(array['f'||n,n::text])as g
           from generate_series(1,300) as n) x ) y;
 count 
-------
   300
(1 row)

-- nulls
select (test_json->'field3') is null as expect_false
from test_json
where json_type = 'object';
 expect_false 
--------------
 f
(1 row)

select (test_json->>'field3') is null as expect_true
from test_json
where json_type = 'object';
 expect_true 
-------------
 t
(1 row)

select (test_json->3) is null as expect_false
from test_json
where json_type = 'array';
 expect_false 
--------------
 f
(1 row)

select (test_json->>3) is null as expect_true
from test_json
where json_type = 'array';
 expect_true 
-------------
 t
(1 row)

-- corner cases
select '{"a": [{"b": "c"}, {"b": "cc"}]}'::json -> null::text;
 ?column? 
----------
 
(1 row)

select '{"a": [{"b": "c"}, {"b": "cc"}]}'::json -> null::int;
 ?column? 
----------
 
(1 row)

select '{"a": [{"b": "c"}, {"b": "cc"}]}'::json -> 1;
 ?column? 
----------
 
(1 row)

select '{"a": [{"b": "c"}, {"b": "cc"}]}'::json -> -1;
 ?column? 
----------
 
(1 row)

select '{"a": [{"b": "c"}, {"b": "cc"}]}'::json -> 'z';
 ?column? 
----------
 
(1 row)

select '{"a": [{"b": "c"}, {"b": "cc"}]}'::json -> '';
 ?column? 
----------
 
(1 row)

select '[{"b": "c"}, {"b": "cc"}]'::json -> 1;
  ?column?   
-------------
 {"b": "cc"}
(1 row)

select '[{"b": "c"}, {"b": "cc"}]'::json -> 3;
 ?column? 
----------
 
(1 row)

select '[{"b": "c"}, {"b": "cc"}]'::json -> 'z';
 ?column? 
----------
 
(1 row)

select '{"a": "c", "b": null}'::json -> 'b';
 ?column? 
----------
 null
(1 row)

select '"foo"'::json -> 1;
 ?column? 
----------
 
(1 row)

select '"foo"'::json -> 'z';
 ?column? 
----------
 
(1 row)

select '{"a": [{"b": "c"}, {"b": "cc"}]}'::json ->> null::text;
 ?column? 
----------
 
(1 row)

select '{"a": [{"b": "c"}, {"b": "cc"}]}'::json ->> null::int;
 ?column? 
----------
 
(1 row)

select '{"a": [{"b": "c"}, {"b": "cc"}]}'::json ->> 1;
 ?column? 
----------
 
(1 row)

select '{"a": [{"b": "c"}, {"b": "cc"}]}'::json ->> 'z';
 ?column? 
----------
 
(1 row)

select '{"a": [{"b": "c"}, {"b": "cc"}]}'::json ->> '';
 ?column? 
----------
 
(1 row)

select '[{"b": "c"}, {"b": "cc"}]'::json ->> 1;
  ?column?   
-------------
 {"b": "cc"}
(1 row)

select '[{"b": "c"}, {"b": "cc"}]'::json ->> 3;
 ?column? 
----------
 
(1 row)

select '[{"b": "c"}, {"b": "cc"}]'::json ->> 'z';
 ?column? 
----------
 
(1 row)

select '{"a": "c", "b": null}'::json ->> 'b';
 ?column? 
----------
 
(1 row)

select '"foo"'::json ->> 1;
 ?column? 
----------
 
(1 row)

select '"foo"'::json ->> 'z';
 ?column? 
----------
 
(1 row)

-- array length
SELECT json_array_length('[1,2,3,{"f1":1,"f2":[5,6]},4]');
 json_array_length 
-------------------
                 5
(1 row)

SELECT json_array_length('[]');
 json_array_length 
-------------------
                 0
(1 row)

SELECT json_array_length('{"f1":1,"f2":[5,6]}');
ERROR:  cannot get array length of a non-array
SELECT json_array_length('4');
ERROR:  cannot get array length of a scalar
-- each
select json_each('{"f1":[1,2,3],"f2":{"f3":1},"f4":null}');
     json_each     
-------------------
 (f1,"[1,2,3]")
 (f2,"{""f3"":1}")
 (f4,null)
(3 rows)

select * from json_each('{"f1":[1,2,3],"f2":{"f3":1},"f4":null,"f5":99,"f6":"stringy"}') q;
 key |   value   
-----+-----------
 f1  | [1,2,3]
 f2  | {"f3":1}
 f4  | null
 f5  | 99
 f6  | "stringy"
(5 rows)

select json_each_text('{"f1":[1,2,3],"f2":{"f3":1},"f4":null,"f5":"null"}');
  json_each_text   
-------------------
 (f1,"[1,2,3]")
 (f2,"{""f3"":1}")
 (f4,)
 (f5,null)
(4 rows)

select * from json_each_text('{"f1":[1,2,3],"f2":{"f3":1},"f4":null,"f5":99,"f6":"stringy"}') q;
 key |  value   
-----+----------
 f1  | [1,2,3]
 f2  | {"f3":1}
 f4  | 
 f5  | 99
 f6  | stringy
(5 rows)

-- extract_path, extract_path_as_text
select json_extract_path('{"f2":{"f3":1},"f4":{"f5":99,"f6":"stringy"}}','f4','f6');
 json_extract_path 
-------------------
 "stringy"
(1 row)

select json_extract_path('{"f2":{"f3":1},"f4":{"f5":99,"f6":"stringy"}}','f2');
 json_extract_path 
-------------------
 {"f3":1}
(1 row)

select json_extract_path('{"f2":["f3",1],"f4":{"f5":99,"f6":"stringy"}}','f2',0::text);
 json_extract_path 
-------------------
 "f3"
(1 row)

select json_extract_path('{"f2":["f3",1],"f4":{"f5":99,"f6":"stringy"}}','f2',1::text);
 json_extract_path 
-------------------
 1
(1 row)

select json_extract_path_text('{"f2":{"f3":1},"f4":{"f5":99,"f6":"stringy"}}','f4','f6');
 json_extract_path_text 
------------------------
 stringy
(1 row)

select json_extract_path_text('{"f2":{"f3":1},"f4":{"f5":99,"f6":"stringy"}}','f2');
 json_extract_path_text 
------------------------
 {"f3":1}
(1 row)

select json_extract_path_text('{"f2":["f3",1],"f4":{"f5":99,"f6":"stringy"}}','f2',0::text);
 json_extract_path_text 
------------------------
 f3
(1 row)

select json_extract_path_text('{"f2":["f3",1],"f4":{"f5":99,"f6":"stringy"}}','f2',1::text);
 json_extract_path_text 
------------------------
 1
(1 row)

-- extract_path nulls
select json_extract_path('{"f2":{"f3":1},"f4":{"f5":null,"f6":"stringy"}}','f4','f5') is null as expect_false;
 expect_false 
--------------
 f
(1 row)

select json_extract_path_text('{"f2":{"f3":1},"f4":{"f5":null,"f6":"stringy"}}','f4','f5') is null as expect_true;
 expect_true 
-------------
 t
(1 row)

select json_extract_path('{"f2":{"f3":1},"f4":[0,1,2,null]}','f4','3') is null as expect_false;
 expect_false 
--------------
 f
(1 row)

select json_extract_path_text('{"f2":{"f3":1},"f4":[0,1,2,null]}','f4','3') is null as expect_true;
 expect_true 
-------------
 t
(1 row)

-- extract_path operators
select '{"f2":{"f3":1},"f4":{"f5":99,"f6":"stringy"}}'::json#>array['f4','f6'];
 ?column?  
-----------
 "stringy"
(1 row)

select '{"f2":{"f3":1},"f4":{"f5":99,"f6":"stringy"}}'::json#>array['f2'];
 ?column? 
----------
 {"f3":1}
(1 row)

select '{"f2":["f3",1],"f4":{"f5":99,"f6":"stringy"}}'::json#>array['f2','0'];
 ?column? 
----------
 "f3"
(1 row)

select '{"f2":["f3",1],"f4":{"f5":99,"f6":"stringy"}}'::json#>array['f2','1'];
 ?column? 
----------
 1
(1 row)

select '{"f2":{"f3":1},"f4":{"f5":99,"f6":"stringy"}}'::json#>>array['f4','f6'];
 ?column? 
----------
 stringy
(1 row)

select '{"f2":{"f3":1},"f4":{"f5":99,"f6":"stringy"}}'::json#>>array['f2'];
 ?column? 
----------
 {"f3":1}
(1 row)

select '{"f2":["f3",1],"f4":{"f5":99,"f6":"stringy"}}'::json#>>array['f2','0'];
 ?column? 
----------
 f3
(1 row)

select '{"f2":["f3",1],"f4":{"f5":99,"f6":"stringy"}}'::json#>>array['f2','1'];
 ?column? 
----------
 1
(1 row)

-- corner cases for same
select '{"a": {"b":{"c": "foo"}}}'::json #> '{}';
         ?column?          
---------------------------
 {"a": {"b":{"c": "foo"}}}
(1 row)

select '[1,2,3]'::json #> '{}';
 ?column? 
----------
 [1,2,3]
(1 row)

select '"foo"'::json #> '{}';
 ?column? 
----------
 "foo"
(1 row)

select '42'::json #> '{}';
 ?column? 
----------
 42
(1 row)

select 'null'::json #> '{}';
 ?column? 
----------
 null
(1 row)

select '{"a": {"b":{"c": "foo"}}}'::json #> array['a'];
      ?column?      
--------------------
 {"b":{"c": "foo"}}
(1 row)

select '{"a": {"b":{"c": "foo"}}}'::json #> array['a', null];
 ?column? 
----------
 
(1 row)

select '{"a": {"b":{"c": "foo"}}}'::json #> array['a', ''];
 ?column? 
----------
 
(1 row)

select '{"a": {"b":{"c": "foo"}}}'::json #> array['a','b'];
   ?column?   
--------------
 {"c": "foo"}
(1 row)

select '{"a": {"b":{"c": "foo"}}}'::json #> array['a','b','c'];
 ?column? 
----------
 "foo"
(1 row)

select '{"a": {"b":{"c": "foo"}}}'::json #> array['a','b','c','d'];
 ?column? 
----------
 
(1 row)

select '{"a": {"b":{"c": "foo"}}}'::json #> array['a','z','c'];
 ?column? 
----------
 
(1 row)

select '{"a": [{"b": "c"}, {"b": "cc"}]}'::json #> array['a','1','b'];
 ?column? 
----------
 "cc"
(1 row)

select '{"a": [{"b": "c"}, {"b": "cc"}]}'::json #> array['a','z','b'];
 ?column? 
----------
 
(1 row)

select '[{"b": "c"}, {"b": "cc"}]'::json #> array['1','b'];
 ?column? 
----------
 "cc"
(1 row)

select '[{"b": "c"}, {"b": "cc"}]'::json #> array['z','b'];
 ?column? 
----------
 
(1 row)

select '[{"b": "c"}, {"b": null}]'::json #> array['1','b'];
 ?column? 
----------
 null
(1 row)

select '"foo"'::json #> array['z'];
 ?column? 
----------
 
(1 row)

select '42'::json #> array['f2'];
 ?column? 
----------
 
(1 row)

select '42'::json #> array['0'];
 ?column? 
----------
 
(1 row)

select '{"a": {"b":{"c": "foo"}}}'::json #>> '{}';
         ?column?          
---------------------------
 {"a": {"b":{"c": "foo"}}}
(1 row)

select '[1,2,3]'::json #>> '{}';
 ?column? 
----------
 [1,2,3]
(1 row)

select '"foo"'::json #>> '{}';
 ?column? 
----------
 foo
(1 row)

select '42'::json #>> '{}';
 ?column? 
----------
 42
(1 row)

select 'null'::json #>> '{}';
 ?column? 
----------
 
(1 row)

select '{"a": {"b":{"c": "foo"}}}'::json #>> array['a'];
      ?column?      
--------------------
 {"b":{"c": "foo"}}
(1 row)

select '{"a": {"b":{"c": "foo"}}}'::json #>> array['a', null];
 ?column? 
----------
 
(1 row)

select '{"a": {"b":{"c": "foo"}}}'::json #>> array['a', ''];
 ?column? 
----------
 
(1 row)

select '{"a": {"b":{"c": "foo"}}}'::json #>> array['a','b'];
   ?column?   
--------------
 {"c": "foo"}
(1 row)

select '{"a": {"b":{"c": "foo"}}}'::json #>> array['a','b','c'];
 ?column? 
----------
 foo
(1 row)

select '{"a": {"b":{"c": "foo"}}}'::json #>> array['a','b','c','d'];
 ?column? 
----------
 
(1 row)

select '{"a": {"b":{"c": "foo"}}}'::json #>> array['a','z','c'];
 ?column? 
----------
 
(1 row)

select '{"a": [{"b": "c"}, {"b": "cc"}]}'::json #>> array['a','1','b'];
 ?column? 
----------
 cc
(1 row)

select '{"a": [{"b": "c"}, {"b": "cc"}]}'::json #>> array['a','z','b'];
 ?column? 
----------
 
(1 row)

select '[{"b": "c"}, {"b": "cc"}]'::json #>> array['1','b'];
 ?column? 
----------
 cc
(1 row)

select '[{"b": "c"}, {"b": "cc"}]'::json #>> array['z','b'];
 ?column? 
----------
 
(1 row)

select '[{"b": "c"}, {"b": null}]'::json #>> array['1','b'];
 ?column? 
----------
 
(1 row)

select '"foo"'::json #>> array['z'];
 ?column? 
----------
 
(1 row)

select '42'::json #>> array['f2'];
 ?column? 
----------
 
(1 row)

select '42'::json #>> array['0'];
 ?column? 
----------
 
(1 row)

-- array_elements
select json_array_elements('[1,true,[1,[2,3]],null,{"f1":1,"f2":[7,8,9]},false,"stringy"]');
  json_array_elements  
-----------------------
 1
 true
 [1,[2,3]]
 null
 {"f1":1,"f2":[7,8,9]}
 false
 "stringy"
(7 rows)

select * from json_array_elements('[1,true,[1,[2,3]],null,{"f1":1,"f2":[7,8,9]},false,"stringy"]') q;
         value         
-----------------------
 1
 true
 [1,[2,3]]
 null
 {"f1":1,"f2":[7,8,9]}
 false
 "stringy"
(7 rows)

select json_array_elements_text('[1,true,[1,[2,3]],null,{"f1":1,"f2":[7,8,9]},false,"stringy"]');
 json_array_elements_text 
--------------------------
 1
 true
 [1,[2,3]]
 
 {"f1":1,"f2":[7,8,9]}
 false
 stringy
(7 rows)

select * from json_array_elements_text('[1,true,[1,[2,3]],null,{"f1":1,"f2":[7,8,9]},false,"stringy"]') q;
         value         
-----------------------
 1
 true
 [1,[2,3]]
 
 {"f1":1,"f2":[7,8,9]}
 false
 stringy
(7 rows)

-- populate_record
create type jpop as (a text, b int, c timestamp);
CREATE DOMAIN js_int_not_null  AS int     NOT NULL;
CREATE DOMAIN js_int_array_1d  AS int[]   CHECK(array_length(VALUE, 1) = 3);
CREATE DOMAIN js_int_array_2d  AS int[][] CHECK(array_length(VALUE, 2) = 3);
create type j_unordered_pair as (x int, y int);
create domain j_ordered_pair as j_unordered_pair check((value).x <= (value).y);
CREATE TYPE jsrec AS (
	i	int,
	ia	_int4,
	ia1	int[],
	ia2	int[][],
	ia3	int[][][],
	ia1d	js_int_array_1d,
	ia2d	js_int_array_2d,
	t	text,
	ta	text[],
	c	char(10),
	ca	char(10)[],
	ts	timestamp,
	js	json,
	jsb	jsonb,
	jsa	json[],
	rec	jpop,
	reca	jpop[]
);
CREATE TYPE jsrec_i_not_null AS (
	i	js_int_not_null
);
select * from json_populate_record(null::jpop,'{"a":"blurfl","x":43.2}') q;
   a    | b | c 
--------+---+---
 blurfl |   | 
(1 row)

select * from json_populate_record(row('x',3,'2012-12-31 15:30:56')::jpop,'{"a":"blurfl","x":43.2}') q;
   a    | b |            c             
--------+---+--------------------------
 blurfl | 3 | Mon Dec 31 15:30:56 2012
(1 row)

select * from json_populate_record(null::jpop,'{"a":"blurfl","x":43.2}') q;
   a    | b | c 
--------+---+---
 blurfl |   | 
(1 row)

select * from json_populate_record(row('x',3,'2012-12-31 15:30:56')::jpop,'{"a":"blurfl","x":43.2}') q;
   a    | b |            c             
--------+---+--------------------------
 blurfl | 3 | Mon Dec 31 15:30:56 2012
(1 row)

select * from json_populate_record(null::jpop,'{"a":[100,200,false],"x":43.2}') q;
        a        | b | c 
-----------------+---+---
 [100,200,false] |   | 
(1 row)

select * from json_populate_record(row('x',3,'2012-12-31 15:30:56')::jpop,'{"a":[100,200,false],"x":43.2}') q;
        a        | b |            c             
-----------------+---+--------------------------
 [100,200,false] | 3 | Mon Dec 31 15:30:56 2012
(1 row)

select * from json_populate_record(row('x',3,'2012-12-31 15:30:56')::jpop,'{"c":[100,200,false],"x":43.2}') q;
ERROR:  invalid input syntax for type timestamp: "[100,200,false]"
select * from json_populate_record(row('x',3,'2012-12-31 15:30:56')::jpop,'{}') q;
 a | b |            c             
---+---+--------------------------
 x | 3 | Mon Dec 31 15:30:56 2012
(1 row)

SELECT i FROM json_populate_record(NULL::jsrec_i_not_null, '{"x": 43.2}') q;
ERROR:  domain js_int_not_null does not allow null values
SELECT i FROM json_populate_record(NULL::jsrec_i_not_null, '{"i": null}') q;
ERROR:  domain js_int_not_null does not allow null values
SELECT i FROM json_populate_record(NULL::jsrec_i_not_null, '{"i": 12345}') q;
   i   
-------
 12345
(1 row)

SELECT ia FROM json_populate_record(NULL::jsrec, '{"ia": null}') q;
 ia 
----
 
(1 row)

SELECT ia FROM json_populate_record(NULL::jsrec, '{"ia": 123}') q;
ERROR:  expected JSON array
HINT:  See the value of key "ia".
SELECT ia FROM json_populate_record(NULL::jsrec, '{"ia": [1, "2", null, 4]}') q;
      ia      
--------------
 {1,2,NULL,4}
(1 row)

SELECT ia FROM json_populate_record(NULL::jsrec, '{"ia": [[1, 2], [3, 4]]}') q;
      ia       
---------------
 {{1,2},{3,4}}
(1 row)

SELECT ia FROM json_populate_record(NULL::jsrec, '{"ia": [[1], 2]}') q;
ERROR:  expected JSON array
HINT:  See the array element [1] of key "ia".
SELECT ia FROM json_populate_record(NULL::jsrec, '{"ia": [[1], [2, 3]]}') q;
ERROR:  malformed JSON array
DETAIL:  Multidimensional arrays must have sub-arrays with matching dimensions.
SELECT ia FROM json_populate_record(NULL::jsrec, '{"ia": "{1,2,3}"}') q;
   ia    
---------
 {1,2,3}
(1 row)

SELECT ia1 FROM json_populate_record(NULL::jsrec, '{"ia1": null}') q;
 ia1 
-----
 
(1 row)

SELECT ia1 FROM json_populate_record(NULL::jsrec, '{"ia1": 123}') q;
ERROR:  expected JSON array
HINT:  See the value of key "ia1".
SELECT ia1 FROM json_populate_record(NULL::jsrec, '{"ia1": [1, "2", null, 4]}') q;
     ia1      
--------------
 {1,2,NULL,4}
(1 row)

SELECT ia1 FROM json_populate_record(NULL::jsrec, '{"ia1": [[1, 2, 3]]}') q;
    ia1    
-----------
 {{1,2,3}}
(1 row)

SELECT ia1d FROM json_populate_record(NULL::jsrec, '{"ia1d": null}') q;
 ia1d 
------
 
(1 row)

SELECT ia1d FROM json_populate_record(NULL::jsrec, '{"ia1d": 123}') q;
ERROR:  expected JSON array
HINT:  See the value of key "ia1d".
SELECT ia1d FROM json_populate_record(NULL::jsrec, '{"ia1d": [1, "2", null, 4]}') q;
ERROR:  value for domain js_int_array_1d violates check constraint "js_int_array_1d_check"
SELECT ia1d FROM json_populate_record(NULL::jsrec, '{"ia1d": [1, "2", null]}') q;
    ia1d    
------------
 {1,2,NULL}
(1 row)

SELECT ia2 FROM json_populate_record(NULL::jsrec, '{"ia2": [1, "2", null, 4]}') q;
     ia2      
--------------
 {1,2,NULL,4}
(1 row)

SELECT ia2 FROM json_populate_record(NULL::jsrec, '{"ia2": [[1, 2], [null, 4]]}') q;
       ia2        
------------------
 {{1,2},{NULL,4}}
(1 row)

SELECT ia2 FROM json_populate_record(NULL::jsrec, '{"ia2": [[], []]}') q;
 ia2 
-----
 {}
(1 row)

SELECT ia2 FROM json_populate_record(NULL::jsrec, '{"ia2": [[1, 2], [3]]}') q;
ERROR:  malformed JSON array
DETAIL:  Multidimensional arrays must have sub-arrays with matching dimensions.
SELECT ia2 FROM json_populate_record(NULL::jsrec, '{"ia2": [[1, 2], 3, 4]}') q;
ERROR:  expected JSON array
HINT:  See the array element [1] of key "ia2".
SELECT ia2d FROM json_populate_record(NULL::jsrec, '{"ia2d": [[1, "2"], [null, 4]]}') q;
ERROR:  value for domain js_int_array_2d violates check constraint "js_int_array_2d_check"
SELECT ia2d FROM json_populate_record(NULL::jsrec, '{"ia2d": [[1, "2", 3], [null, 5, 6]]}') q;
         ia2d         
----------------------
 {{1,2,3},{NULL,5,6}}
(1 row)

SELECT ia3 FROM json_populate_record(NULL::jsrec, '{"ia3": [1, "2", null, 4]}') q;
     ia3      
--------------
 {1,2,NULL,4}
(1 row)

SELECT ia3 FROM json_populate_record(NULL::jsrec, '{"ia3": [[1, 2], [null, 4]]}') q;
       ia3        
------------------
 {{1,2},{NULL,4}}
(1 row)

SELECT ia3 FROM json_populate_record(NULL::jsrec, '{"ia3": [ [[], []], [[], []], [[], []] ]}') q;
 ia3 
-----
 {}
(1 row)

SELECT ia3 FROM json_populate_record(NULL::jsrec, '{"ia3": [ [[1, 2]], [[3, 4]] ]}') q;
        ia3        
-------------------
 {{{1,2}},{{3,4}}}
(1 row)

SELECT ia3 FROM json_populate_record(NULL::jsrec, '{"ia3": [ [[1, 2], [3, 4]], [[5, 6], [7, 8]] ]}') q;
              ia3              
-------------------------------
 {{{1,2},{3,4}},{{5,6},{7,8}}}
(1 row)

SELECT ia3 FROM json_populate_record(NULL::jsrec, '{"ia3": [ [[1, 2], [3, 4]], [[5, 6], [7, 8], [9, 10]] ]}') q;
ERROR:  malformed JSON array
DETAIL:  Multidimensional arrays must have sub-arrays with matching dimensions.
SELECT ta FROM json_populate_record(NULL::jsrec, '{"ta": null}') q;
 ta 
----
 
(1 row)

SELECT ta FROM json_populate_record(NULL::jsrec, '{"ta": 123}') q;
ERROR:  expected JSON array
HINT:  See the value of key "ta".
SELECT ta FROM json_populate_record(NULL::jsrec, '{"ta": [1, "2", null, 4]}') q;
      ta      
--------------
 {1,2,NULL,4}
(1 row)

SELECT ta FROM json_populate_record(NULL::jsrec, '{"ta": [[1, 2, 3], {"k": "v"}]}') q;
ERROR:  expected JSON array
HINT:  See the array element [1] of key "ta".
SELECT c FROM json_populate_record(NULL::jsrec, '{"c": null}') q;
 c 
---
 
(1 row)

SELECT c FROM json_populate_record(NULL::jsrec, '{"c": "aaa"}') q;
     c      
------------
 aaa       
(1 row)

SELECT c FROM json_populate_record(NULL::jsrec, '{"c": "aaaaaaaaaa"}') q;
     c      
------------
 aaaaaaaaaa
(1 row)

SELECT c FROM json_populate_record(NULL::jsrec, '{"c": "aaaaaaaaaaaaa"}') q;
ERROR:  value too long for type character(10)
SELECT ca FROM json_populate_record(NULL::jsrec, '{"ca": null}') q;
 ca 
----
 
(1 row)

SELECT ca FROM json_populate_record(NULL::jsrec, '{"ca": 123}') q;
ERROR:  expected JSON array
HINT:  See the value of key "ca".
SELECT ca FROM json_populate_record(NULL::jsrec, '{"ca": [1, "2", null, 4]}') q;
                      ca                       
-----------------------------------------------
 {"1         ","2         ",NULL,"4         "}
(1 row)

SELECT ca FROM json_populate_record(NULL::jsrec, '{"ca": ["aaaaaaaaaaaaaaaa"]}') q;
ERROR:  value too long for type character(10)
SELECT ca FROM json_populate_record(NULL::jsrec, '{"ca": [[1, 2, 3], {"k": "v"}]}') q;
ERROR:  expected JSON array
HINT:  See the array element [1] of key "ca".
SELECT js FROM json_populate_record(NULL::jsrec, '{"js": null}') q;
 js 
----
 
(1 row)

SELECT js FROM json_populate_record(NULL::jsrec, '{"js": true}') q;
  js  
------
 true
(1 row)

SELECT js FROM json_populate_record(NULL::jsrec, '{"js": 123.45}') q;
   js   
--------
 123.45
(1 row)

SELECT js FROM json_populate_record(NULL::jsrec, '{"js": "123.45"}') q;
    js    
----------
 "123.45"
(1 row)

SELECT js FROM json_populate_record(NULL::jsrec, '{"js": "abc"}') q;
  js   
-------
 "abc"
(1 row)

SELECT js FROM json_populate_record(NULL::jsrec, '{"js": [123, "123", null, {"key": "value"}]}') q;
                  js                  
--------------------------------------
 [123, "123", null, {"key": "value"}]
(1 row)

SELECT js FROM json_populate_record(NULL::jsrec, '{"js": {"a": "bbb", "b": null, "c": 123.45}}') q;
                  js                  
--------------------------------------
 {"a": "bbb", "b": null, "c": 123.45}
(1 row)

SELECT jsb FROM json_populate_record(NULL::jsrec, '{"jsb": null}') q;
 jsb 
-----
 
(1 row)

SELECT jsb FROM json_populate_record(NULL::jsrec, '{"jsb": true}') q;
 jsb  
------
 true
(1 row)

SELECT jsb FROM json_populate_record(NULL::jsrec, '{"jsb": 123.45}') q;
  jsb   
--------
 123.45
(1 row)

SELECT jsb FROM json_populate_record(NULL::jsrec, '{"jsb": "123.45"}') q;
   jsb    
----------
 "123.45"
(1 row)

SELECT jsb FROM json_populate_record(NULL::jsrec, '{"jsb": "abc"}') q;
  jsb  
-------
 "abc"
(1 row)

SELECT jsb FROM json_populate_record(NULL::jsrec, '{"jsb": [123, "123", null, {"key": "value"}]}') q;
                 jsb                  
--------------------------------------
 [123, "123", null, {"key": "value"}]
(1 row)

SELECT jsb FROM json_populate_record(NULL::jsrec, '{"jsb": {"a": "bbb", "b": null, "c": 123.45}}') q;
                 jsb                  
--------------------------------------
 {"a": "bbb", "b": null, "c": 123.45}
(1 row)

SELECT jsa FROM json_populate_record(NULL::jsrec, '{"jsa": null}') q;
 jsa 
-----
 
(1 row)

SELECT jsa FROM json_populate_record(NULL::jsrec, '{"jsa": 123}') q;
ERROR:  expected JSON array
HINT:  See the value of key "jsa".
SELECT jsa FROM json_populate_record(NULL::jsrec, '{"jsa": [1, "2", null, 4]}') q;
        jsa         
--------------------
 {1,"\"2\"",NULL,4}
(1 row)

SELECT jsa FROM json_populate_record(NULL::jsrec, '{"jsa": ["aaa", null, [1, 2, "3", {}], { "k" : "v" }]}') q;
                           jsa                            
----------------------------------------------------------
 {"\"aaa\"",NULL,"[1, 2, \"3\", {}]","{ \"k\" : \"v\" }"}
(1 row)

SELECT rec FROM json_populate_record(NULL::jsrec, '{"rec": 123}') q;
ERROR:  cannot call populate_composite on a scalar
SELECT rec FROM json_populate_record(NULL::jsrec, '{"rec": [1, 2]}') q;
ERROR:  cannot call populate_composite on an array
SELECT rec FROM json_populate_record(NULL::jsrec, '{"rec": {"a": "abc", "c": "01.02.2003", "x": 43.2}}') q;
                rec                
-----------------------------------
 (abc,,"Thu Jan 02 00:00:00 2003")
(1 row)

SELECT rec FROM json_populate_record(NULL::jsrec, '{"rec": "(abc,42,01.02.2003)"}') q;
                 rec                 
-------------------------------------
 (abc,42,"Thu Jan 02 00:00:00 2003")
(1 row)

SELECT reca FROM json_populate_record(NULL::jsrec, '{"reca": 123}') q;
ERROR:  expected JSON array
HINT:  See the value of key "reca".
SELECT reca FROM json_populate_record(NULL::jsrec, '{"reca": [1, 2]}') q;
ERROR:  cannot call populate_composite on a scalar
SELECT reca FROM json_populate_record(NULL::jsrec, '{"reca": [{"a": "abc", "b": 456}, null, {"c": "01.02.2003", "x": 43.2}]}') q;
                          reca                          
--------------------------------------------------------
 {"(abc,456,)",NULL,"(,,\"Thu Jan 02 00:00:00 2003\")"}
(1 row)

SELECT reca FROM json_populate_record(NULL::jsrec, '{"reca": ["(abc,42,01.02.2003)"]}') q;
                   reca                    
-------------------------------------------
 {"(abc,42,\"Thu Jan 02 00:00:00 2003\")"}
(1 row)

SELECT reca FROM json_populate_record(NULL::jsrec, '{"reca": "{\"(abc,42,01.02.2003)\"}"}') q;
                   reca                    
-------------------------------------------
 {"(abc,42,\"Thu Jan 02 00:00:00 2003\")"}
(1 row)

SELECT rec FROM json_populate_record(
	row(NULL,NULL,NULL,NULL,NULL,NULL,NULL,NULL,NULL,NULL,NULL,NULL,NULL,NULL,NULL,
		row('x',3,'2012-12-31 15:30:56')::jpop,NULL)::jsrec,
	'{"rec": {"a": "abc", "c": "01.02.2003", "x": 43.2}}'
) q;
                rec                 
------------------------------------
 (abc,3,"Thu Jan 02 00:00:00 2003")
(1 row)

-- anonymous record type
SELECT json_populate_record(null::record, '{"x": 0, "y": 1}');
ERROR:  could not determine row type for result of json_populate_record
HINT:  Provide a non-null record argument, or call the function in the FROM clause using a column definition list.
SELECT json_populate_record(row(1,2), '{"f1": 0, "f2": 1}');
 json_populate_record 
----------------------
 (0,1)
(1 row)

SELECT * FROM
  json_populate_record(null::record, '{"x": 776}') AS (x int, y int);
  x  | y 
-----+---
 776 |  
(1 row)

-- composite domain
SELECT json_populate_record(null::j_ordered_pair, '{"x": 0, "y": 1}');
 json_populate_record 
----------------------
 (0,1)
(1 row)

SELECT json_populate_record(row(1,2)::j_ordered_pair, '{"x": 0}');
 json_populate_record 
----------------------
 (0,2)
(1 row)

SELECT json_populate_record(row(1,2)::j_ordered_pair, '{"x": 1, "y": 0}');
ERROR:  value for domain j_ordered_pair violates check constraint "j_ordered_pair_check"
-- populate_recordset
select * from json_populate_recordset(null::jpop,'[{"a":"blurfl","x":43.2},{"b":3,"c":"2012-01-20 10:42:53"}]') q;
   a    | b |            c             
--------+---+--------------------------
 blurfl |   | 
        | 3 | Fri Jan 20 10:42:53 2012
(2 rows)

select * from json_populate_recordset(row('def',99,null)::jpop,'[{"a":"blurfl","x":43.2},{"b":3,"c":"2012-01-20 10:42:53"}]') q;
   a    | b  |            c             
--------+----+--------------------------
 blurfl | 99 | 
 def    |  3 | Fri Jan 20 10:42:53 2012
(2 rows)

select * from json_populate_recordset(null::jpop,'[{"a":"blurfl","x":43.2},{"b":3,"c":"2012-01-20 10:42:53"}]') q;
   a    | b |            c             
--------+---+--------------------------
 blurfl |   | 
        | 3 | Fri Jan 20 10:42:53 2012
(2 rows)

select * from json_populate_recordset(row('def',99,null)::jpop,'[{"a":"blurfl","x":43.2},{"b":3,"c":"2012-01-20 10:42:53"}]') q;
   a    | b  |            c             
--------+----+--------------------------
 blurfl | 99 | 
 def    |  3 | Fri Jan 20 10:42:53 2012
(2 rows)

select * from json_populate_recordset(row('def',99,null)::jpop,'[{"a":[100,200,300],"x":43.2},{"a":{"z":true},"b":3,"c":"2012-01-20 10:42:53"}]') q;
       a       | b  |            c             
---------------+----+--------------------------
 [100,200,300] | 99 | 
 {"z":true}    |  3 | Fri Jan 20 10:42:53 2012
(2 rows)

select * from json_populate_recordset(row('def',99,null)::jpop,'[{"c":[100,200,300],"x":43.2},{"a":{"z":true},"b":3,"c":"2012-01-20 10:42:53"}]') q;
ERROR:  invalid input syntax for type timestamp: "[100,200,300]"
create type jpop2 as (a int, b json, c int, d int);
select * from json_populate_recordset(null::jpop2, '[{"a":2,"c":3,"b":{"z":4},"d":6}]') q;
 a |    b    | c | d 
---+---------+---+---
 2 | {"z":4} | 3 | 6
(1 row)

select * from json_populate_recordset(null::jpop,'[{"a":"blurfl","x":43.2},{"b":3,"c":"2012-01-20 10:42:53"}]') q;
   a    | b |            c             
--------+---+--------------------------
 blurfl |   | 
        | 3 | Fri Jan 20 10:42:53 2012
(2 rows)

select * from json_populate_recordset(row('def',99,null)::jpop,'[{"a":"blurfl","x":43.2},{"b":3,"c":"2012-01-20 10:42:53"}]') q;
   a    | b  |            c             
--------+----+--------------------------
 blurfl | 99 | 
 def    |  3 | Fri Jan 20 10:42:53 2012
(2 rows)

select * from json_populate_recordset(row('def',99,null)::jpop,'[{"a":[100,200,300],"x":43.2},{"a":{"z":true},"b":3,"c":"2012-01-20 10:42:53"}]') q;
       a       | b  |            c             
---------------+----+--------------------------
 [100,200,300] | 99 | 
 {"z":true}    |  3 | Fri Jan 20 10:42:53 2012
(2 rows)

-- anonymous record type
SELECT json_populate_recordset(null::record, '[{"x": 0, "y": 1}]');
ERROR:  could not determine row type for result of json_populate_recordset
HINT:  Provide a non-null record argument, or call the function in the FROM clause using a column definition list.
SELECT json_populate_recordset(row(1,2), '[{"f1": 0, "f2": 1}]');
 json_populate_recordset 
-------------------------
 (0,1)
(1 row)

SELECT i, json_populate_recordset(row(i,50), '[{"f1":"42"},{"f2":"43"}]')
FROM (VALUES (1),(2)) v(i);
 i | json_populate_recordset 
---+-------------------------
 1 | (42,50)
 1 | (1,43)
 2 | (42,50)
 2 | (2,43)
(4 rows)

SELECT * FROM
  json_populate_recordset(null::record, '[{"x": 776}]') AS (x int, y int);
  x  | y 
-----+---
 776 |  
(1 row)

-- empty array is a corner case
SELECT json_populate_recordset(null::record, '[]');
ERROR:  could not determine row type for result of json_populate_recordset
HINT:  Provide a non-null record argument, or call the function in the FROM clause using a column definition list.
SELECT json_populate_recordset(row(1,2), '[]');
 json_populate_recordset 
-------------------------
(0 rows)

SELECT * FROM json_populate_recordset(NULL::jpop,'[]') q;
 a | b | c 
---+---+---
(0 rows)

SELECT * FROM
  json_populate_recordset(null::record, '[]') AS (x int, y int);
 x | y 
---+---
(0 rows)

-- composite domain
SELECT json_populate_recordset(null::j_ordered_pair, '[{"x": 0, "y": 1}]');
 json_populate_recordset 
-------------------------
 (0,1)
(1 row)

SELECT json_populate_recordset(row(1,2)::j_ordered_pair, '[{"x": 0}, {"y": 3}]');
 json_populate_recordset 
-------------------------
 (0,2)
 (1,3)
(2 rows)

SELECT json_populate_recordset(row(1,2)::j_ordered_pair, '[{"x": 1, "y": 0}]');
ERROR:  value for domain j_ordered_pair violates check constraint "j_ordered_pair_check"
-- negative cases where the wrong record type is supplied
select * from json_populate_recordset(row(0::int),'[{"a":"1","b":"2"},{"a":"3"}]') q (a text, b text);
ERROR:  function return row and query-specified return row do not match
DETAIL:  Returned row contains 1 attribute, but query expects 2.
select * from json_populate_recordset(row(0::int,0::int),'[{"a":"1","b":"2"},{"a":"3"}]') q (a text, b text);
ERROR:  function return row and query-specified return row do not match
DETAIL:  Returned type integer at ordinal position 1, but query expects text.
select * from json_populate_recordset(row(0::int,0::int,0::int),'[{"a":"1","b":"2"},{"a":"3"}]') q (a text, b text);
ERROR:  function return row and query-specified return row do not match
DETAIL:  Returned row contains 3 attributes, but query expects 2.
select * from json_populate_recordset(row(1000000000::int,50::int),'[{"b":"2"},{"a":"3"}]') q (a text, b text);
ERROR:  function return row and query-specified return row do not match
DETAIL:  Returned type integer at ordinal position 1, but query expects text.
-- test type info caching in json_populate_record()
CREATE TEMP TABLE jspoptest (js json);
INSERT INTO jspoptest
SELECT '{
	"jsa": [1, "2", null, 4],
	"rec": {"a": "abc", "c": "01.02.2003", "x": 43.2},
	"reca": [{"a": "abc", "b": 456}, null, {"c": "01.02.2003", "x": 43.2}]
}'::json
FROM generate_series(1, 3);
SELECT (json_populate_record(NULL::jsrec, js)).* FROM jspoptest;
 i | ia | ia1 | ia2 | ia3 | ia1d | ia2d | t | ta | c | ca | ts | js | jsb |        jsa         |                rec                |                          reca                          
---+----+-----+-----+-----+------+------+---+----+---+----+----+----+-----+--------------------+-----------------------------------+--------------------------------------------------------
   |    |     |     |     |      |      |   |    |   |    |    |    |     | {1,"\"2\"",NULL,4} | (abc,,"Thu Jan 02 00:00:00 2003") | {"(abc,456,)",NULL,"(,,\"Thu Jan 02 00:00:00 2003\")"}
   |    |     |     |     |      |      |   |    |   |    |    |    |     | {1,"\"2\"",NULL,4} | (abc,,"Thu Jan 02 00:00:00 2003") | {"(abc,456,)",NULL,"(,,\"Thu Jan 02 00:00:00 2003\")"}
   |    |     |     |     |      |      |   |    |   |    |    |    |     | {1,"\"2\"",NULL,4} | (abc,,"Thu Jan 02 00:00:00 2003") | {"(abc,456,)",NULL,"(,,\"Thu Jan 02 00:00:00 2003\")"}
(3 rows)

DROP TYPE jsrec;
DROP TYPE jsrec_i_not_null;
DROP DOMAIN js_int_not_null;
DROP DOMAIN js_int_array_1d;
DROP DOMAIN js_int_array_2d;
DROP DOMAIN j_ordered_pair;
DROP TYPE j_unordered_pair;
--json_typeof() function
select value, json_typeof(value)
  from (values (json '123.4'),
               (json '-1'),
               (json '"foo"'),
               (json 'true'),
               (json 'false'),
               (json 'null'),
               (json '[1, 2, 3]'),
               (json '[]'),
               (json '{"x":"foo", "y":123}'),
               (json '{}'),
               (NULL::json))
      as data(value);
        value         | json_typeof 
----------------------+-------------
 123.4                | number
 -1                   | number
 "foo"                | string
 true                 | boolean
 false                | boolean
 null                 | null
 [1, 2, 3]            | array
 []                   | array
 {"x":"foo", "y":123} | object
 {}                   | object
                      | 
(11 rows)

-- json_build_array, json_build_object, json_object_agg
SELECT json_build_array('a',1,'b',1.2,'c',true,'d',null,'e',json '{"x": 3, "y": [1,2,3]}');
                           json_build_array                            
-----------------------------------------------------------------------
 ["a", 1, "b", 1.2, "c", true, "d", null, "e", {"x": 3, "y": [1,2,3]}]
(1 row)

SELECT json_build_array('a', NULL); -- ok
 json_build_array 
------------------
 ["a", null]
(1 row)

SELECT json_build_array(VARIADIC NULL::text[]); -- ok
 json_build_array 
------------------
 
(1 row)

SELECT json_build_array(VARIADIC '{}'::text[]); -- ok
 json_build_array 
------------------
 []
(1 row)

SELECT json_build_array(VARIADIC '{a,b,c}'::text[]); -- ok
 json_build_array 
------------------
 ["a", "b", "c"]
(1 row)

SELECT json_build_array(VARIADIC ARRAY['a', NULL]::text[]); -- ok
 json_build_array 
------------------
 ["a", null]
(1 row)

SELECT json_build_array(VARIADIC '{1,2,3,4}'::text[]); -- ok
   json_build_array   
----------------------
 ["1", "2", "3", "4"]
(1 row)

SELECT json_build_array(VARIADIC '{1,2,3,4}'::int[]); -- ok
 json_build_array 
------------------
 [1, 2, 3, 4]
(1 row)

SELECT json_build_array(VARIADIC '{{1,4},{2,5},{3,6}}'::int[][]); -- ok
  json_build_array  
--------------------
 [1, 4, 2, 5, 3, 6]
(1 row)

SELECT json_build_object('a',1,'b',1.2,'c',true,'d',null,'e',json '{"x": 3, "y": [1,2,3]}');
                             json_build_object                              
----------------------------------------------------------------------------
 {"a" : 1, "b" : 1.2, "c" : true, "d" : null, "e" : {"x": 3, "y": [1,2,3]}}
(1 row)

SELECT json_build_object(
       'a', json_build_object('b',false,'c',99),
       'd', json_build_object('e',array[9,8,7]::int[],
           'f', (select row_to_json(r) from ( select relkind, oid::regclass as name from pg_class where relname = 'pg_class') r)));
                                        json_build_object                                        
-------------------------------------------------------------------------------------------------
 {"a" : {"b" : false, "c" : 99}, "d" : {"e" : [9,8,7], "f" : {"relkind":"r","name":"pg_class"}}}
(1 row)

SELECT json_build_object('{a,b,c}'::text[]); -- error
ERROR:  argument list must have even number of elements
HINT:  The arguments of json_build_object() must consist of alternating keys and values.
SELECT json_build_object('{a,b,c}'::text[], '{d,e,f}'::text[]); -- error, key cannot be array
ERROR:  key value must be scalar, not array, composite, or json
SELECT json_build_object('a', 'b', 'c'); -- error
ERROR:  argument list must have even number of elements
HINT:  The arguments of json_build_object() must consist of alternating keys and values.
SELECT json_build_object(NULL, 'a'); -- error, key cannot be NULL
ERROR:  argument 1 cannot be null
HINT:  Object keys should be text.
SELECT json_build_object('a', NULL); -- ok
 json_build_object 
-------------------
 {"a" : null}
(1 row)

SELECT json_build_object(VARIADIC NULL::text[]); -- ok
 json_build_object 
-------------------
 
(1 row)

SELECT json_build_object(VARIADIC '{}'::text[]); -- ok
 json_build_object 
-------------------
 {}
(1 row)

SELECT json_build_object(VARIADIC '{a,b,c}'::text[]); -- error
ERROR:  argument list must have even number of elements
HINT:  The arguments of json_build_object() must consist of alternating keys and values.
SELECT json_build_object(VARIADIC ARRAY['a', NULL]::text[]); -- ok
 json_build_object 
-------------------
 {"a" : null}
(1 row)

SELECT json_build_object(VARIADIC ARRAY[NULL, 'a']::text[]); -- error, key cannot be NULL
ERROR:  argument 1 cannot be null
HINT:  Object keys should be text.
SELECT json_build_object(VARIADIC '{1,2,3,4}'::text[]); -- ok
   json_build_object    
------------------------
 {"1" : "2", "3" : "4"}
(1 row)

SELECT json_build_object(VARIADIC '{1,2,3,4}'::int[]); -- ok
 json_build_object  
--------------------
 {"1" : 2, "3" : 4}
(1 row)

SELECT json_build_object(VARIADIC '{{1,4},{2,5},{3,6}}'::int[][]); -- ok
      json_build_object      
-----------------------------
 {"1" : 4, "2" : 5, "3" : 6}
(1 row)

-- empty objects/arrays
SELECT json_build_array();
 json_build_array 
------------------
 []
(1 row)

SELECT json_build_object();
 json_build_object 
-------------------
 {}
(1 row)

-- make sure keys are quoted
SELECT json_build_object(1,2);
 json_build_object 
-------------------
 {"1" : 2}
(1 row)

-- keys must be scalar and not null
SELECT json_build_object(null,2);
ERROR:  argument 1 cannot be null
HINT:  Object keys should be text.
SELECT json_build_object(r,2) FROM (SELECT 1 AS a, 2 AS b) r;
ERROR:  key value must be scalar, not array, composite, or json
SELECT json_build_object(json '{"a":1,"b":2}', 3);
ERROR:  key value must be scalar, not array, composite, or json
SELECT json_build_object('{1,2,3}'::int[], 3);
ERROR:  key value must be scalar, not array, composite, or json
CREATE TEMP TABLE foo (serial_num int, name text, type text);
INSERT INTO foo VALUES (847001,'t15','GE1043');
INSERT INTO foo VALUES (847002,'t16','GE1043');
INSERT INTO foo VALUES (847003,'sub-alpha','GESS90');
SELECT json_build_object('turbines',json_object_agg(serial_num,json_build_object('name',name,'type',type) order by serial_num))
FROM foo;
                                                                            json_build_object                                                                            
-------------------------------------------------------------------------------------------------------------------------------------------------------------------------
 {"turbines" : { "847001" : {"name" : "t15", "type" : "GE1043"}, "847002" : {"name" : "t16", "type" : "GE1043"}, "847003" : {"name" : "sub-alpha", "type" : "GESS90"} }}
(1 row)

SELECT json_object_agg(name, type order by type, name) FROM foo;
                        json_object_agg                         
----------------------------------------------------------------
 { "t15" : "GE1043", "t16" : "GE1043", "sub-alpha" : "GESS90" }
(1 row)

INSERT INTO foo VALUES (999999, NULL, 'bar');
SELECT json_object_agg(name, type) FROM foo;
ERROR:  field name must not be null
-- json_object
-- empty object, one dimension
SELECT json_object('{}');
 json_object 
-------------
 {}
(1 row)

-- empty object, two dimensions
SELECT json_object('{}', '{}');
 json_object 
-------------
 {}
(1 row)

-- one dimension
SELECT json_object('{a,1,b,2,3,NULL,"d e f","a b c"}');
                      json_object                      
-------------------------------------------------------
 {"a" : "1", "b" : "2", "3" : null, "d e f" : "a b c"}
(1 row)

-- same but with two dimensions
SELECT json_object('{{a,1},{b,2},{3,NULL},{"d e f","a b c"}}');
                      json_object                      
-------------------------------------------------------
 {"a" : "1", "b" : "2", "3" : null, "d e f" : "a b c"}
(1 row)

-- odd number error
SELECT json_object('{a,b,c}');
ERROR:  array must have even number of elements
-- one column error
SELECT json_object('{{a},{b}}');
ERROR:  array must have two columns
-- too many columns error
SELECT json_object('{{a,b,c},{b,c,d}}');
ERROR:  array must have two columns
-- too many dimensions error
SELECT json_object('{{{a,b},{c,d}},{{b,c},{d,e}}}');
ERROR:  wrong number of array subscripts
--two argument form of json_object
select json_object('{a,b,c,"d e f"}','{1,2,3,"a b c"}');
                     json_object                      
------------------------------------------------------
 {"a" : "1", "b" : "2", "c" : "3", "d e f" : "a b c"}
(1 row)

-- too many dimensions
SELECT json_object('{{a,1},{b,2},{3,NULL},{"d e f","a b c"}}', '{{a,1},{b,2},{3,NULL},{"d e f","a b c"}}');
ERROR:  wrong number of array subscripts
-- mismatched dimensions
select json_object('{a,b,c,"d e f",g}','{1,2,3,"a b c"}');
ERROR:  mismatched array dimensions
select json_object('{a,b,c,"d e f"}','{1,2,3,"a b c",g}');
ERROR:  mismatched array dimensions
-- null key error
select json_object('{a,b,NULL,"d e f"}','{1,2,3,"a b c"}');
ERROR:  null value not allowed for object key
-- empty key is allowed
select json_object('{a,b,"","d e f"}','{1,2,3,"a b c"}');
                     json_object                     
-----------------------------------------------------
 {"a" : "1", "b" : "2", "" : "3", "d e f" : "a b c"}
(1 row)

-- json_to_record and json_to_recordset
select * from json_to_record('{"a":1,"b":"foo","c":"bar"}')
    as x(a int, b text, d text);
 a |  b  | d 
---+-----+---
 1 | foo | 
(1 row)

select * from json_to_recordset('[{"a":1,"b":"foo","d":false},{"a":2,"b":"bar","c":true}]')
    as x(a int, b text, c boolean);
 a |  b  | c 
---+-----+---
 1 | foo | 
 2 | bar | t
(2 rows)

select * from json_to_recordset('[{"a":1,"b":{"d":"foo"},"c":true},{"a":2,"c":false,"b":{"d":"bar"}}]')
    as x(a int, b json, c boolean);
 a |      b      | c 
---+-------------+---
 1 | {"d":"foo"} | t
 2 | {"d":"bar"} | f
(2 rows)

select *, c is null as c_is_null
from json_to_record('{"a":1, "b":{"c":16, "d":2}, "x":8, "ca": ["1 2", 3], "ia": [[1,2],[3,4]], "r": {"a": "aaa", "b": 123}}'::json)
    as t(a int, b json, c text, x int, ca char(5)[], ia int[][], r jpop);
 a |        b        | c | x |        ca         |      ia       |     r      | c_is_null 
---+-----------------+---+---+-------------------+---------------+------------+-----------
 1 | {"c":16, "d":2} |   | 8 | {"1 2  ","3    "} | {{1,2},{3,4}} | (aaa,123,) | t
(1 row)

select *, c is null as c_is_null
from json_to_recordset('[{"a":1, "b":{"c":16, "d":2}, "x":8}]'::json)
    as t(a int, b json, c text, x int);
 a |        b        | c | x | c_is_null 
---+-----------------+---+---+-----------
 1 | {"c":16, "d":2} |   | 8 | t
(1 row)

select * from json_to_record('{"ia": null}') as x(ia _int4);
 ia 
----
 
(1 row)

select * from json_to_record('{"ia": 123}') as x(ia _int4);
ERROR:  expected JSON array
HINT:  See the value of key "ia".
select * from json_to_record('{"ia": [1, "2", null, 4]}') as x(ia _int4);
      ia      
--------------
 {1,2,NULL,4}
(1 row)

select * from json_to_record('{"ia": [[1, 2], [3, 4]]}') as x(ia _int4);
      ia       
---------------
 {{1,2},{3,4}}
(1 row)

select * from json_to_record('{"ia": [[1], 2]}') as x(ia _int4);
ERROR:  expected JSON array
HINT:  See the array element [1] of key "ia".
select * from json_to_record('{"ia": [[1], [2, 3]]}') as x(ia _int4);
ERROR:  malformed JSON array
DETAIL:  Multidimensional arrays must have sub-arrays with matching dimensions.
select * from json_to_record('{"ia2": [1, 2, 3]}') as x(ia2 int[][]);
   ia2   
---------
 {1,2,3}
(1 row)

select * from json_to_record('{"ia2": [[1, 2], [3, 4]]}') as x(ia2 int4[][]);
      ia2      
---------------
 {{1,2},{3,4}}
(1 row)

select * from json_to_record('{"ia2": [[[1], [2], [3]]]}') as x(ia2 int4[][]);
       ia2       
-----------------
 {{{1},{2},{3}}}
(1 row)

select * from json_to_record('{"out": {"key": 1}}') as x(out json);
    out     
------------
 {"key": 1}
(1 row)

select * from json_to_record('{"out": [{"key": 1}]}') as x(out json);
     out      
--------------
 [{"key": 1}]
(1 row)

select * from json_to_record('{"out": "{\"key\": 1}"}') as x(out json);
      out       
----------------
 "{\"key\": 1}"
(1 row)

select * from json_to_record('{"out": {"key": 1}}') as x(out jsonb);
    out     
------------
 {"key": 1}
(1 row)

select * from json_to_record('{"out": [{"key": 1}]}') as x(out jsonb);
     out      
--------------
 [{"key": 1}]
(1 row)

select * from json_to_record('{"out": "{\"key\": 1}"}') as x(out jsonb);
      out       
----------------
 "{\"key\": 1}"
(1 row)

-- json_strip_nulls
select json_strip_nulls(null);
 json_strip_nulls 
------------------
 
(1 row)

select json_strip_nulls('1');
 json_strip_nulls 
------------------
 1
(1 row)

select json_strip_nulls('"a string"');
 json_strip_nulls 
------------------
 "a string"
(1 row)

select json_strip_nulls('null');
 json_strip_nulls 
------------------
 null
(1 row)

select json_strip_nulls('[1,2,null,3,4]');
 json_strip_nulls 
------------------
 [1,2,null,3,4]
(1 row)

select json_strip_nulls('{"a":1,"b":null,"c":[2,null,3],"d":{"e":4,"f":null}}');
          json_strip_nulls          
------------------------------------
 {"a":1,"c":[2,null,3],"d":{"e":4}}
(1 row)

select json_strip_nulls('[1,{"a":1,"b":null,"c":2},3]');
  json_strip_nulls   
---------------------
 [1,{"a":1,"c":2},3]
(1 row)

-- an empty object is not null and should not be stripped
select json_strip_nulls('{"a": {"b": null, "c": null}, "d": {} }');
 json_strip_nulls 
------------------
 {"a":{},"d":{}}
(1 row)

-- json to tsvector
select to_tsvector('{"a": "aaa bbb ddd ccc", "b": ["eee fff ggg"], "c": {"d": "hhh iii"}}'::json);
                                to_tsvector                                
---------------------------------------------------------------------------
 'aaa':1 'bbb':2 'ccc':4 'ddd':3 'eee':6 'fff':7 'ggg':8 'hhh':10 'iii':11
(1 row)

-- json to tsvector with config
select to_tsvector('simple', '{"a": "aaa bbb ddd ccc", "b": ["eee fff ggg"], "c": {"d": "hhh iii"}}'::json);
                                to_tsvector                                
---------------------------------------------------------------------------
 'aaa':1 'bbb':2 'ccc':4 'ddd':3 'eee':6 'fff':7 'ggg':8 'hhh':10 'iii':11
(1 row)

-- json to tsvector with stop words
select to_tsvector('english', '{"a": "aaa in bbb ddd ccc", "b": ["the eee fff ggg"], "c": {"d": "hhh. iii"}}'::json);
                                to_tsvector                                 
----------------------------------------------------------------------------
 'aaa':1 'bbb':3 'ccc':5 'ddd':4 'eee':8 'fff':9 'ggg':10 'hhh':12 'iii':13
(1 row)

-- json to tsvector with numeric values
select to_tsvector('english', '{"a": "aaa in bbb ddd ccc", "b": 123, "c": 456}'::json);
           to_tsvector           
---------------------------------
 'aaa':1 'bbb':3 'ccc':5 'ddd':4
(1 row)

-- json_to_tsvector
select json_to_tsvector('english', '{"a": "aaa in bbb", "b": 123, "c": 456, "d": true, "f": false, "g": null}'::json, '"all"');
                                    json_to_tsvector                                    
----------------------------------------------------------------------------------------
 '123':8 '456':12 'aaa':2 'b':6 'bbb':4 'c':10 'd':14 'f':18 'fals':20 'g':22 'true':16
(1 row)

select json_to_tsvector('english', '{"a": "aaa in bbb", "b": 123, "c": 456, "d": true, "f": false, "g": null}'::json, '"key"');
        json_to_tsvector        
--------------------------------
 'b':2 'c':4 'd':6 'f':8 'g':10
(1 row)

select json_to_tsvector('english', '{"a": "aaa in bbb", "b": 123, "c": 456, "d": true, "f": false, "g": null}'::json, '"string"');
 json_to_tsvector 
------------------
 'aaa':1 'bbb':3
(1 row)

select json_to_tsvector('english', '{"a": "aaa in bbb", "b": 123, "c": 456, "d": true, "f": false, "g": null}'::json, '"numeric"');
 json_to_tsvector 
------------------
 '123':1 '456':3
(1 row)

select json_to_tsvector('english', '{"a": "aaa in bbb", "b": 123, "c": 456, "d": true, "f": false, "g": null}'::json, '"boolean"');
 json_to_tsvector  
-------------------
 'fals':3 'true':1
(1 row)

select json_to_tsvector('english', '{"a": "aaa in bbb", "b": 123, "c": 456, "d": true, "f": false, "g": null}'::json, '["string", "numeric"]');
        json_to_tsvector         
---------------------------------
 '123':5 '456':7 'aaa':1 'bbb':3
(1 row)

select json_to_tsvector('english', '{"a": "aaa in bbb", "b": 123, "c": 456, "d": true, "f": false, "g": null}'::json, '"all"');
                                    json_to_tsvector                                    
----------------------------------------------------------------------------------------
 '123':8 '456':12 'aaa':2 'b':6 'bbb':4 'c':10 'd':14 'f':18 'fals':20 'g':22 'true':16
(1 row)

select json_to_tsvector('english', '{"a": "aaa in bbb", "b": 123, "c": 456, "d": true, "f": false, "g": null}'::json, '"key"');
        json_to_tsvector        
--------------------------------
 'b':2 'c':4 'd':6 'f':8 'g':10
(1 row)

select json_to_tsvector('english', '{"a": "aaa in bbb", "b": 123, "c": 456, "d": true, "f": false, "g": null}'::json, '"string"');
 json_to_tsvector 
------------------
 'aaa':1 'bbb':3
(1 row)

select json_to_tsvector('english', '{"a": "aaa in bbb", "b": 123, "c": 456, "d": true, "f": false, "g": null}'::json, '"numeric"');
 json_to_tsvector 
------------------
 '123':1 '456':3
(1 row)

select json_to_tsvector('english', '{"a": "aaa in bbb", "b": 123, "c": 456, "d": true, "f": false, "g": null}'::json, '"boolean"');
 json_to_tsvector  
-------------------
 'fals':3 'true':1
(1 row)

select json_to_tsvector('english', '{"a": "aaa in bbb", "b": 123, "c": 456, "d": true, "f": false, "g": null}'::json, '["string", "numeric"]');
        json_to_tsvector         
---------------------------------
 '123':5 '456':7 'aaa':1 'bbb':3
(1 row)

-- to_tsvector corner cases
select to_tsvector('""'::json);
 to_tsvector 
-------------
 
(1 row)

select to_tsvector('{}'::json);
 to_tsvector 
-------------
 
(1 row)

select to_tsvector('[]'::json);
 to_tsvector 
-------------
 
(1 row)

select to_tsvector('null'::json);
 to_tsvector 
-------------
 
(1 row)

-- json_to_tsvector corner cases
select json_to_tsvector('""'::json, '"all"');
 json_to_tsvector 
------------------
 
(1 row)

select json_to_tsvector('{}'::json, '"all"');
 json_to_tsvector 
------------------
 
(1 row)

select json_to_tsvector('[]'::json, '"all"');
 json_to_tsvector 
------------------
 
(1 row)

select json_to_tsvector('null'::json, '"all"');
 json_to_tsvector 
------------------
 
(1 row)

select json_to_tsvector('english', '{"a": "aaa in bbb", "b": 123, "c": 456, "d": true, "f": false, "g": null}'::json, '""');
ERROR:  wrong flag in flag array: ""
HINT:  Possible values are: "string", "numeric", "boolean", "key", and "all".
select json_to_tsvector('english', '{"a": "aaa in bbb", "b": 123, "c": 456, "d": true, "f": false, "g": null}'::json, '{}');
ERROR:  wrong flag type, only arrays and scalars are allowed
select json_to_tsvector('english', '{"a": "aaa in bbb", "b": 123, "c": 456, "d": true, "f": false, "g": null}'::json, '[]');
 json_to_tsvector 
------------------
 
(1 row)

select json_to_tsvector('english', '{"a": "aaa in bbb", "b": 123, "c": 456, "d": true, "f": false, "g": null}'::json, 'null');
ERROR:  flag array element is not a string
HINT:  Possible values are: "string", "numeric", "boolean", "key", and "all".
select json_to_tsvector('english', '{"a": "aaa in bbb", "b": 123, "c": 456, "d": true, "f": false, "g": null}'::json, '["all", null]');
ERROR:  flag array element is not a string
HINT:  Possible values are: "string", "numeric", "boolean", "key", and "all".
-- ts_headline for json
select ts_headline('{"a": "aaa bbb", "b": {"c": "ccc ddd fff", "c1": "ccc1 ddd1"}, "d": ["ggg hhh", "iii jjj"]}'::json, tsquery('bbb & ddd & hhh'));
                                               ts_headline                                               
---------------------------------------------------------------------------------------------------------
 {"a":"aaa <b>bbb</b>","b":{"c":"ccc <b>ddd</b> fff","c1":"ccc1 ddd1"},"d":["ggg <b>hhh</b>","iii jjj"]}
(1 row)

select ts_headline('english', '{"a": "aaa bbb", "b": {"c": "ccc ddd fff"}, "d": ["ggg hhh", "iii jjj"]}'::json, tsquery('bbb & ddd & hhh'));
                                      ts_headline                                       
----------------------------------------------------------------------------------------
 {"a":"aaa <b>bbb</b>","b":{"c":"ccc <b>ddd</b> fff"},"d":["ggg <b>hhh</b>","iii jjj"]}
(1 row)

select ts_headline('{"a": "aaa bbb", "b": {"c": "ccc ddd fff", "c1": "ccc1 ddd1"}, "d": ["ggg hhh", "iii jjj"]}'::json, tsquery('bbb & ddd & hhh'), 'StartSel = <, StopSel = >');
                                       ts_headline                                        
------------------------------------------------------------------------------------------
 {"a":"aaa <bbb>","b":{"c":"ccc <ddd> fff","c1":"ccc1 ddd1"},"d":["ggg <hhh>","iii jjj"]}
(1 row)

select ts_headline('english', '{"a": "aaa bbb", "b": {"c": "ccc ddd fff", "c1": "ccc1 ddd1"}, "d": ["ggg hhh", "iii jjj"]}'::json, tsquery('bbb & ddd & hhh'), 'StartSel = <, StopSel = >');
                                       ts_headline                                        
------------------------------------------------------------------------------------------
 {"a":"aaa <bbb>","b":{"c":"ccc <ddd> fff","c1":"ccc1 ddd1"},"d":["ggg <hhh>","iii jjj"]}
(1 row)

-- corner cases for ts_headline with json
select ts_headline('null'::json, tsquery('aaa & bbb'));
 ts_headline 
-------------
 null
(1 row)

select ts_headline('{}'::json, tsquery('aaa & bbb'));
 ts_headline 
-------------
 {}
(1 row)

select ts_headline('[]'::json, tsquery('aaa & bbb'));
 ts_headline 
-------------
 []
(1 row)

-- checking proisstrict settings
select '[{"a":1}]'::json->0->'b';
 ?column? 
----------
 
(1 row)

select '[{"a":1}]'::json->1;
 ?column? 
----------
 
(1 row)

select '[{"a":1}]'::json->1->'a';
 ?column? 
----------
 
(1 row)
<|MERGE_RESOLUTION|>--- conflicted
+++ resolved
@@ -422,13 +422,6 @@
 analyze rows;
 select attname, to_json(histogram_bounds) histogram_bounds
 from pg_stats
-<<<<<<< HEAD
-where attname = 'tmplname' and tablename = 'pg_pltemplate';
-                                                histogram_bounds                                                
-----------------------------------------------------------------------------------------------------------------
- ["pljava","pljavau","plperl","plperlu","plpgsql","plpython2u","plpython3u","plpythonu","plr","pltcl","pltclu"]
-(1 row)
-=======
 where tablename = 'rows' and
       schemaname = pg_my_temp_schema()::regnamespace::text
 order by 1;
@@ -437,7 +430,6 @@
  x       | [1,2,3]
  y       | ["txt1","txt2","txt3"]
 (2 rows)
->>>>>>> d457cb4e
 
 -- to_json, timestamps
 select to_json(timestamp '2014-05-28 12:22:35.614298');
@@ -1799,13 +1791,13 @@
  (0,1)
 (1 row)
 
+--start_ignore
+-- GPDB_13_MERGE_FIXME: Need to full support stable evaluation in const evalation in planner.
+--end_ignore
 SELECT * FROM
   json_populate_record(null::record, '{"x": 776}') AS (x int, y int);
-  x  | y 
------+---
- 776 |  
-(1 row)
-
+ERROR:  could not determine row type for result of json_populate_record
+HINT:  Provide a non-null record argument, or call the function in the FROM clause using a column definition list.
 -- composite domain
 SELECT json_populate_record(null::j_ordered_pair, '{"x": 0, "y": 1}');
  json_populate_record 
