--- conflicted
+++ resolved
@@ -99,12 +99,7 @@
     "test_replica_identity_partial" UNIQUE, btree (keya, keyb) WHERE keyb <> '3'::text
     "test_replica_identity_unique_defer" UNIQUE CONSTRAINT, btree (keya, keyb) DEFERRABLE
     "test_replica_identity_unique_nondefer" UNIQUE CONSTRAINT, btree (keya, keyb)
-<<<<<<< HEAD
-    "test_replica_identity_hash" hash (nonkey)
-    "test_replica_identity_keyab" btree (keya, keyb)
 Distributed by: (keya)
-=======
->>>>>>> d457cb4e
 
 -- succeed, nondeferrable unique constraint over nonnullable cols
 ALTER TABLE test_replica_identity REPLICA IDENTITY USING INDEX test_replica_identity_unique_nondefer;
@@ -135,12 +130,7 @@
     "test_replica_identity_partial" UNIQUE, btree (keya, keyb) WHERE keyb <> '3'::text
     "test_replica_identity_unique_defer" UNIQUE CONSTRAINT, btree (keya, keyb) DEFERRABLE
     "test_replica_identity_unique_nondefer" UNIQUE CONSTRAINT, btree (keya, keyb)
-<<<<<<< HEAD
-    "test_replica_identity_hash" hash (nonkey)
-    "test_replica_identity_keyab" btree (keya, keyb)
 Distributed by: (keya)
-=======
->>>>>>> d457cb4e
 
 SELECT count(*) FROM pg_index WHERE indrelid = 'test_replica_identity'::regclass AND indisreplident;
  count 
@@ -214,11 +204,13 @@
     "test_replica_identity2_id_key" UNIQUE CONSTRAINT, btree (id) REPLICA IDENTITY
 
 ALTER TABLE test_replica_identity2 ALTER COLUMN id TYPE bigint;
+ERROR:  cannot alter column with primary key or unique constraint
+HINT:  DROP the constraint first, and recreate it after the ALTER
 \d test_replica_identity2
-      Table "public.test_replica_identity2"
- Column |  Type  | Collation | Nullable | Default 
---------+--------+-----------+----------+---------
- id     | bigint |           | not null | 
+       Table "public.test_replica_identity2"
+ Column |  Type   | Collation | Nullable | Default 
+--------+---------+-----------+----------+---------
+ id     | integer |           | not null | 
 Indexes:
     "test_replica_identity2_id_key" UNIQUE CONSTRAINT, btree (id) REPLICA IDENTITY
 
