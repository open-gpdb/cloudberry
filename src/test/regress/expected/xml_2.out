--- conflicted
+++ resolved
@@ -1355,7 +1355,6 @@
    Output: "xmltable".id, "xmltable"._id, "xmltable".country_name, "xmltable".country_id, "xmltable".region_id, "xmltable".size, "xmltable".unit, "xmltable".premier_name
    ->  Nested Loop
          Output: "xmltable".id, "xmltable"._id, "xmltable".country_name, "xmltable".country_id, "xmltable".region_id, "xmltable".size, "xmltable".unit, "xmltable".premier_name
-<<<<<<< HEAD
          ->  Seq Scan on public.xmldata
                Output: xmldata.data
          ->  Materialize
@@ -1366,10 +1365,6 @@
  Optimizer: Postgres query optimizer
  Settings: optimizer=off
 (13 rows)
-=======
-         Table Function Call: XMLTABLE(('/ROWS/ROW'::text) PASSING (xmldata.data) COLUMNS id integer PATH ('@id'::text), _id FOR ORDINALITY, country_name text PATH ('COUNTRY_NAME/text()'::text) NOT NULL, country_id text PATH ('COUNTRY_ID'::text), region_id integer PATH ('REGION_ID'::text), size double precision PATH ('SIZE'::text), unit text PATH ('SIZE/@unit'::text), premier_name text DEFAULT ('not specified'::text) PATH ('PREMIER_NAME'::text))
-(7 rows)
->>>>>>> 6e4ab1b6
 
 -- errors
 SELECT * FROM XMLTABLE (ROW () PASSING null COLUMNS v1 timestamp) AS f (v1, v2);
