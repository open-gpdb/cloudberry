-- Currently this tests polymorphic aggregates and indirectly does some
-- testing of polymorphic SQL functions.  It ought to be extended.
-- In GPDB, rows can be returned from segments in any order. Normally, we
-- mask differences in result set order in regression tests with gpdiff.pl,
-- but the aggregates in this test file result in arrays that have elements
-- in random order. To fix, we force them in order with this function.
create or replace function array_sort(x anyarray) returns anyarray as $$
  select array_agg(x) from (select unnest($1) AS x order by x) as _;
$$ language sql;
-- GPDB: the line right after Legend has been intentionally changed to not look
-- like a psql result set header, like it does in upstream. atmsort.pl got
-- confused by it and treated the whole comment as a result set, and re-ordered
-- it.
-- Legend:
-- ---------
-- A = type is ANY
-- P = type is polymorphic
-- N = type is non-polymorphic
-- B = aggregate base type
-- S = aggregate state type
-- R = aggregate return type
-- 1 = arg1 of a function
-- 2 = arg2 of a function
-- ag = aggregate
-- tf = trans (state) function
-- ff = final function
-- rt = return type of a function
-- -> = implies
-- => = allowed
-- !> = not allowed
-- E  = exists
-- NE = not-exists
-- 
-- Possible states:
-- ----------------
-- B = (A || P || N)
--   when (B = A) -> (tf2 = NE)
-- S = (P || N)
-- ff = (E || NE)
-- tf1 = (P || N)
-- tf2 = (NE || P || N)
-- R = (P || N)
-- create functions for use as tf and ff with the needed combinations of
-- argument polymorphism, but within the constraints of valid aggregate
-- functions, i.e. tf arg1 and tf return type must match
-- polymorphic single arg transfn
CREATE FUNCTION stfp(anyarray) RETURNS anyarray AS
'select $1' LANGUAGE SQL;
-- non-polymorphic single arg transfn
CREATE FUNCTION stfnp(int[]) RETURNS int[] AS
'select $1' LANGUAGE SQL;
-- dual polymorphic transfn
CREATE FUNCTION tfp(anyarray,anyelement) RETURNS anyarray AS
'select $1 || $2' LANGUAGE SQL;
-- dual non-polymorphic transfn
CREATE FUNCTION tfnp(int[],int) RETURNS int[] AS
'select $1 || $2' LANGUAGE SQL;
-- arg1 only polymorphic transfn
CREATE FUNCTION tf1p(anyarray,int) RETURNS anyarray AS
'select $1' LANGUAGE SQL;
-- arg2 only polymorphic transfn
CREATE FUNCTION tf2p(int[],anyelement) RETURNS int[] AS
'select $1' LANGUAGE SQL;
-- multi-arg polymorphic
CREATE FUNCTION sum3(anyelement,anyelement,anyelement) returns anyelement AS
'select $1+$2+$3' language sql strict;
-- finalfn polymorphic
CREATE FUNCTION ffp(anyarray) RETURNS anyarray AS
'select $1' LANGUAGE SQL;
-- finalfn non-polymorphic
CREATE FUNCTION ffnp(int[]) returns int[] as
'select $1' LANGUAGE SQL;
-- Try to cover all the possible states:
-- 
-- Note: in Cases 1 & 2, we are trying to return P. Therefore, if the transfn
-- is stfnp, tfnp, or tf2p, we must use ffp as finalfn, because stfnp, tfnp,
-- and tf2p do not return P. Conversely, in Cases 3 & 4, we are trying to
-- return N. Therefore, if the transfn is stfp, tfp, or tf1p, we must use ffnp
-- as finalfn, because stfp, tfp, and tf1p do not return N.
--
--     Case1 (R = P) && (B = A)
--     ------------------------
--     S    tf1
--     -------
--     N    N
-- should CREATE
CREATE AGGREGATE myaggp01a(*) (SFUNC = stfnp, STYPE = int4[],
  FINALFUNC = ffp, INITCOND = '{}');
--     P    N
-- should ERROR: stfnp(anyarray) not matched by stfnp(int[])
CREATE AGGREGATE myaggp02a(*) (SFUNC = stfnp, STYPE = anyarray,
  FINALFUNC = ffp, INITCOND = '{}');
ERROR:  cannot determine transition data type
DETAIL:  An aggregate using a polymorphic transition type must have at least one polymorphic argument.
--     N    P
-- should CREATE
CREATE AGGREGATE myaggp03a(*) (SFUNC = stfp, STYPE = int4[],
  FINALFUNC = ffp, INITCOND = '{}');
CREATE AGGREGATE myaggp03b(*) (SFUNC = stfp, STYPE = int4[],
  INITCOND = '{}');
--     P    P
-- should ERROR: we have no way to resolve S
CREATE AGGREGATE myaggp04a(*) (SFUNC = stfp, STYPE = anyarray,
  FINALFUNC = ffp, INITCOND = '{}');
ERROR:  cannot determine transition data type
DETAIL:  An aggregate using a polymorphic transition type must have at least one polymorphic argument.
CREATE AGGREGATE myaggp04b(*) (SFUNC = stfp, STYPE = anyarray,
  INITCOND = '{}');
ERROR:  cannot determine transition data type
DETAIL:  An aggregate using a polymorphic transition type must have at least one polymorphic argument.
--    Case2 (R = P) && ((B = P) || (B = N))
--    -------------------------------------
--    S    tf1      B    tf2
--    -----------------------
--    N    N        N    N
-- should CREATE
CREATE AGGREGATE myaggp05a(BASETYPE = int, SFUNC = tfnp, STYPE = int[],
  FINALFUNC = ffp, INITCOND = '{}');
--    N    N        N    P
-- should CREATE
CREATE AGGREGATE myaggp06a(BASETYPE = int, SFUNC = tf2p, STYPE = int[],
  FINALFUNC = ffp, INITCOND = '{}');
--    N    N        P    N
-- should ERROR: tfnp(int[], anyelement) not matched by tfnp(int[], int)
CREATE AGGREGATE myaggp07a(BASETYPE = anyelement, SFUNC = tfnp, STYPE = int[],
  FINALFUNC = ffp, INITCOND = '{}');
ERROR:  function tfnp(integer[], anyelement) does not exist
--    N    N        P    P
-- should CREATE
CREATE AGGREGATE myaggp08a(BASETYPE = anyelement, SFUNC = tf2p, STYPE = int[],
  FINALFUNC = ffp, INITCOND = '{}');
--    N    P        N    N
-- should CREATE
CREATE AGGREGATE myaggp09a(BASETYPE = int, SFUNC = tf1p, STYPE = int[],
  FINALFUNC = ffp, INITCOND = '{}');
CREATE AGGREGATE myaggp09b(BASETYPE = int, SFUNC = tf1p, STYPE = int[],
  INITCOND = '{}');
--    N    P        N    P
-- should CREATE
CREATE AGGREGATE myaggp10a(BASETYPE = int, SFUNC = tfp, STYPE = int[],
  FINALFUNC = ffp, INITCOND = '{}');
CREATE AGGREGATE myaggp10b(BASETYPE = int, SFUNC = tfp, STYPE = int[],
  INITCOND = '{}');
--    N    P        P    N
-- should ERROR: tf1p(int[],anyelement) not matched by tf1p(anyarray,int)
CREATE AGGREGATE myaggp11a(BASETYPE = anyelement, SFUNC = tf1p, STYPE = int[],
  FINALFUNC = ffp, INITCOND = '{}');
ERROR:  function tf1p(integer[], anyelement) does not exist
CREATE AGGREGATE myaggp11b(BASETYPE = anyelement, SFUNC = tf1p, STYPE = int[],
  INITCOND = '{}');
ERROR:  function tf1p(integer[], anyelement) does not exist
--    N    P        P    P
-- should ERROR: tfp(int[],anyelement) not matched by tfp(anyarray,anyelement)
CREATE AGGREGATE myaggp12a(BASETYPE = anyelement, SFUNC = tfp, STYPE = int[],
  FINALFUNC = ffp, INITCOND = '{}');
ERROR:  function tfp(integer[], anyelement) does not exist
CREATE AGGREGATE myaggp12b(BASETYPE = anyelement, SFUNC = tfp, STYPE = int[],
  INITCOND = '{}');
ERROR:  function tfp(integer[], anyelement) does not exist
--    P    N        N    N
-- should ERROR: tfnp(anyarray, int) not matched by tfnp(int[],int)
CREATE AGGREGATE myaggp13a(BASETYPE = int, SFUNC = tfnp, STYPE = anyarray,
  FINALFUNC = ffp, INITCOND = '{}');
ERROR:  cannot determine transition data type
DETAIL:  An aggregate using a polymorphic transition type must have at least one polymorphic argument.
--    P    N        N    P
-- should ERROR: tf2p(anyarray, int) not matched by tf2p(int[],anyelement)
CREATE AGGREGATE myaggp14a(BASETYPE = int, SFUNC = tf2p, STYPE = anyarray,
  FINALFUNC = ffp, INITCOND = '{}');
ERROR:  cannot determine transition data type
DETAIL:  An aggregate using a polymorphic transition type must have at least one polymorphic argument.
--    P    N        P    N
-- should ERROR: tfnp(anyarray, anyelement) not matched by tfnp(int[],int)
CREATE AGGREGATE myaggp15a(BASETYPE = anyelement, SFUNC = tfnp,
  STYPE = anyarray, FINALFUNC = ffp, INITCOND = '{}');
ERROR:  function tfnp(anyarray, anyelement) does not exist
--    P    N        P    P
-- should ERROR: tf2p(anyarray, anyelement) not matched by tf2p(int[],anyelement)
CREATE AGGREGATE myaggp16a(BASETYPE = anyelement, SFUNC = tf2p,
  STYPE = anyarray, FINALFUNC = ffp, INITCOND = '{}');
ERROR:  function tf2p(anyarray, anyelement) does not exist
--    P    P        N    N
-- should ERROR: we have no way to resolve S
CREATE AGGREGATE myaggp17a(BASETYPE = int, SFUNC = tf1p, STYPE = anyarray,
  FINALFUNC = ffp, INITCOND = '{}');
ERROR:  cannot determine transition data type
DETAIL:  An aggregate using a polymorphic transition type must have at least one polymorphic argument.
CREATE AGGREGATE myaggp17b(BASETYPE = int, SFUNC = tf1p, STYPE = anyarray,
  INITCOND = '{}');
ERROR:  cannot determine transition data type
DETAIL:  An aggregate using a polymorphic transition type must have at least one polymorphic argument.
--    P    P        N    P
-- should ERROR: tfp(anyarray, int) not matched by tfp(anyarray, anyelement)
CREATE AGGREGATE myaggp18a(BASETYPE = int, SFUNC = tfp, STYPE = anyarray,
  FINALFUNC = ffp, INITCOND = '{}');
ERROR:  cannot determine transition data type
DETAIL:  An aggregate using a polymorphic transition type must have at least one polymorphic argument.
CREATE AGGREGATE myaggp18b(BASETYPE = int, SFUNC = tfp, STYPE = anyarray,
  INITCOND = '{}');
ERROR:  cannot determine transition data type
DETAIL:  An aggregate using a polymorphic transition type must have at least one polymorphic argument.
--    P    P        P    N
-- should ERROR: tf1p(anyarray, anyelement) not matched by tf1p(anyarray, int)
CREATE AGGREGATE myaggp19a(BASETYPE = anyelement, SFUNC = tf1p,
  STYPE = anyarray, FINALFUNC = ffp, INITCOND = '{}');
ERROR:  function tf1p(anyarray, anyelement) does not exist
CREATE AGGREGATE myaggp19b(BASETYPE = anyelement, SFUNC = tf1p,
  STYPE = anyarray, INITCOND = '{}');
ERROR:  function tf1p(anyarray, anyelement) does not exist
--    P    P        P    P
-- should CREATE
CREATE AGGREGATE myaggp20a(BASETYPE = anyelement, SFUNC = tfp,
  STYPE = anyarray, FINALFUNC = ffp, INITCOND = '{}');
CREATE AGGREGATE myaggp20b(BASETYPE = anyelement, SFUNC = tfp,
  STYPE = anyarray, INITCOND = '{}');
--     Case3 (R = N) && (B = A)
--     ------------------------
--     S    tf1
--     -------
--     N    N
-- should CREATE
CREATE AGGREGATE myaggn01a(*) (SFUNC = stfnp, STYPE = int4[],
  FINALFUNC = ffnp, INITCOND = '{}');
CREATE AGGREGATE myaggn01b(*) (SFUNC = stfnp, STYPE = int4[],
  INITCOND = '{}');
--     P    N
-- should ERROR: stfnp(anyarray) not matched by stfnp(int[])
CREATE AGGREGATE myaggn02a(*) (SFUNC = stfnp, STYPE = anyarray,
  FINALFUNC = ffnp, INITCOND = '{}');
ERROR:  cannot determine transition data type
DETAIL:  An aggregate using a polymorphic transition type must have at least one polymorphic argument.
CREATE AGGREGATE myaggn02b(*) (SFUNC = stfnp, STYPE = anyarray,
  INITCOND = '{}');
ERROR:  cannot determine transition data type
DETAIL:  An aggregate using a polymorphic transition type must have at least one polymorphic argument.
--     N    P
-- should CREATE
CREATE AGGREGATE myaggn03a(*) (SFUNC = stfp, STYPE = int4[],
  FINALFUNC = ffnp, INITCOND = '{}');
--     P    P
-- should ERROR: ffnp(anyarray) not matched by ffnp(int[])
CREATE AGGREGATE myaggn04a(*) (SFUNC = stfp, STYPE = anyarray,
  FINALFUNC = ffnp, INITCOND = '{}');
ERROR:  cannot determine transition data type
DETAIL:  An aggregate using a polymorphic transition type must have at least one polymorphic argument.
--    Case4 (R = N) && ((B = P) || (B = N))
--    -------------------------------------
--    S    tf1      B    tf2
--    -----------------------
--    N    N        N    N
-- should CREATE
CREATE AGGREGATE myaggn05a(BASETYPE = int, SFUNC = tfnp, STYPE = int[],
  FINALFUNC = ffnp, INITCOND = '{}');
CREATE AGGREGATE myaggn05b(BASETYPE = int, SFUNC = tfnp, STYPE = int[],
  INITCOND = '{}');
--    N    N        N    P
-- should CREATE
CREATE AGGREGATE myaggn06a(BASETYPE = int, SFUNC = tf2p, STYPE = int[],
  FINALFUNC = ffnp, INITCOND = '{}');
CREATE AGGREGATE myaggn06b(BASETYPE = int, SFUNC = tf2p, STYPE = int[],
  INITCOND = '{}');
--    N    N        P    N
-- should ERROR: tfnp(int[], anyelement) not matched by tfnp(int[], int)
CREATE AGGREGATE myaggn07a(BASETYPE = anyelement, SFUNC = tfnp, STYPE = int[],
  FINALFUNC = ffnp, INITCOND = '{}');
ERROR:  function tfnp(integer[], anyelement) does not exist
CREATE AGGREGATE myaggn07b(BASETYPE = anyelement, SFUNC = tfnp, STYPE = int[],
  INITCOND = '{}');
ERROR:  function tfnp(integer[], anyelement) does not exist
--    N    N        P    P
-- should CREATE
CREATE AGGREGATE myaggn08a(BASETYPE = anyelement, SFUNC = tf2p, STYPE = int[],
  FINALFUNC = ffnp, INITCOND = '{}');
CREATE AGGREGATE myaggn08b(BASETYPE = anyelement, SFUNC = tf2p, STYPE = int[],
  INITCOND = '{}');
--    N    P        N    N
-- should CREATE
CREATE AGGREGATE myaggn09a(BASETYPE = int, SFUNC = tf1p, STYPE = int[],
  FINALFUNC = ffnp, INITCOND = '{}');
--    N    P        N    P
-- should CREATE
CREATE AGGREGATE myaggn10a(BASETYPE = int, SFUNC = tfp, STYPE = int[],
  FINALFUNC = ffnp, INITCOND = '{}');
--    N    P        P    N
-- should ERROR: tf1p(int[],anyelement) not matched by tf1p(anyarray,int)
CREATE AGGREGATE myaggn11a(BASETYPE = anyelement, SFUNC = tf1p, STYPE = int[],
  FINALFUNC = ffnp, INITCOND = '{}');
ERROR:  function tf1p(integer[], anyelement) does not exist
--    N    P        P    P
-- should ERROR: tfp(int[],anyelement) not matched by tfp(anyarray,anyelement)
CREATE AGGREGATE myaggn12a(BASETYPE = anyelement, SFUNC = tfp, STYPE = int[],
  FINALFUNC = ffnp, INITCOND = '{}');
ERROR:  function tfp(integer[], anyelement) does not exist
--    P    N        N    N
-- should ERROR: tfnp(anyarray, int) not matched by tfnp(int[],int)
CREATE AGGREGATE myaggn13a(BASETYPE = int, SFUNC = tfnp, STYPE = anyarray,
  FINALFUNC = ffnp, INITCOND = '{}');
ERROR:  cannot determine transition data type
DETAIL:  An aggregate using a polymorphic transition type must have at least one polymorphic argument.
CREATE AGGREGATE myaggn13b(BASETYPE = int, SFUNC = tfnp, STYPE = anyarray,
  INITCOND = '{}');
ERROR:  cannot determine transition data type
DETAIL:  An aggregate using a polymorphic transition type must have at least one polymorphic argument.
--    P    N        N    P
-- should ERROR: tf2p(anyarray, int) not matched by tf2p(int[],anyelement)
CREATE AGGREGATE myaggn14a(BASETYPE = int, SFUNC = tf2p, STYPE = anyarray,
  FINALFUNC = ffnp, INITCOND = '{}');
ERROR:  cannot determine transition data type
DETAIL:  An aggregate using a polymorphic transition type must have at least one polymorphic argument.
CREATE AGGREGATE myaggn14b(BASETYPE = int, SFUNC = tf2p, STYPE = anyarray,
  INITCOND = '{}');
ERROR:  cannot determine transition data type
DETAIL:  An aggregate using a polymorphic transition type must have at least one polymorphic argument.
--    P    N        P    N
-- should ERROR: tfnp(anyarray, anyelement) not matched by tfnp(int[],int)
CREATE AGGREGATE myaggn15a(BASETYPE = anyelement, SFUNC = tfnp,
  STYPE = anyarray, FINALFUNC = ffnp, INITCOND = '{}');
ERROR:  function tfnp(anyarray, anyelement) does not exist
CREATE AGGREGATE myaggn15b(BASETYPE = anyelement, SFUNC = tfnp,
  STYPE = anyarray, INITCOND = '{}');
ERROR:  function tfnp(anyarray, anyelement) does not exist
--    P    N        P    P
-- should ERROR: tf2p(anyarray, anyelement) not matched by tf2p(int[],anyelement)
CREATE AGGREGATE myaggn16a(BASETYPE = anyelement, SFUNC = tf2p,
  STYPE = anyarray, FINALFUNC = ffnp, INITCOND = '{}');
ERROR:  function tf2p(anyarray, anyelement) does not exist
CREATE AGGREGATE myaggn16b(BASETYPE = anyelement, SFUNC = tf2p,
  STYPE = anyarray, INITCOND = '{}');
ERROR:  function tf2p(anyarray, anyelement) does not exist
--    P    P        N    N
-- should ERROR: ffnp(anyarray) not matched by ffnp(int[])
CREATE AGGREGATE myaggn17a(BASETYPE = int, SFUNC = tf1p, STYPE = anyarray,
  FINALFUNC = ffnp, INITCOND = '{}');
ERROR:  cannot determine transition data type
DETAIL:  An aggregate using a polymorphic transition type must have at least one polymorphic argument.
--    P    P        N    P
-- should ERROR: tfp(anyarray, int) not matched by tfp(anyarray, anyelement)
CREATE AGGREGATE myaggn18a(BASETYPE = int, SFUNC = tfp, STYPE = anyarray,
  FINALFUNC = ffnp, INITCOND = '{}');
ERROR:  cannot determine transition data type
DETAIL:  An aggregate using a polymorphic transition type must have at least one polymorphic argument.
--    P    P        P    N
-- should ERROR: tf1p(anyarray, anyelement) not matched by tf1p(anyarray, int)
CREATE AGGREGATE myaggn19a(BASETYPE = anyelement, SFUNC = tf1p,
  STYPE = anyarray, FINALFUNC = ffnp, INITCOND = '{}');
ERROR:  function tf1p(anyarray, anyelement) does not exist
--    P    P        P    P
-- should ERROR: ffnp(anyarray) not matched by ffnp(int[])
CREATE AGGREGATE myaggn20a(BASETYPE = anyelement, SFUNC = tfp,
  STYPE = anyarray, FINALFUNC = ffnp, INITCOND = '{}');
ERROR:  function ffnp(anyarray) does not exist
-- multi-arg polymorphic
CREATE AGGREGATE mysum2(anyelement,anyelement) (SFUNC = sum3,
  STYPE = anyelement, INITCOND = '0');
-- create test data for polymorphic aggregates
create temp table t(f1 int, f2 int[], f3 text);
insert into t values(1,array[1],'a');
insert into t values(1,array[11],'b');
insert into t values(1,array[111],'c');
insert into t values(2,array[2],'a');
insert into t values(2,array[22],'b');
insert into t values(2,array[222],'c');
insert into t values(3,array[3],'a');
insert into t values(3,array[3],'b');
-- test the successfully created polymorphic aggregates
select f3, myaggp01a(*) from t group by f3 order by f3;
 f3 | myaggp01a 
----+-----------
 a  | {}
 b  | {}
 c  | {}
(3 rows)

select f3, myaggp03a(*) from t group by f3 order by f3;
 f3 | myaggp03a 
----+-----------
 a  | {}
 b  | {}
 c  | {}
(3 rows)

select f3, myaggp03b(*) from t group by f3 order by f3;
 f3 | myaggp03b 
----+-----------
 a  | {}
 b  | {}
 c  | {}
(3 rows)

<<<<<<< HEAD
select f3, array_sort(myaggp05a(f1)) as myaggp05a from t group by f3;
=======
select f3, myaggp05a(f1) from t group by f3 order by f3;
>>>>>>> 4d53a2f9
 f3 | myaggp05a 
----+-----------
 a  | {1,2,3}
 b  | {1,2,3}
 c  | {1,2}
(3 rows)

select f3, myaggp06a(f1) from t group by f3 order by f3;
 f3 | myaggp06a 
----+-----------
 a  | {}
 b  | {}
 c  | {}
(3 rows)

select f3, myaggp08a(f1) from t group by f3 order by f3;
 f3 | myaggp08a 
----+-----------
 a  | {}
 b  | {}
 c  | {}
(3 rows)

select f3, myaggp09a(f1) from t group by f3 order by f3;
 f3 | myaggp09a 
----+-----------
 a  | {}
 b  | {}
 c  | {}
(3 rows)

select f3, myaggp09b(f1) from t group by f3 order by f3;
 f3 | myaggp09b 
----+-----------
 a  | {}
 b  | {}
 c  | {}
(3 rows)

<<<<<<< HEAD
select f3, array_sort(myaggp10a(f1)) as myaggp10a from t group by f3;
=======
select f3, myaggp10a(f1) from t group by f3 order by f3;
>>>>>>> 4d53a2f9
 f3 | myaggp10a 
----+-----------
 a  | {1,2,3}
 b  | {1,2,3}
 c  | {1,2}
(3 rows)

<<<<<<< HEAD
select f3, array_sort(myaggp10b(f1)) as myaggp10b from t group by f3;
=======
select f3, myaggp10b(f1) from t group by f3 order by f3;
>>>>>>> 4d53a2f9
 f3 | myaggp10b 
----+-----------
 a  | {1,2,3}
 b  | {1,2,3}
 c  | {1,2}
(3 rows)

<<<<<<< HEAD
select f3, array_sort(myaggp20a(f1)) as myaggp20a from t group by f3;
=======
select f3, myaggp20a(f1) from t group by f3 order by f3;
>>>>>>> 4d53a2f9
 f3 | myaggp20a 
----+-----------
 a  | {1,2,3}
 b  | {1,2,3}
 c  | {1,2}
(3 rows)

<<<<<<< HEAD
select f3, array_sort(myaggp20b(f1)) as myaggp20b from t group by f3;
=======
select f3, myaggp20b(f1) from t group by f3 order by f3;
>>>>>>> 4d53a2f9
 f3 | myaggp20b 
----+-----------
 a  | {1,2,3}
 b  | {1,2,3}
 c  | {1,2}
(3 rows)

select f3, myaggn01a(*) from t group by f3 order by f3;
 f3 | myaggn01a 
----+-----------
 a  | {}
 b  | {}
 c  | {}
(3 rows)

select f3, myaggn01b(*) from t group by f3 order by f3;
 f3 | myaggn01b 
----+-----------
 a  | {}
 b  | {}
 c  | {}
(3 rows)

select f3, myaggn03a(*) from t group by f3 order by f3;
 f3 | myaggn03a 
----+-----------
 a  | {}
 b  | {}
 c  | {}
(3 rows)

<<<<<<< HEAD
select f3, array_sort(myaggn05a(f1)) as myaggn05a from t group by f3;
=======
select f3, myaggn05a(f1) from t group by f3 order by f3;
>>>>>>> 4d53a2f9
 f3 | myaggn05a 
----+-----------
 a  | {1,2,3}
 b  | {1,2,3}
 c  | {1,2}
(3 rows)

<<<<<<< HEAD
select f3, array_sort(myaggn05b(f1)) as myaggn05b from t group by f3;
=======
select f3, myaggn05b(f1) from t group by f3 order by f3;
>>>>>>> 4d53a2f9
 f3 | myaggn05b 
----+-----------
 a  | {1,2,3}
 b  | {1,2,3}
 c  | {1,2}
(3 rows)

select f3, myaggn06a(f1) from t group by f3 order by f3;
 f3 | myaggn06a 
----+-----------
 a  | {}
 b  | {}
 c  | {}
(3 rows)

select f3, myaggn06b(f1) from t group by f3 order by f3;
 f3 | myaggn06b 
----+-----------
 a  | {}
 b  | {}
 c  | {}
(3 rows)

select f3, myaggn08a(f1) from t group by f3 order by f3;
 f3 | myaggn08a 
----+-----------
 a  | {}
 b  | {}
 c  | {}
(3 rows)

select f3, myaggn08b(f1) from t group by f3 order by f3;
 f3 | myaggn08b 
----+-----------
 a  | {}
 b  | {}
 c  | {}
(3 rows)

select f3, myaggn09a(f1) from t group by f3 order by f3;
 f3 | myaggn09a 
----+-----------
 a  | {}
 b  | {}
 c  | {}
(3 rows)

<<<<<<< HEAD
select f3, array_sort(myaggn10a(f1)) as myaggn10a from t group by f3;
=======
select f3, myaggn10a(f1) from t group by f3 order by f3;
>>>>>>> 4d53a2f9
 f3 | myaggn10a 
----+-----------
 a  | {1,2,3}
 b  | {1,2,3}
 c  | {1,2}
(3 rows)

select mysum2(f1, f1 + 1) from t;
 mysum2 
--------
     38
(1 row)

-- test inlining of polymorphic SQL functions
create function bleat(int) returns int as $$
begin
  raise notice 'bleat %', $1;
  return $1;
end$$ language plpgsql;
create function sql_if(bool, anyelement, anyelement) returns anyelement as $$
select case when $1 then $2 else $3 end $$ language sql;
-- create a table with two columns and insert all the rows into the same segment
-- by having the same value for the distributed column for multiple rows.
-- We need this to ensure that the NOTICE raised by bleat function gets returned
-- in the same order.
create table int4_tbl_new(f0 int, f1 int) distributed by(f0);
insert into int4_tbl_new values(1, 0), (1, 123456), (1, -123456), (1, 2147483647), (1, -2147483647);
-- Note this would fail with integer overflow, never mind wrong bleat() output,
-- if the CASE expression were not successfully inlined
select f1, sql_if(f1 > 0, bleat(f1), bleat(f1 + 1)) from int4_tbl_new;
NOTICE:  bleat 1
NOTICE:  bleat 123456
NOTICE:  bleat -123455
NOTICE:  bleat 2147483647
NOTICE:  bleat -2147483646
     f1      |   sql_if    
-------------+-------------
           0 |           1
      123456 |      123456
     -123456 |     -123455
  2147483647 |  2147483647
 -2147483647 | -2147483646
(5 rows)

select q2, sql_if(q2 > 0, q2, q2 + 1) from int8_tbl;
        q2         |      sql_if       
-------------------+-------------------
               456 |               456
  4567890123456789 |  4567890123456789
               123 |               123
  4567890123456789 |  4567890123456789
 -4567890123456789 | -4567890123456788
(5 rows)

-- another kind of polymorphic aggregate
create function add_group(grp anyarray, ad anyelement, size integer)
  returns anyarray
  as $$
begin
  if grp is null then
    return array[ad];
  end if;
  if array_upper(grp, 1) < size then
    return grp || ad;
  end if;
  return grp;
end;
$$
  language plpgsql immutable;
create aggregate build_group(anyelement, integer) (
  SFUNC = add_group,
  STYPE = anyarray
);
select build_group(q1,3) from (select q1 from int8_tbl order by q1 limit 5) as t;
        build_group         
----------------------------
 {123,123,4567890123456789}
(1 row)

-- this should fail because stype isn't compatible with arg
create aggregate build_group(int8, integer) (
  SFUNC = add_group,
  STYPE = int2[]
);
ERROR:  function add_group(smallint[], bigint, integer) does not exist
-- but we can make a non-poly agg from a poly sfunc if types are OK
create aggregate build_group(int8, integer) (
  SFUNC = add_group,
  STYPE = int8[]
);
-- check that we can apply functions taking ANYARRAY to pg_stats
select distinct array_ndims(histogram_bounds) from pg_stats
where histogram_bounds is not null;
 array_ndims 
-------------
           1
(1 row)

-- such functions must protect themselves if varying element type isn't OK
select max(histogram_bounds) from pg_stats;
ERROR:  cannot compare arrays of different element types
-- test variadic polymorphic functions
create function myleast(variadic anyarray) returns anyelement as $$
  select min($1[i]) from generate_subscripts($1,1) g(i)
$$ language sql immutable strict;
select myleast(10, 1, 20, 33);
 myleast 
---------
       1
(1 row)

select myleast(1.1, 0.22, 0.55);
 myleast 
---------
    0.22
(1 row)

select myleast('z'::text);
 myleast 
---------
 z
(1 row)

select myleast(); -- fail
ERROR:  function myleast() does not exist
LINE 1: select myleast();
               ^
HINT:  No function matches the given name and argument types. You might need to add explicit type casts.
-- test with variadic call parameter
select myleast(variadic array[1,2,3,4,-1]);
 myleast 
---------
      -1
(1 row)

select myleast(variadic array[1.1, -5.5]);
 myleast 
---------
    -5.5
(1 row)

--test with empty variadic call parameter
select myleast(variadic array[]::int[]);
 myleast 
---------
        
(1 row)

-- an example with some ordinary arguments too
create function concat(text, variadic anyarray) returns text as $$
  select array_to_string($2, $1);
$$ language sql immutable strict;
select concat('%', 1, 2, 3, 4, 5);
  concat   
-----------
 1%2%3%4%5
(1 row)

select concat('|', 'a'::text, 'b', 'c');
 concat 
--------
 a|b|c
(1 row)

select concat('|', variadic array[1,2,33]);
 concat 
--------
 1|2|33
(1 row)

select concat('|', variadic array[]::int[]);
 concat 
--------
 
(1 row)

drop function concat(text, anyarray);
-- mix variadic with anyelement
create function formarray(anyelement, variadic anyarray) returns anyarray as $$
  select array_prepend($1, $2);
$$ language sql immutable strict;
select formarray(1,2,3,4,5);
  formarray  
-------------
 {1,2,3,4,5}
(1 row)

select formarray(1.1, variadic array[1.2,55.5]);
   formarray    
----------------
 {1.1,1.2,55.5}
(1 row)

select formarray(1.1, array[1.2,55.5]); -- fail without variadic
ERROR:  function formarray(numeric, numeric[]) does not exist
LINE 1: select formarray(1.1, array[1.2,55.5]);
               ^
HINT:  No function matches the given name and argument types. You might need to add explicit type casts.
select formarray(1, 'x'::text); -- fail, type mismatch
ERROR:  function formarray(integer, text) does not exist
LINE 1: select formarray(1, 'x'::text);
               ^
HINT:  No function matches the given name and argument types. You might need to add explicit type casts.
select formarray(1, variadic array['x'::text]); -- fail, type mismatch
ERROR:  function formarray(integer, text[]) does not exist
LINE 1: select formarray(1, variadic array['x'::text]);
               ^
HINT:  No function matches the given name and argument types. You might need to add explicit type casts.
drop function formarray(anyelement, variadic anyarray);
-- test pg_typeof() function
select pg_typeof(null);           -- unknown
 pg_typeof 
-----------
 unknown
(1 row)

select pg_typeof(0);              -- integer
 pg_typeof 
-----------
 integer
(1 row)

select pg_typeof(0.0);            -- numeric
 pg_typeof 
-----------
 numeric
(1 row)

select pg_typeof(1+1 = 2);        -- boolean
 pg_typeof 
-----------
 boolean
(1 row)

select pg_typeof('x');            -- unknown
 pg_typeof 
-----------
 unknown
(1 row)

select pg_typeof('' || '');       -- text
 pg_typeof 
-----------
 text
(1 row)

select pg_typeof(pg_typeof(0));   -- regtype
 pg_typeof 
-----------
 regtype
(1 row)

select pg_typeof(array[1.2,55.5]); -- numeric[]
 pg_typeof 
-----------
 numeric[]
(1 row)

select pg_typeof(myleast(10, 1, 20, 33));  -- polymorphic input
 pg_typeof 
-----------
 integer
(1 row)

-- test functions with default parameters
-- test basic functionality
create function dfunc(a int = 1, int = 2) returns int as $$
  select $1 + $2;
$$ language sql;
select dfunc();
 dfunc 
-------
     3
(1 row)

select dfunc(10);
 dfunc 
-------
    12
(1 row)

select dfunc(10, 20);
 dfunc 
-------
    30
(1 row)

select dfunc(10, 20, 30);  -- fail
ERROR:  function dfunc(integer, integer, integer) does not exist
LINE 1: select dfunc(10, 20, 30);
               ^
HINT:  No function matches the given name and argument types. You might need to add explicit type casts.
drop function dfunc();  -- fail
ERROR:  function dfunc() does not exist
drop function dfunc(int);  -- fail
ERROR:  function dfunc(integer) does not exist
drop function dfunc(int, int);  -- ok
-- fail: defaults must be at end of argument list
create function dfunc(a int = 1, b int) returns int as $$
  select $1 + $2;
$$ language sql;
ERROR:  input parameters after one with a default value must also have defaults
-- however, this should work:
create function dfunc(a int = 1, out sum int, b int = 2) as $$
  select $1 + $2;
$$ language sql;
select dfunc();
 dfunc 
-------
     3
(1 row)

-- verify it lists properly
\df dfunc
<<<<<<< HEAD
                                           List of functions
=======
                                       List of functions
>>>>>>> 4d53a2f9
 Schema | Name  | Result data type |                    Argument data types                    |  Type  
--------+-------+------------------+-----------------------------------------------------------+--------
 public | dfunc | integer          | a integer DEFAULT 1, OUT sum integer, b integer DEFAULT 2 | normal
(1 row)

drop function dfunc(int, int);
-- check implicit coercion
create function dfunc(a int DEFAULT 1.0, int DEFAULT '-1') returns int as $$
  select $1 + $2;
$$ language sql;
select dfunc();
 dfunc 
-------
     0
(1 row)

create function dfunc(a text DEFAULT 'Hello', b text DEFAULT 'World') returns text as $$
  select $1 || ', ' || $2;
$$ language sql;
select dfunc();  -- fail: which dfunc should be called? int or text
ERROR:  function dfunc() is not unique
LINE 1: select dfunc();
               ^
HINT:  Could not choose a best candidate function. You might need to add explicit type casts.
select dfunc('Hi');  -- ok
   dfunc   
-----------
 Hi, World
(1 row)

select dfunc('Hi', 'City');  -- ok
  dfunc   
----------
 Hi, City
(1 row)

select dfunc(0);  -- ok
 dfunc 
-------
    -1
(1 row)

select dfunc(10, 20);  -- ok
 dfunc 
-------
    30
(1 row)

drop function dfunc(int, int);
drop function dfunc(text, text);
create function dfunc(int = 1, int = 2) returns int as $$
  select 2;
$$ language sql;
create function dfunc(int = 1, int = 2, int = 3, int = 4) returns int as $$
  select 4;
$$ language sql;
-- Now, dfunc(nargs = 2) and dfunc(nargs = 4) are ambiguous when called
-- with 0 to 2 arguments.
select dfunc();  -- fail
ERROR:  function dfunc() is not unique
LINE 1: select dfunc();
               ^
HINT:  Could not choose a best candidate function. You might need to add explicit type casts.
select dfunc(1);  -- fail
ERROR:  function dfunc(integer) is not unique
LINE 1: select dfunc(1);
               ^
HINT:  Could not choose a best candidate function. You might need to add explicit type casts.
select dfunc(1, 2);  -- fail
ERROR:  function dfunc(integer, integer) is not unique
LINE 1: select dfunc(1, 2);
               ^
HINT:  Could not choose a best candidate function. You might need to add explicit type casts.
select dfunc(1, 2, 3);  -- ok
 dfunc 
-------
     4
(1 row)

select dfunc(1, 2, 3, 4);  -- ok
 dfunc 
-------
     4
(1 row)

drop function dfunc(int, int);
drop function dfunc(int, int, int, int);
-- default values are not allowed for output parameters
create function dfunc(out int = 20) returns int as $$
  select 1;
$$ language sql;
ERROR:  only input parameters can have default values
-- polymorphic parameter test
create function dfunc(anyelement = 'World'::text) returns text as $$
  select 'Hello, ' || $1::text;
$$ language sql;
select dfunc();
    dfunc     
--------------
 Hello, World
(1 row)

select dfunc(0);
  dfunc   
----------
 Hello, 0
(1 row)

select dfunc(to_date('20081215','YYYYMMDD'));
       dfunc       
-------------------
 Hello, 12-15-2008
(1 row)

select dfunc('City'::text);
    dfunc    
-------------
 Hello, City
(1 row)

drop function dfunc(anyelement);
-- check defaults for variadics
create function dfunc(a variadic int[]) returns int as
$$ select array_upper($1, 1) $$ language sql;
select dfunc();  -- fail
ERROR:  function dfunc() does not exist
LINE 1: select dfunc();
               ^
HINT:  No function matches the given name and argument types. You might need to add explicit type casts.
select dfunc(10);
 dfunc 
-------
     1
(1 row)

select dfunc(10,20);
 dfunc 
-------
     2
(1 row)

create or replace function dfunc(a variadic int[] default array[]::int[]) returns int as
$$ select array_upper($1, 1) $$ language sql;
select dfunc();  -- now ok
 dfunc 
-------
      
(1 row)

select dfunc(10);
 dfunc 
-------
     1
(1 row)

select dfunc(10,20);
 dfunc 
-------
     2
(1 row)

-- can't remove the default once it exists
create or replace function dfunc(a variadic int[]) returns int as
$$ select array_upper($1, 1) $$ language sql;
ERROR:  cannot remove parameter defaults from existing function
HINT:  Use DROP FUNCTION first.
\df dfunc
<<<<<<< HEAD
                                      List of functions
=======
                                  List of functions
>>>>>>> 4d53a2f9
 Schema | Name  | Result data type |               Argument data types               |  Type  
--------+-------+------------------+-------------------------------------------------+--------
 public | dfunc | integer          | VARIADIC a integer[] DEFAULT ARRAY[]::integer[] | normal
(1 row)

drop function dfunc(a variadic int[]);
-- Ambiguity should be reported only if there's not a better match available
create function dfunc(int = 1, int = 2, int = 3) returns int as $$
  select 3;
$$ language sql;
create function dfunc(int = 1, int = 2) returns int as $$
  select 2;
$$ language sql;
create function dfunc(text) returns text as $$
  select $1;
$$ language sql;
-- dfunc(narg=2) and dfunc(narg=3) are ambiguous
select dfunc(1);  -- fail
ERROR:  function dfunc(integer) is not unique
LINE 1: select dfunc(1);
               ^
HINT:  Could not choose a best candidate function. You might need to add explicit type casts.
-- but this works since the ambiguous functions aren't preferred anyway
select dfunc('Hi');
 dfunc 
-------
 Hi
(1 row)

drop function dfunc(int, int, int);
drop function dfunc(int, int);
drop function dfunc(text);<|MERGE_RESOLUTION|>--- conflicted
+++ resolved
@@ -387,11 +387,7 @@
  c  | {}
 (3 rows)
 
-<<<<<<< HEAD
-select f3, array_sort(myaggp05a(f1)) as myaggp05a from t group by f3;
-=======
-select f3, myaggp05a(f1) from t group by f3 order by f3;
->>>>>>> 4d53a2f9
+select f3, array_sort(myaggp05a(f1)) as myaggp05a from t group by f3 order by f3;
  f3 | myaggp05a 
 ----+-----------
  a  | {1,2,3}
@@ -431,11 +427,7 @@
  c  | {}
 (3 rows)
 
-<<<<<<< HEAD
-select f3, array_sort(myaggp10a(f1)) as myaggp10a from t group by f3;
-=======
-select f3, myaggp10a(f1) from t group by f3 order by f3;
->>>>>>> 4d53a2f9
+select f3, array_sort(myaggp10a(f1)) as myaggp10a from t group by f3 order by f3;
  f3 | myaggp10a 
 ----+-----------
  a  | {1,2,3}
@@ -443,11 +435,7 @@
  c  | {1,2}
 (3 rows)
 
-<<<<<<< HEAD
-select f3, array_sort(myaggp10b(f1)) as myaggp10b from t group by f3;
-=======
-select f3, myaggp10b(f1) from t group by f3 order by f3;
->>>>>>> 4d53a2f9
+select f3, array_sort(myaggp10b(f1)) as myaggp10b from t group by f3 order by f3;
  f3 | myaggp10b 
 ----+-----------
  a  | {1,2,3}
@@ -455,11 +443,7 @@
  c  | {1,2}
 (3 rows)
 
-<<<<<<< HEAD
-select f3, array_sort(myaggp20a(f1)) as myaggp20a from t group by f3;
-=======
-select f3, myaggp20a(f1) from t group by f3 order by f3;
->>>>>>> 4d53a2f9
+select f3, array_sort(myaggp20a(f1)) as myaggp20a from t group by f3 order by f3;
  f3 | myaggp20a 
 ----+-----------
  a  | {1,2,3}
@@ -467,11 +451,7 @@
  c  | {1,2}
 (3 rows)
 
-<<<<<<< HEAD
-select f3, array_sort(myaggp20b(f1)) as myaggp20b from t group by f3;
-=======
-select f3, myaggp20b(f1) from t group by f3 order by f3;
->>>>>>> 4d53a2f9
+select f3, array_sort(myaggp20b(f1)) as myaggp20b from t group by f3 order by f3;
  f3 | myaggp20b 
 ----+-----------
  a  | {1,2,3}
@@ -503,11 +483,7 @@
  c  | {}
 (3 rows)
 
-<<<<<<< HEAD
-select f3, array_sort(myaggn05a(f1)) as myaggn05a from t group by f3;
-=======
-select f3, myaggn05a(f1) from t group by f3 order by f3;
->>>>>>> 4d53a2f9
+select f3, array_sort(myaggn05a(f1)) as myaggn05a from t group by f3 order by f3;
  f3 | myaggn05a 
 ----+-----------
  a  | {1,2,3}
@@ -515,11 +491,7 @@
  c  | {1,2}
 (3 rows)
 
-<<<<<<< HEAD
-select f3, array_sort(myaggn05b(f1)) as myaggn05b from t group by f3;
-=======
-select f3, myaggn05b(f1) from t group by f3 order by f3;
->>>>>>> 4d53a2f9
+select f3, array_sort(myaggn05b(f1)) as myaggn05b from t group by f3 order by f3;
  f3 | myaggn05b 
 ----+-----------
  a  | {1,2,3}
@@ -567,11 +539,7 @@
  c  | {}
 (3 rows)
 
-<<<<<<< HEAD
-select f3, array_sort(myaggn10a(f1)) as myaggn10a from t group by f3;
-=======
-select f3, myaggn10a(f1) from t group by f3 order by f3;
->>>>>>> 4d53a2f9
+select f3, array_sort(myaggn10a(f1)) as myaggn10a from t group by f3 order by f3;
  f3 | myaggn10a 
 ----+-----------
  a  | {1,2,3}
@@ -886,11 +854,7 @@
 
 -- verify it lists properly
 \df dfunc
-<<<<<<< HEAD
-                                           List of functions
-=======
                                        List of functions
->>>>>>> 4d53a2f9
  Schema | Name  | Result data type |                    Argument data types                    |  Type  
 --------+-------+------------------+-----------------------------------------------------------+--------
  public | dfunc | integer          | a integer DEFAULT 1, OUT sum integer, b integer DEFAULT 2 | normal
@@ -1058,11 +1022,7 @@
 ERROR:  cannot remove parameter defaults from existing function
 HINT:  Use DROP FUNCTION first.
 \df dfunc
-<<<<<<< HEAD
-                                      List of functions
-=======
                                   List of functions
->>>>>>> 4d53a2f9
  Schema | Name  | Result data type |               Argument data types               |  Type  
 --------+-------+------------------+-------------------------------------------------+--------
  public | dfunc | integer          | VARIADIC a integer[] DEFAULT ARRAY[]::integer[] | normal
