set optimizer_print_missing_stats = off;
--
-- ALTER_TABLE
-- add attribute
--
DROP TABLE IF EXISTS tmp;
CREATE TABLE tmp (initial int4);
COMMENT ON TABLE tmp_wrong IS 'table comment';
ERROR:  relation "tmp_wrong" does not exist
COMMENT ON TABLE tmp IS 'table comment';
COMMENT ON TABLE tmp IS NULL;
ALTER TABLE tmp ADD COLUMN xmin integer; -- fails
ERROR:  column name "xmin" conflicts with a system column name
ALTER TABLE tmp ADD COLUMN a int4 default 3;
ALTER TABLE tmp ADD COLUMN b name;
ALTER TABLE tmp ADD COLUMN c text;
ALTER TABLE tmp ADD COLUMN d float8;
ALTER TABLE tmp ADD COLUMN e float4;
ALTER TABLE tmp ADD COLUMN f int2;
ALTER TABLE tmp ADD COLUMN g polygon;
ALTER TABLE tmp ADD COLUMN h abstime;
ALTER TABLE tmp ADD COLUMN i char;
ALTER TABLE tmp ADD COLUMN j abstime[];
ALTER TABLE tmp ADD COLUMN k int4;
ALTER TABLE tmp ADD COLUMN l tid;
ALTER TABLE tmp ADD COLUMN m xid;
ALTER TABLE tmp ADD COLUMN n oidvector;
--ALTER TABLE tmp ADD COLUMN o lock;
ALTER TABLE tmp ADD COLUMN p smgr;
ALTER TABLE tmp ADD COLUMN q point;
ALTER TABLE tmp ADD COLUMN r lseg;
ALTER TABLE tmp ADD COLUMN s path;
ALTER TABLE tmp ADD COLUMN t box;
ALTER TABLE tmp ADD COLUMN u tinterval;
ALTER TABLE tmp ADD COLUMN v timestamp;
ALTER TABLE tmp ADD COLUMN w interval;
ALTER TABLE tmp ADD COLUMN x float8[];
ALTER TABLE tmp ADD COLUMN y float4[];
ALTER TABLE tmp ADD COLUMN z int2[];
INSERT INTO tmp (a, b, c, d, e, f, g, h, i, j, k, l, m, n, p, q, r, s, t, u,
	v, w, x, y, z)
   VALUES (4, 'name', 'text', 4.1, 4.1, 2, '(4.1,4.1,3.1,3.1)',
        'Mon May  1 00:30:30 1995', 'c', '{Mon May  1 00:30:30 1995, Monday Aug 24 14:43:07 1992, epoch}',
	314159, '(1,1)', '512',
	'1 2 3 4 5 6 7 8', 'magnetic disk', '(1.1,1.1)', '(4.1,4.1,3.1,3.1)',
	'(0,2,4.1,4.1,3.1,3.1)', '(4.1,4.1,3.1,3.1)', '["epoch" "infinity"]',
	'epoch', '01:00:10', '{1.0,2.0,3.0,4.0}', '{1.0,2.0,3.0,4.0}', '{1,2,3,4}');
SELECT * FROM tmp;
 initial | a |  b   |  c   |  d  |  e  | f |           g           |              h               | i |                                               j                                                |   k    |   l   |  m  |        n        |       p       |     q     |           r           |              s              |          t          |                      u                      |            v             |        w         |     x     |     y     |     z     
---------+---+------+------+-----+-----+---+-----------------------+------------------------------+---+------------------------------------------------------------------------------------------------+--------+-------+-----+-----------------+---------------+-----------+-----------------------+-----------------------------+---------------------+---------------------------------------------+--------------------------+------------------+-----------+-----------+-----------
         | 4 | name | text | 4.1 | 4.1 | 2 | ((4.1,4.1),(3.1,3.1)) | Mon May 01 00:30:30 1995 PDT | c | {"Mon May 01 00:30:30 1995 PDT","Mon Aug 24 14:43:07 1992 PDT","Wed Dec 31 16:00:00 1969 PST"} | 314159 | (1,1) | 512 | 1 2 3 4 5 6 7 8 | magnetic disk | (1.1,1.1) | [(4.1,4.1),(3.1,3.1)] | ((0,2),(4.1,4.1),(3.1,3.1)) | (4.1,4.1),(3.1,3.1) | ["Wed Dec 31 16:00:00 1969 PST" "infinity"] | Thu Jan 01 00:00:00 1970 | @ 1 hour 10 secs | {1,2,3,4} | {1,2,3,4} | {1,2,3,4}
(1 row)

DROP TABLE tmp;
-- the wolf bug - schema mods caused inconsistent row descriptors
CREATE TABLE tmp (
	initial 	int4
);
ALTER TABLE tmp ADD COLUMN a int4;
ALTER TABLE tmp ADD COLUMN b name;
ALTER TABLE tmp ADD COLUMN c text;
ALTER TABLE tmp ADD COLUMN d float8;
ALTER TABLE tmp ADD COLUMN e float4;
ALTER TABLE tmp ADD COLUMN f int2;
ALTER TABLE tmp ADD COLUMN g polygon;
ALTER TABLE tmp ADD COLUMN h abstime;
ALTER TABLE tmp ADD COLUMN i char;
ALTER TABLE tmp ADD COLUMN j abstime[];
ALTER TABLE tmp ADD COLUMN k int4;
ALTER TABLE tmp ADD COLUMN l tid;
ALTER TABLE tmp ADD COLUMN m xid;
ALTER TABLE tmp ADD COLUMN n oidvector;
--ALTER TABLE tmp ADD COLUMN o lock;
ALTER TABLE tmp ADD COLUMN p smgr;
ALTER TABLE tmp ADD COLUMN q point;
ALTER TABLE tmp ADD COLUMN r lseg;
ALTER TABLE tmp ADD COLUMN s path;
ALTER TABLE tmp ADD COLUMN t box;
ALTER TABLE tmp ADD COLUMN u tinterval;
ALTER TABLE tmp ADD COLUMN v timestamp;
ALTER TABLE tmp ADD COLUMN w interval;
ALTER TABLE tmp ADD COLUMN x float8[];
ALTER TABLE tmp ADD COLUMN y float4[];
ALTER TABLE tmp ADD COLUMN z int2[];
INSERT INTO tmp (a, b, c, d, e, f, g, h, i, j, k, l, m, n, p, q, r, s, t, u,
	v, w, x, y, z)
   VALUES (4, 'name', 'text', 4.1, 4.1, 2, '(4.1,4.1,3.1,3.1)',
        'Mon May  1 00:30:30 1995', 'c', '{Mon May  1 00:30:30 1995, Monday Aug 24 14:43:07 1992, epoch}',
	314159, '(1,1)', '512',
	'1 2 3 4 5 6 7 8', 'magnetic disk', '(1.1,1.1)', '(4.1,4.1,3.1,3.1)',
	'(0,2,4.1,4.1,3.1,3.1)', '(4.1,4.1,3.1,3.1)', '["epoch" "infinity"]',
	'epoch', '01:00:10', '{1.0,2.0,3.0,4.0}', '{1.0,2.0,3.0,4.0}', '{1,2,3,4}');
SELECT * FROM tmp;
 initial | a |  b   |  c   |  d  |  e  | f |           g           |              h               | i |                                               j                                                |   k    |   l   |  m  |        n        |       p       |     q     |           r           |              s              |          t          |                      u                      |            v             |        w         |     x     |     y     |     z     
---------+---+------+------+-----+-----+---+-----------------------+------------------------------+---+------------------------------------------------------------------------------------------------+--------+-------+-----+-----------------+---------------+-----------+-----------------------+-----------------------------+---------------------+---------------------------------------------+--------------------------+------------------+-----------+-----------+-----------
         | 4 | name | text | 4.1 | 4.1 | 2 | ((4.1,4.1),(3.1,3.1)) | Mon May 01 00:30:30 1995 PDT | c | {"Mon May 01 00:30:30 1995 PDT","Mon Aug 24 14:43:07 1992 PDT","Wed Dec 31 16:00:00 1969 PST"} | 314159 | (1,1) | 512 | 1 2 3 4 5 6 7 8 | magnetic disk | (1.1,1.1) | [(4.1,4.1),(3.1,3.1)] | ((0,2),(4.1,4.1),(3.1,3.1)) | (4.1,4.1),(3.1,3.1) | ["Wed Dec 31 16:00:00 1969 PST" "infinity"] | Thu Jan 01 00:00:00 1970 | @ 1 hour 10 secs | {1,2,3,4} | {1,2,3,4} | {1,2,3,4}
(1 row)

DROP TABLE tmp;
--
-- rename - check on both non-temp and temp tables
--
CREATE TABLE tmp (regtable int);
CREATE TEMP TABLE tmp (tmptable int);
ALTER TABLE tmp RENAME TO tmp_new;
SELECT * FROM tmp;
 regtable 
----------
(0 rows)

SELECT * FROM tmp_new;
 tmptable 
----------
(0 rows)

ALTER TABLE tmp RENAME TO tmp_new2;
SELECT * FROM tmp;		-- should fail
ERROR:  relation "tmp" does not exist
LINE 1: SELECT * FROM tmp;
                      ^
SELECT * FROM tmp_new;
 tmptable 
----------
(0 rows)

SELECT * FROM tmp_new2;
 regtable 
----------
(0 rows)

DROP TABLE tmp_new;
DROP TABLE tmp_new2;
-- ALTER TABLE ... RENAME on non-table relations
-- renaming indexes (FIXME: this should probably test the index's functionality)
ALTER INDEX IF EXISTS __onek_unique1 RENAME TO tmp_onek_unique1;
NOTICE:  relation "__onek_unique1" does not exist, skipping
ALTER INDEX IF EXISTS __tmp_onek_unique1 RENAME TO onek_unique1;
NOTICE:  relation "__tmp_onek_unique1" does not exist, skipping
ALTER INDEX onek_unique1 RENAME TO tmp_onek_unique1;
ALTER INDEX tmp_onek_unique1 RENAME TO onek_unique1;
-- renaming views
CREATE VIEW tmp_view (unique1) AS SELECT unique1 FROM tenk1;
ALTER TABLE tmp_view RENAME TO tmp_view_new;
-- hack to ensure we get an indexscan here
ANALYZE tenk1;
set enable_seqscan to off;
set enable_bitmapscan to off;
-- 5 values, sorted
SELECT unique1 FROM tenk1 WHERE unique1 < 5 ORDER BY 1;
 unique1 
---------
       0
       1
       2
       3
       4
(5 rows)

reset enable_seqscan;
reset enable_bitmapscan;
DROP VIEW tmp_view_new;
-- toast-like relation name
alter table stud_emp rename to pg_toast_stud_emp;
alter table pg_toast_stud_emp rename to stud_emp;
-- renaming index should rename constraint as well
ALTER TABLE onek ADD CONSTRAINT onek_unique1_constraint UNIQUE (unique1);
NOTICE:  ALTER TABLE / ADD UNIQUE will create implicit index "onek_unique1_constraint" for table "onek"
ALTER INDEX onek_unique1_constraint RENAME TO onek_unique1_constraint_foo;
ALTER TABLE onek DROP CONSTRAINT onek_unique1_constraint_foo;
-- renaming constraint
ALTER TABLE onek ADD CONSTRAINT onek_check_constraint CHECK (unique1 >= 0);
ALTER TABLE onek RENAME CONSTRAINT onek_check_constraint TO onek_check_constraint_foo;
ALTER TABLE onek DROP CONSTRAINT onek_check_constraint_foo;
-- renaming constraint should rename index as well
ALTER TABLE onek ADD CONSTRAINT onek_unique1_constraint UNIQUE (unique1);
NOTICE:  ALTER TABLE / ADD UNIQUE will create implicit index "onek_unique1_constraint" for table "onek"
DROP INDEX onek_unique1_constraint;  -- to see whether it's there
ERROR:  cannot drop index onek_unique1_constraint because constraint onek_unique1_constraint on table onek requires it
HINT:  You can drop constraint onek_unique1_constraint on table onek instead.
ALTER TABLE onek RENAME CONSTRAINT onek_unique1_constraint TO onek_unique1_constraint_foo;
DROP INDEX onek_unique1_constraint_foo;  -- to see whether it's there
ERROR:  cannot drop index onek_unique1_constraint_foo because constraint onek_unique1_constraint_foo on table onek requires it
HINT:  You can drop constraint onek_unique1_constraint_foo on table onek instead.
ALTER TABLE onek DROP CONSTRAINT onek_unique1_constraint_foo;
-- renaming constraints vs. inheritance
CREATE TABLE constraint_rename_test (a int CONSTRAINT con1 CHECK (a > 0), b int, c int);
\d constraint_rename_test
Table "public.constraint_rename_test"
 Column |  Type   | Modifiers 
--------+---------+-----------
 a      | integer | 
 b      | integer | 
 c      | integer | 
Check constraints:
    "con1" CHECK (a > 0)

CREATE TABLE constraint_rename_test2 (a int CONSTRAINT con1 CHECK (a > 0), d int) INHERITS (constraint_rename_test);
NOTICE:  merging column "a" with inherited definition
NOTICE:  merging constraint "con1" with inherited definition
\d constraint_rename_test2
Table "public.constraint_rename_test2"
 Column |  Type   | Modifiers 
--------+---------+-----------
 a      | integer | 
 b      | integer | 
 c      | integer | 
 d      | integer | 
Check constraints:
    "con1" CHECK (a > 0)
Inherits: constraint_rename_test

ALTER TABLE constraint_rename_test2 RENAME CONSTRAINT con1 TO con1foo; -- fail
ERROR:  cannot rename inherited constraint "con1"
ALTER TABLE ONLY constraint_rename_test RENAME CONSTRAINT con1 TO con1foo; -- fail
ERROR:  inherited constraint "con1" must be renamed in child tables too
ALTER TABLE constraint_rename_test RENAME CONSTRAINT con1 TO con1foo; -- ok
\d constraint_rename_test
Table "public.constraint_rename_test"
 Column |  Type   | Modifiers 
--------+---------+-----------
 a      | integer | 
 b      | integer | 
 c      | integer | 
Check constraints:
    "con1foo" CHECK (a > 0)
Number of child tables: 1 (Use \d+ to list them.)

\d constraint_rename_test2
Table "public.constraint_rename_test2"
 Column |  Type   | Modifiers 
--------+---------+-----------
 a      | integer | 
 b      | integer | 
 c      | integer | 
 d      | integer | 
Check constraints:
    "con1foo" CHECK (a > 0)
Inherits: constraint_rename_test

ALTER TABLE constraint_rename_test ADD CONSTRAINT con2 CHECK NO INHERIT (b > 0);
ALTER TABLE ONLY constraint_rename_test RENAME CONSTRAINT con2 TO con2foo; -- ok
ALTER TABLE constraint_rename_test RENAME CONSTRAINT con2foo TO con2bar; -- ok
\d constraint_rename_test
Table "public.constraint_rename_test"
 Column |  Type   | Modifiers 
--------+---------+-----------
 a      | integer | 
 b      | integer | 
 c      | integer | 
Check constraints:
    "con1foo" CHECK (a > 0)
    "con2bar" CHECK NO INHERIT (b > 0)
Number of child tables: 1 (Use \d+ to list them.)

\d constraint_rename_test2
Table "public.constraint_rename_test2"
 Column |  Type   | Modifiers 
--------+---------+-----------
 a      | integer | 
 b      | integer | 
 c      | integer | 
 d      | integer | 
Check constraints:
    "con1foo" CHECK (a > 0)
Inherits: constraint_rename_test

ALTER TABLE constraint_rename_test ADD CONSTRAINT con3 PRIMARY KEY (a);
NOTICE:  ALTER TABLE / ADD PRIMARY KEY will create implicit index "con3" for table "constraint_rename_test"
ALTER TABLE constraint_rename_test RENAME CONSTRAINT con3 TO con3foo; -- ok
\d constraint_rename_test
Table "public.constraint_rename_test"
 Column |  Type   | Modifiers 
--------+---------+-----------
 a      | integer | not null
 b      | integer | 
 c      | integer | 
Indexes:
    "con3foo" PRIMARY KEY, btree (a)
Check constraints:
    "con1foo" CHECK (a > 0)
    "con2bar" CHECK NO INHERIT (b > 0)
Number of child tables: 1 (Use \d+ to list them.)

\d constraint_rename_test2
Table "public.constraint_rename_test2"
 Column |  Type   | Modifiers 
--------+---------+-----------
 a      | integer | 
 b      | integer | 
 c      | integer | 
 d      | integer | 
Check constraints:
    "con1foo" CHECK (a > 0)
Inherits: constraint_rename_test

DROP TABLE constraint_rename_test2;
DROP TABLE constraint_rename_test;
ALTER TABLE IF EXISTS constraint_rename_test ADD CONSTRAINT con4 UNIQUE (a);
NOTICE:  relation "constraint_rename_test" does not exist, skipping
-- FOREIGN KEY CONSTRAINT adding TEST
CREATE TABLE tmp2 (a int primary key) distributed by (a);
NOTICE:  CREATE TABLE / PRIMARY KEY will create implicit index "tmp2_pkey" for table "tmp2"
CREATE TABLE tmp3 (a int, b int);
CREATE TABLE tmp4 (a int, b int, unique(a,b)) distributed by (a);
NOTICE:  CREATE TABLE / UNIQUE will create implicit index "tmp4_a_b_key" for table "tmp4"
CREATE TABLE tmp5 (a int, b int);
-- Insert rows into tmp2 (pktable)
INSERT INTO tmp2 values (1);
INSERT INTO tmp2 values (2);
INSERT INTO tmp2 values (3);
INSERT INTO tmp2 values (4);
-- Insert rows into tmp3
INSERT INTO tmp3 values (1,10);
INSERT INTO tmp3 values (1,20);
INSERT INTO tmp3 values (5,50);
-- Try (and fail) to add constraint due to invalid source columns
ALTER TABLE tmp3 add constraint tmpconstr foreign key(c) references tmp2 match full;
ERROR:  column "c" referenced in foreign key constraint does not exist
-- Try (and fail) to add constraint due to invalide destination columns explicitly given
ALTER TABLE tmp3 add constraint tmpconstr foreign key(a) references tmp2(b) match full;
ERROR:  column "b" referenced in foreign key constraint does not exist
-- Try (and fail) to add constraint due to invalid data
ALTER TABLE tmp3 add constraint tmpconstr foreign key (a) references tmp2 match full;
WARNING:  Referential integrity (FOREIGN KEY) constraints are not supported in Greenplum Database, will not be enforced.
-- Delete one row, add the constraint again -- should fail
DELETE FROM tmp3 where a=5;
ALTER TABLE tmp3 add constraint tmpconstr foreign key (a) references tmp2 match full;
ERROR:  constraint "tmpconstr" for relation "tmp3" already exists
ALTER TABLE tmp3 drop constraint tmpconstr;
INSERT INTO tmp3 values (5,50);
-- Try NOT VALID and then VALIDATE CONSTRAINT, but fails. Delete failure then re-validate
ALTER TABLE tmp3 add constraint tmpconstr foreign key (a) references tmp2 match full NOT VALID;
-- FK constraints are not supported in GPDB
--start_ignore
ALTER TABLE tmp3 validate constraint tmpconstr;
ERROR:  insert or update on table "tmp3" violates foreign key constraint "tmpconstr"
DETAIL:  Key (a)=(5) is not present in table "tmp2".
--end_ignore
-- Delete failing row
DELETE FROM tmp3 where a=5;
-- Try (and succeed) and repeat to show it works on already valid constraint
--start_ignore
ALTER TABLE tmp3 validate constraint tmpconstr;
ALTER TABLE tmp3 validate constraint tmpconstr;
<<<<<<< HEAD
--end_ignore
=======
-- Try a non-verified CHECK constraint
ALTER TABLE tmp3 ADD CONSTRAINT b_greater_than_ten CHECK (b > 10); -- fail
ERROR:  check constraint "b_greater_than_ten" is violated by some row
ALTER TABLE tmp3 ADD CONSTRAINT b_greater_than_ten CHECK (b > 10) NOT VALID; -- succeeds
ALTER TABLE tmp3 VALIDATE CONSTRAINT b_greater_than_ten; -- fails
ERROR:  check constraint "b_greater_than_ten" is violated by some row
DELETE FROM tmp3 WHERE NOT b > 10;
ALTER TABLE tmp3 VALIDATE CONSTRAINT b_greater_than_ten; -- succeeds
ALTER TABLE tmp3 VALIDATE CONSTRAINT b_greater_than_ten; -- succeeds
-- Test inherited NOT VALID CHECK constraints
select * from tmp3;
 a | b  
---+----
 1 | 20
(1 row)

CREATE TABLE tmp6 () INHERITS (tmp3);
CREATE TABLE tmp7 () INHERITS (tmp3);
INSERT INTO tmp6 VALUES (6, 30), (7, 16);
ALTER TABLE tmp3 ADD CONSTRAINT b_le_20 CHECK (b <= 20) NOT VALID;
ALTER TABLE tmp3 VALIDATE CONSTRAINT b_le_20;	-- fails
ERROR:  check constraint "b_le_20" is violated by some row
DELETE FROM tmp6 WHERE b > 20;
ALTER TABLE tmp3 VALIDATE CONSTRAINT b_le_20;	-- succeeds
-- An already validated constraint must not be revalidated
CREATE FUNCTION boo(int) RETURNS int IMMUTABLE STRICT LANGUAGE plpgsql AS $$ BEGIN RAISE NOTICE 'boo: %', $1; RETURN $1; END; $$;
INSERT INTO tmp7 VALUES (8, 18);
ALTER TABLE tmp7 ADD CONSTRAINT identity CHECK (b = boo(b));
NOTICE:  boo: 18
ALTER TABLE tmp3 ADD CONSTRAINT IDENTITY check (b = boo(b)) NOT VALID;
NOTICE:  merging constraint "identity" with inherited definition
ALTER TABLE tmp3 VALIDATE CONSTRAINT identity;
NOTICE:  boo: 16
NOTICE:  boo: 20
>>>>>>> 80edfd76
-- Try (and fail) to create constraint from tmp5(a) to tmp4(a) - unique constraint on
-- tmp4 is a,b
ALTER TABLE tmp5 add constraint tmpconstr foreign key(a) references tmp4(a) match full;
ERROR:  there is no unique constraint matching given keys for referenced table "tmp4"
DROP TABLE tmp7;
DROP TABLE tmp6;
DROP TABLE tmp5;
DROP TABLE tmp4;
DROP TABLE tmp3;
DROP TABLE tmp2;
-- NOT VALID with plan invalidation -- ensure we don't use a constraint for
-- exclusion until validated
set constraint_exclusion TO 'partition';
create table nv_parent (d date);
create table nv_child_2010 () inherits (nv_parent);
create table nv_child_2011 () inherits (nv_parent);
alter table nv_child_2010 add check (d between '2010-01-01'::date and '2010-12-31'::date) not valid;
alter table nv_child_2011 add check (d between '2011-01-01'::date and '2011-12-31'::date) not valid;
explain (costs off) select * from nv_parent where d between '2011-08-01' and '2011-08-31';
                                   QUERY PLAN                                    
---------------------------------------------------------------------------------
 Result
   ->  Append
         ->  Seq Scan on nv_parent
               Filter: ((d >= '08-01-2011'::date) AND (d <= '08-31-2011'::date))
         ->  Seq Scan on nv_child_2010 nv_parent
               Filter: ((d >= '08-01-2011'::date) AND (d <= '08-31-2011'::date))
         ->  Seq Scan on nv_child_2011 nv_parent
               Filter: ((d >= '08-01-2011'::date) AND (d <= '08-31-2011'::date))
(8 rows)

create table nv_child_2009 (check (d between '2009-01-01'::date and '2009-12-31'::date)) inherits (nv_parent);
explain (costs off) select * from nv_parent where d between '2011-08-01'::date and '2011-08-31'::date;
                                   QUERY PLAN                                    
---------------------------------------------------------------------------------
 Result
   ->  Append
         ->  Seq Scan on nv_parent
               Filter: ((d >= '08-01-2011'::date) AND (d <= '08-31-2011'::date))
         ->  Seq Scan on nv_child_2010 nv_parent
               Filter: ((d >= '08-01-2011'::date) AND (d <= '08-31-2011'::date))
         ->  Seq Scan on nv_child_2011 nv_parent
               Filter: ((d >= '08-01-2011'::date) AND (d <= '08-31-2011'::date))
(8 rows)

explain (costs off) select * from nv_parent where d between '2009-08-01'::date and '2009-08-31'::date;
                                   QUERY PLAN                                    
---------------------------------------------------------------------------------
 Result
   ->  Append
         ->  Seq Scan on nv_parent
               Filter: ((d >= '08-01-2009'::date) AND (d <= '08-31-2009'::date))
         ->  Seq Scan on nv_child_2010 nv_parent
               Filter: ((d >= '08-01-2009'::date) AND (d <= '08-31-2009'::date))
         ->  Seq Scan on nv_child_2011 nv_parent
               Filter: ((d >= '08-01-2009'::date) AND (d <= '08-31-2009'::date))
         ->  Seq Scan on nv_child_2009 nv_parent
               Filter: ((d >= '08-01-2009'::date) AND (d <= '08-31-2009'::date))
(10 rows)

-- after validation, the constraint should be used
alter table nv_child_2011 VALIDATE CONSTRAINT nv_child_2011_d_check;
explain (costs off) select * from nv_parent where d between '2009-08-01'::date and '2009-08-31'::date;
                                   QUERY PLAN                                    
---------------------------------------------------------------------------------
 Result
   ->  Append
         ->  Seq Scan on nv_parent
               Filter: ((d >= '08-01-2009'::date) AND (d <= '08-31-2009'::date))
         ->  Seq Scan on nv_child_2010 nv_parent
               Filter: ((d >= '08-01-2009'::date) AND (d <= '08-31-2009'::date))
         ->  Seq Scan on nv_child_2009 nv_parent
               Filter: ((d >= '08-01-2009'::date) AND (d <= '08-31-2009'::date))
(8 rows)

-- Foreign key adding test with mixed types
-- Note: these tables are TEMP to avoid name conflicts when this test
-- is run in parallel with foreign_key.sql.
CREATE TEMP TABLE PKTABLE (ptest1 int PRIMARY KEY) distributed by (ptest1);
NOTICE:  CREATE TABLE / PRIMARY KEY will create implicit index "pktable_pkey" for table "pktable"
INSERT INTO PKTABLE VALUES(42);
CREATE TEMP TABLE FKTABLE (ftest1 inet);
-- This next should fail, because int=inet does not exist
ALTER TABLE FKTABLE ADD FOREIGN KEY(ftest1) references pktable;
ERROR:  foreign key constraint "fktable_ftest1_fkey" cannot be implemented
DETAIL:  Key columns "ftest1" and "ptest1" are of incompatible types: inet and integer.
-- This should also fail for the same reason, but here we
-- give the column name
ALTER TABLE FKTABLE ADD FOREIGN KEY(ftest1) references pktable(ptest1);
ERROR:  foreign key constraint "fktable_ftest1_fkey" cannot be implemented
DETAIL:  Key columns "ftest1" and "ptest1" are of incompatible types: inet and integer.
DROP TABLE FKTABLE;
-- This should succeed, even though they are different types,
-- because int=int8 exists and is a member of the integer opfamily
CREATE TEMP TABLE FKTABLE (ftest1 int8);
ALTER TABLE FKTABLE ADD FOREIGN KEY(ftest1) references pktable;
WARNING:  Referential integrity (FOREIGN KEY) constraints are not supported in Greenplum Database, will not be enforced.
-- Check it actually works
INSERT INTO FKTABLE VALUES(42);		-- should succeed
INSERT INTO FKTABLE VALUES(43);		-- should fail
DROP TABLE FKTABLE;
-- This should fail, because we'd have to cast numeric to int which is
-- not an implicit coercion (or use numeric=numeric, but that's not part
-- of the integer opfamily)
CREATE TEMP TABLE FKTABLE (ftest1 numeric);
ALTER TABLE FKTABLE ADD FOREIGN KEY(ftest1) references pktable;
ERROR:  foreign key constraint "fktable_ftest1_fkey" cannot be implemented
DETAIL:  Key columns "ftest1" and "ptest1" are of incompatible types: numeric and integer.
DROP TABLE FKTABLE;
DROP TABLE PKTABLE;
-- On the other hand, this should work because int implicitly promotes to
-- numeric, and we allow promotion on the FK side
CREATE TEMP TABLE PKTABLE (ptest1 numeric PRIMARY KEY);
NOTICE:  CREATE TABLE / PRIMARY KEY will create implicit index "pktable_pkey" for table "pktable"
INSERT INTO PKTABLE VALUES(42);
CREATE TEMP TABLE FKTABLE (ftest1 int);
ALTER TABLE FKTABLE ADD FOREIGN KEY(ftest1) references pktable;
WARNING:  Referential integrity (FOREIGN KEY) constraints are not supported in Greenplum Database, will not be enforced.
-- Check it actually works
INSERT INTO FKTABLE VALUES(42);		-- should succeed
INSERT INTO FKTABLE VALUES(43);		-- should fail
DROP TABLE FKTABLE;
DROP TABLE PKTABLE;
CREATE TEMP TABLE PKTABLE (ptest1 int, ptest2 inet,
                           PRIMARY KEY(ptest1, ptest2))
                           distributed by (ptest1);
NOTICE:  CREATE TABLE / PRIMARY KEY will create implicit index "pktable_pkey" for table "pktable"
-- This should fail, because we just chose really odd types
CREATE TEMP TABLE FKTABLE (ftest1 cidr, ftest2 timestamp);
ALTER TABLE FKTABLE ADD FOREIGN KEY(ftest1, ftest2) references pktable;
ERROR:  foreign key constraint "fktable_ftest1_fkey" cannot be implemented
DETAIL:  Key columns "ftest1" and "ptest1" are of incompatible types: cidr and integer.
DROP TABLE FKTABLE;
-- Again, so should this...
CREATE TEMP TABLE FKTABLE (ftest1 cidr, ftest2 timestamp);
ALTER TABLE FKTABLE ADD FOREIGN KEY(ftest1, ftest2)
     references pktable(ptest1, ptest2);
ERROR:  foreign key constraint "fktable_ftest1_fkey" cannot be implemented
DETAIL:  Key columns "ftest1" and "ptest1" are of incompatible types: cidr and integer.
DROP TABLE FKTABLE;
-- This fails because we mixed up the column ordering
CREATE TEMP TABLE FKTABLE (ftest1 int, ftest2 inet);
ALTER TABLE FKTABLE ADD FOREIGN KEY(ftest1, ftest2)
     references pktable(ptest2, ptest1);
ERROR:  foreign key constraint "fktable_ftest1_fkey" cannot be implemented
DETAIL:  Key columns "ftest1" and "ptest2" are of incompatible types: integer and inet.
-- As does this...
ALTER TABLE FKTABLE ADD FOREIGN KEY(ftest2, ftest1)
     references pktable(ptest1, ptest2);
ERROR:  foreign key constraint "fktable_ftest2_fkey" cannot be implemented
DETAIL:  Key columns "ftest2" and "ptest1" are of incompatible types: inet and integer.
-- temp tables should go away by themselves, need not drop them.
-- test check constraint adding
create table atacc1 ( test int );
-- add a check constraint
alter table atacc1 add constraint atacc_test1 check (test>3);
-- should fail
insert into atacc1 (test) values (2);
ERROR:  new row for relation "atacc1" violates check constraint "atacc_test1"
DETAIL:  Failing row contains (2).
-- should succeed
insert into atacc1 (test) values (4);
drop table atacc1;
-- let's do one where the check fails when added
create table atacc1 ( test int );
-- insert a soon to be failing row
insert into atacc1 (test) values (2);
-- add a check constraint (fails)
alter table atacc1 add constraint atacc_test1 check (test>3);
ERROR:  check constraint "atacc_test1" is violated by some row
insert into atacc1 (test) values (4);
drop table atacc1;
-- let's do one where the check fails because the column doesn't exist
create table atacc1 ( test int );
-- add a check constraint (fails)
alter table atacc1 add constraint atacc_test1 check (test1>3);
ERROR:  column "test1" does not exist
drop table atacc1;
-- something a little more complicated
create table atacc1 ( test int, test2 int, test3 int);
-- add a check constraint (fails)
alter table atacc1 add constraint atacc_test1 check (test+test2<test3*4);
-- should fail
insert into atacc1 (test,test2,test3) values (4,4,2);
ERROR:  new row for relation "atacc1" violates check constraint "atacc_test1"
DETAIL:  Failing row contains (4, 4, 2).
-- should succeed
insert into atacc1 (test,test2,test3) values (4,4,5);
drop table atacc1;
-- lets do some naming tests
create table atacc1 (test int check (test>3), test2 int);
alter table atacc1 add check (test2>test);
-- should fail for $2
insert into atacc1 (test2, test) values (3, 4);
ERROR:  new row for relation "atacc1" violates check constraint "atacc1_check"
DETAIL:  Failing row contains (4, 3).
drop table atacc1;
-- inheritance related tests
create table atacc1 (test int);
create table atacc2 (test2 int);
create table atacc3 (test3 int) inherits (atacc1, atacc2);
NOTICE:  Table has parent, setting distribution columns to match parent table
alter table atacc2 add constraint foo check (test2>0);
-- fail and then succeed on atacc2
insert into atacc2 (test2) values (-3);
ERROR:  new row for relation "atacc2" violates check constraint "foo"
DETAIL:  Failing row contains (-3).
insert into atacc2 (test2) values (3);
-- fail and then succeed on atacc3
insert into atacc3 (test2) values (-3);
ERROR:  new row for relation "atacc3" violates check constraint "foo"
DETAIL:  Failing row contains (null, -3, null).
insert into atacc3 (test2) values (3);
drop table atacc3;
drop table atacc2;
drop table atacc1;
-- same things with one created with INHERIT
create table atacc1 (test int);
create table atacc2 (test2 int);
create table atacc3 (test3 int) inherits (atacc1, atacc2);
NOTICE:  Table has parent, setting distribution columns to match parent table
alter table atacc3 no inherit atacc2;
-- fail
alter table atacc3 no inherit atacc2;
ERROR:  relation "atacc2" is not a parent of relation "atacc3"
-- make sure it really isn't a child
insert into atacc3 (test2) values (3);
select test2 from atacc2;
 test2 
-------
(0 rows)

-- fail due to missing constraint
alter table atacc2 add constraint foo check (test2>0);
alter table atacc3 inherit atacc2;
ERROR:  child table is missing constraint "foo"
-- fail due to missing column
alter table atacc3 rename test2 to testx;
alter table atacc3 inherit atacc2;
ERROR:  child table is missing column "test2"
-- fail due to mismatched data type
alter table atacc3 add test2 bool;
alter table atacc3 inherit atacc2;
ERROR:  child table "atacc3" has different type for column "test2"
alter table atacc3 drop test2;
-- succeed
alter table atacc3 add test2 int;
update atacc3 set test2 = 4 where test2 is null;
alter table atacc3 add constraint foo check (test2>0);
alter table atacc3 inherit atacc2;
-- fail due to duplicates and circular inheritance
alter table atacc3 inherit atacc2;
ERROR:  relation "atacc2" would be inherited from more than once
alter table atacc2 inherit atacc3;
ERROR:  circular inheritance not allowed
DETAIL:  "atacc3" is already a child of "atacc2".
alter table atacc2 inherit atacc2;
ERROR:  circular inheritance not allowed
DETAIL:  "atacc2" is already a child of "atacc2".
-- test that we really are a child now (should see 4 not 3 and cascade should go through)
select test2 from atacc2;
 test2 
-------
     4
(1 row)

drop table atacc2 cascade;
NOTICE:  drop cascades to table atacc3
drop table atacc1;
-- adding only to a parent is allowed as of 9.2
create table atacc1 (test int);
create table atacc2 (test2 int) inherits (atacc1);
-- ok:
alter table atacc1 add constraint foo check no inherit (test>0);
-- check constraint is not there on child
insert into atacc2 (test) values (-3);
-- check constraint is there on parent
insert into atacc1 (test) values (-3);
ERROR:  new row for relation "atacc1" violates check constraint "foo"
DETAIL:  Failing row contains (-3).
insert into atacc1 (test) values (3);
-- fail, violating row:
alter table atacc2 add constraint foo check no inherit (test>0);
ERROR:  check constraint "foo" is violated by some row
drop table atacc2;
drop table atacc1;
-- test unique constraint adding
create table atacc1 ( test int ) with oids distributed by (test);
NOTICE:  OIDS=TRUE is not recommended for user-created tables. Use OIDS=FALSE to prevent wrap-around of the OID counter
-- add a unique constraint
alter table atacc1 add constraint atacc_test1 unique (test);
NOTICE:  ALTER TABLE / ADD UNIQUE will create implicit index "atacc1_test_key" for table "atacc1"
-- insert first value
insert into atacc1 (test) values (2);
-- should fail
insert into atacc1 (test) values (2);
ERROR:  duplicate key value violates unique constraint "atacc1_test_key"
DETAIL:  Key (test)=(2) already exists.
-- should succeed
-- In GPDB, we must insert enough values so as to cause duplicates to
-- be detected on at least one out of several (usually 3) gpdb
-- segments.
insert into atacc1 select i from generate_series(3,10)i;
-- try adding a unique oid constraint
alter table atacc1 add constraint atacc_oid1 unique(oid);
ERROR:  cannot create unique index on system column
-- try to create duplicates via alter table using - should fail
alter table atacc1 alter column test type integer using 0;
ERROR:  could not create unique index "atacc1_test_key"
DETAIL:  Key (test)=(0) is duplicated.
drop table atacc1;
-- let's do one where the unique constraint fails when added
create table atacc1 ( test int ) distributed by (test);
-- insert soon to be failing rows
insert into atacc1 (test) values (2);
insert into atacc1 (test) values (2);
-- add a unique constraint (fails)
alter table atacc1 add constraint atacc_test1 unique (test);
NOTICE:  ALTER TABLE / ADD UNIQUE will create implicit index "atacc1_test_key" for table "atacc1"
ERROR:  could not create unique index "atacc1_test_key"
DETAIL:  Key (test)=(2) is duplicated.
insert into atacc1 (test) values (3);
drop table atacc1;
-- let's do one where the unique constraint fails
-- because the column doesn't exist
create table atacc1 ( test int ) distributed by (test);
-- add a unique constraint (fails)
alter table atacc1 add constraint atacc_test1 unique (test1);
ERROR:  column "test1" named in key does not exist
drop table atacc1;
-- something a little more complicated
create table atacc1 ( test int, test2 int) distributed by (test);
-- add a unique constraint
alter table atacc1 add constraint atacc_test1 unique (test, test2);
NOTICE:  ALTER TABLE / ADD UNIQUE will create implicit index "atacc1_test_test2_key" for table "atacc1"
-- insert initial value
insert into atacc1 (test,test2) values (4,4);
-- should fail
insert into atacc1 (test,test2) values (4,4);
ERROR:  duplicate key value violates unique constraint "atacc1_test_test2_key"
DETAIL:  Key (test, test2)=(4, 4) already exists.
-- should all succeed
insert into atacc1 (test,test2) values (4,5);
insert into atacc1 (test,test2) values (5,4);
insert into atacc1 (test,test2) values (5,5);
drop table atacc1;
-- lets do some naming tests
create table atacc1 (test int, test2 int, unique(test)) distributed by (test);
NOTICE:  CREATE TABLE / UNIQUE will create implicit index "atacc1_test_key" for table "atacc1"
alter table atacc1 add unique (test2);
ERROR:  UNIQUE index must contain all columns in the distribution key of relation "atacc1"
-- should fail for @@ second one @@
insert into atacc1 (test2, test) values (3, 3);
insert into atacc1 (test2, test) values (2, 3);
ERROR:  duplicate key value violates unique constraint "atacc1_test_key"
DETAIL:  Key (test)=(3) already exists.
drop table atacc1;
-- test primary key constraint adding
create table atacc1 ( test int ) with oids distributed by (test);
NOTICE:  OIDS=TRUE is not recommended for user-created tables. Use OIDS=FALSE to prevent wrap-around of the OID counter
-- add a primary key constraint
alter table atacc1 add constraint atacc_test1 primary key (test);
NOTICE:  ALTER TABLE / ADD PRIMARY KEY will create implicit index "atacc1_pkey" for table "atacc1"
-- insert first value
insert into atacc1 (test) values (2);
-- should fail
insert into atacc1 (test) values (2);
ERROR:  duplicate key value violates unique constraint "atacc1_pkey"
DETAIL:  Key (test)=(2) already exists.
-- should succeed
insert into atacc1 (test) values (4);
-- inserting NULL should fail
insert into atacc1 (test) values(NULL);
ERROR:  null value in column "test" violates not-null constraint
DETAIL:  Failing row contains (null).
-- try adding a second primary key (should fail)
alter table atacc1 add constraint atacc_oid1 primary key(oid);
ERROR:  multiple primary keys for table "atacc1" are not allowed
-- drop first primary key constraint
alter table atacc1 drop constraint atacc_test1 restrict;
-- try adding a primary key on oid (should fail)
alter table atacc1 add constraint atacc_oid1 primary key(oid);
ERROR:  cannot create primary key on system column
drop table atacc1;
-- let's do one where the primary key constraint fails when added
create table atacc1 ( test int ) distributed by (test);
-- insert soon to be failing rows
insert into atacc1 (test) values (2);
insert into atacc1 (test) values (2);
-- add a primary key (fails)
alter table atacc1 add constraint atacc_test1 primary key (test);
NOTICE:  ALTER TABLE / ADD PRIMARY KEY will create implicit index "atacc1_pkey" for table "atacc1"
ERROR:  could not create unique index "atacc1_pkey"
DETAIL:  Key (test)=(2) is duplicated.
insert into atacc1 (test) values (3);
drop table atacc1;
-- let's do another one where the primary key constraint fails when added
create table atacc1 ( test int ) distributed by (test);
-- insert soon to be failing row
insert into atacc1 (test) values (NULL);
-- add a primary key (fails)
alter table atacc1 add constraint atacc_test1 primary key (test);
NOTICE:  ALTER TABLE / ADD PRIMARY KEY will create implicit index "atacc1_pkey" for table "atacc1"
ERROR:  column "test" contains null values
insert into atacc1 (test) values (3);
drop table atacc1;
-- let's do one where the primary key constraint fails
-- because the column doesn't exist
create table atacc1 ( test int ) distributed by (test);
-- add a primary key constraint (fails)
alter table atacc1 add constraint atacc_test1 primary key (test1);
ERROR:  column "test1" named in key does not exist
drop table atacc1;
-- adding a new column as primary key to a non-empty table.
-- should fail unless the column has a non-null default value.
create table atacc1 ( test int );
insert into atacc1 (test) values (0);
-- add a primary key column without a default (fails).
alter table atacc1 add column test2 int primary key;
ERROR:  cannot add column with primary key constraint
-- now add a primary key column with a default (succeeds).
alter table atacc1 add column test2 int default 0 primary key;
ERROR:  cannot add column with primary key constraint
drop table atacc1;
-- something a little more complicated
create table atacc1 ( test int, test2 int) distributed by (test);
-- add a primary key constraint
alter table atacc1 add constraint atacc_test1 primary key (test, test2);
NOTICE:  ALTER TABLE / ADD PRIMARY KEY will create implicit index "atacc1_pkey" for table "atacc1"
-- try adding a second primary key - should fail
alter table atacc1 add constraint atacc_test2 primary key (test);
ERROR:  multiple primary keys for table "atacc1" are not allowed
-- insert initial value
insert into atacc1 (test,test2) values (4,4);
-- should fail
insert into atacc1 (test,test2) values (4,4);
ERROR:  duplicate key value violates unique constraint "atacc1_pkey"
DETAIL:  Key (test, test2)=(4, 4) already exists.
insert into atacc1 (test,test2) values (NULL,3);
ERROR:  null value in column "test" violates not-null constraint
DETAIL:  Failing row contains (null, 3).
insert into atacc1 (test,test2) values (3, NULL);
ERROR:  null value in column "test2" violates not-null constraint
DETAIL:  Failing row contains (3, null).
insert into atacc1 (test,test2) values (NULL,NULL);
ERROR:  null value in column "test" violates not-null constraint
DETAIL:  Failing row contains (null, null).
-- should all succeed
insert into atacc1 (test,test2) values (4,5);
insert into atacc1 (test,test2) values (5,4);
insert into atacc1 (test,test2) values (5,5);
drop table atacc1;
-- lets do some naming tests
create table atacc1 (test int, test2 int, primary key(test)) distributed by (test);
NOTICE:  CREATE TABLE / PRIMARY KEY will create implicit index "atacc1_pkey" for table "atacc1"
-- only first should succeed
insert into atacc1 (test2, test) values (3, 3);
insert into atacc1 (test2, test) values (2, 3);
ERROR:  duplicate key value violates unique constraint "atacc1_pkey"
DETAIL:  Key (test)=(3) already exists.
insert into atacc1 (test2, test) values (1, NULL);
ERROR:  null value in column "test" violates not-null constraint
DETAIL:  Failing row contains (null, 1).
drop table atacc1;
-- alter table / alter column [set/drop] not null tests
-- try altering system catalogs, should fail
alter table pg_class alter column relname drop not null;
ERROR:  permission denied: "pg_class" is a system catalog
alter table pg_class alter relname set not null;
ERROR:  permission denied: "pg_class" is a system catalog
-- try altering non-existent table, should fail
alter table non_existent alter column bar set not null;
ERROR:  relation "non_existent" does not exist
alter table non_existent alter column bar drop not null;
ERROR:  relation "non_existent" does not exist
-- test setting columns to null and not null and vice versa
-- test checking for null values and primary key
create table atacc1 (test int not null) with oids distributed by (test);
NOTICE:  OIDS=TRUE is not recommended for user-created tables. Use OIDS=FALSE to prevent wrap-around of the OID counter
alter table atacc1 add constraint "atacc1_pkey" primary key (test);
NOTICE:  ALTER TABLE / ADD PRIMARY KEY will create implicit index "atacc1_pkey" for table "atacc1"
alter table atacc1 alter column test drop not null;
ERROR:  column "test" is in a primary key
alter table atacc1 drop constraint "atacc1_pkey";
alter table atacc1 alter column test drop not null;
insert into atacc1 values (null);
alter table atacc1 alter test set not null;
ERROR:  column "test" contains null values
delete from atacc1;
alter table atacc1 alter test set not null;
-- try altering a non-existent column, should fail
alter table atacc1 alter bar set not null;
ERROR:  column "bar" of relation "atacc1" does not exist
alter table atacc1 alter bar drop not null;
ERROR:  column "bar" of relation "atacc1" does not exist
-- try altering the oid column, should fail
alter table atacc1 alter oid set not null;
ERROR:  cannot alter system column "oid"
alter table atacc1 alter oid drop not null;
ERROR:  cannot alter system column "oid"
-- try creating a view and altering that, should fail
create view myview as select * from atacc1;
alter table myview alter column test drop not null;
ERROR:  "myview" is not a table or foreign table
alter table myview alter column test set not null;
ERROR:  "myview" is not a table or foreign table
drop view myview;
drop table atacc1;
-- test inheritance
create table parent (a int);
create table child (b varchar(255)) inherits (parent);
NOTICE:  Table has parent, setting distribution columns to match parent table
alter table parent alter a set not null;
insert into parent values (NULL);
ERROR:  null value in column "a" violates not-null constraint
DETAIL:  Failing row contains (null).
insert into child (a, b) values (NULL, 'foo');
ERROR:  null value in column "a" violates not-null constraint
DETAIL:  Failing row contains (null, foo).
alter table parent alter a drop not null;
insert into parent values (NULL);
insert into child (a, b) values (NULL, 'foo');
alter table only parent alter a set not null;
ERROR:  column "a" contains null values
alter table child alter a set not null;
ERROR:  column "a" contains null values
delete from parent;
alter table only parent alter a set not null;
insert into parent values (NULL);
ERROR:  null value in column "a" violates not-null constraint
DETAIL:  Failing row contains (null).
alter table child alter a set not null;
insert into child (a, b) values (NULL, 'foo');
ERROR:  null value in column "a" violates not-null constraint
DETAIL:  Failing row contains (null, foo).
delete from child;
alter table child alter a set not null;
insert into child (a, b) values (NULL, 'foo');
ERROR:  null value in column "a" violates not-null constraint
DETAIL:  Failing row contains (null, foo).
drop table child;
drop table parent;
-- test setting and removing default values
create table def_test (
	c1	int4 default 5,
	c2	text default 'initial_default'
);
insert into def_test default values;
alter table def_test alter column c1 drop default;
insert into def_test default values;
alter table def_test alter column c2 drop default;
insert into def_test default values;
alter table def_test alter column c1 set default 10;
alter table def_test alter column c2 set default 'new_default';
insert into def_test default values;
select * from def_test;
 c1 |       c2        
----+-----------------
  5 | initial_default
    | initial_default
    | 
 10 | new_default
(4 rows)

-- set defaults to an incorrect type: this should fail
alter table def_test alter column c1 set default 'wrong_datatype';
ERROR:  invalid input syntax for integer: "wrong_datatype"
alter table def_test alter column c2 set default 20;
-- set defaults on a non-existent column: this should fail
alter table def_test alter column c3 set default 30;
ERROR:  column "c3" of relation "def_test" does not exist
-- set defaults on views: we need to create a view, add a rule
-- to allow insertions into it, and then alter the view to add
-- a default
create view def_view_test as select * from def_test;
create rule def_view_test_ins as
	on insert to def_view_test
	do instead insert into def_test select new.*;
insert into def_view_test default values;
alter table def_view_test alter column c1 set default 45;
insert into def_view_test default values;
alter table def_view_test alter column c2 set default 'view_default';
insert into def_view_test default values;
select * from def_view_test;
 c1 |       c2        
----+-----------------
  5 | initial_default
    | initial_default
    | 
 10 | new_default
    | 
 45 | 
 45 | view_default
(7 rows)

drop rule def_view_test_ins on def_view_test;
drop view def_view_test;
drop table def_test;
-- alter table / drop column tests
-- try altering system catalogs, should fail
alter table pg_class drop column relname;
ERROR:  permission denied: "pg_class" is a system catalog
-- try altering non-existent table, should fail
alter table nosuchtable drop column bar;
ERROR:  relation "nosuchtable" does not exist
-- test dropping columns
create table atacc1 (a int4 not null, b int4, c int4 not null, d int4) with oids
distributed by (a);
NOTICE:  OIDS=TRUE is not recommended for user-created tables. Use OIDS=FALSE to prevent wrap-around of the OID counter
insert into atacc1 values (1, 2, 3, 4);
alter table atacc1 drop a;
NOTICE:  Dropping a column that is part of the distribution policy forces a NULL distribution policy
alter table atacc1 drop a;
ERROR:  column "a" of relation "atacc1" does not exist
-- SELECTs
select * from atacc1;
 b | c | d 
---+---+---
 2 | 3 | 4
(1 row)

select * from atacc1 order by a;
ERROR:  column "a" does not exist
LINE 1: select * from atacc1 order by a;
                                      ^
select * from atacc1 order by "........pg.dropped.1........";
ERROR:  column "........pg.dropped.1........" does not exist
LINE 1: select * from atacc1 order by "........pg.dropped.1........"...
                                      ^
select * from atacc1 group by a;
ERROR:  column "a" does not exist
LINE 1: select * from atacc1 group by a;
                                      ^
select * from atacc1 group by "........pg.dropped.1........";
ERROR:  column "........pg.dropped.1........" does not exist
LINE 1: select * from atacc1 group by "........pg.dropped.1........"...
                                      ^
select atacc1.* from atacc1;
 b | c | d 
---+---+---
 2 | 3 | 4
(1 row)

select a from atacc1;
ERROR:  column "a" does not exist
LINE 1: select a from atacc1;
               ^
select atacc1.a from atacc1;
ERROR:  column atacc1.a does not exist
LINE 1: select atacc1.a from atacc1;
               ^
select b,c,d from atacc1;
 b | c | d 
---+---+---
 2 | 3 | 4
(1 row)

select a,b,c,d from atacc1;
ERROR:  column "a" does not exist
LINE 1: select a,b,c,d from atacc1;
               ^
select * from atacc1 where a = 1;
ERROR:  column "a" does not exist
LINE 1: select * from atacc1 where a = 1;
                                   ^
select "........pg.dropped.1........" from atacc1;
ERROR:  column "........pg.dropped.1........" does not exist
LINE 1: select "........pg.dropped.1........" from atacc1;
               ^
select atacc1."........pg.dropped.1........" from atacc1;
ERROR:  column atacc1.........pg.dropped.1........ does not exist
LINE 1: select atacc1."........pg.dropped.1........" from atacc1;
               ^
select "........pg.dropped.1........",b,c,d from atacc1;
ERROR:  column "........pg.dropped.1........" does not exist
LINE 1: select "........pg.dropped.1........",b,c,d from atacc1;
               ^
select * from atacc1 where "........pg.dropped.1........" = 1;
ERROR:  column "........pg.dropped.1........" does not exist
LINE 1: select * from atacc1 where "........pg.dropped.1........" = ...
                                   ^
-- UPDATEs
update atacc1 set a = 3;
ERROR:  column "a" of relation "atacc1" does not exist
LINE 1: update atacc1 set a = 3;
                          ^
update atacc1 set b = 2 where a = 3;
ERROR:  column "a" does not exist
LINE 1: update atacc1 set b = 2 where a = 3;
                                      ^
update atacc1 set "........pg.dropped.1........" = 3;
ERROR:  column "........pg.dropped.1........" of relation "atacc1" does not exist
LINE 1: update atacc1 set "........pg.dropped.1........" = 3;
                          ^
update atacc1 set b = 2 where "........pg.dropped.1........" = 3;
ERROR:  column "........pg.dropped.1........" does not exist
LINE 1: update atacc1 set b = 2 where "........pg.dropped.1........"...
                                      ^
-- INSERTs
insert into atacc1 values (10, 11, 12, 13);
ERROR:  INSERT has more expressions than target columns
LINE 1: insert into atacc1 values (10, 11, 12, 13);
                                               ^
insert into atacc1 values (default, 11, 12, 13);
ERROR:  INSERT has more expressions than target columns
LINE 1: insert into atacc1 values (default, 11, 12, 13);
                                                    ^
insert into atacc1 values (11, 12, 13);
insert into atacc1 (a) values (10);
ERROR:  column "a" of relation "atacc1" does not exist
LINE 1: insert into atacc1 (a) values (10);
                            ^
insert into atacc1 (a) values (default);
ERROR:  column "a" of relation "atacc1" does not exist
LINE 1: insert into atacc1 (a) values (default);
                            ^
insert into atacc1 (a,b,c,d) values (10,11,12,13);
ERROR:  column "a" of relation "atacc1" does not exist
LINE 1: insert into atacc1 (a,b,c,d) values (10,11,12,13);
                            ^
insert into atacc1 (a,b,c,d) values (default,11,12,13);
ERROR:  column "a" of relation "atacc1" does not exist
LINE 1: insert into atacc1 (a,b,c,d) values (default,11,12,13);
                            ^
insert into atacc1 (b,c,d) values (11,12,13);
insert into atacc1 ("........pg.dropped.1........") values (10);
ERROR:  column "........pg.dropped.1........" of relation "atacc1" does not exist
LINE 1: insert into atacc1 ("........pg.dropped.1........") values (...
                            ^
insert into atacc1 ("........pg.dropped.1........") values (default);
ERROR:  column "........pg.dropped.1........" of relation "atacc1" does not exist
LINE 1: insert into atacc1 ("........pg.dropped.1........") values (...
                            ^
insert into atacc1 ("........pg.dropped.1........",b,c,d) values (10,11,12,13);
ERROR:  column "........pg.dropped.1........" of relation "atacc1" does not exist
LINE 1: insert into atacc1 ("........pg.dropped.1........",b,c,d) va...
                            ^
insert into atacc1 ("........pg.dropped.1........",b,c,d) values (default,11,12,13);
ERROR:  column "........pg.dropped.1........" of relation "atacc1" does not exist
LINE 1: insert into atacc1 ("........pg.dropped.1........",b,c,d) va...
                            ^
-- DELETEs
delete from atacc1 where a = 3;
ERROR:  column "a" does not exist
LINE 1: delete from atacc1 where a = 3;
                                 ^
delete from atacc1 where "........pg.dropped.1........" = 3;
ERROR:  column "........pg.dropped.1........" does not exist
LINE 1: delete from atacc1 where "........pg.dropped.1........" = 3;
                                 ^
delete from atacc1;
-- try dropping a non-existent column, should fail
alter table atacc1 drop bar;
ERROR:  column "bar" of relation "atacc1" does not exist
-- try dropping the oid column, should succeed
alter table atacc1 drop oid;
-- try dropping the xmin column, should fail
alter table atacc1 drop xmin;
ERROR:  cannot drop system column "xmin"
-- try creating a view and altering that, should fail
create view myview as select * from atacc1;
select * from myview;
 b | c | d 
---+---+---
(0 rows)

alter table myview drop d;
ERROR:  "myview" is not a table, composite type, or foreign table
drop view myview;
-- test some commands to make sure they fail on the dropped column
analyze atacc1(a);
ERROR:  column "a" of relation "atacc1" does not exist
analyze atacc1("........pg.dropped.1........");
ERROR:  column "........pg.dropped.1........" of relation "atacc1" does not exist
vacuum analyze atacc1(a);
ERROR:  column "a" of relation "atacc1" does not exist
vacuum analyze atacc1("........pg.dropped.1........");
ERROR:  column "........pg.dropped.1........" of relation "atacc1" does not exist
comment on column atacc1.a is 'testing';
ERROR:  column "a" of relation "atacc1" does not exist
comment on column atacc1."........pg.dropped.1........" is 'testing';
ERROR:  column "........pg.dropped.1........" of relation "atacc1" does not exist
alter table atacc1 alter a set storage plain;
ERROR:  column "a" of relation "atacc1" does not exist
alter table atacc1 alter "........pg.dropped.1........" set storage plain;
ERROR:  column "........pg.dropped.1........" of relation "atacc1" does not exist
alter table atacc1 alter a set statistics 0;
ERROR:  column "a" of relation "atacc1" does not exist
alter table atacc1 alter "........pg.dropped.1........" set statistics 0;
ERROR:  column "........pg.dropped.1........" of relation "atacc1" does not exist
alter table atacc1 alter a set default 3;
ERROR:  column "a" of relation "atacc1" does not exist
alter table atacc1 alter "........pg.dropped.1........" set default 3;
ERROR:  column "........pg.dropped.1........" of relation "atacc1" does not exist
alter table atacc1 alter a drop default;
ERROR:  column "a" of relation "atacc1" does not exist
alter table atacc1 alter "........pg.dropped.1........" drop default;
ERROR:  column "........pg.dropped.1........" of relation "atacc1" does not exist
alter table atacc1 alter a set not null;
ERROR:  column "a" of relation "atacc1" does not exist
alter table atacc1 alter "........pg.dropped.1........" set not null;
ERROR:  column "........pg.dropped.1........" of relation "atacc1" does not exist
alter table atacc1 alter a drop not null;
ERROR:  column "a" of relation "atacc1" does not exist
alter table atacc1 alter "........pg.dropped.1........" drop not null;
ERROR:  column "........pg.dropped.1........" of relation "atacc1" does not exist
alter table atacc1 rename a to x;
ERROR:  column "a" does not exist
alter table atacc1 rename "........pg.dropped.1........" to x;
ERROR:  column "........pg.dropped.1........" does not exist
alter table atacc1 add primary key(a);
ERROR:  column "a" named in key does not exist
alter table atacc1 add primary key("........pg.dropped.1........");
ERROR:  column "........pg.dropped.1........" named in key does not exist
alter table atacc1 add unique(a);
ERROR:  column "a" named in key does not exist
alter table atacc1 add unique("........pg.dropped.1........");
ERROR:  column "........pg.dropped.1........" named in key does not exist
alter table atacc1 add check (a > 3);
ERROR:  column "a" does not exist
alter table atacc1 add check ("........pg.dropped.1........" > 3);
ERROR:  column "........pg.dropped.1........" does not exist
create table atacc2 (id int4 unique) distributed by (id);
NOTICE:  CREATE TABLE / UNIQUE will create implicit index "atacc2_id_key" for table "atacc2"
alter table atacc1 add foreign key (a) references atacc2(id);
ERROR:  column "a" referenced in foreign key constraint does not exist
alter table atacc1 add foreign key ("........pg.dropped.1........") references atacc2(id);
ERROR:  column "........pg.dropped.1........" referenced in foreign key constraint does not exist
alter table atacc2 add foreign key (id) references atacc1(a);
ERROR:  column "a" referenced in foreign key constraint does not exist
alter table atacc2 add foreign key (id) references atacc1("........pg.dropped.1........");
ERROR:  column "........pg.dropped.1........" referenced in foreign key constraint does not exist
drop table atacc2;
create index "testing_idx" on atacc1(a);
ERROR:  column "a" does not exist
create index "testing_idx" on atacc1("........pg.dropped.1........");
ERROR:  column "........pg.dropped.1........" does not exist
-- test create as and select into
insert into atacc1 values (21, 22, 23);
create table alter_table_test1 as select * from atacc1;
select * from alter_table_test1;
 b  | c  | d  
----+----+----
 21 | 22 | 23
(1 row)

drop table alter_table_test1;
select * into alter_table_test2 from atacc1;
select * from alter_table_test2;
 b  | c  | d  
----+----+----
 21 | 22 | 23
(1 row)

drop table alter_table_test2;
-- try dropping all columns
alter table atacc1 drop c;
alter table atacc1 drop d;
alter table atacc1 drop b;
select * from atacc1;
--
(1 row)

drop table atacc1;
-- test inheritance
create table parent (a int, b int, c int);
insert into parent values (1, 2, 3);
alter table parent drop a;
NOTICE:  Dropping a column that is part of the distribution policy forces a NULL distribution policy
create table child (d varchar(255)) inherits (parent);
NOTICE:  Table has parent, setting distribution columns to match parent table
insert into child values (12, 13, 'testing');
select * from parent;
 b  | c  
----+----
  2 |  3
 12 | 13
(2 rows)

select * from child;
 b  | c  |    d    
----+----+---------
 12 | 13 | testing
(1 row)

alter table parent drop c;
select * from parent;
 b  
----
  2
 12
(2 rows)

select * from child;
 b  |    d    
----+---------
 12 | testing
(1 row)

drop table child;
drop table parent;
-- test copy in/out
create table alter_table_test (a int4, b int4, c int4);
insert into alter_table_test values (1,2,3);
alter table alter_table_test drop a;
NOTICE:  Dropping a column that is part of the distribution policy forces a NULL distribution policy
copy alter_table_test to stdout;
2	3
copy alter_table_test(a) to stdout;
ERROR:  column "a" of relation "alter_table_test" does not exist
copy alter_table_test("........pg.dropped.1........") to stdout;
ERROR:  column "........pg.dropped.1........" of relation "alter_table_test" does not exist
copy alter_table_test from stdin;
ERROR:  extra data after last expected column
CONTEXT:  COPY alter_table_test, line 1: "10	11	12"
select * from alter_table_test order by 1;
 b | c 
---+---
 2 | 3
(1 row)

copy alter_table_test from stdin;
select * from alter_table_test order by 1;
 b  | c  
----+----
  2 |  3
 21 | 22
(2 rows)

copy alter_table_test(a) from stdin;
ERROR:  column "a" of relation "alter_table_test" does not exist
copy alter_table_test("........pg.dropped.1........") from stdin;
ERROR:  column "........pg.dropped.1........" of relation "alter_table_test" does not exist
copy alter_table_test(b,c) from stdin;
select * from alter_table_test order by 1;
 b  | c  
----+----
  2 |  3
 21 | 22
 31 | 32
(3 rows)

drop table alter_table_test;
-- test inheritance
create table dropColumn (a int, b int, e int);
create table dropColumnChild (c int) inherits (dropColumn);
NOTICE:  Table has parent, setting distribution columns to match parent table
create table dropColumnAnother (d int) inherits (dropColumnChild);
NOTICE:  Table has parent, setting distribution columns to match parent table
-- these two should fail
alter table dropColumnchild drop column a;
ERROR:  cannot drop inherited column "a"
alter table only dropColumnChild drop column b;
ERROR:  cannot drop inherited column "b"
-- these three should work
alter table only dropColumn drop column e;
alter table dropColumnChild drop column c;
alter table dropColumn drop column a;
NOTICE:  Dropping a column that is part of the distribution policy forces a NULL distribution policy
NOTICE:  Dropping a column that is part of the distribution policy forces a NULL distribution policy
NOTICE:  Dropping a column that is part of the distribution policy forces a NULL distribution policy
create table renameColumn (a int);
create table renameColumnChild (b int) inherits (renameColumn);
NOTICE:  Table has parent, setting distribution columns to match parent table
create table renameColumnAnother (c int) inherits (renameColumnChild);
NOTICE:  Table has parent, setting distribution columns to match parent table
-- these three should fail
alter table renameColumnChild rename column a to d;
ERROR:  cannot rename inherited column "a"
alter table only renameColumnChild rename column a to d;
ERROR:  inherited column "a" must be renamed in child tables too
alter table only renameColumn rename column a to d;
ERROR:  inherited column "a" must be renamed in child tables too
-- these should work
alter table renameColumn rename column a to d;
alter table renameColumnChild rename column b to a;
-- these should work
alter table if exists doesnt_exist_tab rename column a to d;
NOTICE:  relation "doesnt_exist_tab" does not exist, skipping
alter table if exists doesnt_exist_tab rename column b to a;
NOTICE:  relation "doesnt_exist_tab" does not exist, skipping
-- this should work
alter table renameColumn add column w int;
-- this should fail
alter table only renameColumn add column x int;
ERROR:  column must be added to child tables too
-- Test corner cases in dropping of inherited columns
create table p1 (f1 int, f2 int);
create table c1 (f1 int not null) inherits(p1);
NOTICE:  Table has parent, setting distribution columns to match parent table
NOTICE:  merging column "f1" with inherited definition
-- should be rejected since c1.f1 is inherited
alter table c1 drop column f1;
ERROR:  cannot drop inherited column "f1"
-- should work
alter table p1 drop column f1;
NOTICE:  Dropping a column that is part of the distribution policy forces a NULL distribution policy
-- c1.f1 is still there, but no longer inherited
select f1 from c1;
 f1 
----
(0 rows)

alter table c1 drop column f1;
NOTICE:  Dropping a column that is part of the distribution policy forces a NULL distribution policy
select f1 from c1;
ERROR:  column "f1" does not exist
LINE 1: select f1 from c1;
               ^
drop table p1 cascade;
NOTICE:  drop cascades to table c1
create table p1 (f1 int, f2 int);
create table c1 () inherits(p1);
NOTICE:  Table has parent, setting distribution columns to match parent table
-- should be rejected since c1.f1 is inherited
alter table c1 drop column f1;
ERROR:  cannot drop inherited column "f1"
alter table p1 drop column f1;
NOTICE:  Dropping a column that is part of the distribution policy forces a NULL distribution policy
NOTICE:  Dropping a column that is part of the distribution policy forces a NULL distribution policy
-- c1.f1 is dropped now, since there is no local definition for it
select f1 from c1;
ERROR:  column "f1" does not exist
LINE 1: select f1 from c1;
               ^
drop table p1 cascade;
NOTICE:  drop cascades to table c1
create table p1 (f1 int, f2 int);
create table c1 () inherits(p1);
NOTICE:  Table has parent, setting distribution columns to match parent table
-- should be rejected since c1.f1 is inherited
alter table c1 drop column f1;
ERROR:  cannot drop inherited column "f1"
alter table only p1 drop column f1;
NOTICE:  Dropping a column that is part of the distribution policy forces a NULL distribution policy
-- c1.f1 is NOT dropped, but must now be considered non-inherited
alter table c1 drop column f1;
NOTICE:  Dropping a column that is part of the distribution policy forces a NULL distribution policy
drop table p1 cascade;
NOTICE:  drop cascades to table c1
create table p1 (f1 int, f2 int);
create table c1 (f1 int not null) inherits(p1);
NOTICE:  Table has parent, setting distribution columns to match parent table
NOTICE:  merging column "f1" with inherited definition
-- should be rejected since c1.f1 is inherited
alter table c1 drop column f1;
ERROR:  cannot drop inherited column "f1"
alter table only p1 drop column f1;
NOTICE:  Dropping a column that is part of the distribution policy forces a NULL distribution policy
-- c1.f1 is still there, but no longer inherited
alter table c1 drop column f1;
NOTICE:  Dropping a column that is part of the distribution policy forces a NULL distribution policy
drop table p1 cascade;
NOTICE:  drop cascades to table c1
create table p1(id int, name text);
create table p2(id2 int, name text, height int);
create table c1(age int) inherits(p1,p2);
NOTICE:  Table has parent, setting distribution columns to match parent table
NOTICE:  merging multiple inherited definitions of column "name"
create table gc1() inherits (c1);
NOTICE:  Table has parent, setting distribution columns to match parent table
select relname, attname, attinhcount, attislocal
from pg_class join pg_attribute on (pg_class.oid = pg_attribute.attrelid)
where relname in ('p1','p2','c1','gc1') and attnum > 0 and not attisdropped
order by relname, attnum;
 relname | attname | attinhcount | attislocal 
---------+---------+-------------+------------
 c1      | id      |           1 | f
 c1      | name    |           2 | f
 c1      | id2     |           1 | f
 c1      | height  |           1 | f
 c1      | age     |           0 | t
 gc1     | id      |           1 | f
 gc1     | name    |           1 | f
 gc1     | id2     |           1 | f
 gc1     | height  |           1 | f
 gc1     | age     |           1 | f
 p1      | id      |           0 | t
 p1      | name    |           0 | t
 p2      | id2     |           0 | t
 p2      | name    |           0 | t
 p2      | height  |           0 | t
(15 rows)

-- should work
alter table only p1 drop column name;
-- should work. Now c1.name is local and inhcount is 0.
alter table p2 drop column name;
-- should be rejected since its inherited
alter table gc1 drop column name;
ERROR:  cannot drop inherited column "name"
-- should work, and drop gc1.name along
alter table c1 drop column name;
-- should fail: column does not exist
alter table gc1 drop column name;
ERROR:  column "name" of relation "gc1" does not exist
-- should work and drop the attribute in all tables
alter table p2 drop column height;
-- IF EXISTS test
create table dropColumnExists ();
alter table dropColumnExists drop column non_existing; --fail
ERROR:  column "non_existing" of relation "dropcolumnexists" does not exist
alter table dropColumnExists drop column if exists non_existing; --succeed
NOTICE:  column "non_existing" of relation "dropcolumnexists" does not exist, skipping
select relname, attname, attinhcount, attislocal
from pg_class join pg_attribute on (pg_class.oid = pg_attribute.attrelid)
where relname in ('p1','p2','c1','gc1') and attnum > 0 and not attisdropped
order by relname, attnum;
 relname | attname | attinhcount | attislocal 
---------+---------+-------------+------------
 c1      | id      |           1 | f
 c1      | id2     |           1 | f
 c1      | age     |           0 | t
 gc1     | id      |           1 | f
 gc1     | id2     |           1 | f
 gc1     | age     |           1 | f
 p1      | id      |           0 | t
 p2      | id2     |           0 | t
(8 rows)

drop table p1, p2 cascade;
NOTICE:  drop cascades to 2 other objects
DETAIL:  drop cascades to table c1
drop cascades to table gc1
-- test attinhcount tracking with merged columns
create table depth0();
create table depth1(c text) inherits (depth0);
create table depth2() inherits (depth1);
alter table depth0 add c text;
NOTICE:  merging definition of column "c" for child "depth1"
select attrelid::regclass, attname, attinhcount, attislocal
from pg_attribute
where attnum > 0 and attrelid::regclass in ('depth0', 'depth1', 'depth2')
order by attrelid::regclass::text, attnum;
 attrelid | attname | attinhcount | attislocal 
----------+---------+-------------+------------
 depth0   | c       |           0 | t
 depth1   | c       |           1 | t
 depth2   | c       |           1 | f
(3 rows)

--
-- Test the ALTER TABLE SET WITH/WITHOUT OIDS command
--
create table altstartwith (col integer) with oids;
NOTICE:  OIDS=TRUE is not recommended for user-created tables. Use OIDS=FALSE to prevent wrap-around of the OID counter
insert into altstartwith values (1);
select oid > 0, * from altstartwith;
 ?column? | col 
----------+-----
 t        |   1
(1 row)

alter table altstartwith set without oids;
select oid > 0, * from altstartwith; -- fails
ERROR:  column "oid" does not exist
LINE 1: select oid > 0, * from altstartwith;
               ^
select * from altstartwith;
 col 
-----
   1
(1 row)

alter table altstartwith set with oids;
NOTICE:  OIDS=TRUE is not recommended for user-created tables. Use OIDS=FALSE to prevent wrap-around of the OID counter
select oid > 0, * from altstartwith;
 ?column? | col 
----------+-----
 t        |   1
(1 row)

drop table altstartwith;
-- Check inheritance cases
create table altwithoid (col integer) with oids;
NOTICE:  OIDS=TRUE is not recommended for user-created tables. Use OIDS=FALSE to prevent wrap-around of the OID counter
-- Inherits parents oid column anyway
create table altinhoid () inherits (altwithoid) without oids;
NOTICE:  Table has parent, setting distribution columns to match parent table
NOTICE:  OIDS=TRUE is not recommended for user-created tables. Use OIDS=FALSE to prevent wrap-around of the OID counter
insert into altinhoid values (1);
select oid > 0, * from altwithoid;
 ?column? | col 
----------+-----
 t        |   1
(1 row)

select oid > 0, * from altinhoid;
 ?column? | col 
----------+-----
 t        |   1
(1 row)

alter table altwithoid set without oids;
select oid > 0, * from altwithoid; -- fails
ERROR:  column "oid" does not exist
LINE 1: select oid > 0, * from altwithoid;
               ^
select oid > 0, * from altinhoid; -- fails
ERROR:  column "oid" does not exist
LINE 1: select oid > 0, * from altinhoid;
               ^
select * from altwithoid;
 col 
-----
   1
(1 row)

select * from altinhoid;
 col 
-----
   1
(1 row)

alter table altwithoid set with oids;
NOTICE:  OIDS=TRUE is not recommended for user-created tables. Use OIDS=FALSE to prevent wrap-around of the OID counter
select oid > 0, * from altwithoid;
 ?column? | col 
----------+-----
 t        |   1
(1 row)

select oid > 0, * from altinhoid;
 ?column? | col 
----------+-----
 t        |   1
(1 row)

drop table altwithoid cascade;
NOTICE:  drop cascades to table altinhoid
create table altwithoid (col integer) without oids;
-- child can have local oid column
create table altinhoid () inherits (altwithoid) with oids;
NOTICE:  OIDS=TRUE is not recommended for user-created tables. Use OIDS=FALSE to prevent wrap-around of the OID counter
insert into altinhoid values (1);
select oid > 0, * from altwithoid; -- fails
ERROR:  column "oid" does not exist
LINE 1: select oid > 0, * from altwithoid;
               ^
select oid > 0, * from altinhoid;
 ?column? | col 
----------+-----
 t        |   1
(1 row)

alter table altwithoid set with oids;
NOTICE:  OIDS=TRUE is not recommended for user-created tables. Use OIDS=FALSE to prevent wrap-around of the OID counter
NOTICE:  merging definition of column "oid" for child "altinhoid"
select oid > 0, * from altwithoid;
 ?column? | col 
----------+-----
 t        |   1
(1 row)

select oid > 0, * from altinhoid;
 ?column? | col 
----------+-----
 t        |   1
(1 row)

-- the child's local definition should remain
alter table altwithoid set without oids;
select oid > 0, * from altwithoid; -- fails
ERROR:  column "oid" does not exist
LINE 1: select oid > 0, * from altwithoid;
               ^
select oid > 0, * from altinhoid;
 ?column? | col 
----------+-----
 t        |   1
(1 row)

drop table altwithoid cascade;
NOTICE:  drop cascades to table altinhoid
-- test renumbering of child-table columns in inherited operations
create table p1 (f1 int);
create table c1 (f2 text, f3 int) inherits (p1);
NOTICE:  Table has parent, setting distribution columns to match parent table
alter table p1 add column a1 int check (a1 > 0);
alter table p1 add column f2 text;
NOTICE:  merging definition of column "f2" for child "c1"
insert into p1 values (1,2,'abc');
insert into c1 values(11,'xyz',33,0); -- should fail
ERROR:  new row for relation "c1" violates check constraint "p1_a1_check"
DETAIL:  Failing row contains (11, xyz, 33, 0).
insert into c1 values(11,'xyz',33,22);
select * from p1;
 f1 | a1 | f2  
----+----+-----
  1 |  2 | abc
 11 | 22 | xyz
(2 rows)

update p1 set a1 = a1 + 1, f2 = upper(f2);
select * from p1;
 f1 | a1 | f2  
----+----+-----
  1 |  3 | ABC
 11 | 23 | XYZ
(2 rows)

drop table p1 cascade;
NOTICE:  drop cascades to table c1
-- test that operations with a dropped column do not try to reference
-- its datatype
create domain mytype as text;
create temp table foo (f1 text, f2 mytype, f3 text);
insert into foo values('bb','cc','dd');
select * from foo;
 f1 | f2 | f3 
----+----+----
 bb | cc | dd
(1 row)

drop domain mytype cascade;
NOTICE:  drop cascades to table foo column f2
select * from foo;
 f1 | f3 
----+----
 bb | dd
(1 row)

insert into foo values('qq','rr');
select * from foo;
 f1 | f3 
----+----
 bb | dd
 qq | rr
(2 rows)

update foo set f3 = 'zz';
select * from foo;
 f1 | f3 
----+----
 bb | zz
 qq | zz
(2 rows)

select f3,max(f1) from foo group by f3;
 f3 | max 
----+-----
 zz | qq
(1 row)

-- Simple tests for alter table column type
alter table foo alter f1 TYPE integer; -- fails
ERROR:  column "f1" cannot be cast automatically to type integer
HINT:  Specify a USING expression to perform the conversion.
alter table foo alter f1 TYPE varchar(10);
create table anothertab (atcol1 serial8, atcol2 boolean,
	constraint anothertab_chk check (atcol1 <= 3))
	distributed by (atcol1);
NOTICE:  CREATE TABLE will create implicit sequence "anothertab_atcol1_seq" for serial column "anothertab.atcol1"
insert into anothertab (atcol1, atcol2) values (default, true);
insert into anothertab (atcol1, atcol2) values (default, false);
select * from anothertab;
 atcol1 | atcol2 
--------+--------
      1 | t
      2 | f
(2 rows)

alter table anothertab alter column atcol1 type boolean; -- fails
ERROR:  column "atcol1" cannot be cast automatically to type boolean
HINT:  Specify a USING expression to perform the conversion.
alter table anothertab alter column atcol1 type integer;
select * from anothertab;
 atcol1 | atcol2 
--------+--------
      1 | t
      2 | f
(2 rows)

insert into anothertab (atcol1, atcol2) values (45, null); -- fails
ERROR:  new row for relation "anothertab" violates check constraint "anothertab_chk"
DETAIL:  Failing row contains (45, null).
insert into anothertab (atcol1, atcol2) values (default, null);
select * from anothertab;
 atcol1 | atcol2 
--------+--------
      1 | t
      2 | f
      3 | 
(3 rows)

alter table anothertab alter column atcol2 type text
      using case when atcol2 is true then 'IT WAS TRUE'
                 when atcol2 is false then 'IT WAS FALSE'
                 else 'IT WAS NULL!' end;
select * from anothertab;
 atcol1 |    atcol2    
--------+--------------
      1 | IT WAS TRUE
      2 | IT WAS FALSE
      3 | IT WAS NULL!
(3 rows)

alter table anothertab alter column atcol1 type boolean
        using case when atcol1 % 2 = 0 then true else false end; -- fails
ERROR:  default for column "atcol1" cannot be cast automatically to type boolean
alter table anothertab alter column atcol1 drop default;
alter table anothertab alter column atcol1 type boolean
        using case when atcol1 % 2 = 0 then true else false end; -- fails
ERROR:  cannot alter type of a column used in a distribution policy
alter table anothertab drop constraint anothertab_chk;
alter table anothertab drop constraint anothertab_chk; -- fails
ERROR:  constraint "anothertab_chk" of relation "anothertab" does not exist
alter table anothertab drop constraint IF EXISTS anothertab_chk; -- succeeds
NOTICE:  constraint "anothertab_chk" of relation "anothertab" does not exist, skipping
alter table anothertab alter column atcol1 type boolean
        using case when atcol1 % 2 = 0 then true else false end;
ERROR:  cannot alter type of a column used in a distribution policy
select * from anothertab;
 atcol1 |    atcol2    
--------+--------------
      1 | IT WAS TRUE
      2 | IT WAS FALSE
      3 | IT WAS NULL!
(3 rows)

drop table anothertab;
create table another (f1 int, f2 text) distributed by (f1);
insert into another values(1, 'one');
insert into another values(2, 'two');
insert into another values(3, 'three');
select * from another;
 f1 |  f2   
----+-------
  1 | one
  2 | two
  3 | three
(3 rows)

alter table another
  alter f1 type text using f2 || ' more',
  alter f2 type bigint using f1 * 10;
ERROR:  cannot alter type of a column used in a distribution policy
select * from another;
 f1 |  f2   
----+-------
  1 | one
  2 | two
  3 | three
(3 rows)

drop table another;
-- table's row type
create table tab1 (a int, b text);
create table tab2 (x int, y tab1);
alter table tab1 alter column b type varchar; -- fails
ERROR:  cannot alter table "tab1" because column "tab2.y" uses its row type
-- disallow recursive containment of row types
create temp table recur1 (f1 int);
alter table recur1 add column f2 recur1; -- fails
ERROR:  composite type recur1 cannot be made a member of itself
alter table recur1 add column f2 recur1[]; -- fails
ERROR:  composite type recur1 cannot be made a member of itself
create domain array_of_recur1 as recur1[];
alter table recur1 add column f2 array_of_recur1; -- fails
ERROR:  composite type recur1 cannot be made a member of itself
create temp table recur2 (f1 int, f2 recur1);
alter table recur1 add column f2 recur2; -- fails
ERROR:  composite type recur1 cannot be made a member of itself
alter table recur1 add column f2 int;
alter table recur1 alter column f2 type recur2; -- fails
ERROR:  composite type recur1 cannot be made a member of itself
-- SET STORAGE may need to add a TOAST table
create table test_storage (a text);
alter table test_storage alter a set storage plain;
alter table test_storage add b int default 0; -- rewrite table to remove its TOAST table
alter table test_storage alter a set storage extended; -- re-add TOAST table
select reltoastrelid <> 0 as has_toast_table
from pg_class
where oid = 'test_storage'::regclass;
 has_toast_table 
-----------------
 t
(1 row)

--
-- lock levels
--
drop type lockmodes;
ERROR:  type "lockmodes" does not exist
create type lockmodes as enum (
 'AccessShareLock'
,'RowShareLock'
,'RowExclusiveLock'
,'ShareUpdateExclusiveLock'
,'ShareLock'
,'ShareRowExclusiveLock'
,'ExclusiveLock'
,'AccessExclusiveLock'
);
drop view my_locks;
ERROR:  view "my_locks" does not exist
create or replace view my_locks as
select case when c.relname like 'pg_toast%' then 'pg_toast' else c.relname end, max(mode::lockmodes) as max_lockmode
from pg_locks l join pg_class c on l.relation = c.oid
where virtualtransaction = (
        select virtualtransaction
        from pg_locks
        where transactionid = txid_current()::integer)
and locktype = 'relation'
and relnamespace != (select oid from pg_namespace where nspname = 'pg_catalog')
and c.relname != 'my_locks'
group by c.relname;
create table alterlock (f1 int primary key, f2 text);
NOTICE:  CREATE TABLE / PRIMARY KEY will create implicit index "alterlock_pkey" for table "alterlock"
begin; alter table alterlock alter column f2 set statistics 150;
select * from my_locks order by 1;
  relname  |    max_lockmode     
-----------+---------------------
 alterlock | AccessExclusiveLock
(1 row)

rollback;
begin; alter table alterlock cluster on alterlock_pkey;
select * from my_locks order by 1;
    relname     |    max_lockmode     
----------------+---------------------
 alterlock      | AccessExclusiveLock
 alterlock_pkey | AccessExclusiveLock
(2 rows)

commit;
begin; alter table alterlock set without cluster;
select * from my_locks order by 1;
  relname  |    max_lockmode     
-----------+---------------------
 alterlock | AccessExclusiveLock
(1 row)

commit;
begin; alter table alterlock set (fillfactor = 100);
select * from my_locks order by 1;
  relname  |    max_lockmode     
-----------+---------------------
 alterlock | AccessExclusiveLock
 pg_toast  | AccessExclusiveLock
(2 rows)

commit;
begin; alter table alterlock reset (fillfactor);
select * from my_locks order by 1;
  relname  |    max_lockmode     
-----------+---------------------
 alterlock | AccessExclusiveLock
 pg_toast  | AccessExclusiveLock
(2 rows)

commit;
begin; alter table alterlock set (toast.autovacuum_enabled = off);
WARNING:  autovacuum is not supported in Greenplum
select * from my_locks order by 1;
  relname  |    max_lockmode     
-----------+---------------------
 alterlock | AccessExclusiveLock
 pg_toast  | AccessExclusiveLock
(2 rows)

commit;
begin; alter table alterlock set (autovacuum_enabled = off);
WARNING:  autovacuum is not supported in Greenplum
select * from my_locks order by 1;
  relname  |    max_lockmode     
-----------+---------------------
 alterlock | AccessExclusiveLock
 pg_toast  | AccessExclusiveLock
(2 rows)

commit;
begin; alter table alterlock alter column f2 set (n_distinct = 1);
select * from my_locks order by 1;
  relname  |    max_lockmode     
-----------+---------------------
 alterlock | AccessExclusiveLock
(1 row)

rollback;
begin; alter table alterlock alter column f2 set storage extended;
select * from my_locks order by 1;
  relname  |    max_lockmode     
-----------+---------------------
 alterlock | AccessExclusiveLock
(1 row)

rollback;
begin; alter table alterlock alter column f2 set default 'x';
select * from my_locks order by 1;
  relname  |    max_lockmode     
-----------+---------------------
 alterlock | AccessExclusiveLock
(1 row)

rollback;
-- cleanup
drop table alterlock;
drop view my_locks;
drop type lockmodes;
--
-- alter function
--
create function test_strict(text) returns text as
    'select coalesce($1, ''got passed a null'');'
    language sql CONTAINS SQL returns null on null input;
select test_strict(NULL);
 test_strict 
-------------
 
(1 row)

alter function test_strict(text) called on null input;
select test_strict(NULL);
    test_strict    
-------------------
 got passed a null
(1 row)

create function non_strict(text) returns text as
    'select coalesce($1, ''got passed a null'');'
    language sql CONTAINS SQL called on null input;
select non_strict(NULL);
    non_strict     
-------------------
 got passed a null
(1 row)

alter function non_strict(text) returns null on null input;
select non_strict(NULL);
 non_strict 
------------
 
(1 row)

--
-- alter object set schema
--
create schema alter1;
create schema alter2;
create table alter1.t1(f1 serial primary key, f2 int check (f2 > 0)) distributed by (f1);
NOTICE:  CREATE TABLE will create implicit sequence "t1_f1_seq" for serial column "t1.f1"
NOTICE:  CREATE TABLE / PRIMARY KEY will create implicit index "t1_pkey" for table "t1"
create view alter1.v1 as select * from alter1.t1;
create function alter1.plus1(int) returns int as 'select $1+1' language sql CONTAINS SQL;
create domain alter1.posint integer check (value > 0);
create type alter1.ctype as (f1 int, f2 text);
create function alter1.same(alter1.ctype, alter1.ctype) returns boolean language sql
as 'select $1.f1 is not distinct from $2.f1 and $1.f2 is not distinct from $2.f2';
create operator alter1.=(procedure = alter1.same, leftarg  = alter1.ctype, rightarg = alter1.ctype);
create operator class alter1.ctype_hash_ops default for type alter1.ctype using hash as
  operator 1 alter1.=(alter1.ctype, alter1.ctype);
create conversion alter1.ascii_to_utf8 for 'sql_ascii' to 'utf8' from ascii_to_utf8;
create text search parser alter1.prs(start = prsd_start, gettoken = prsd_nexttoken, end = prsd_end, lextypes = prsd_lextype);
create text search configuration alter1.cfg(parser = alter1.prs);
create text search template alter1.tmpl(init = dsimple_init, lexize = dsimple_lexize);
create text search dictionary alter1.dict(template = alter1.tmpl);
insert into alter1.t1(f2) values(11);
insert into alter1.t1(f2) values(12);
alter table alter1.t1 set schema alter2;
alter table alter1.v1 set schema alter2;
alter function alter1.plus1(int) set schema alter2;
alter domain alter1.posint set schema alter2;
alter operator class alter1.ctype_hash_ops using hash set schema alter2;
alter operator family alter1.ctype_hash_ops using hash set schema alter2;
alter operator alter1.=(alter1.ctype, alter1.ctype) set schema alter2;
alter function alter1.same(alter1.ctype, alter1.ctype) set schema alter2;
alter type alter1.ctype set schema alter2;
alter conversion alter1.ascii_to_utf8 set schema alter2;
alter text search parser alter1.prs set schema alter2;
alter text search configuration alter1.cfg set schema alter2;
alter text search template alter1.tmpl set schema alter2;
alter text search dictionary alter1.dict set schema alter2;
-- this should succeed because nothing is left in alter1
drop schema alter1;
insert into alter2.t1(f2) values(13);
insert into alter2.t1(f2) values(14);
select * from alter2.t1;
 f1 | f2 
----+----
  1 | 11
  2 | 12
  3 | 13
  4 | 14
(4 rows)

select * from alter2.v1;
 f1 | f2 
----+----
  1 | 11
  2 | 12
  3 | 13
  4 | 14
(4 rows)

select alter2.plus1(41);
 plus1 
-------
    42
(1 row)

-- clean up
drop schema alter2 cascade;
NOTICE:  drop cascades to 13 other objects
DETAIL:  drop cascades to table alter2.t1
drop cascades to view alter2.v1
drop cascades to function alter2.plus1(integer)
drop cascades to type alter2.posint
drop cascades to operator family alter2.ctype_hash_ops for access method hash
drop cascades to type alter2.ctype
drop cascades to function alter2.same(alter2.ctype,alter2.ctype)
drop cascades to operator alter2.=(alter2.ctype,alter2.ctype)
drop cascades to conversion ascii_to_utf8
drop cascades to text search parser prs
drop cascades to text search configuration cfg
drop cascades to text search template tmpl
drop cascades to text search dictionary dict
--
-- composite types
--
CREATE TYPE test_type AS (a int);
\d test_type
Composite type "public.test_type"
 Column |  Type   | Modifiers 
--------+---------+-----------
 a      | integer | 

ALTER TYPE nosuchtype ADD ATTRIBUTE b text; -- fails
ERROR:  relation "nosuchtype" does not exist
ALTER TYPE test_type ADD ATTRIBUTE b text;
\d test_type
Composite type "public.test_type"
 Column |  Type   | Modifiers 
--------+---------+-----------
 a      | integer | 
 b      | text    | 

ALTER TYPE test_type ADD ATTRIBUTE b text; -- fails
ERROR:  column "b" of relation "test_type" already exists
ALTER TYPE test_type ALTER ATTRIBUTE b SET DATA TYPE varchar;
\d test_type
   Composite type "public.test_type"
 Column |       Type        | Modifiers 
--------+-------------------+-----------
 a      | integer           | 
 b      | character varying | 

ALTER TYPE test_type ALTER ATTRIBUTE b SET DATA TYPE integer;
\d test_type
Composite type "public.test_type"
 Column |  Type   | Modifiers 
--------+---------+-----------
 a      | integer | 
 b      | integer | 

ALTER TYPE test_type DROP ATTRIBUTE b;
\d test_type
Composite type "public.test_type"
 Column |  Type   | Modifiers 
--------+---------+-----------
 a      | integer | 

ALTER TYPE test_type DROP ATTRIBUTE c; -- fails
ERROR:  column "c" of relation "test_type" does not exist
ALTER TYPE test_type DROP ATTRIBUTE IF EXISTS c;
NOTICE:  column "c" of relation "test_type" does not exist, skipping
ALTER TYPE test_type DROP ATTRIBUTE a, ADD ATTRIBUTE d boolean;
\d test_type
Composite type "public.test_type"
 Column |  Type   | Modifiers 
--------+---------+-----------
 d      | boolean | 

ALTER TYPE test_type RENAME ATTRIBUTE a TO aa;
ERROR:  column "a" does not exist
ALTER TYPE test_type RENAME ATTRIBUTE d TO dd;
\d test_type
Composite type "public.test_type"
 Column |  Type   | Modifiers 
--------+---------+-----------
 dd     | boolean | 

DROP TYPE test_type;
CREATE TYPE test_type1 AS (a int, b text);
CREATE TABLE test_tbl1 (x int, y test_type1);
ALTER TYPE test_type1 ALTER ATTRIBUTE b TYPE varchar; -- fails
ERROR:  cannot alter type "test_type1" because column "test_tbl1.y" uses it
CREATE TYPE test_type2 AS (a int, b text);
CREATE TABLE test_tbl2 OF test_type2;
CREATE TABLE test_tbl2_subclass () INHERITS (test_tbl2);
\d test_type2
Composite type "public.test_type2"
 Column |  Type   | Modifiers 
--------+---------+-----------
 a      | integer | 
 b      | text    | 

\d test_tbl2
   Table "public.test_tbl2"
 Column |  Type   | Modifiers 
--------+---------+-----------
 a      | integer | 
 b      | text    | 
Number of child tables: 1 (Use \d+ to list them.)
Typed table of type: test_type2
Distributed by: (a)

ALTER TYPE test_type2 ADD ATTRIBUTE c text; -- fails
ERROR:  cannot alter type "test_type2" because it is the type of a typed table
HINT:  Use ALTER ... CASCADE to alter the typed tables too.
ALTER TYPE test_type2 ADD ATTRIBUTE c text CASCADE;
\d test_type2
Composite type "public.test_type2"
 Column |  Type   | Modifiers 
--------+---------+-----------
 a      | integer | 
 b      | text    | 
 c      | text    | 

\d test_tbl2
   Table "public.test_tbl2"
 Column |  Type   | Modifiers 
--------+---------+-----------
 a      | integer | 
 b      | text    | 
 c      | text    | 
Number of child tables: 1 (Use \d+ to list them.)
Typed table of type: test_type2
Distributed by: (a)

ALTER TYPE test_type2 ALTER ATTRIBUTE b TYPE varchar; -- fails
ERROR:  cannot alter type "test_type2" because it is the type of a typed table
HINT:  Use ALTER ... CASCADE to alter the typed tables too.
ALTER TYPE test_type2 ALTER ATTRIBUTE b TYPE varchar CASCADE;
\d test_type2
   Composite type "public.test_type2"
 Column |       Type        | Modifiers 
--------+-------------------+-----------
 a      | integer           | 
 b      | character varying | 
 c      | text              | 

\d test_tbl2
        Table "public.test_tbl2"
 Column |       Type        | Modifiers 
--------+-------------------+-----------
 a      | integer           | 
 b      | character varying | 
 c      | text              | 
Number of child tables: 1 (Use \d+ to list them.)
Typed table of type: test_type2
Distributed by: (a)

ALTER TYPE test_type2 DROP ATTRIBUTE b; -- fails
ERROR:  cannot alter type "test_type2" because it is the type of a typed table
HINT:  Use ALTER ... CASCADE to alter the typed tables too.
ALTER TYPE test_type2 DROP ATTRIBUTE b CASCADE;
\d test_type2
Composite type "public.test_type2"
 Column |  Type   | Modifiers 
--------+---------+-----------
 a      | integer | 
 c      | text    | 

\d test_tbl2
   Table "public.test_tbl2"
 Column |  Type   | Modifiers 
--------+---------+-----------
 a      | integer | 
 c      | text    | 
Number of child tables: 1 (Use \d+ to list them.)
Typed table of type: test_type2
Distributed by: (a)

ALTER TYPE test_type2 RENAME ATTRIBUTE a TO aa; -- fails
ERROR:  cannot alter type "test_type2" because it is the type of a typed table
HINT:  Use ALTER ... CASCADE to alter the typed tables too.
ALTER TYPE test_type2 RENAME ATTRIBUTE a TO aa CASCADE;
\d test_type2
Composite type "public.test_type2"
 Column |  Type   | Modifiers 
--------+---------+-----------
 aa     | integer | 
 c      | text    | 

\d test_tbl2
   Table "public.test_tbl2"
 Column |  Type   | Modifiers 
--------+---------+-----------
 aa     | integer | 
 c      | text    | 
Number of child tables: 1 (Use \d+ to list them.)
Typed table of type: test_type2
Distributed by: (aa)

\d test_tbl2_subclass
Table "public.test_tbl2_subclass"
 Column |  Type   | Modifiers 
--------+---------+-----------
 aa     | integer | 
 c      | text    | 
Inherits: test_tbl2
Distributed by: (aa)

DROP TABLE test_tbl2_subclass;
-- This test isn't that interesting on its own, but the purpose is to leave
-- behind a table to test pg_upgrade with. The table has a composite type
-- column in it, and the composite type has a dropped attribute.
CREATE TYPE test_type3 AS (a int);
CREATE TABLE test_tbl3 (c) AS SELECT '(1)'::test_type3;
ALTER TYPE test_type3 DROP ATTRIBUTE a, ADD ATTRIBUTE b int;
CREATE TYPE test_type_empty AS ();
DROP TYPE test_type_empty;
--
-- typed tables: OF / NOT OF
--
CREATE TYPE tt_t0 AS (z inet, x int, y numeric(8,2));
ALTER TYPE tt_t0 DROP ATTRIBUTE z;
CREATE TABLE tt0 (x int NOT NULL, y numeric(8,2));	-- OK
CREATE TABLE tt1 (x int, y bigint);					-- wrong base type
CREATE TABLE tt2 (x int, y numeric(9,2));			-- wrong typmod
CREATE TABLE tt3 (y numeric(8,2), x int);			-- wrong column order
CREATE TABLE tt4 (x int);							-- too few columns
CREATE TABLE tt5 (x int, y numeric(8,2), z int);	-- too few columns
CREATE TABLE tt6 () INHERITS (tt0);					-- can't have a parent
CREATE TABLE tt7 (x int, q text, y numeric(8,2)) WITH OIDS;
NOTICE:  OIDS=TRUE is not recommended for user-created tables. Use OIDS=FALSE to prevent wrap-around of the OID counter
ALTER TABLE tt7 DROP q;								-- OK
ALTER TABLE tt0 OF tt_t0;
ALTER TABLE tt1 OF tt_t0;
ERROR:  table "tt1" has different type for column "y"
ALTER TABLE tt2 OF tt_t0;
ERROR:  table "tt2" has different type for column "y"
ALTER TABLE tt3 OF tt_t0;
ERROR:  table has column "y" where type requires "x"
ALTER TABLE tt4 OF tt_t0;
ERROR:  table is missing column "y"
ALTER TABLE tt5 OF tt_t0;
ERROR:  table has extra column "z"
ALTER TABLE tt6 OF tt_t0;
ERROR:  typed tables cannot inherit
ALTER TABLE tt7 OF tt_t0;
CREATE TYPE tt_t1 AS (x int, y numeric(8,2));
ALTER TABLE tt7 OF tt_t1;			-- reassign an already-typed table
ALTER TABLE tt7 NOT OF;
\d tt7
        Table "public.tt7"
 Column |     Type     | Modifiers 
--------+--------------+-----------
 x      | integer      | 
 y      | numeric(8,2) | 
<<<<<<< HEAD
Distributed by: (x)

--
-- Test for splitting after dropping a column
--
DROP TABLE IF EXISTS test_part;
NOTICE:  table "test_part" does not exist, skipping
CREATE TABLE test_part (
    field_part timestamp without time zone,
    field1 int,
    field2 text,
    field3 int
) PARTITION BY RANGE(field_part)
          (
          PARTITION p2017 START ('2017-01-01'::date) END ('2018-01-01'::date) WITH (appendonly=false ),
          DEFAULT PARTITION p_overflow  WITH (appendonly=false )
          );
NOTICE:  Table doesn't have 'DISTRIBUTED BY' clause -- Using column named 'field_part' as the Greenplum Database data distribution key for this table.
HINT:  The 'DISTRIBUTED BY' clause determines the distribution of data. Make sure column(s) chosen are the optimal data distribution key to minimize skew.
NOTICE:  CREATE TABLE will create partition "test_part_1_prt_p_overflow" for table "test_part"
NOTICE:  CREATE TABLE will create partition "test_part_1_prt_p2017" for table "test_part"
DROP TABLE IF EXISTS test_ref;
NOTICE:  table "test_ref" does not exist, skipping
CREATE TABLE test_ref (
    field1 text,
    field2 text
) DISTRIBUTED BY (field1);
INSERT INTO test_part select '2017-01-01'::date + interval '1 days' * mod (id,1000) , mod(id,50), 'test ' || mod(id,5) ,mod(id,2) from generate_series(1,10000) id;
INSERT INTO test_ref select 'test ' || id , 'values' from generate_series(1,10) id;
ALTER TABLE test_part DROP COLUMN field1;
ALTER TABLE test_part   SPLIT DEFAULT PARTITION
START('2018-01-01'::date)
       END( '2018-02-01'::date);
NOTICE:  exchanged partition "p_overflow" of relation "test_part" with relation "pg_temp_32601"
NOTICE:  dropped partition "p_overflow" for relation "test_part"
NOTICE:  CREATE TABLE will create partition "test_part_1_prt_r28232684" for table "test_part"
NOTICE:  CREATE TABLE will create partition "test_part_1_prt_p_overflow" for table "test_part"
ANALYZE test_part;
ANALYZE test_ref;
SELECT * FROM test_part WHERE field2 IN (SELECT field1 FROM test_ref) ORDER BY 1 LIMIT 10;
        field_part        | field2 | field3 
--------------------------+--------+--------
 Mon Jan 02 00:00:00 2017 | test 1 |      1
 Mon Jan 02 00:00:00 2017 | test 1 |      1
 Mon Jan 02 00:00:00 2017 | test 1 |      1
 Mon Jan 02 00:00:00 2017 | test 1 |      1
 Mon Jan 02 00:00:00 2017 | test 1 |      1
 Mon Jan 02 00:00:00 2017 | test 1 |      1
 Mon Jan 02 00:00:00 2017 | test 1 |      1
 Mon Jan 02 00:00:00 2017 | test 1 |      1
 Mon Jan 02 00:00:00 2017 | test 1 |      1
 Mon Jan 02 00:00:00 2017 | test 1 |      1
(10 rows)

DROP TABLE test_ref;
DROP TABLE test_part;
=======

-- make sure we can drop a constraint on the parent but it remains on the child
CREATE TABLE test_drop_constr_parent (c text CHECK (c IS NOT NULL));
CREATE TABLE test_drop_constr_child () INHERITS (test_drop_constr_parent);
ALTER TABLE ONLY test_drop_constr_parent DROP CONSTRAINT "test_drop_constr_parent_c_check";
-- should fail
INSERT INTO test_drop_constr_child (c) VALUES (NULL);
ERROR:  new row for relation "test_drop_constr_child" violates check constraint "test_drop_constr_parent_c_check"
DETAIL:  Failing row contains (null).
DROP TABLE test_drop_constr_parent CASCADE;
NOTICE:  drop cascades to table test_drop_constr_child
--
-- IF EXISTS test
--
ALTER TABLE IF EXISTS tt8 ADD COLUMN f int;
NOTICE:  relation "tt8" does not exist, skipping
ALTER TABLE IF EXISTS tt8 ADD CONSTRAINT xxx PRIMARY KEY(f);
NOTICE:  relation "tt8" does not exist, skipping
ALTER TABLE IF EXISTS tt8 ADD CHECK (f BETWEEN 0 AND 10);
NOTICE:  relation "tt8" does not exist, skipping
ALTER TABLE IF EXISTS tt8 ALTER COLUMN f SET DEFAULT 0;
NOTICE:  relation "tt8" does not exist, skipping
ALTER TABLE IF EXISTS tt8 RENAME COLUMN f TO f1;
NOTICE:  relation "tt8" does not exist, skipping
ALTER TABLE IF EXISTS tt8 SET SCHEMA alter2;
NOTICE:  relation "tt8" does not exist, skipping
CREATE TABLE tt8(a int);
CREATE SCHEMA alter2;
ALTER TABLE IF EXISTS tt8 ADD COLUMN f int;
ALTER TABLE IF EXISTS tt8 ADD CONSTRAINT xxx PRIMARY KEY(f);
NOTICE:  ALTER TABLE / ADD PRIMARY KEY will create implicit index "xxx" for table "tt8"
ALTER TABLE IF EXISTS tt8 ADD CHECK (f BETWEEN 0 AND 10);
ALTER TABLE IF EXISTS tt8 ALTER COLUMN f SET DEFAULT 0;
ALTER TABLE IF EXISTS tt8 RENAME COLUMN f TO f1;
ALTER TABLE IF EXISTS tt8 SET SCHEMA alter2;
\d alter2.tt8
          Table "alter2.tt8"
 Column |  Type   |     Modifiers      
--------+---------+--------------------
 a      | integer | 
 f1     | integer | not null default 0
Indexes:
    "xxx" PRIMARY KEY, btree (f1)
Check constraints:
    "tt8_f_check" CHECK (f1 >= 0 AND f1 <= 10)

DROP TABLE alter2.tt8;
DROP SCHEMA alter2;
>>>>>>> 80edfd76
<|MERGE_RESOLUTION|>--- conflicted
+++ resolved
@@ -164,8 +164,8 @@
 alter table pg_toast_stud_emp rename to stud_emp;
 -- renaming index should rename constraint as well
 ALTER TABLE onek ADD CONSTRAINT onek_unique1_constraint UNIQUE (unique1);
-NOTICE:  ALTER TABLE / ADD UNIQUE will create implicit index "onek_unique1_constraint" for table "onek"
-ALTER INDEX onek_unique1_constraint RENAME TO onek_unique1_constraint_foo;
+NOTICE:  ALTER TABLE / ADD UNIQUE will create implicit index "onek_unique1_key" for table "onek"
+ALTER INDEX onek_unique1_key RENAME TO onek_unique1_constraint_foo;
 ALTER TABLE onek DROP CONSTRAINT onek_unique1_constraint_foo;
 -- renaming constraint
 ALTER TABLE onek ADD CONSTRAINT onek_check_constraint CHECK (unique1 >= 0);
@@ -173,9 +173,9 @@
 ALTER TABLE onek DROP CONSTRAINT onek_check_constraint_foo;
 -- renaming constraint should rename index as well
 ALTER TABLE onek ADD CONSTRAINT onek_unique1_constraint UNIQUE (unique1);
-NOTICE:  ALTER TABLE / ADD UNIQUE will create implicit index "onek_unique1_constraint" for table "onek"
-DROP INDEX onek_unique1_constraint;  -- to see whether it's there
-ERROR:  cannot drop index onek_unique1_constraint because constraint onek_unique1_constraint on table onek requires it
+NOTICE:  ALTER TABLE / ADD UNIQUE will create implicit index "onek_unique1_key" for table "onek"
+DROP INDEX onek_unique1_key;  -- to see whether it's there
+ERROR:  cannot drop index onek_unique1_key because constraint onek_unique1_constraint on table onek requires it
 HINT:  You can drop constraint onek_unique1_constraint on table onek instead.
 ALTER TABLE onek RENAME CONSTRAINT onek_unique1_constraint TO onek_unique1_constraint_foo;
 DROP INDEX onek_unique1_constraint_foo;  -- to see whether it's there
@@ -193,6 +193,7 @@
  c      | integer | 
 Check constraints:
     "con1" CHECK (a > 0)
+Distributed by: (a)
 
 CREATE TABLE constraint_rename_test2 (a int CONSTRAINT con1 CHECK (a > 0), d int) INHERITS (constraint_rename_test);
 NOTICE:  merging column "a" with inherited definition
@@ -208,6 +209,7 @@
 Check constraints:
     "con1" CHECK (a > 0)
 Inherits: constraint_rename_test
+Distributed by: (a)
 
 ALTER TABLE constraint_rename_test2 RENAME CONSTRAINT con1 TO con1foo; -- fail
 ERROR:  cannot rename inherited constraint "con1"
@@ -224,6 +226,7 @@
 Check constraints:
     "con1foo" CHECK (a > 0)
 Number of child tables: 1 (Use \d+ to list them.)
+Distributed by: (a)
 
 \d constraint_rename_test2
 Table "public.constraint_rename_test2"
@@ -236,6 +239,7 @@
 Check constraints:
     "con1foo" CHECK (a > 0)
 Inherits: constraint_rename_test
+Distributed by: (a)
 
 ALTER TABLE constraint_rename_test ADD CONSTRAINT con2 CHECK NO INHERIT (b > 0);
 ALTER TABLE ONLY constraint_rename_test RENAME CONSTRAINT con2 TO con2foo; -- ok
@@ -251,6 +255,7 @@
     "con1foo" CHECK (a > 0)
     "con2bar" CHECK NO INHERIT (b > 0)
 Number of child tables: 1 (Use \d+ to list them.)
+Distributed by: (a)
 
 \d constraint_rename_test2
 Table "public.constraint_rename_test2"
@@ -263,9 +268,10 @@
 Check constraints:
     "con1foo" CHECK (a > 0)
 Inherits: constraint_rename_test
+Distributed by: (a)
 
 ALTER TABLE constraint_rename_test ADD CONSTRAINT con3 PRIMARY KEY (a);
-NOTICE:  ALTER TABLE / ADD PRIMARY KEY will create implicit index "con3" for table "constraint_rename_test"
+NOTICE:  ALTER TABLE / ADD PRIMARY KEY will create implicit index "constraint_rename_test_pkey" for table "constraint_rename_test"
 ALTER TABLE constraint_rename_test RENAME CONSTRAINT con3 TO con3foo; -- ok
 \d constraint_rename_test
 Table "public.constraint_rename_test"
@@ -280,6 +286,7 @@
     "con1foo" CHECK (a > 0)
     "con2bar" CHECK NO INHERIT (b > 0)
 Number of child tables: 1 (Use \d+ to list them.)
+Distributed by: (a)
 
 \d constraint_rename_test2
 Table "public.constraint_rename_test2"
@@ -292,6 +299,7 @@
 Check constraints:
     "con1foo" CHECK (a > 0)
 Inherits: constraint_rename_test
+Distributed by: (a)
 
 DROP TABLE constraint_rename_test2;
 DROP TABLE constraint_rename_test;
@@ -342,9 +350,7 @@
 --start_ignore
 ALTER TABLE tmp3 validate constraint tmpconstr;
 ALTER TABLE tmp3 validate constraint tmpconstr;
-<<<<<<< HEAD
 --end_ignore
-=======
 -- Try a non-verified CHECK constraint
 ALTER TABLE tmp3 ADD CONSTRAINT b_greater_than_ten CHECK (b > 10); -- fail
 ERROR:  check constraint "b_greater_than_ten" is violated by some row
@@ -363,7 +369,8 @@
 
 CREATE TABLE tmp6 () INHERITS (tmp3);
 CREATE TABLE tmp7 () INHERITS (tmp3);
-INSERT INTO tmp6 VALUES (6, 30), (7, 16);
+NOTICE:  Table has parent, setting distribution columns to match parent table
+INSERT INTO tmp6 VALUES (6, 30), (1, 16);
 ALTER TABLE tmp3 ADD CONSTRAINT b_le_20 CHECK (b <= 20) NOT VALID;
 ALTER TABLE tmp3 VALIDATE CONSTRAINT b_le_20;	-- fails
 ERROR:  check constraint "b_le_20" is violated by some row
@@ -371,15 +378,14 @@
 ALTER TABLE tmp3 VALIDATE CONSTRAINT b_le_20;	-- succeeds
 -- An already validated constraint must not be revalidated
 CREATE FUNCTION boo(int) RETURNS int IMMUTABLE STRICT LANGUAGE plpgsql AS $$ BEGIN RAISE NOTICE 'boo: %', $1; RETURN $1; END; $$;
-INSERT INTO tmp7 VALUES (8, 18);
+INSERT INTO tmp7 VALUES (1, 18);
 ALTER TABLE tmp7 ADD CONSTRAINT identity CHECK (b = boo(b));
 NOTICE:  boo: 18
 ALTER TABLE tmp3 ADD CONSTRAINT IDENTITY check (b = boo(b)) NOT VALID;
 NOTICE:  merging constraint "identity" with inherited definition
 ALTER TABLE tmp3 VALIDATE CONSTRAINT identity;
-NOTICE:  boo: 16
-NOTICE:  boo: 20
->>>>>>> 80edfd76
+NOTICE:  boo: 16  (seg1 172.17.0.2:25433 pid=452490)
+NOTICE:  boo: 20  (seg0 172.17.0.2:25432 pid=452488)
 -- Try (and fail) to create constraint from tmp5(a) to tmp4(a) - unique constraint on
 -- tmp4 is a,b
 ALTER TABLE tmp5 add constraint tmpconstr foreign key(a) references tmp4(a) match full;
@@ -399,61 +405,65 @@
 alter table nv_child_2010 add check (d between '2010-01-01'::date and '2010-12-31'::date) not valid;
 alter table nv_child_2011 add check (d between '2011-01-01'::date and '2011-12-31'::date) not valid;
 explain (costs off) select * from nv_parent where d between '2011-08-01' and '2011-08-31';
-                                   QUERY PLAN                                    
----------------------------------------------------------------------------------
- Result
+                                QUERY PLAN                                 
+---------------------------------------------------------------------------
+ Gather Motion 3:1  (slice1; segments: 3)
    ->  Append
          ->  Seq Scan on nv_parent
-               Filter: ((d >= '08-01-2011'::date) AND (d <= '08-31-2011'::date))
+               Filter: d >= '08-01-2011'::date AND d <= '08-31-2011'::date
          ->  Seq Scan on nv_child_2010 nv_parent
-               Filter: ((d >= '08-01-2011'::date) AND (d <= '08-31-2011'::date))
+               Filter: d >= '08-01-2011'::date AND d <= '08-31-2011'::date
          ->  Seq Scan on nv_child_2011 nv_parent
-               Filter: ((d >= '08-01-2011'::date) AND (d <= '08-31-2011'::date))
-(8 rows)
+               Filter: d >= '08-01-2011'::date AND d <= '08-31-2011'::date
+ Optimizer: legacy query optimizer
+(9 rows)
 
 create table nv_child_2009 (check (d between '2009-01-01'::date and '2009-12-31'::date)) inherits (nv_parent);
 explain (costs off) select * from nv_parent where d between '2011-08-01'::date and '2011-08-31'::date;
-                                   QUERY PLAN                                    
----------------------------------------------------------------------------------
- Result
+                                QUERY PLAN                                 
+---------------------------------------------------------------------------
+ Gather Motion 3:1  (slice1; segments: 3)
    ->  Append
          ->  Seq Scan on nv_parent
-               Filter: ((d >= '08-01-2011'::date) AND (d <= '08-31-2011'::date))
+               Filter: d >= '08-01-2011'::date AND d <= '08-31-2011'::date
          ->  Seq Scan on nv_child_2010 nv_parent
-               Filter: ((d >= '08-01-2011'::date) AND (d <= '08-31-2011'::date))
+               Filter: d >= '08-01-2011'::date AND d <= '08-31-2011'::date
          ->  Seq Scan on nv_child_2011 nv_parent
-               Filter: ((d >= '08-01-2011'::date) AND (d <= '08-31-2011'::date))
-(8 rows)
+               Filter: d >= '08-01-2011'::date AND d <= '08-31-2011'::date
+ Optimizer: legacy query optimizer
+(9 rows)
 
 explain (costs off) select * from nv_parent where d between '2009-08-01'::date and '2009-08-31'::date;
-                                   QUERY PLAN                                    
----------------------------------------------------------------------------------
- Result
+                                QUERY PLAN                                 
+---------------------------------------------------------------------------
+ Gather Motion 3:1  (slice1; segments: 3)
    ->  Append
          ->  Seq Scan on nv_parent
-               Filter: ((d >= '08-01-2009'::date) AND (d <= '08-31-2009'::date))
+               Filter: d >= '08-01-2009'::date AND d <= '08-31-2009'::date
          ->  Seq Scan on nv_child_2010 nv_parent
-               Filter: ((d >= '08-01-2009'::date) AND (d <= '08-31-2009'::date))
+               Filter: d >= '08-01-2009'::date AND d <= '08-31-2009'::date
          ->  Seq Scan on nv_child_2011 nv_parent
-               Filter: ((d >= '08-01-2009'::date) AND (d <= '08-31-2009'::date))
+               Filter: d >= '08-01-2009'::date AND d <= '08-31-2009'::date
          ->  Seq Scan on nv_child_2009 nv_parent
-               Filter: ((d >= '08-01-2009'::date) AND (d <= '08-31-2009'::date))
-(10 rows)
+               Filter: d >= '08-01-2009'::date AND d <= '08-31-2009'::date
+ Optimizer: legacy query optimizer
+(11 rows)
 
 -- after validation, the constraint should be used
 alter table nv_child_2011 VALIDATE CONSTRAINT nv_child_2011_d_check;
 explain (costs off) select * from nv_parent where d between '2009-08-01'::date and '2009-08-31'::date;
-                                   QUERY PLAN                                    
----------------------------------------------------------------------------------
- Result
+                                QUERY PLAN                                 
+---------------------------------------------------------------------------
+ Gather Motion 3:1  (slice1; segments: 3)
    ->  Append
          ->  Seq Scan on nv_parent
-               Filter: ((d >= '08-01-2009'::date) AND (d <= '08-31-2009'::date))
+               Filter: d >= '08-01-2009'::date AND d <= '08-31-2009'::date
          ->  Seq Scan on nv_child_2010 nv_parent
-               Filter: ((d >= '08-01-2009'::date) AND (d <= '08-31-2009'::date))
+               Filter: d >= '08-01-2009'::date AND d <= '08-31-2009'::date
          ->  Seq Scan on nv_child_2009 nv_parent
-               Filter: ((d >= '08-01-2009'::date) AND (d <= '08-31-2009'::date))
-(8 rows)
+               Filter: d >= '08-01-2009'::date AND d <= '08-31-2009'::date
+ Optimizer: legacy query optimizer
+(9 rows)
 
 -- Foreign key adding test with mixed types
 -- Note: these tables are TEMP to avoid name conflicts when this test
@@ -688,7 +698,7 @@
 ERROR:  cannot create unique index on system column
 -- try to create duplicates via alter table using - should fail
 alter table atacc1 alter column test type integer using 0;
-ERROR:  could not create unique index "atacc1_test_key"
+ERROR:  could not create unique index "atacc1_test_key"  (seg2 172.17.0.2:25434 pid=389538)
 DETAIL:  Key (test)=(0) is duplicated.
 drop table atacc1;
 -- let's do one where the unique constraint fails when added
@@ -2331,9 +2341,57 @@
 --------+--------------+-----------
  x      | integer      | 
  y      | numeric(8,2) | 
-<<<<<<< HEAD
 Distributed by: (x)
 
+-- make sure we can drop a constraint on the parent but it remains on the child
+CREATE TABLE test_drop_constr_parent (c text CHECK (c IS NOT NULL));
+CREATE TABLE test_drop_constr_child () INHERITS (test_drop_constr_parent);
+ALTER TABLE ONLY test_drop_constr_parent DROP CONSTRAINT "test_drop_constr_parent_c_check";
+-- should fail
+INSERT INTO test_drop_constr_child (c) VALUES (NULL);
+ERROR:  new row for relation "test_drop_constr_child" violates check constraint "test_drop_constr_parent_c_check"
+DETAIL:  Failing row contains (null).
+DROP TABLE test_drop_constr_parent CASCADE;
+NOTICE:  drop cascades to table test_drop_constr_child
+--
+-- IF EXISTS test
+--
+ALTER TABLE IF EXISTS tt8 ADD COLUMN f int;
+NOTICE:  relation "tt8" does not exist, skipping
+ALTER TABLE IF EXISTS tt8 ADD CONSTRAINT xxx PRIMARY KEY(f);
+NOTICE:  relation "tt8" does not exist, skipping
+ALTER TABLE IF EXISTS tt8 ADD CHECK (f BETWEEN 0 AND 10);
+NOTICE:  relation "tt8" does not exist, skipping
+ALTER TABLE IF EXISTS tt8 ALTER COLUMN f SET DEFAULT 0;
+NOTICE:  relation "tt8" does not exist, skipping
+ALTER TABLE IF EXISTS tt8 RENAME COLUMN f TO f1;
+NOTICE:  relation "tt8" does not exist, skipping
+ALTER TABLE IF EXISTS tt8 SET SCHEMA alter2;
+NOTICE:  relation "tt8" does not exist, skipping
+CREATE TABLE tt8(a int);
+CREATE SCHEMA alter2;
+ALTER TABLE IF EXISTS tt8 ADD COLUMN f int;
+ALTER TABLE IF EXISTS tt8 ADD CONSTRAINT xxx PRIMARY KEY(f);
+NOTICE:  updating distribution policy to match new primary key
+NOTICE:  ALTER TABLE / ADD PRIMARY KEY will create implicit index "tt8_pkey" for table "tt8"
+ALTER TABLE IF EXISTS tt8 ADD CHECK (f BETWEEN 0 AND 10);
+ALTER TABLE IF EXISTS tt8 ALTER COLUMN f SET DEFAULT 0;
+ALTER TABLE IF EXISTS tt8 RENAME COLUMN f TO f1;
+ALTER TABLE IF EXISTS tt8 SET SCHEMA alter2;
+\d alter2.tt8
+          Table "alter2.tt8"
+ Column |  Type   |     Modifiers      
+--------+---------+--------------------
+ a      | integer | 
+ f1     | integer | not null default 0
+Indexes:
+    "tt8_pkey" PRIMARY KEY, btree (f1)
+Check constraints:
+    "tt8_f_check" CHECK (f1 >= 0 AND f1 <= 10)
+Distributed by: (f1)
+
+DROP TABLE alter2.tt8;
+DROP SCHEMA alter2;
 --
 -- Test for splitting after dropping a column
 --
@@ -2387,54 +2445,4 @@
 (10 rows)
 
 DROP TABLE test_ref;
-DROP TABLE test_part;
-=======
-
--- make sure we can drop a constraint on the parent but it remains on the child
-CREATE TABLE test_drop_constr_parent (c text CHECK (c IS NOT NULL));
-CREATE TABLE test_drop_constr_child () INHERITS (test_drop_constr_parent);
-ALTER TABLE ONLY test_drop_constr_parent DROP CONSTRAINT "test_drop_constr_parent_c_check";
--- should fail
-INSERT INTO test_drop_constr_child (c) VALUES (NULL);
-ERROR:  new row for relation "test_drop_constr_child" violates check constraint "test_drop_constr_parent_c_check"
-DETAIL:  Failing row contains (null).
-DROP TABLE test_drop_constr_parent CASCADE;
-NOTICE:  drop cascades to table test_drop_constr_child
---
--- IF EXISTS test
---
-ALTER TABLE IF EXISTS tt8 ADD COLUMN f int;
-NOTICE:  relation "tt8" does not exist, skipping
-ALTER TABLE IF EXISTS tt8 ADD CONSTRAINT xxx PRIMARY KEY(f);
-NOTICE:  relation "tt8" does not exist, skipping
-ALTER TABLE IF EXISTS tt8 ADD CHECK (f BETWEEN 0 AND 10);
-NOTICE:  relation "tt8" does not exist, skipping
-ALTER TABLE IF EXISTS tt8 ALTER COLUMN f SET DEFAULT 0;
-NOTICE:  relation "tt8" does not exist, skipping
-ALTER TABLE IF EXISTS tt8 RENAME COLUMN f TO f1;
-NOTICE:  relation "tt8" does not exist, skipping
-ALTER TABLE IF EXISTS tt8 SET SCHEMA alter2;
-NOTICE:  relation "tt8" does not exist, skipping
-CREATE TABLE tt8(a int);
-CREATE SCHEMA alter2;
-ALTER TABLE IF EXISTS tt8 ADD COLUMN f int;
-ALTER TABLE IF EXISTS tt8 ADD CONSTRAINT xxx PRIMARY KEY(f);
-NOTICE:  ALTER TABLE / ADD PRIMARY KEY will create implicit index "xxx" for table "tt8"
-ALTER TABLE IF EXISTS tt8 ADD CHECK (f BETWEEN 0 AND 10);
-ALTER TABLE IF EXISTS tt8 ALTER COLUMN f SET DEFAULT 0;
-ALTER TABLE IF EXISTS tt8 RENAME COLUMN f TO f1;
-ALTER TABLE IF EXISTS tt8 SET SCHEMA alter2;
-\d alter2.tt8
-          Table "alter2.tt8"
- Column |  Type   |     Modifiers      
---------+---------+--------------------
- a      | integer | 
- f1     | integer | not null default 0
-Indexes:
-    "xxx" PRIMARY KEY, btree (f1)
-Check constraints:
-    "tt8_f_check" CHECK (f1 >= 0 AND f1 <= 10)
-
-DROP TABLE alter2.tt8;
-DROP SCHEMA alter2;
->>>>>>> 80edfd76
+DROP TABLE test_part;