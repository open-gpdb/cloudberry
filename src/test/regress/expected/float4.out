--- conflicted
+++ resolved
@@ -2,22 +2,12 @@
 -- FLOAT4
 --
 CREATE TABLE FLOAT4_TBL (f1  float4);
-NOTICE:  Table doesn't have 'DISTRIBUTED BY' clause -- Using column named 'f1' as the Greenplum Database data distribution key for this table.
-HINT:  The 'DISTRIBUTED BY' clause determines the distribution of data. Make sure column(s) chosen are the optimal data distribution key to minimize skew.
 INSERT INTO FLOAT4_TBL(f1) VALUES ('    0.0');
 INSERT INTO FLOAT4_TBL(f1) VALUES ('1004.30   ');
 INSERT INTO FLOAT4_TBL(f1) VALUES ('     -34.84    ');
 INSERT INTO FLOAT4_TBL(f1) VALUES ('1.2345678901234e+20');
 INSERT INTO FLOAT4_TBL(f1) VALUES ('1.2345678901234e-20');
 -- test for over and under flow 
-<<<<<<< HEAD
-INSERT INTO FLOAT4_TBL(f1) VALUES ('10e40');
-ERROR:  value out of range: overflow
-INSERT INTO FLOAT4_TBL(f1) VALUES ('-10e40');
-ERROR:  value out of range: overflow
-INSERT INTO FLOAT4_TBL(f1) VALUES ('10e-40');
-INSERT INTO FLOAT4_TBL(f1) VALUES ('-10e-40');
-=======
 INSERT INTO FLOAT4_TBL(f1) VALUES ('10e70');
 ERROR:  value out of range: overflow
 INSERT INTO FLOAT4_TBL(f1) VALUES ('-10e70');
@@ -26,7 +16,6 @@
 ERROR:  value out of range: underflow
 INSERT INTO FLOAT4_TBL(f1) VALUES ('-10e-70');
 ERROR:  value out of range: underflow
->>>>>>> ef072219
 -- bad input
 INSERT INTO FLOAT4_TBL(f1) VALUES ('');
 ERROR:  invalid input syntax for type real: ""
@@ -106,147 +95,127 @@
       NaN
 (1 row)
 
-SELECT '' AS five, * FROM FLOAT4_TBL ORDER BY 2;
+SELECT '' AS five, * FROM FLOAT4_TBL;
  five |     f1      
 ------+-------------
-      |      -34.84
-      |      -1e-39
-      |           0
-      |       1e-39
-      | 1.23457e-20
-      |      1004.3
+      |           0
+      |      1004.3
+      |      -34.84
       | 1.23457e+20
-(7 rows)
-
-SELECT '' AS four, f.* FROM FLOAT4_TBL f WHERE f.f1 <> '1004.3' ORDER BY 2;
+      | 1.23457e-20
+(5 rows)
+
+SELECT '' AS four, f.* FROM FLOAT4_TBL f WHERE f.f1 <> '1004.3';
  four |     f1      
 ------+-------------
-      |      -34.84
-      |      -1e-39
-      |           0
-      |       1e-39
-      | 1.23457e-20
+      |           0
+      |      -34.84
       | 1.23457e+20
-(6 rows)
-
-SELECT '' AS one, f.* FROM FLOAT4_TBL f WHERE f.f1 = '1004.3' ORDER BY 2;
+      | 1.23457e-20
+(4 rows)
+
+SELECT '' AS one, f.* FROM FLOAT4_TBL f WHERE f.f1 = '1004.3';
  one |   f1   
 -----+--------
      | 1004.3
 (1 row)
 
-SELECT '' AS three, f.* FROM FLOAT4_TBL f WHERE '1004.3' > f.f1 ORDER BY 2;
+SELECT '' AS three, f.* FROM FLOAT4_TBL f WHERE '1004.3' > f.f1;
  three |     f1      
 -------+-------------
+       |           0
        |      -34.84
-       |      -1e-39
-       |           0
-       |       1e-39
        | 1.23457e-20
-(5 rows)
-
-SELECT '' AS three, f.* FROM FLOAT4_TBL f WHERE  f.f1 < '1004.3' ORDER BY 2;
+(3 rows)
+
+SELECT '' AS three, f.* FROM FLOAT4_TBL f WHERE  f.f1 < '1004.3';
  three |     f1      
 -------+-------------
+       |           0
        |      -34.84
-       |      -1e-39
-       |           0
-       |       1e-39
        | 1.23457e-20
-(5 rows)
-
-SELECT '' AS four, f.* FROM FLOAT4_TBL f WHERE '1004.3' >= f.f1 ORDER BY 2;
+(3 rows)
+
+SELECT '' AS four, f.* FROM FLOAT4_TBL f WHERE '1004.3' >= f.f1;
  four |     f1      
 ------+-------------
-      |      -34.84
-      |      -1e-39
-      |           0
-      |       1e-39
-      | 1.23457e-20
-      |      1004.3
-(6 rows)
-
-SELECT '' AS four, f.* FROM FLOAT4_TBL f WHERE  f.f1 <= '1004.3' ORDER BY 2;
+      |           0
+      |      1004.3
+      |      -34.84
+      | 1.23457e-20
+(4 rows)
+
+SELECT '' AS four, f.* FROM FLOAT4_TBL f WHERE  f.f1 <= '1004.3';
  four |     f1      
 ------+-------------
-      |      -34.84
-      |      -1e-39
-      |           0
-      |       1e-39
-      | 1.23457e-20
-      |      1004.3
-(6 rows)
+      |           0
+      |      1004.3
+      |      -34.84
+      | 1.23457e-20
+(4 rows)
 
 SELECT '' AS three, f.f1, f.f1 * '-10' AS x FROM FLOAT4_TBL f
-   WHERE f.f1 > '0.0' ORDER BY 2;
+   WHERE f.f1 > '0.0';
  three |     f1      |      x       
 -------+-------------+--------------
-       |       1e-39 |       -1e-38
-       | 1.23457e-20 | -1.23457e-19
        |      1004.3 |       -10043
        | 1.23457e+20 | -1.23457e+21
-(4 rows)
+       | 1.23457e-20 | -1.23457e-19
+(3 rows)
 
 SELECT '' AS three, f.f1, f.f1 + '-10' AS x FROM FLOAT4_TBL f
-   WHERE f.f1 > '0.0' ORDER BY 2;
+   WHERE f.f1 > '0.0';
  three |     f1      |      x      
 -------+-------------+-------------
-       |       1e-39 |         -10
-       | 1.23457e-20 |         -10
        |      1004.3 |       994.3
        | 1.23457e+20 | 1.23457e+20
-(4 rows)
+       | 1.23457e-20 |         -10
+(3 rows)
 
 SELECT '' AS three, f.f1, f.f1 / '-10' AS x FROM FLOAT4_TBL f
-   WHERE f.f1 > '0.0' ORDER BY 2;
+   WHERE f.f1 > '0.0';
  three |     f1      |      x       
 -------+-------------+--------------
-       |       1e-39 | -9.99995e-41
-       | 1.23457e-20 | -1.23457e-21
        |      1004.3 |      -100.43
        | 1.23457e+20 | -1.23457e+19
-(4 rows)
+       | 1.23457e-20 | -1.23457e-21
+(3 rows)
 
 SELECT '' AS three, f.f1, f.f1 - '-10' AS x FROM FLOAT4_TBL f
-   WHERE f.f1 > '0.0' ORDER BY 2;
+   WHERE f.f1 > '0.0';
  three |     f1      |      x      
 -------+-------------+-------------
-       |       1e-39 |          10
-       | 1.23457e-20 |          10
        |      1004.3 |      1014.3
        | 1.23457e+20 | 1.23457e+20
-(4 rows)
+       | 1.23457e-20 |          10
+(3 rows)
 
 -- test divide by zero
 SELECT '' AS bad, f.f1 / '0.0' from FLOAT4_TBL f;
-ERROR:  division by zero  (seg0 slice1 localhost:50001 pid=1829)
-SELECT '' AS five, * FROM FLOAT4_TBL ORDER BY 2;
+ERROR:  division by zero
+SELECT '' AS five, * FROM FLOAT4_TBL;
  five |     f1      
 ------+-------------
-      |      -34.84
-      |      -1e-39
-      |           0
-      |       1e-39
-      | 1.23457e-20
-      |      1004.3
+      |           0
+      |      1004.3
+      |      -34.84
       | 1.23457e+20
-(7 rows)
+      | 1.23457e-20
+(5 rows)
 
 -- test the unary float4abs operator 
-SELECT '' AS five, f.f1, @f.f1 AS abs_f1 FROM FLOAT4_TBL f ORDER BY 2;
+SELECT '' AS five, f.f1, @f.f1 AS abs_f1 FROM FLOAT4_TBL f;
  five |     f1      |   abs_f1    
 ------+-------------+-------------
+      |           0 |           0
+      |      1004.3 |      1004.3
       |      -34.84 |       34.84
-      |      -1e-39 |       1e-39
-      |           0 |           0
-      |       1e-39 |       1e-39
+      | 1.23457e+20 | 1.23457e+20
       | 1.23457e-20 | 1.23457e-20
-      |      1004.3 |      1004.3
-      | 1.23457e+20 | 1.23457e+20
-(7 rows)
+(5 rows)
 
 -- MPP doesn't support this yet.
 --UPDATE FLOAT4_TBL
 --   SET f1 = FLOAT4_TBL.f1 * '-1'
 --   WHERE FLOAT4_TBL.f1 > '0.0';
---SELECT '' AS five, * FROM FLOAT4_TBL ORDER BY 2;+--SELECT '' AS five, * FROM FLOAT4_TBL;