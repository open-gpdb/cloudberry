--- conflicted
+++ resolved
@@ -144,7 +144,6 @@
 LINE 1: SELECT f1 + time with time zone '00:01' AS "Illegal" FROM TI...
                   ^
 HINT:  No operator matches the given name and argument types. You might need to add explicit type casts.
-<<<<<<< HEAD
 -- basic sanity of sample timezones
 set timezone = 'America/New_York';
 SELECT TIMESTAMP WITH TIME ZONE 'epoch' + 1407545520 * INTERVAL '1 second' as NYC;
@@ -187,7 +186,8 @@
           casablanca          
 ------------------------------
  Sat Aug 09 01:52:00 2014 +01
-=======
+(1 row)
+
 --
 -- test EXTRACT
 --
@@ -273,5 +273,4 @@
   date_part   
 --------------
  63025.575401
->>>>>>> d457cb4e
-(1 row)
+(1 row)
