--- conflicted
+++ resolved
@@ -1,7 +1,7 @@
 --
 -- Test inheritance features
 --
-CREATE TABLE a (aa TEXT);
+CREATE TABLE a (aa TEXT) distributed randomly;
 CREATE TABLE b (bb TEXT) INHERITS (a);
 CREATE TABLE c (cc TEXT) INHERITS (a);
 CREATE TABLE d (dd TEXT) INHERITS (b,c,a);
@@ -540,59 +540,34 @@
 ERROR:  null value in column "aa" of relation "z" violates not-null constraint
 DETAIL:  Failing row contains (null, text).
 -- Check inherited UPDATE with all children excluded
-create table some_tab (a int, b int);
+create table some_tab (a int, b int) distributed randomly;
 create table some_tab_child () inherits (some_tab);
 insert into some_tab_child values(1,2);
 explain (verbose, costs off)
 update some_tab set a = a + 1 where false;
-<<<<<<< HEAD
-                   QUERY PLAN                    
--------------------------------------------------
-=======
-                       QUERY PLAN                       
---------------------------------------------------------
->>>>>>> d457cb4e
+                              QUERY PLAN                               
+-----------------------------------------------------------------------
  Update on public.some_tab
    ->  Result
-<<<<<<< HEAD
-         Output: (a + 1), b, ctid, gp_segment_id
+         Output: (some_tab.a + 1), NULL::oid, NULL::tid, NULL::integer
          One-Time Filter: false
  Optimizer: Postgres query optimizer
- Settings: optimizer=off
-(7 rows)
-=======
-         Output: (some_tab.a + 1), NULL::oid, NULL::tid
-         One-Time Filter: false
-(4 rows)
->>>>>>> d457cb4e
+(5 rows)
 
 update some_tab set a = a + 1 where false;
 explain (verbose, costs off)
 update some_tab set a = a + 1 where false returning b, a;
-<<<<<<< HEAD
-                      QUERY PLAN                       
--------------------------------------------------------
- Gather Motion 3:1  (slice1; segments: 3)
-   Output: b, a
+                                 QUERY PLAN                                  
+-----------------------------------------------------------------------------
+ Gather Motion 3:1  (slice1; segments: 3)
+   Output: some_tab.b, some_tab.a
    ->  Update on public.some_tab
-         Output: b, a
-         Update on public.some_tab
+         Output: some_tab.b, some_tab.a
          ->  Result
-               Output: (a + 1), b, ctid, gp_segment_id
+               Output: (some_tab.a + 1), NULL::oid, NULL::tid, NULL::integer
                One-Time Filter: false
  Optimizer: Postgres query optimizer
- Settings: optimizer=off
-(10 rows)
-=======
-                       QUERY PLAN                       
---------------------------------------------------------
- Update on public.some_tab
-   Output: some_tab.b, some_tab.a
-   ->  Result
-         Output: (some_tab.a + 1), NULL::oid, NULL::tid
-         One-Time Filter: false
-(5 rows)
->>>>>>> d457cb4e
+(8 rows)
 
 update some_tab set a = a + 1 where false returning b, a;
  b | a 
@@ -657,7 +632,7 @@
 (8 rows)
 
 -- Check UPDATE with *partitioned* inherited target and an appendrel subquery
-create table some_tab (a int);
+create table some_tab (a int) distributed randomly;
 insert into some_tab values (0);
 create table some_tab_child () inherits (some_tab);
 insert into some_tab_child values (1);
@@ -745,11 +720,6 @@
 insert into d values('test','one','two','three');
 alter table z drop constraint z_pkey;
 alter table a alter column aa type integer using bit_length(aa);
-ERROR:  cannot alter type of a column used in a distribution policy
--- In GPDB, the table is distributed by the 'aa' column, changing its type
--- therefore fails. Change the distribution key and try again.
-alter table a set distributed randomly;
-alter table a alter column aa type integer using bit_length(aa);
 select * from d;
  aa | bb  | cc  |  dd   
 ----+-----+-----+-------
@@ -849,7 +819,7 @@
 drop table base;
 create table p1(ff1 int);
 create table p2(f1 text);
-NOTICE:  Table doesn't have 'DISTRIBUTED BY' clause -- Using column named 'f1' as the Greenplum Database data distribution key for this table.
+NOTICE:  Table doesn't have 'DISTRIBUTED BY' clause -- Using column named 'f1' as the Cloudberry Database data distribution key for this table.
 HINT:  The 'DISTRIBUTED BY' clause determines the distribution of data. Make sure column(s) chosen are the optimal data distribution key to minimize skew.
 create function p2text(p2) returns text as 'select $1.f1' language sql;
 create table c1(f3 int) inherits(p1,p2);
@@ -1400,7 +1370,6 @@
 set enable_seqscan=off;
 set enable_bitmapscan=off;
 explain (costs off)
-<<<<<<< HEAD
 select * from patest0 join (select f1 from int4_tbl where f1 < 10 and f1 > -10 limit 1) ss on id = f1;
                                     QUERY PLAN                                    
 ----------------------------------------------------------------------------------
@@ -1408,9 +1377,9 @@
    ->  Hash Join
          Hash Cond: (patest0.id = int4_tbl.f1)
          ->  Append
-               ->  Index Scan using patest0i on patest0
-               ->  Index Scan using patest1i on patest1
-               ->  Index Scan using patest2i on patest2
+               ->  Index Scan using patest0i on patest0 patest0_1
+               ->  Index Scan using patest1i on patest1 patest0_2
+               ->  Index Scan using patest2i on patest2 patest0_3
          ->  Hash
                ->  Redistribute Motion 1:3  (slice2; segments: 1)
                      Hash Key: int4_tbl.f1
@@ -1420,27 +1389,9 @@
                                        ->  Seq Scan on int4_tbl
                                              Filter: ((f1 < 10) AND (f1 > '-10'::integer))
  Optimizer: Postgres query optimizer
-(17 rows)
+(16 rows)
 
 select * from patest0 join (select f1 from int4_tbl where f1 < 10 and f1 > -10 limit 1) ss on id = f1;
-=======
-select * from patest0 join (select f1 from int4_tbl limit 1) ss on id = f1;
-                         QUERY PLAN                         
-------------------------------------------------------------
- Nested Loop
-   ->  Limit
-         ->  Seq Scan on int4_tbl
-   ->  Append
-         ->  Index Scan using patest0i on patest0 patest0_1
-               Index Cond: (id = int4_tbl.f1)
-         ->  Index Scan using patest1i on patest1 patest0_2
-               Index Cond: (id = int4_tbl.f1)
-         ->  Index Scan using patest2i on patest2 patest0_3
-               Index Cond: (id = int4_tbl.f1)
-(10 rows)
-
-select * from patest0 join (select f1 from int4_tbl limit 1) ss on id = f1;
->>>>>>> d457cb4e
  id | x | f1 
 ----+---+----
   0 | 0 |  0
@@ -1450,7 +1401,6 @@
 
 drop index patest2i;
 explain (costs off)
-<<<<<<< HEAD
 select * from patest0 join (select f1 from int4_tbl where f1 < 10 and f1 > -10 limit 1) ss on id = f1;
                                         QUERY PLAN                                         
 -------------------------------------------------------------------------------------------
@@ -1458,9 +1408,9 @@
    ->  Hash Join
          Hash Cond: (patest0.id = int4_tbl.f1)
          ->  Append
-               ->  Index Scan using patest0i on patest0
-               ->  Index Scan using patest1i on patest1
-               ->  Seq Scan on patest2
+               ->  Index Scan using patest0i on patest0 patest0_1
+               ->  Index Scan using patest1i on patest1 patest0_2
+               ->  Seq Scan on patest2 patest0_3
          ->  Hash
                ->  Redistribute Motion 1:3  (slice2; segments: 1)
                      Hash Key: int4_tbl.f1
@@ -1473,24 +1423,6 @@
 (16 rows)
 
 select * from patest0 join (select f1 from int4_tbl where f1 < 10 and f1 > -10 limit 1) ss on id = f1;
-=======
-select * from patest0 join (select f1 from int4_tbl limit 1) ss on id = f1;
-                         QUERY PLAN                         
-------------------------------------------------------------
- Nested Loop
-   ->  Limit
-         ->  Seq Scan on int4_tbl
-   ->  Append
-         ->  Index Scan using patest0i on patest0 patest0_1
-               Index Cond: (id = int4_tbl.f1)
-         ->  Index Scan using patest1i on patest1 patest0_2
-               Index Cond: (id = int4_tbl.f1)
-         ->  Seq Scan on patest2 patest0_3
-               Filter: (int4_tbl.f1 = id)
-(10 rows)
-
-select * from patest0 join (select f1 from int4_tbl limit 1) ss on id = f1;
->>>>>>> d457cb4e
  id | x | f1 
 ----+---+----
   0 | 0 |  0
@@ -1530,7 +1462,6 @@
 ------------------------------------------------------------------
  Gather Motion 3:1  (slice1; segments: 3)
    Output: matest0.id, matest0.name, ((1 - matest0.id))
-<<<<<<< HEAD
    Merge Key: ((1 - matest0.id))
    ->  Sort
          Output: matest0.id, matest0.name, ((1 - matest0.id))
@@ -1538,32 +1469,17 @@
          ->  Result
                Output: matest0.id, matest0.name, (1 - matest0.id)
                ->  Append
-                     ->  Seq Scan on public.matest0
-                           Output: matest0.id, matest0.name
-                     ->  Seq Scan on public.matest1
-                           Output: matest1.id, matest1.name
-                     ->  Seq Scan on public.matest2
-                           Output: matest2.id, matest2.name
-                     ->  Seq Scan on public.matest3
-                           Output: matest3.id, matest3.name
- Optimizer: Postgres query optimizer
- Settings: enable_indexscan=off, optimizer=off
+                     ->  Seq Scan on public.matest0 matest0_1
+                           Output: matest0_1.id, matest0_1.name
+                     ->  Seq Scan on public.matest1 matest0_2
+                           Output: matest0_2.id, matest0_2.name
+                     ->  Seq Scan on public.matest2 matest0_3
+                           Output: matest0_3.id, matest0_3.name
+                     ->  Seq Scan on public.matest3 matest0_4
+                           Output: matest0_4.id, matest0_4.name
+ Optimizer: Postgres query optimizer
+ Settings: enable_indexscan=off
 (19 rows)
-=======
-   Sort Key: ((1 - matest0.id))
-   ->  Result
-         Output: matest0.id, matest0.name, (1 - matest0.id)
-         ->  Append
-               ->  Seq Scan on public.matest0 matest0_1
-                     Output: matest0_1.id, matest0_1.name
-               ->  Seq Scan on public.matest1 matest0_2
-                     Output: matest0_2.id, matest0_2.name
-               ->  Seq Scan on public.matest2 matest0_3
-                     Output: matest0_3.id, matest0_3.name
-               ->  Seq Scan on public.matest3 matest0_4
-                     Output: matest0_4.id, matest0_4.name
-(14 rows)
->>>>>>> d457cb4e
 
 select * from matest0 order by 1-id;
  id |  name  
@@ -1577,7 +1493,6 @@
 (6 rows)
 
 explain (verbose, costs off) select min(1-id) from matest0;
-<<<<<<< HEAD
                      QUERY PLAN                      
 -----------------------------------------------------
  Finalize Aggregate
@@ -1587,33 +1502,17 @@
          ->  Partial Aggregate
                Output: PARTIAL min((1 - matest0.id))
                ->  Append
-                     ->  Seq Scan on public.matest0
-                           Output: matest0.id
-                     ->  Seq Scan on public.matest1
-                           Output: matest1.id
-                     ->  Seq Scan on public.matest2
-                           Output: matest2.id
-                     ->  Seq Scan on public.matest3
-                           Output: matest3.id
- Optimizer: Postgres query optimizer
- Settings: enable_indexscan=off, optimizer=off
+                     ->  Seq Scan on public.matest0 matest0_1
+                           Output: matest0_1.id
+                     ->  Seq Scan on public.matest1 matest0_2
+                           Output: matest0_2.id
+                     ->  Seq Scan on public.matest2 matest0_3
+                           Output: matest0_3.id
+                     ->  Seq Scan on public.matest3 matest0_4
+                           Output: matest0_4.id
+ Optimizer: Postgres query optimizer
+ Settings: enable_indexscan=off
 (17 rows)
-=======
-                    QUERY PLAN                    
---------------------------------------------------
- Aggregate
-   Output: min((1 - matest0.id))
-   ->  Append
-         ->  Seq Scan on public.matest0 matest0_1
-               Output: matest0_1.id
-         ->  Seq Scan on public.matest1 matest0_2
-               Output: matest0_2.id
-         ->  Seq Scan on public.matest2 matest0_3
-               Output: matest0_3.id
-         ->  Seq Scan on public.matest3 matest0_4
-               Output: matest0_4.id
-(11 rows)
->>>>>>> d457cb4e
 
 select min(1-id) from matest0;
  min 
@@ -1631,42 +1530,25 @@
 explain (verbose, costs off) select * from matest0 order by 1-id;
                                QUERY PLAN                               
 ------------------------------------------------------------------------
-<<<<<<< HEAD
  Gather Motion 3:1  (slice1; segments: 3)
    Output: matest0.id, matest0.name, ((1 - matest0.id))
    Merge Key: ((1 - matest0.id))
    ->  Merge Append
          Sort Key: ((1 - matest0.id))
-         ->  Index Scan using matest0i on public.matest0
-               Output: matest0.id, matest0.name, (1 - matest0.id)
-         ->  Index Scan using matest1i on public.matest1
-               Output: matest1.id, matest1.name, (1 - matest1.id)
+         ->  Index Scan using matest0i on public.matest0 matest0_1
+               Output: matest0_1.id, matest0_1.name, (1 - matest0_1.id)
+         ->  Index Scan using matest1i on public.matest1 matest0_2
+               Output: matest0_2.id, matest0_2.name, (1 - matest0_2.id)
          ->  Sort
-               Output: matest2.id, matest2.name, ((1 - matest2.id))
-               Sort Key: ((1 - matest2.id))
-               ->  Seq Scan on public.matest2
-                     Output: matest2.id, matest2.name, (1 - matest2.id)
-         ->  Index Scan using matest3i on public.matest3
-               Output: matest3.id, matest3.name, (1 - matest3.id)
- Optimizer: Postgres query optimizer
- Settings: enable_bitmapscan=off, enable_seqscan=off, optimizer=off
+               Output: matest0_3.id, matest0_3.name, ((1 - matest0_3.id))
+               Sort Key: ((1 - matest0_3.id))
+               ->  Seq Scan on public.matest2 matest0_3
+                     Output: matest0_3.id, matest0_3.name, (1 - matest0_3.id)
+         ->  Index Scan using matest3i on public.matest3 matest0_4
+               Output: matest0_4.id, matest0_4.name, (1 - matest0_4.id)
+ Optimizer: Postgres query optimizer
+ Settings: enable_bitmapscan=off, enable_parallel_append=off, enable_seqscan=off
 (18 rows)
-=======
- Merge Append
-   Sort Key: ((1 - matest0.id))
-   ->  Index Scan using matest0i on public.matest0 matest0_1
-         Output: matest0_1.id, matest0_1.name, (1 - matest0_1.id)
-   ->  Index Scan using matest1i on public.matest1 matest0_2
-         Output: matest0_2.id, matest0_2.name, (1 - matest0_2.id)
-   ->  Sort
-         Output: matest0_3.id, matest0_3.name, ((1 - matest0_3.id))
-         Sort Key: ((1 - matest0_3.id))
-         ->  Seq Scan on public.matest2 matest0_3
-               Output: matest0_3.id, matest0_3.name, (1 - matest0_3.id)
-   ->  Index Scan using matest3i on public.matest3 matest0_4
-         Output: matest0_4.id, matest0_4.name, (1 - matest0_4.id)
-(13 rows)
->>>>>>> d457cb4e
 
 select * from matest0 order by 1-id;
  id |  name  
@@ -1680,13 +1562,8 @@
 (6 rows)
 
 explain (verbose, costs off) select min(1-id) from matest0;
-<<<<<<< HEAD
                                          QUERY PLAN                                         
 --------------------------------------------------------------------------------------------
-=======
-                                   QUERY PLAN                                    
----------------------------------------------------------------------------------
->>>>>>> d457cb4e
  Result
    Output: $0
    InitPlan 1 (returns $0)  (slice1)
@@ -1694,51 +1571,29 @@
            Output: ((1 - matest0.id))
            ->  Gather Motion 3:1  (slice2; segments: 3)
                  Output: ((1 - matest0.id))
-<<<<<<< HEAD
                  Merge Key: ((1 - matest0.id))
                  ->  Result
                        Output: ((1 - matest0.id))
                        ->  Merge Append
                              Sort Key: ((1 - matest0.id))
-                             ->  Index Scan using matest0i on public.matest0
-                                   Output: matest0.id, (1 - matest0.id)
-                                   Index Cond: ((1 - matest0.id) IS NOT NULL)
-                             ->  Index Scan using matest1i on public.matest1
-                                   Output: matest1.id, (1 - matest1.id)
-                                   Index Cond: ((1 - matest1.id) IS NOT NULL)
+                             ->  Index Scan using matest0i on public.matest0 matest0_1
+                                   Output: matest0_1.id, (1 - matest0_1.id)
+                                   Index Cond: ((1 - matest0_1.id) IS NOT NULL)
+                             ->  Index Scan using matest1i on public.matest1 matest0_2
+                                   Output: matest0_2.id, (1 - matest0_2.id)
+                                   Index Cond: ((1 - matest0_2.id) IS NOT NULL)
                              ->  Sort
-                                   Output: matest2.id, ((1 - matest2.id))
-                                   Sort Key: ((1 - matest2.id))
-                                   ->  Index Only Scan using matest2_pkey on public.matest2
-                                         Output: matest2.id, (1 - matest2.id)
-                                         Filter: ((1 - matest2.id) IS NOT NULL)
-                             ->  Index Scan using matest3i on public.matest3
-                                   Output: matest3.id, (1 - matest3.id)
-                                   Index Cond: ((1 - matest3.id) IS NOT NULL)
- Optimizer: Postgres query optimizer
- Settings: enable_bitmapscan=off, enable_seqscan=off, optimizer=off
+                                   Output: matest0_3.id, ((1 - matest0_3.id))
+                                   Sort Key: ((1 - matest0_3.id))
+                                   ->  Index Only Scan using matest2_pkey on public.matest2 matest0_3
+                                         Output: matest0_3.id, (1 - matest0_3.id)
+                                         Filter: ((1 - matest0_3.id) IS NOT NULL)
+                             ->  Index Scan using matest3i on public.matest3 matest0_4
+                                   Output: matest0_4.id, (1 - matest0_4.id)
+                                   Index Cond: ((1 - matest0_4.id) IS NOT NULL)
+ Optimizer: Postgres query optimizer
+ Settings: enable_bitmapscan=off, enable_parallel_append=off, enable_seqscan=off
 (29 rows)
-=======
-                 ->  Merge Append
-                       Sort Key: ((1 - matest0.id))
-                       ->  Index Scan using matest0i on public.matest0 matest0_1
-                             Output: matest0_1.id, (1 - matest0_1.id)
-                             Index Cond: ((1 - matest0_1.id) IS NOT NULL)
-                       ->  Index Scan using matest1i on public.matest1 matest0_2
-                             Output: matest0_2.id, (1 - matest0_2.id)
-                             Index Cond: ((1 - matest0_2.id) IS NOT NULL)
-                       ->  Sort
-                             Output: matest0_3.id, ((1 - matest0_3.id))
-                             Sort Key: ((1 - matest0_3.id))
-                             ->  Bitmap Heap Scan on public.matest2 matest0_3
-                                   Output: matest0_3.id, (1 - matest0_3.id)
-                                   Filter: ((1 - matest0_3.id) IS NOT NULL)
-                                   ->  Bitmap Index Scan on matest2_pkey
-                       ->  Index Scan using matest3i on public.matest3 matest0_4
-                             Output: matest0_4.id, (1 - matest0_4.id)
-                             Index Cond: ((1 - matest0_4.id) IS NOT NULL)
-(25 rows)
->>>>>>> d457cb4e
 
 select min(1-id) from matest0;
  min 
@@ -1773,38 +1628,23 @@
  Limit
    ->  Merge Join
          Merge Cond: (t1.b = t2.b)
-<<<<<<< HEAD
          ->  Gather Motion 3:1  (slice1; segments: 3)
                Merge Key: t1.b
                ->  Merge Append
                      Sort Key: t1.b
-                     ->  Index Scan using matest0i on matest0 t1
-                     ->  Index Scan using matest1i on matest1 t1_1
+                     ->  Index Scan using matest0i on matest0 t1_1
+                     ->  Index Scan using matest1i on matest1 t1_2
          ->  Materialize
                ->  Gather Motion 3:1  (slice2; segments: 3)
                      Merge Key: t2.b
                      ->  Merge Append
                            Sort Key: t2.b
-                           ->  Index Scan using matest0i on matest0 t2
+                           ->  Index Scan using matest0i on matest0 t2_1
                                  Filter: (c = d)
-                           ->  Index Scan using matest1i on matest1 t2_1
+                           ->  Index Scan using matest1i on matest1 t2_2
                                  Filter: (c = d)
  Optimizer: Postgres query optimizer
 (19 rows)
-=======
-         ->  Merge Append
-               Sort Key: t1.b
-               ->  Index Scan using matest0i on matest0 t1_1
-               ->  Index Scan using matest1i on matest1 t1_2
-         ->  Materialize
-               ->  Merge Append
-                     Sort Key: t2.b
-                     ->  Index Scan using matest0i on matest0 t2_1
-                           Filter: (c = d)
-                     ->  Index Scan using matest1i on matest1 t2_2
-                           Filter: (c = d)
-(14 rows)
->>>>>>> d457cb4e
 
 reset enable_nestloop;
 drop table matest0 cascade;
@@ -2052,36 +1892,35 @@
 create table part_ef_gh partition of list_parted for values in ('ef', 'gh');
 create table part_null_xy partition of list_parted for values in (null, 'xy');
 explain (costs off) select * from list_parted;
-<<<<<<< HEAD
-                QUERY PLAN                
-------------------------------------------
+                     QUERY PLAN                     
+----------------------------------------------------
  Gather Motion 3:1  (slice1; segments: 3)
    ->  Append
-         ->  Seq Scan on part_ab_cd
-         ->  Seq Scan on part_ef_gh
-         ->  Seq Scan on part_null_xy
+         ->  Seq Scan on part_ab_cd list_parted_1
+         ->  Seq Scan on part_ef_gh list_parted_2
+         ->  Seq Scan on part_null_xy list_parted_3
  Optimizer: Postgres query optimizer
 (6 rows)
 
 explain (costs off) select * from list_parted where a is null;
-                QUERY PLAN                
-------------------------------------------
+                 QUERY PLAN                 
+--------------------------------------------
  Gather Motion 1:1  (slice1; segments: 1)
-   ->  Seq Scan on part_null_xy
+   ->  Seq Scan on part_null_xy list_parted
          Filter: (a IS NULL)
  Optimizer: Postgres query optimizer
 (4 rows)
 
 explain (costs off) select * from list_parted where a is not null;
-                QUERY PLAN                
-------------------------------------------
+                     QUERY PLAN                     
+----------------------------------------------------
  Gather Motion 3:1  (slice1; segments: 3)
    ->  Append
-         ->  Seq Scan on part_ab_cd
+         ->  Seq Scan on part_ab_cd list_parted_1
                Filter: (a IS NOT NULL)
-         ->  Seq Scan on part_ef_gh
+         ->  Seq Scan on part_ef_gh list_parted_2
                Filter: (a IS NOT NULL)
-         ->  Seq Scan on part_null_xy
+         ->  Seq Scan on part_null_xy list_parted_3
                Filter: (a IS NOT NULL)
  Optimizer: Postgres query optimizer
 (9 rows)
@@ -2091,9 +1930,9 @@
 ----------------------------------------------------------------
  Gather Motion 2:1  (slice1; segments: 2)
    ->  Append
-         ->  Seq Scan on part_ab_cd
+         ->  Seq Scan on part_ab_cd list_parted_1
                Filter: ((a)::text = ANY ('{ab,cd,ef}'::text[]))
-         ->  Seq Scan on part_ef_gh
+         ->  Seq Scan on part_ef_gh list_parted_2
                Filter: ((a)::text = ANY ('{ab,cd,ef}'::text[]))
  Optimizer: Postgres query optimizer
 (7 rows)
@@ -2102,7 +1941,7 @@
                                       QUERY PLAN                                       
 ---------------------------------------------------------------------------------------
  Gather Motion 3:1  (slice1; segments: 3)
-   ->  Seq Scan on part_ab_cd
+   ->  Seq Scan on part_ab_cd list_parted
          Filter: (((a)::text = 'ab'::text) OR ((a)::text = ANY ('{NULL,cd}'::text[])))
  Optimizer: Postgres query optimizer
 (4 rows)
@@ -2111,62 +1950,10 @@
                 QUERY PLAN                
 ------------------------------------------
  Gather Motion 1:1  (slice1; segments: 1)
-   ->  Seq Scan on part_ab_cd
+   ->  Seq Scan on part_ab_cd list_parted
          Filter: ((a)::text = 'ab'::text)
  Optimizer: Postgres query optimizer
 (4 rows)
-=======
-                  QUERY PLAN                  
-----------------------------------------------
- Append
-   ->  Seq Scan on part_ab_cd list_parted_1
-   ->  Seq Scan on part_ef_gh list_parted_2
-   ->  Seq Scan on part_null_xy list_parted_3
-(4 rows)
-
-explain (costs off) select * from list_parted where a is null;
-              QUERY PLAN              
---------------------------------------
- Seq Scan on part_null_xy list_parted
-   Filter: (a IS NULL)
-(2 rows)
-
-explain (costs off) select * from list_parted where a is not null;
-                  QUERY PLAN                  
-----------------------------------------------
- Append
-   ->  Seq Scan on part_ab_cd list_parted_1
-         Filter: (a IS NOT NULL)
-   ->  Seq Scan on part_ef_gh list_parted_2
-         Filter: (a IS NOT NULL)
-   ->  Seq Scan on part_null_xy list_parted_3
-         Filter: (a IS NOT NULL)
-(7 rows)
-
-explain (costs off) select * from list_parted where a in ('ab', 'cd', 'ef');
-                        QUERY PLAN                        
-----------------------------------------------------------
- Append
-   ->  Seq Scan on part_ab_cd list_parted_1
-         Filter: ((a)::text = ANY ('{ab,cd,ef}'::text[]))
-   ->  Seq Scan on part_ef_gh list_parted_2
-         Filter: ((a)::text = ANY ('{ab,cd,ef}'::text[]))
-(5 rows)
-
-explain (costs off) select * from list_parted where a = 'ab' or a in (null, 'cd');
-                                   QUERY PLAN                                    
----------------------------------------------------------------------------------
- Seq Scan on part_ab_cd list_parted
-   Filter: (((a)::text = 'ab'::text) OR ((a)::text = ANY ('{NULL,cd}'::text[])))
-(2 rows)
-
-explain (costs off) select * from list_parted where a = 'ab';
-             QUERY PLAN             
-------------------------------------
- Seq Scan on part_ab_cd list_parted
-   Filter: ((a)::text = 'ab'::text)
-(2 rows)
->>>>>>> d457cb4e
 
 create table range_list_parted (
 	a	int,
@@ -2186,47 +1973,46 @@
 create table part_40_inf_cd partition of part_40_inf for values in ('cd');
 create table part_40_inf_null partition of part_40_inf for values in (null);
 explain (costs off) select * from range_list_parted;
-<<<<<<< HEAD
                 QUERY PLAN                
 ------------------------------------------
  Gather Motion 3:1  (slice1; segments: 3)
    ->  Append
-         ->  Seq Scan on part_1_10_ab
-         ->  Seq Scan on part_1_10_cd
-         ->  Seq Scan on part_10_20_ab
-         ->  Seq Scan on part_10_20_cd
-         ->  Seq Scan on part_21_30_ab
-         ->  Seq Scan on part_21_30_cd
-         ->  Seq Scan on part_40_inf_ab
-         ->  Seq Scan on part_40_inf_cd
-         ->  Seq Scan on part_40_inf_null
+         ->  Seq Scan on part_1_10_ab range_list_parted_1
+         ->  Seq Scan on part_1_10_cd range_list_parted_2
+         ->  Seq Scan on part_10_20_ab range_list_parted_3
+         ->  Seq Scan on part_10_20_cd range_list_parted_4
+         ->  Seq Scan on part_21_30_ab range_list_parted_5
+         ->  Seq Scan on part_21_30_cd range_list_parted_6
+         ->  Seq Scan on part_40_inf_ab range_list_parted_7
+         ->  Seq Scan on part_40_inf_cd range_list_parted_8
+         ->  Seq Scan on part_40_inf_null range_list_parted_9
  Optimizer: Postgres query optimizer
 (12 rows)
 
 explain (costs off) select * from range_list_parted where a = 5;
-                QUERY PLAN                
-------------------------------------------
+                        QUERY PLAN                        
+----------------------------------------------------------
  Gather Motion 1:1  (slice1; segments: 1)
    ->  Append
-         ->  Seq Scan on part_1_10_ab
+         ->  Seq Scan on part_1_10_ab range_list_parted_1
                Filter: (a = 5)
-         ->  Seq Scan on part_1_10_cd
+         ->  Seq Scan on part_1_10_cd range_list_parted_2
                Filter: (a = 5)
  Optimizer: Postgres query optimizer
 (7 rows)
 
 explain (costs off) select * from range_list_parted where b = 'ab';
-                QUERY PLAN                
-------------------------------------------
+                         QUERY PLAN                         
+------------------------------------------------------------
  Gather Motion 3:1  (slice1; segments: 3)
    ->  Append
-         ->  Seq Scan on part_1_10_ab
+         ->  Seq Scan on part_1_10_ab range_list_parted_1
                Filter: (b = 'ab'::bpchar)
-         ->  Seq Scan on part_10_20_ab
+         ->  Seq Scan on part_10_20_ab range_list_parted_2
                Filter: (b = 'ab'::bpchar)
-         ->  Seq Scan on part_21_30_ab
+         ->  Seq Scan on part_21_30_ab range_list_parted_3
                Filter: (b = 'ab'::bpchar)
-         ->  Seq Scan on part_40_inf_ab
+         ->  Seq Scan on part_40_inf_ab range_list_parted_4
                Filter: (b = 'ab'::bpchar)
  Optimizer: Postgres query optimizer
 (11 rows)
@@ -2236,65 +2022,14 @@
 -----------------------------------------------------------------------
  Gather Motion 3:1  (slice1; segments: 3)
    ->  Append
-         ->  Seq Scan on part_1_10_ab
+         ->  Seq Scan on part_1_10_ab range_list_parted_1
                Filter: ((a >= 3) AND (a <= 23) AND (b = 'ab'::bpchar))
-         ->  Seq Scan on part_10_20_ab
+         ->  Seq Scan on part_10_20_ab range_list_parted_2
                Filter: ((a >= 3) AND (a <= 23) AND (b = 'ab'::bpchar))
-         ->  Seq Scan on part_21_30_ab
+         ->  Seq Scan on part_21_30_ab range_list_parted_3
                Filter: ((a >= 3) AND (a <= 23) AND (b = 'ab'::bpchar))
  Optimizer: Postgres query optimizer
 (9 rows)
-=======
-                       QUERY PLAN                       
---------------------------------------------------------
- Append
-   ->  Seq Scan on part_1_10_ab range_list_parted_1
-   ->  Seq Scan on part_1_10_cd range_list_parted_2
-   ->  Seq Scan on part_10_20_ab range_list_parted_3
-   ->  Seq Scan on part_10_20_cd range_list_parted_4
-   ->  Seq Scan on part_21_30_ab range_list_parted_5
-   ->  Seq Scan on part_21_30_cd range_list_parted_6
-   ->  Seq Scan on part_40_inf_ab range_list_parted_7
-   ->  Seq Scan on part_40_inf_cd range_list_parted_8
-   ->  Seq Scan on part_40_inf_null range_list_parted_9
-(10 rows)
-
-explain (costs off) select * from range_list_parted where a = 5;
-                     QUERY PLAN                     
-----------------------------------------------------
- Append
-   ->  Seq Scan on part_1_10_ab range_list_parted_1
-         Filter: (a = 5)
-   ->  Seq Scan on part_1_10_cd range_list_parted_2
-         Filter: (a = 5)
-(5 rows)
-
-explain (costs off) select * from range_list_parted where b = 'ab';
-                      QUERY PLAN                      
-------------------------------------------------------
- Append
-   ->  Seq Scan on part_1_10_ab range_list_parted_1
-         Filter: (b = 'ab'::bpchar)
-   ->  Seq Scan on part_10_20_ab range_list_parted_2
-         Filter: (b = 'ab'::bpchar)
-   ->  Seq Scan on part_21_30_ab range_list_parted_3
-         Filter: (b = 'ab'::bpchar)
-   ->  Seq Scan on part_40_inf_ab range_list_parted_4
-         Filter: (b = 'ab'::bpchar)
-(9 rows)
-
-explain (costs off) select * from range_list_parted where a between 3 and 23 and b in ('ab');
-                           QUERY PLAN                            
------------------------------------------------------------------
- Append
-   ->  Seq Scan on part_1_10_ab range_list_parted_1
-         Filter: ((a >= 3) AND (a <= 23) AND (b = 'ab'::bpchar))
-   ->  Seq Scan on part_10_20_ab range_list_parted_2
-         Filter: ((a >= 3) AND (a <= 23) AND (b = 'ab'::bpchar))
-   ->  Seq Scan on part_21_30_ab range_list_parted_3
-         Filter: ((a >= 3) AND (a <= 23) AND (b = 'ab'::bpchar))
-(7 rows)
->>>>>>> d457cb4e
 
 /* Should select no rows because range partition key cannot be null */
 explain (costs off) select * from range_list_parted where a is null;
@@ -2302,15 +2037,15 @@
 --------------------------
  Result
    One-Time Filter: false
-(2 rows)
+ Optimizer: Postgres query optimizer
+(3 rows)
 
 /* Should only select rows from the null-accepting partition */
 explain (costs off) select * from range_list_parted where b is null;
-<<<<<<< HEAD
                 QUERY PLAN                
 ------------------------------------------
  Gather Motion 3:1  (slice1; segments: 3)
-   ->  Seq Scan on part_40_inf_null
+   ->  Seq Scan on part_40_inf_null range_list_parted
          Filter: (b IS NULL)
  Optimizer: Postgres query optimizer
 (4 rows)
@@ -2320,23 +2055,23 @@
 ------------------------------------------------------
  Gather Motion 3:1  (slice1; segments: 3)
    ->  Append
-         ->  Seq Scan on part_1_10_ab
+         ->  Seq Scan on part_1_10_ab range_list_parted_1
                Filter: ((a IS NOT NULL) AND (a < 67))
-         ->  Seq Scan on part_1_10_cd
+         ->  Seq Scan on part_1_10_cd range_list_parted_2
                Filter: ((a IS NOT NULL) AND (a < 67))
-         ->  Seq Scan on part_10_20_ab
+         ->  Seq Scan on part_10_20_ab range_list_parted_3
                Filter: ((a IS NOT NULL) AND (a < 67))
-         ->  Seq Scan on part_10_20_cd
+         ->  Seq Scan on part_10_20_cd range_list_parted_4
                Filter: ((a IS NOT NULL) AND (a < 67))
-         ->  Seq Scan on part_21_30_ab
+         ->  Seq Scan on part_21_30_ab range_list_parted_5
                Filter: ((a IS NOT NULL) AND (a < 67))
-         ->  Seq Scan on part_21_30_cd
+         ->  Seq Scan on part_21_30_cd range_list_parted_6
                Filter: ((a IS NOT NULL) AND (a < 67))
-         ->  Seq Scan on part_40_inf_ab
+         ->  Seq Scan on part_40_inf_ab range_list_parted_7
                Filter: ((a IS NOT NULL) AND (a < 67))
-         ->  Seq Scan on part_40_inf_cd
+         ->  Seq Scan on part_40_inf_cd range_list_parted_8
                Filter: ((a IS NOT NULL) AND (a < 67))
-         ->  Seq Scan on part_40_inf_null
+         ->  Seq Scan on part_40_inf_null range_list_parted_9
                Filter: ((a IS NOT NULL) AND (a < 67))
  Optimizer: Postgres query optimizer
 (21 rows)
@@ -2346,57 +2081,14 @@
 ------------------------------------------
  Gather Motion 3:1  (slice1; segments: 3)
    ->  Append
-         ->  Seq Scan on part_40_inf_ab
+         ->  Seq Scan on part_40_inf_ab range_list_parted_1
                Filter: (a >= 30)
-         ->  Seq Scan on part_40_inf_cd
+         ->  Seq Scan on part_40_inf_cd range_list_parted_2
                Filter: (a >= 30)
-         ->  Seq Scan on part_40_inf_null
+         ->  Seq Scan on part_40_inf_null range_list_parted_3
                Filter: (a >= 30)
  Optimizer: Postgres query optimizer
 (9 rows)
-=======
-                   QUERY PLAN                   
-------------------------------------------------
- Seq Scan on part_40_inf_null range_list_parted
-   Filter: (b IS NULL)
-(2 rows)
-
-explain (costs off) select * from range_list_parted where a is not null and a < 67;
-                       QUERY PLAN                       
---------------------------------------------------------
- Append
-   ->  Seq Scan on part_1_10_ab range_list_parted_1
-         Filter: ((a IS NOT NULL) AND (a < 67))
-   ->  Seq Scan on part_1_10_cd range_list_parted_2
-         Filter: ((a IS NOT NULL) AND (a < 67))
-   ->  Seq Scan on part_10_20_ab range_list_parted_3
-         Filter: ((a IS NOT NULL) AND (a < 67))
-   ->  Seq Scan on part_10_20_cd range_list_parted_4
-         Filter: ((a IS NOT NULL) AND (a < 67))
-   ->  Seq Scan on part_21_30_ab range_list_parted_5
-         Filter: ((a IS NOT NULL) AND (a < 67))
-   ->  Seq Scan on part_21_30_cd range_list_parted_6
-         Filter: ((a IS NOT NULL) AND (a < 67))
-   ->  Seq Scan on part_40_inf_ab range_list_parted_7
-         Filter: ((a IS NOT NULL) AND (a < 67))
-   ->  Seq Scan on part_40_inf_cd range_list_parted_8
-         Filter: ((a IS NOT NULL) AND (a < 67))
-   ->  Seq Scan on part_40_inf_null range_list_parted_9
-         Filter: ((a IS NOT NULL) AND (a < 67))
-(19 rows)
-
-explain (costs off) select * from range_list_parted where a >= 30;
-                       QUERY PLAN                       
---------------------------------------------------------
- Append
-   ->  Seq Scan on part_40_inf_ab range_list_parted_1
-         Filter: (a >= 30)
-   ->  Seq Scan on part_40_inf_cd range_list_parted_2
-         Filter: (a >= 30)
-   ->  Seq Scan on part_40_inf_null range_list_parted_3
-         Filter: (a >= 30)
-(7 rows)
->>>>>>> d457cb4e
 
 drop table list_parted;
 drop table range_list_parted;
@@ -2411,14 +2103,13 @@
 create table mcrparted4 partition of mcrparted for values from (20, 10, 10) to (20, 20, 20);
 create table mcrparted5 partition of mcrparted for values from (20, 20, 20) to (maxvalue, maxvalue, maxvalue);
 explain (costs off) select * from mcrparted where a = 0;	-- scans mcrparted0, mcrparted_def
-<<<<<<< HEAD
                 QUERY PLAN                
 ------------------------------------------
  Gather Motion 1:1  (slice1; segments: 1)
    ->  Append
-         ->  Seq Scan on mcrparted0
+         ->  Seq Scan on mcrparted0 mcrparted_1
                Filter: (a = 0)
-         ->  Seq Scan on mcrparted_def
+         ->  Seq Scan on mcrparted_def mcrparted_2
                Filter: (a = 0)
  Optimizer: Postgres query optimizer
 (7 rows)
@@ -2428,9 +2119,9 @@
 ---------------------------------------------------
  Gather Motion 1:1  (slice1; segments: 1)
    ->  Append
-         ->  Seq Scan on mcrparted1
+         ->  Seq Scan on mcrparted1 mcrparted_1
                Filter: ((a = 10) AND (abs(b) < 5))
-         ->  Seq Scan on mcrparted_def
+         ->  Seq Scan on mcrparted_def mcrparted_2
                Filter: ((a = 10) AND (abs(b) < 5))
  Optimizer: Postgres query optimizer
 (7 rows)
@@ -2440,11 +2131,11 @@
 ---------------------------------------------------
  Gather Motion 1:1  (slice1; segments: 1)
    ->  Append
-         ->  Seq Scan on mcrparted1
+         ->  Seq Scan on mcrparted1 mcrparted_1
                Filter: ((a = 10) AND (abs(b) = 5))
-         ->  Seq Scan on mcrparted2
+         ->  Seq Scan on mcrparted2 mcrparted_2
                Filter: ((a = 10) AND (abs(b) = 5))
-         ->  Seq Scan on mcrparted_def
+         ->  Seq Scan on mcrparted_def mcrparted_3
                Filter: ((a = 10) AND (abs(b) = 5))
  Optimizer: Postgres query optimizer
 (9 rows)
@@ -2454,19 +2145,19 @@
 ------------------------------------------
  Gather Motion 3:1  (slice1; segments: 3)
    ->  Append
-         ->  Seq Scan on mcrparted0
+         ->  Seq Scan on mcrparted0 mcrparted_1
                Filter: (abs(b) = 5)
-         ->  Seq Scan on mcrparted1
+         ->  Seq Scan on mcrparted1 mcrparted_2
                Filter: (abs(b) = 5)
-         ->  Seq Scan on mcrparted2
+         ->  Seq Scan on mcrparted2 mcrparted_3
                Filter: (abs(b) = 5)
-         ->  Seq Scan on mcrparted3
+         ->  Seq Scan on mcrparted3 mcrparted_4
                Filter: (abs(b) = 5)
-         ->  Seq Scan on mcrparted4
+         ->  Seq Scan on mcrparted4 mcrparted_5
                Filter: (abs(b) = 5)
-         ->  Seq Scan on mcrparted5
+         ->  Seq Scan on mcrparted5 mcrparted_6
                Filter: (abs(b) = 5)
-         ->  Seq Scan on mcrparted_def
+         ->  Seq Scan on mcrparted_def mcrparted_7
                Filter: (abs(b) = 5)
  Optimizer: Postgres query optimizer
 (17 rows)
@@ -2476,19 +2167,19 @@
 -------------------------------------------
  Gather Motion 3:1  (slice1; segments: 3)
    ->  Append
-         ->  Seq Scan on mcrparted0
+         ->  Seq Scan on mcrparted0 mcrparted_1
                Filter: (a > '-1'::integer)
-         ->  Seq Scan on mcrparted1
+         ->  Seq Scan on mcrparted1 mcrparted_2
                Filter: (a > '-1'::integer)
-         ->  Seq Scan on mcrparted2
+         ->  Seq Scan on mcrparted2 mcrparted_3
                Filter: (a > '-1'::integer)
-         ->  Seq Scan on mcrparted3
+         ->  Seq Scan on mcrparted3 mcrparted_4
                Filter: (a > '-1'::integer)
-         ->  Seq Scan on mcrparted4
+         ->  Seq Scan on mcrparted4 mcrparted_5
                Filter: (a > '-1'::integer)
-         ->  Seq Scan on mcrparted5
+         ->  Seq Scan on mcrparted5 mcrparted_6
                Filter: (a > '-1'::integer)
-         ->  Seq Scan on mcrparted_def
+         ->  Seq Scan on mcrparted_def mcrparted_7
                Filter: (a > '-1'::integer)
  Optimizer: Postgres query optimizer
 (17 rows)
@@ -2497,7 +2188,7 @@
                         QUERY PLAN                         
 -----------------------------------------------------------
  Gather Motion 1:1  (slice1; segments: 1)
-   ->  Seq Scan on mcrparted4
+   ->  Seq Scan on mcrparted4 mcrparted
          Filter: ((c > 10) AND (a = 20) AND (abs(b) = 10))
  Optimizer: Postgres query optimizer
 (4 rows)
@@ -2507,109 +2198,16 @@
 -----------------------------------------------
  Gather Motion 1:1  (slice1; segments: 1)
    ->  Append
-         ->  Seq Scan on mcrparted3
+         ->  Seq Scan on mcrparted3 mcrparted_1
                Filter: ((c > 20) AND (a = 20))
-         ->  Seq Scan on mcrparted4
+         ->  Seq Scan on mcrparted4 mcrparted_2
                Filter: ((c > 20) AND (a = 20))
-         ->  Seq Scan on mcrparted5
+         ->  Seq Scan on mcrparted5 mcrparted_3
                Filter: ((c > 20) AND (a = 20))
-         ->  Seq Scan on mcrparted_def
+         ->  Seq Scan on mcrparted_def mcrparted_4
                Filter: ((c > 20) AND (a = 20))
  Optimizer: Postgres query optimizer
 (11 rows)
-=======
-                 QUERY PLAN                  
----------------------------------------------
- Append
-   ->  Seq Scan on mcrparted0 mcrparted_1
-         Filter: (a = 0)
-   ->  Seq Scan on mcrparted_def mcrparted_2
-         Filter: (a = 0)
-(5 rows)
-
-explain (costs off) select * from mcrparted where a = 10 and abs(b) < 5;	-- scans mcrparted1, mcrparted_def
-                 QUERY PLAN                  
----------------------------------------------
- Append
-   ->  Seq Scan on mcrparted1 mcrparted_1
-         Filter: ((a = 10) AND (abs(b) < 5))
-   ->  Seq Scan on mcrparted_def mcrparted_2
-         Filter: ((a = 10) AND (abs(b) < 5))
-(5 rows)
-
-explain (costs off) select * from mcrparted where a = 10 and abs(b) = 5;	-- scans mcrparted1, mcrparted2, mcrparted_def
-                 QUERY PLAN                  
----------------------------------------------
- Append
-   ->  Seq Scan on mcrparted1 mcrparted_1
-         Filter: ((a = 10) AND (abs(b) = 5))
-   ->  Seq Scan on mcrparted2 mcrparted_2
-         Filter: ((a = 10) AND (abs(b) = 5))
-   ->  Seq Scan on mcrparted_def mcrparted_3
-         Filter: ((a = 10) AND (abs(b) = 5))
-(7 rows)
-
-explain (costs off) select * from mcrparted where abs(b) = 5;	-- scans all partitions
-                 QUERY PLAN                  
----------------------------------------------
- Append
-   ->  Seq Scan on mcrparted0 mcrparted_1
-         Filter: (abs(b) = 5)
-   ->  Seq Scan on mcrparted1 mcrparted_2
-         Filter: (abs(b) = 5)
-   ->  Seq Scan on mcrparted2 mcrparted_3
-         Filter: (abs(b) = 5)
-   ->  Seq Scan on mcrparted3 mcrparted_4
-         Filter: (abs(b) = 5)
-   ->  Seq Scan on mcrparted4 mcrparted_5
-         Filter: (abs(b) = 5)
-   ->  Seq Scan on mcrparted5 mcrparted_6
-         Filter: (abs(b) = 5)
-   ->  Seq Scan on mcrparted_def mcrparted_7
-         Filter: (abs(b) = 5)
-(15 rows)
-
-explain (costs off) select * from mcrparted where a > -1;	-- scans all partitions
-                 QUERY PLAN                  
----------------------------------------------
- Append
-   ->  Seq Scan on mcrparted0 mcrparted_1
-         Filter: (a > '-1'::integer)
-   ->  Seq Scan on mcrparted1 mcrparted_2
-         Filter: (a > '-1'::integer)
-   ->  Seq Scan on mcrparted2 mcrparted_3
-         Filter: (a > '-1'::integer)
-   ->  Seq Scan on mcrparted3 mcrparted_4
-         Filter: (a > '-1'::integer)
-   ->  Seq Scan on mcrparted4 mcrparted_5
-         Filter: (a > '-1'::integer)
-   ->  Seq Scan on mcrparted5 mcrparted_6
-         Filter: (a > '-1'::integer)
-   ->  Seq Scan on mcrparted_def mcrparted_7
-         Filter: (a > '-1'::integer)
-(15 rows)
-
-explain (costs off) select * from mcrparted where a = 20 and abs(b) = 10 and c > 10;	-- scans mcrparted4
-                     QUERY PLAN                      
------------------------------------------------------
- Seq Scan on mcrparted4 mcrparted
-   Filter: ((c > 10) AND (a = 20) AND (abs(b) = 10))
-(2 rows)
-
-explain (costs off) select * from mcrparted where a = 20 and c > 20; -- scans mcrparted3, mcrparte4, mcrparte5, mcrparted_def
-                 QUERY PLAN                  
----------------------------------------------
- Append
-   ->  Seq Scan on mcrparted3 mcrparted_1
-         Filter: ((c > 20) AND (a = 20))
-   ->  Seq Scan on mcrparted4 mcrparted_2
-         Filter: ((c > 20) AND (a = 20))
-   ->  Seq Scan on mcrparted5 mcrparted_3
-         Filter: ((c > 20) AND (a = 20))
-   ->  Seq Scan on mcrparted_def mcrparted_4
-         Filter: ((c > 20) AND (a = 20))
-(9 rows)
->>>>>>> d457cb4e
 
 -- check that partitioned table Appends cope with being referenced in
 -- subplans
@@ -2618,38 +2216,23 @@
 create index parted_minmax1i on parted_minmax1 (a, b);
 insert into parted_minmax values (1,'12345');
 explain (costs off) select min(a), max(a) from parted_minmax where b = '12345';
-<<<<<<< HEAD
                                               QUERY PLAN                                               
 -------------------------------------------------------------------------------------------------------
-=======
-                                           QUERY PLAN                                           
-------------------------------------------------------------------------------------------------
->>>>>>> d457cb4e
  Result
    InitPlan 1 (returns $0)  (slice1)
      ->  Limit
-<<<<<<< HEAD
            ->  Gather Motion 3:1  (slice2; segments: 3)
-                 Merge Key: parted_minmax1.a
-                 ->  Index Only Scan using parted_minmax1i on parted_minmax1
+                 Merge Key: parted_minmax.a
+                 ->  Index Only Scan using parted_minmax1i on parted_minmax1 parted_minmax
                        Index Cond: ((a IS NOT NULL) AND (b = '12345'::text))
    InitPlan 2 (returns $1)  (slice3)
      ->  Limit
            ->  Gather Motion 3:1  (slice4; segments: 3)
-                 Merge Key: parted_minmax1_1.a
-                 ->  Index Only Scan Backward using parted_minmax1i on parted_minmax1 parted_minmax1_1
+                 Merge Key: parted_minmax_1.a
+                 ->  Index Only Scan Backward using parted_minmax1i on parted_minmax1 parted_minmax_1
                        Index Cond: ((a IS NOT NULL) AND (b = '12345'::text))
  Optimizer: Postgres query optimizer
 (14 rows)
-=======
-           ->  Index Only Scan using parted_minmax1i on parted_minmax1 parted_minmax
-                 Index Cond: ((a IS NOT NULL) AND (b = '12345'::text))
-   InitPlan 2 (returns $1)
-     ->  Limit
-           ->  Index Only Scan Backward using parted_minmax1i on parted_minmax1 parted_minmax_1
-                 Index Cond: ((a IS NOT NULL) AND (b = '12345'::text))
-(9 rows)
->>>>>>> d457cb4e
 
 select min(a), max(a) from parted_minmax where b = '12345';
  min | max 
@@ -2663,96 +2246,55 @@
 create index mcrparted_a_abs_c_idx on mcrparted (a, abs(b), c);
 -- MergeAppend must be used when a default partition exists
 explain (costs off) select * from mcrparted order by a, abs(b), c;
-<<<<<<< HEAD
                                QUERY PLAN                                
 -------------------------------------------------------------------------
  Gather Motion 3:1  (slice1; segments: 3)
-   Merge Key: mcrparted0.a, (abs(mcrparted0.b)), mcrparted0.c
+   Merge Key: mcrparted.a, (abs(mcrparted.b)), mcrparted.c
    ->  Merge Append
-         Sort Key: mcrparted0.a, (abs(mcrparted0.b)), mcrparted0.c
-         ->  Index Scan using mcrparted0_a_abs_c_idx on mcrparted0
-         ->  Index Scan using mcrparted1_a_abs_c_idx on mcrparted1
-         ->  Index Scan using mcrparted2_a_abs_c_idx on mcrparted2
-         ->  Index Scan using mcrparted3_a_abs_c_idx on mcrparted3
-         ->  Index Scan using mcrparted4_a_abs_c_idx on mcrparted4
-         ->  Index Scan using mcrparted5_a_abs_c_idx on mcrparted5
-         ->  Index Scan using mcrparted_def_a_abs_c_idx on mcrparted_def
+         Sort Key: mcrparted.a, (abs(mcrparted.b)), mcrparted.c
+         ->  Index Scan using mcrparted0_a_abs_c_idx on mcrparted0 mcrparted_1
+         ->  Index Scan using mcrparted1_a_abs_c_idx on mcrparted1 mcrparted_2
+         ->  Index Scan using mcrparted2_a_abs_c_idx on mcrparted2 mcrparted_3
+         ->  Index Scan using mcrparted3_a_abs_c_idx on mcrparted3 mcrparted_4
+         ->  Index Scan using mcrparted4_a_abs_c_idx on mcrparted4 mcrparted_5
+         ->  Index Scan using mcrparted5_a_abs_c_idx on mcrparted5 mcrparted_6
+         ->  Index Scan using mcrparted_def_a_abs_c_idx on mcrparted_def mcrparted_7
  Optimizer: Postgres query optimizer
 (12 rows)
-=======
-                                  QUERY PLAN                                   
--------------------------------------------------------------------------------
- Merge Append
-   Sort Key: mcrparted.a, (abs(mcrparted.b)), mcrparted.c
-   ->  Index Scan using mcrparted0_a_abs_c_idx on mcrparted0 mcrparted_1
-   ->  Index Scan using mcrparted1_a_abs_c_idx on mcrparted1 mcrparted_2
-   ->  Index Scan using mcrparted2_a_abs_c_idx on mcrparted2 mcrparted_3
-   ->  Index Scan using mcrparted3_a_abs_c_idx on mcrparted3 mcrparted_4
-   ->  Index Scan using mcrparted4_a_abs_c_idx on mcrparted4 mcrparted_5
-   ->  Index Scan using mcrparted5_a_abs_c_idx on mcrparted5 mcrparted_6
-   ->  Index Scan using mcrparted_def_a_abs_c_idx on mcrparted_def mcrparted_7
-(9 rows)
->>>>>>> d457cb4e
 
 drop table mcrparted_def;
 -- Append is used for a RANGE partitioned table with no default
 -- and no subpartitions
 explain (costs off) select * from mcrparted order by a, abs(b), c;
-<<<<<<< HEAD
-                            QUERY PLAN                             
--------------------------------------------------------------------
- Gather Motion 3:1  (slice1; segments: 3)
-   Merge Key: mcrparted0.a, (abs(mcrparted0.b)), mcrparted0.c
+                                  QUERY PLAN                                   
+-------------------------------------------------------------------------------
+ Gather Motion 3:1  (slice1; segments: 3)
+   Merge Key: mcrparted.a, (abs(mcrparted.b)), mcrparted.c
    ->  Append
-         ->  Index Scan using mcrparted0_a_abs_c_idx on mcrparted0
-         ->  Index Scan using mcrparted1_a_abs_c_idx on mcrparted1
-         ->  Index Scan using mcrparted2_a_abs_c_idx on mcrparted2
-         ->  Index Scan using mcrparted3_a_abs_c_idx on mcrparted3
-         ->  Index Scan using mcrparted4_a_abs_c_idx on mcrparted4
-         ->  Index Scan using mcrparted5_a_abs_c_idx on mcrparted5
+         ->  Index Scan using mcrparted0_a_abs_c_idx on mcrparted0 mcrparted_1
+         ->  Index Scan using mcrparted1_a_abs_c_idx on mcrparted1 mcrparted_2
+         ->  Index Scan using mcrparted2_a_abs_c_idx on mcrparted2 mcrparted_3
+         ->  Index Scan using mcrparted3_a_abs_c_idx on mcrparted3 mcrparted_4
+         ->  Index Scan using mcrparted4_a_abs_c_idx on mcrparted4 mcrparted_5
+         ->  Index Scan using mcrparted5_a_abs_c_idx on mcrparted5 mcrparted_6
  Optimizer: Postgres query optimizer
 (10 rows)
 
 -- Append is used with subpaths in reverse order with backwards index scans
 explain (costs off) select * from mcrparted order by a desc, abs(b) desc, c desc;
-                                 QUERY PLAN                                 
-----------------------------------------------------------------------------
- Gather Motion 3:1  (slice1; segments: 3)
-   Merge Key: mcrparted5.a, (abs(mcrparted5.b)), mcrparted5.c
+                                       QUERY PLAN                                       
+----------------------------------------------------------------------------------------
+ Gather Motion 3:1  (slice1; segments: 3)
+   Merge Key: mcrparted.a, (abs(mcrparted.b)), mcrparted.c
    ->  Append
-         ->  Index Scan Backward using mcrparted5_a_abs_c_idx on mcrparted5
-         ->  Index Scan Backward using mcrparted4_a_abs_c_idx on mcrparted4
-         ->  Index Scan Backward using mcrparted3_a_abs_c_idx on mcrparted3
-         ->  Index Scan Backward using mcrparted2_a_abs_c_idx on mcrparted2
-         ->  Index Scan Backward using mcrparted1_a_abs_c_idx on mcrparted1
-         ->  Index Scan Backward using mcrparted0_a_abs_c_idx on mcrparted0
+         ->  Index Scan Backward using mcrparted5_a_abs_c_idx on mcrparted5 mcrparted_6
+         ->  Index Scan Backward using mcrparted4_a_abs_c_idx on mcrparted4 mcrparted_5
+         ->  Index Scan Backward using mcrparted3_a_abs_c_idx on mcrparted3 mcrparted_4
+         ->  Index Scan Backward using mcrparted2_a_abs_c_idx on mcrparted2 mcrparted_3
+         ->  Index Scan Backward using mcrparted1_a_abs_c_idx on mcrparted1 mcrparted_2
+         ->  Index Scan Backward using mcrparted0_a_abs_c_idx on mcrparted0 mcrparted_1
  Optimizer: Postgres query optimizer
 (10 rows)
-=======
-                               QUERY PLAN                                
--------------------------------------------------------------------------
- Append
-   ->  Index Scan using mcrparted0_a_abs_c_idx on mcrparted0 mcrparted_1
-   ->  Index Scan using mcrparted1_a_abs_c_idx on mcrparted1 mcrparted_2
-   ->  Index Scan using mcrparted2_a_abs_c_idx on mcrparted2 mcrparted_3
-   ->  Index Scan using mcrparted3_a_abs_c_idx on mcrparted3 mcrparted_4
-   ->  Index Scan using mcrparted4_a_abs_c_idx on mcrparted4 mcrparted_5
-   ->  Index Scan using mcrparted5_a_abs_c_idx on mcrparted5 mcrparted_6
-(7 rows)
-
--- Append is used with subpaths in reverse order with backwards index scans
-explain (costs off) select * from mcrparted order by a desc, abs(b) desc, c desc;
-                                    QUERY PLAN                                    
-----------------------------------------------------------------------------------
- Append
-   ->  Index Scan Backward using mcrparted5_a_abs_c_idx on mcrparted5 mcrparted_6
-   ->  Index Scan Backward using mcrparted4_a_abs_c_idx on mcrparted4 mcrparted_5
-   ->  Index Scan Backward using mcrparted3_a_abs_c_idx on mcrparted3 mcrparted_4
-   ->  Index Scan Backward using mcrparted2_a_abs_c_idx on mcrparted2 mcrparted_3
-   ->  Index Scan Backward using mcrparted1_a_abs_c_idx on mcrparted1 mcrparted_2
-   ->  Index Scan Backward using mcrparted0_a_abs_c_idx on mcrparted0 mcrparted_1
-(7 rows)
->>>>>>> d457cb4e
 
 -- check that Append plan is used containing a MergeAppend for sub-partitions
 -- that are unordered.
@@ -2761,104 +2303,60 @@
 create table mcrparted5a partition of mcrparted5 for values in(20);
 create table mcrparted5_def partition of mcrparted5 default;
 explain (costs off) select * from mcrparted order by a, abs(b), c;
-<<<<<<< HEAD
                                    QUERY PLAN                                    
 ---------------------------------------------------------------------------------
  Gather Motion 3:1  (slice1; segments: 3)
-   Merge Key: mcrparted0.a, (abs(mcrparted0.b)), mcrparted0.c
+   Merge Key: mcrparted.a, (abs(mcrparted.b)), mcrparted.c
    ->  Append
-         ->  Index Scan using mcrparted0_a_abs_c_idx on mcrparted0
-         ->  Index Scan using mcrparted1_a_abs_c_idx on mcrparted1
-         ->  Index Scan using mcrparted2_a_abs_c_idx on mcrparted2
-         ->  Index Scan using mcrparted3_a_abs_c_idx on mcrparted3
-         ->  Index Scan using mcrparted4_a_abs_c_idx on mcrparted4
+         ->  Index Scan using mcrparted0_a_abs_c_idx on mcrparted0 mcrparted_1
+         ->  Index Scan using mcrparted1_a_abs_c_idx on mcrparted1 mcrparted_2
+         ->  Index Scan using mcrparted2_a_abs_c_idx on mcrparted2 mcrparted_3
+         ->  Index Scan using mcrparted3_a_abs_c_idx on mcrparted3 mcrparted_4
+         ->  Index Scan using mcrparted4_a_abs_c_idx on mcrparted4 mcrparted_5
          ->  Merge Append
-               Sort Key: mcrparted5a.a, (abs(mcrparted5a.b)), mcrparted5a.c
-               ->  Index Scan using mcrparted5a_a_abs_c_idx on mcrparted5a
-               ->  Index Scan using mcrparted5_def_a_abs_c_idx on mcrparted5_def
+               Sort Key: mcrparted_7.a, (abs(mcrparted_7.b)), mcrparted_7.c
+               ->  Index Scan using mcrparted5a_a_abs_c_idx on mcrparted5a mcrparted_7
+               ->  Index Scan using mcrparted5_def_a_abs_c_idx on mcrparted5_def mcrparted_8
  Optimizer: Postgres query optimizer
 (13 rows)
-=======
-                                      QUERY PLAN                                       
----------------------------------------------------------------------------------------
- Append
-   ->  Index Scan using mcrparted0_a_abs_c_idx on mcrparted0 mcrparted_1
-   ->  Index Scan using mcrparted1_a_abs_c_idx on mcrparted1 mcrparted_2
-   ->  Index Scan using mcrparted2_a_abs_c_idx on mcrparted2 mcrparted_3
-   ->  Index Scan using mcrparted3_a_abs_c_idx on mcrparted3 mcrparted_4
-   ->  Index Scan using mcrparted4_a_abs_c_idx on mcrparted4 mcrparted_5
-   ->  Merge Append
-         Sort Key: mcrparted_7.a, (abs(mcrparted_7.b)), mcrparted_7.c
-         ->  Index Scan using mcrparted5a_a_abs_c_idx on mcrparted5a mcrparted_7
-         ->  Index Scan using mcrparted5_def_a_abs_c_idx on mcrparted5_def mcrparted_8
-(10 rows)
->>>>>>> d457cb4e
 
 drop table mcrparted5_def;
 -- check that an Append plan is used and the sub-partitions are flattened
 -- into the main Append when the sub-partition is unordered but contains
 -- just a single sub-partition.
 explain (costs off) select a, abs(b) from mcrparted order by a, abs(b), c;
-<<<<<<< HEAD
                              QUERY PLAN                              
 ---------------------------------------------------------------------
  Gather Motion 3:1  (slice1; segments: 3)
-   Merge Key: mcrparted0.a, (abs(mcrparted0.b)), mcrparted0.c
+   Merge Key: mcrparted.a, (abs(mcrparted.b)), mcrparted.c
    ->  Append
-         ->  Index Scan using mcrparted0_a_abs_c_idx on mcrparted0
-         ->  Index Scan using mcrparted1_a_abs_c_idx on mcrparted1
-         ->  Index Scan using mcrparted2_a_abs_c_idx on mcrparted2
-         ->  Index Scan using mcrparted3_a_abs_c_idx on mcrparted3
-         ->  Index Scan using mcrparted4_a_abs_c_idx on mcrparted4
-         ->  Index Scan using mcrparted5a_a_abs_c_idx on mcrparted5a
+         ->  Index Scan using mcrparted0_a_abs_c_idx on mcrparted0 mcrparted_1
+         ->  Index Scan using mcrparted1_a_abs_c_idx on mcrparted1 mcrparted_2
+         ->  Index Scan using mcrparted2_a_abs_c_idx on mcrparted2 mcrparted_3
+         ->  Index Scan using mcrparted3_a_abs_c_idx on mcrparted3 mcrparted_4
+         ->  Index Scan using mcrparted4_a_abs_c_idx on mcrparted4 mcrparted_5
+         ->  Index Scan using mcrparted5a_a_abs_c_idx on mcrparted5a mcrparted_6
  Optimizer: Postgres query optimizer
 (10 rows)
-=======
-                                QUERY PLAN                                 
----------------------------------------------------------------------------
- Append
-   ->  Index Scan using mcrparted0_a_abs_c_idx on mcrparted0 mcrparted_1
-   ->  Index Scan using mcrparted1_a_abs_c_idx on mcrparted1 mcrparted_2
-   ->  Index Scan using mcrparted2_a_abs_c_idx on mcrparted2 mcrparted_3
-   ->  Index Scan using mcrparted3_a_abs_c_idx on mcrparted3 mcrparted_4
-   ->  Index Scan using mcrparted4_a_abs_c_idx on mcrparted4 mcrparted_5
-   ->  Index Scan using mcrparted5a_a_abs_c_idx on mcrparted5a mcrparted_6
-(7 rows)
->>>>>>> d457cb4e
 
 -- check that Append is used when the sub-partitioned tables are pruned
 -- during planning.
 explain (costs off) select * from mcrparted where a < 20 order by a, abs(b), c;
-<<<<<<< HEAD
                             QUERY PLAN                             
 -------------------------------------------------------------------
  Gather Motion 3:1  (slice1; segments: 3)
-   Merge Key: mcrparted0.a, (abs(mcrparted0.b)), mcrparted0.c
+   Merge Key: mcrparted.a, (abs(mcrparted.b)), mcrparted.c
    ->  Append
-         ->  Index Scan using mcrparted0_a_abs_c_idx on mcrparted0
+         ->  Index Scan using mcrparted0_a_abs_c_idx on mcrparted0 mcrparted_1
                Index Cond: (a < 20)
-         ->  Index Scan using mcrparted1_a_abs_c_idx on mcrparted1
+         ->  Index Scan using mcrparted1_a_abs_c_idx on mcrparted1 mcrparted_2
                Index Cond: (a < 20)
-         ->  Index Scan using mcrparted2_a_abs_c_idx on mcrparted2
+         ->  Index Scan using mcrparted2_a_abs_c_idx on mcrparted2 mcrparted_3
                Index Cond: (a < 20)
-         ->  Index Scan using mcrparted3_a_abs_c_idx on mcrparted3
+         ->  Index Scan using mcrparted3_a_abs_c_idx on mcrparted3 mcrparted_4
                Index Cond: (a < 20)
  Optimizer: Postgres query optimizer
 (12 rows)
-=======
-                               QUERY PLAN                                
--------------------------------------------------------------------------
- Append
-   ->  Index Scan using mcrparted0_a_abs_c_idx on mcrparted0 mcrparted_1
-         Index Cond: (a < 20)
-   ->  Index Scan using mcrparted1_a_abs_c_idx on mcrparted1 mcrparted_2
-         Index Cond: (a < 20)
-   ->  Index Scan using mcrparted2_a_abs_c_idx on mcrparted2 mcrparted_3
-         Index Cond: (a < 20)
-   ->  Index Scan using mcrparted3_a_abs_c_idx on mcrparted3 mcrparted_4
-         Index Cond: (a < 20)
-(9 rows)
->>>>>>> d457cb4e
 
 create table mclparted (a int) partition by list(a);
 create table mclparted1 partition of mclparted for values in(1);
@@ -2866,54 +2364,33 @@
 create index on mclparted (a);
 -- Ensure an Append is used for a list partition with an order by.
 explain (costs off) select * from mclparted order by a;
-<<<<<<< HEAD
                             QUERY PLAN                            
 ------------------------------------------------------------------
  Gather Motion 3:1  (slice1; segments: 3)
-   Merge Key: mclparted1.a
+   Merge Key: mclparted.a
    ->  Append
-         ->  Index Only Scan using mclparted1_a_idx on mclparted1
-         ->  Index Only Scan using mclparted2_a_idx on mclparted2
+         ->  Index Only Scan using mclparted1_a_idx on mclparted1 mclparted_1
+         ->  Index Only Scan using mclparted2_a_idx on mclparted2 mclparted_2
  Optimizer: Postgres query optimizer
 (6 rows)
-=======
-                               QUERY PLAN                               
-------------------------------------------------------------------------
- Append
-   ->  Index Only Scan using mclparted1_a_idx on mclparted1 mclparted_1
-   ->  Index Only Scan using mclparted2_a_idx on mclparted2 mclparted_2
-(3 rows)
->>>>>>> d457cb4e
 
 -- Ensure a MergeAppend is used when a partition exists with interleaved
 -- datums in the partition bound.
 create table mclparted3_5 partition of mclparted for values in(3,5);
 create table mclparted4 partition of mclparted for values in(4);
 explain (costs off) select * from mclparted order by a;
-<<<<<<< HEAD
                               QUERY PLAN                              
 ----------------------------------------------------------------------
  Gather Motion 3:1  (slice1; segments: 3)
-   Merge Key: mclparted1.a
+   Merge Key: mclparted.a
    ->  Merge Append
-         Sort Key: mclparted1.a
-         ->  Index Only Scan using mclparted1_a_idx on mclparted1
-         ->  Index Only Scan using mclparted2_a_idx on mclparted2
-         ->  Index Only Scan using mclparted3_5_a_idx on mclparted3_5
-         ->  Index Only Scan using mclparted4_a_idx on mclparted4
+         Sort Key: mclparted.a
+         ->  Index Only Scan using mclparted1_a_idx on mclparted1 mclparted_1
+         ->  Index Only Scan using mclparted2_a_idx on mclparted2 mclparted_2
+         ->  Index Only Scan using mclparted3_5_a_idx on mclparted3_5 mclparted_3
+         ->  Index Only Scan using mclparted4_a_idx on mclparted4 mclparted_4
  Optimizer: Postgres query optimizer
 (9 rows)
-=======
-                                 QUERY PLAN                                 
-----------------------------------------------------------------------------
- Merge Append
-   Sort Key: mclparted.a
-   ->  Index Only Scan using mclparted1_a_idx on mclparted1 mclparted_1
-   ->  Index Only Scan using mclparted2_a_idx on mclparted2 mclparted_2
-   ->  Index Only Scan using mclparted3_5_a_idx on mclparted3_5 mclparted_3
-   ->  Index Only Scan using mclparted4_a_idx on mclparted4 mclparted_4
-(6 rows)
->>>>>>> d457cb4e
 
 drop table mclparted;
 -- Ensure subplans which don't have a path with the correct pathkeys get
@@ -2924,70 +2401,41 @@
 create index on mcrparted3 (a, abs(b), c);
 create index on mcrparted4 (a, abs(b), c);
 explain (costs off) select * from mcrparted where a < 20 order by a, abs(b), c limit 1;
-<<<<<<< HEAD
                                      QUERY PLAN                                      
 -------------------------------------------------------------------------------------
  Limit
    ->  Gather Motion 3:1  (slice1; segments: 3)
-         Merge Key: mcrparted0.a, (abs(mcrparted0.b)), mcrparted0.c
+         Merge Key: mcrparted.a, (abs(mcrparted.b)), mcrparted.c
          ->  Limit
                ->  Append
                      ->  Sort
-                           Sort Key: mcrparted0.a, (abs(mcrparted0.b)), mcrparted0.c
-                           ->  Seq Scan on mcrparted0
+                           Sort Key: mcrparted_1.a, (abs(mcrparted_1.b)), mcrparted_1.c
+                           ->  Seq Scan on mcrparted0 mcrparted_1
                                  Filter: (a < 20)
-                     ->  Index Scan using mcrparted1_a_abs_c_idx on mcrparted1
+                     ->  Index Scan using mcrparted1_a_abs_c_idx on mcrparted1 mcrparted_2
                            Index Cond: (a < 20)
-                     ->  Index Scan using mcrparted2_a_abs_c_idx on mcrparted2
+                     ->  Index Scan using mcrparted2_a_abs_c_idx on mcrparted2 mcrparted_3
                            Index Cond: (a < 20)
-                     ->  Index Scan using mcrparted3_a_abs_c_idx on mcrparted3
+                     ->  Index Scan using mcrparted3_a_abs_c_idx on mcrparted3 mcrparted_4
                            Index Cond: (a < 20)
  Optimizer: Postgres query optimizer
 (16 rows)
-=======
-                                  QUERY PLAN                                   
--------------------------------------------------------------------------------
- Limit
-   ->  Append
-         ->  Sort
-               Sort Key: mcrparted_1.a, (abs(mcrparted_1.b)), mcrparted_1.c
-               ->  Seq Scan on mcrparted0 mcrparted_1
-                     Filter: (a < 20)
-         ->  Index Scan using mcrparted1_a_abs_c_idx on mcrparted1 mcrparted_2
-               Index Cond: (a < 20)
-         ->  Index Scan using mcrparted2_a_abs_c_idx on mcrparted2 mcrparted_3
-               Index Cond: (a < 20)
-         ->  Index Scan using mcrparted3_a_abs_c_idx on mcrparted3 mcrparted_4
-               Index Cond: (a < 20)
-(12 rows)
->>>>>>> d457cb4e
 
 set enable_bitmapscan = 0;
 -- Ensure Append node can be used when the partition is ordered by some
 -- pathkeys which were deemed redundant.
 explain (costs off) select * from mcrparted where a = 10 order by a, abs(b), c;
-<<<<<<< HEAD
                             QUERY PLAN                             
 -------------------------------------------------------------------
  Gather Motion 1:1  (slice1; segments: 1)
-   Merge Key: (abs(mcrparted1.b)), mcrparted1.c
+   Merge Key: (abs(mcrparted.b)), mcrparted.c
    ->  Append
-         ->  Index Scan using mcrparted1_a_abs_c_idx on mcrparted1
+         ->  Index Scan using mcrparted1_a_abs_c_idx on mcrparted1 mcrparted_1
                Index Cond: (a = 10)
-         ->  Index Scan using mcrparted2_a_abs_c_idx on mcrparted2
+         ->  Index Scan using mcrparted2_a_abs_c_idx on mcrparted2 mcrparted_2
                Index Cond: (a = 10)
  Optimizer: Postgres query optimizer
 (8 rows)
-=======
-                               QUERY PLAN                                
--------------------------------------------------------------------------
- Append
-   ->  Index Scan using mcrparted1_a_abs_c_idx on mcrparted1 mcrparted_1
-         Index Cond: (a = 10)
-   ->  Index Scan using mcrparted2_a_abs_c_idx on mcrparted2 mcrparted_2
-         Index Cond: (a = 10)
-(5 rows)
->>>>>>> d457cb4e
 
 reset enable_bitmapscan;
 drop table mcrparted;
@@ -2997,24 +2445,15 @@
 create table bool_lp_false partition of bool_lp for values in(false);
 create index on bool_lp (b);
 explain (costs off) select * from bool_lp order by b;
-<<<<<<< HEAD
                                QUERY PLAN                               
 ------------------------------------------------------------------------
  Gather Motion 3:1  (slice1; segments: 3)
-   Merge Key: bool_lp_false.b
+   Merge Key: bool_lp.b
    ->  Append
-         ->  Index Only Scan using bool_lp_false_b_idx on bool_lp_false
-         ->  Index Only Scan using bool_lp_true_b_idx on bool_lp_true
+         ->  Index Only Scan using bool_lp_false_b_idx on bool_lp_false bool_lp_1
+         ->  Index Only Scan using bool_lp_true_b_idx on bool_lp_true bool_lp_2
  Optimizer: Postgres query optimizer
 (6 rows)
-=======
-                                 QUERY PLAN                                 
-----------------------------------------------------------------------------
- Append
-   ->  Index Only Scan using bool_lp_false_b_idx on bool_lp_false bool_lp_1
-   ->  Index Only Scan using bool_lp_true_b_idx on bool_lp_true bool_lp_2
-(3 rows)
->>>>>>> d457cb4e
 
 drop table bool_lp;
 -- Ensure const bool quals can be properly detected as redundant
@@ -3025,15 +2464,14 @@
 create table bool_rp_true_2k partition of bool_rp for values from (true,1000) to (true,2000);
 create index on bool_rp (b,a);
 explain (costs off) select * from bool_rp where b = true order by b,a;
-<<<<<<< HEAD
                                   QUERY PLAN                                  
 ------------------------------------------------------------------------------
  Gather Motion 1:1  (slice1; segments: 1)
-   Merge Key: bool_rp_true_1k.b, bool_rp_true_1k.a
+   Merge Key: bool_rp.b, bool_rp.a
    ->  Append
-         ->  Index Only Scan using bool_rp_true_1k_b_a_idx on bool_rp_true_1k
+         ->  Index Only Scan using bool_rp_true_1k_b_a_idx on bool_rp_true_1k bool_rp_1
                Index Cond: (b = true)
-         ->  Index Only Scan using bool_rp_true_2k_b_a_idx on bool_rp_true_2k
+         ->  Index Only Scan using bool_rp_true_2k_b_a_idx on bool_rp_true_2k bool_rp_2
                Index Cond: (b = true)
  Optimizer: Postgres query optimizer
 (8 rows)
@@ -3042,50 +2480,29 @@
                                    QUERY PLAN                                   
 --------------------------------------------------------------------------------
  Gather Motion 1:1  (slice1; segments: 1)
-   Merge Key: bool_rp_false_1k.b, bool_rp_false_1k.a
+   Merge Key: bool_rp.b, bool_rp.a
    ->  Append
-         ->  Index Only Scan using bool_rp_false_1k_b_a_idx on bool_rp_false_1k
+         ->  Index Only Scan using bool_rp_false_1k_b_a_idx on bool_rp_false_1k bool_rp_1
                Index Cond: (b = false)
-         ->  Index Only Scan using bool_rp_false_2k_b_a_idx on bool_rp_false_2k
+         ->  Index Only Scan using bool_rp_false_2k_b_a_idx on bool_rp_false_2k bool_rp_2
                Index Cond: (b = false)
  Optimizer: Postgres query optimizer
 (8 rows)
-=======
-                                    QUERY PLAN                                    
-----------------------------------------------------------------------------------
- Append
-   ->  Index Only Scan using bool_rp_true_1k_b_a_idx on bool_rp_true_1k bool_rp_1
-         Index Cond: (b = true)
-   ->  Index Only Scan using bool_rp_true_2k_b_a_idx on bool_rp_true_2k bool_rp_2
-         Index Cond: (b = true)
-(5 rows)
-
-explain (costs off) select * from bool_rp where b = false order by b,a;
-                                     QUERY PLAN                                     
-------------------------------------------------------------------------------------
- Append
-   ->  Index Only Scan using bool_rp_false_1k_b_a_idx on bool_rp_false_1k bool_rp_1
-         Index Cond: (b = false)
-   ->  Index Only Scan using bool_rp_false_2k_b_a_idx on bool_rp_false_2k bool_rp_2
-         Index Cond: (b = false)
-(5 rows)
->>>>>>> d457cb4e
 
 -- GPDB: force the planner to choose same plan as in upstream
 set enable_seqscan=off;
 set enable_bitmapscan=off;
 explain (costs off) select * from bool_rp where b = true order by a;
-<<<<<<< HEAD
                                      QUERY PLAN                                     
 ------------------------------------------------------------------------------------
  Gather Motion 1:1  (slice1; segments: 1)
-   Merge Key: bool_rp_true_1k.a
+   Merge Key: bool_rp.a
    ->  Sort
-         Sort Key: bool_rp_true_1k.a
+         Sort Key: bool_rp.a
          ->  Append
-               ->  Index Only Scan using bool_rp_true_1k_b_a_idx on bool_rp_true_1k
+               ->  Index Only Scan using bool_rp_true_1k_b_a_idx on bool_rp_true_1k bool_rp_1
                      Index Cond: (b = true)
-               ->  Index Only Scan using bool_rp_true_2k_b_a_idx on bool_rp_true_2k
+               ->  Index Only Scan using bool_rp_true_2k_b_a_idx on bool_rp_true_2k bool_rp_2
                      Index Cond: (b = true)
  Optimizer: Postgres query optimizer
 (10 rows)
@@ -3094,36 +2511,16 @@
                                       QUERY PLAN                                      
 --------------------------------------------------------------------------------------
  Gather Motion 1:1  (slice1; segments: 1)
-   Merge Key: bool_rp_false_1k.a
+   Merge Key: bool_rp.a
    ->  Sort
-         Sort Key: bool_rp_false_1k.a
+         Sort Key: bool_rp.a
          ->  Append
-               ->  Index Only Scan using bool_rp_false_1k_b_a_idx on bool_rp_false_1k
+               ->  Index Only Scan using bool_rp_false_1k_b_a_idx on bool_rp_false_1k bool_rp_1
                      Index Cond: (b = false)
-               ->  Index Only Scan using bool_rp_false_2k_b_a_idx on bool_rp_false_2k
+               ->  Index Only Scan using bool_rp_false_2k_b_a_idx on bool_rp_false_2k bool_rp_2
                      Index Cond: (b = false)
  Optimizer: Postgres query optimizer
 (10 rows)
-=======
-                                    QUERY PLAN                                    
-----------------------------------------------------------------------------------
- Append
-   ->  Index Only Scan using bool_rp_true_1k_b_a_idx on bool_rp_true_1k bool_rp_1
-         Index Cond: (b = true)
-   ->  Index Only Scan using bool_rp_true_2k_b_a_idx on bool_rp_true_2k bool_rp_2
-         Index Cond: (b = true)
-(5 rows)
-
-explain (costs off) select * from bool_rp where b = false order by a;
-                                     QUERY PLAN                                     
-------------------------------------------------------------------------------------
- Append
-   ->  Index Only Scan using bool_rp_false_1k_b_a_idx on bool_rp_false_1k bool_rp_1
-         Index Cond: (b = false)
-   ->  Index Only Scan using bool_rp_false_2k_b_a_idx on bool_rp_false_2k bool_rp_2
-         Index Cond: (b = false)
-(5 rows)
->>>>>>> d457cb4e
 
 reset enable_seqscan;
 reset enable_bitmapscan;
@@ -3135,14 +2532,13 @@
 create table range_parted2 partition of range_parted for values from (10,10) to (20,20);
 create index on range_parted (a,b,c);
 explain (costs off) select * from range_parted order by a,b,c;
-<<<<<<< HEAD
                                  QUERY PLAN                                 
 ----------------------------------------------------------------------------
  Gather Motion 3:1  (slice1; segments: 3)
-   Merge Key: range_parted1.a, range_parted1.b, range_parted1.c
+   Merge Key: range_parted.a, range_parted.b, range_parted.c
    ->  Append
-         ->  Index Only Scan using range_parted1_a_b_c_idx on range_parted1
-         ->  Index Only Scan using range_parted2_a_b_c_idx on range_parted2
+         ->  Index Only Scan using range_parted1_a_b_c_idx on range_parted1 range_parted_1
+         ->  Index Only Scan using range_parted2_a_b_c_idx on range_parted2 range_parted_2
  Optimizer: Postgres query optimizer
 (6 rows)
 
@@ -3150,35 +2546,19 @@
                                      QUERY PLAN                                      
 -------------------------------------------------------------------------------------
  Gather Motion 3:1  (slice1; segments: 3)
-   Merge Key: range_parted2.a, range_parted2.b, range_parted2.c
+   Merge Key: range_parted.a, range_parted.b, range_parted.c
    ->  Append
-         ->  Index Only Scan Backward using range_parted2_a_b_c_idx on range_parted2
-         ->  Index Only Scan Backward using range_parted1_a_b_c_idx on range_parted1
+         ->  Index Only Scan Backward using range_parted2_a_b_c_idx on range_parted2 range_parted_2
+         ->  Index Only Scan Backward using range_parted1_a_b_c_idx on range_parted1 range_parted_1
  Optimizer: Postgres query optimizer
 (6 rows)
-=======
-                                     QUERY PLAN                                      
--------------------------------------------------------------------------------------
- Append
-   ->  Index Only Scan using range_parted1_a_b_c_idx on range_parted1 range_parted_1
-   ->  Index Only Scan using range_parted2_a_b_c_idx on range_parted2 range_parted_2
-(3 rows)
-
-explain (costs off) select * from range_parted order by a desc,b desc,c desc;
-                                          QUERY PLAN                                          
-----------------------------------------------------------------------------------------------
- Append
-   ->  Index Only Scan Backward using range_parted2_a_b_c_idx on range_parted2 range_parted_2
-   ->  Index Only Scan Backward using range_parted1_a_b_c_idx on range_parted1 range_parted_1
-(3 rows)
->>>>>>> d457cb4e
 
 drop table range_parted;
 -- Check that we allow access to a child table's statistics when the user
 -- has permissions only for the parent table.
 create table permtest_parent (a int, b text, c text) partition by list (a);
-create table permtest_child (b text, c text, a int) partition by list (b);
-create table permtest_grandchild (c text, b text, a int);
+create table permtest_child (b text, c text, a int) partition by list (b) distributed by (a);
+create table permtest_grandchild (c text, b text, a int) distributed by (a);
 alter table permtest_child attach partition permtest_grandchild for values in ('a');
 alter table permtest_parent attach partition permtest_child for values in (1);
 create index on permtest_parent (left(c, 3));
@@ -3187,6 +2567,7 @@
 analyze permtest_parent;
 create role regress_no_child_access;
 revoke all on permtest_grandchild from regress_no_child_access;
+NOTICE:  no privileges could be revoked
 grant select on permtest_parent to regress_no_child_access;
 set session authorization regress_no_child_access;
 -- without stats access, these queries would produce hash join plans:
@@ -3195,24 +2576,32 @@
   on p1.a = p2.a and p1.c ~ 'a1$';
                 QUERY PLAN                
 ------------------------------------------
- Nested Loop
-   Join Filter: (p1.a = p2.a)
-   ->  Seq Scan on permtest_grandchild p1
-         Filter: (c ~ 'a1$'::text)
-   ->  Seq Scan on permtest_grandchild p2
-(5 rows)
+ Gather Motion 3:1  (slice1; segments: 3)
+   ->  Hash Join
+         Hash Cond: (p2.a = p1.a)
+         ->  Seq Scan on permtest_grandchild p2
+         ->  Hash
+               ->  Partition Selector (selector id: $0)
+                     ->  Seq Scan on permtest_grandchild p1
+                           Filter: (c ~ 'a1$'::text)
+ Optimizer: Postgres query optimizer
+(9 rows)
 
 explain (costs off)
   select * from permtest_parent p1 inner join permtest_parent p2
   on p1.a = p2.a and left(p1.c, 3) ~ 'a1$';
                   QUERY PLAN                  
 ----------------------------------------------
- Nested Loop
-   Join Filter: (p1.a = p2.a)
-   ->  Seq Scan on permtest_grandchild p1
-         Filter: ("left"(c, 3) ~ 'a1$'::text)
-   ->  Seq Scan on permtest_grandchild p2
-(5 rows)
+ Gather Motion 3:1  (slice1; segments: 3)
+   ->  Hash Join
+         Hash Cond: (p2.a = p1.a)
+         ->  Seq Scan on permtest_grandchild p2
+         ->  Hash
+               ->  Partition Selector (selector id: $0)
+                     ->  Seq Scan on permtest_grandchild p1
+                           Filter: ("left"(c, 3) ~ 'a1$'::text)
+ Optimizer: Postgres query optimizer
+(9 rows)
 
 reset session authorization;
 revoke all on permtest_parent from regress_no_child_access;
@@ -3223,26 +2612,33 @@
   on p1.a = p2.a and p1.c ~ 'a1$';
                 QUERY PLAN                
 ------------------------------------------
- Nested Loop
-   Join Filter: (p1.a = p2.a)
-   ->  Seq Scan on permtest_grandchild p1
-         Filter: (c ~ 'a1$'::text)
-   ->  Seq Scan on permtest_grandchild p2
-(5 rows)
+ Gather Motion 3:1  (slice1; segments: 3)
+   ->  Hash Join
+         Hash Cond: (p2.a = p1.a)
+         ->  Seq Scan on permtest_grandchild p2
+         ->  Hash
+               ->  Partition Selector (selector id: $0)
+                     ->  Seq Scan on permtest_grandchild p1
+                           Filter: (c ~ 'a1$'::text)
+ Optimizer: Postgres query optimizer
+(9 rows)
 
 -- we will not have access to the expression index's stats here:
 explain (costs off)
   select p2.a, p1.c from permtest_parent p1 inner join permtest_parent p2
   on p1.a = p2.a and left(p1.c, 3) ~ 'a1$';
-                     QUERY PLAN                     
-----------------------------------------------------
- Hash Join
-   Hash Cond: (p2.a = p1.a)
-   ->  Seq Scan on permtest_grandchild p2
-   ->  Hash
-         ->  Seq Scan on permtest_grandchild p1
-               Filter: ("left"(c, 3) ~ 'a1$'::text)
-(6 rows)
+                           QUERY PLAN                           
+----------------------------------------------------------------
+ Gather Motion 3:1  (slice1; segments: 3)
+   ->  Hash Join
+         Hash Cond: (p2.a = p1.a)
+         ->  Seq Scan on permtest_grandchild p2
+         ->  Hash
+               ->  Partition Selector (selector id: $0)
+                     ->  Seq Scan on permtest_grandchild p1
+                           Filter: ("left"(c, 3) ~ 'a1$'::text)
+ Optimizer: Postgres query optimizer
+(9 rows)
 
 reset session authorization;
 revoke all on permtest_parent from regress_no_child_access;
@@ -3278,7 +2674,7 @@
     partid int not null,
     CONSTRAINT shdata_small CHECK(shdata < 3),
     CHECK(data < 10)
-);
+) distributed by (partid);
 ALTER TABLE errtst_child_fastdef ADD COLUMN data int NOT NULL DEFAULT 0;
 ALTER TABLE errtst_child_fastdef ADD CONSTRAINT errtest_child_fastdef_data_check CHECK (data < 10);
 ALTER TABLE errtst_parent ATTACH PARTITION errtst_child_fastdef FOR VALUES FROM (0) TO (10);
