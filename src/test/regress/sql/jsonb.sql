-- Strings.
SELECT '""'::jsonb;				-- OK.
SELECT $$''$$::jsonb;			-- ERROR, single quotes are not allowed
SELECT '"abc"'::jsonb;			-- OK
SELECT '"abc'::jsonb;			-- ERROR, quotes not closed
SELECT '"abc
def"'::jsonb;					-- ERROR, unescaped newline in string constant
SELECT '"\n\"\\"'::jsonb;		-- OK, legal escapes
SELECT '"\v"'::jsonb;			-- ERROR, not a valid JSON escape
<<<<<<< HEAD
-- see json_encoding test for input with unicode escapes
=======
SELECT '"\u"'::jsonb;			-- ERROR, incomplete escape
SELECT '"\u00"'::jsonb;			-- ERROR, incomplete escape
SELECT '"\u000g"'::jsonb;		-- ERROR, g is not a hex digit
SELECT '"\u0045"'::jsonb;		-- OK, legal escape
SELECT '"\u0000"'::jsonb;		-- ERROR, we don't support U+0000
-- use octet_length here so we don't get an odd unicode char in the
-- output
SELECT octet_length('"\uaBcD"'::jsonb::text); -- OK, uppercase and lower case both OK
>>>>>>> ab93f90c

-- Numbers.
SELECT '1'::jsonb;				-- OK
SELECT '0'::jsonb;				-- OK
SELECT '01'::jsonb;				-- ERROR, not valid according to JSON spec
SELECT '0.1'::jsonb;				-- OK
SELECT '9223372036854775808'::jsonb;	-- OK, even though it's too large for int8
SELECT '1e100'::jsonb;			-- OK
SELECT '1.3e100'::jsonb;			-- OK
SELECT '1f2'::jsonb;				-- ERROR
SELECT '0.x1'::jsonb;			-- ERROR
SELECT '1.3ex100'::jsonb;		-- ERROR

-- Arrays.
SELECT '[]'::jsonb;				-- OK
SELECT '[[[[[[[[[[[[[[[[[[[[[[[[[[[[[[[[[[[[[[[[[[[[[[[[[[[[[[[[[[[[[[[[[[[[[[[[[[[[[[[[[[[[[[[[[[[[[[[[[[[[]]]]]]]]]]]]]]]]]]]]]]]]]]]]]]]]]]]]]]]]]]]]]]]]]]]]]]]]]]]]]]]]]]]]]]]]]]]]]]]]]]]]]]]]]]]]]]]]]]]]'::jsonb;  -- OK
SELECT '[1,2]'::jsonb;			-- OK
SELECT '[1,2,]'::jsonb;			-- ERROR, trailing comma
SELECT '[1,2'::jsonb;			-- ERROR, no closing bracket
SELECT '[1,[2]'::jsonb;			-- ERROR, no closing bracket

-- Objects.
SELECT '{}'::jsonb;				-- OK
SELECT '{"abc"}'::jsonb;			-- ERROR, no value
SELECT '{"abc":1}'::jsonb;		-- OK
SELECT '{1:"abc"}'::jsonb;		-- ERROR, keys must be strings
SELECT '{"abc",1}'::jsonb;		-- ERROR, wrong separator
SELECT '{"abc"=1}'::jsonb;		-- ERROR, totally wrong separator
SELECT '{"abc"::1}'::jsonb;		-- ERROR, another wrong separator
SELECT '{"abc":1,"def":2,"ghi":[3,4],"hij":{"klm":5,"nop":[6]}}'::jsonb; -- OK
SELECT '{"abc":1:2}'::jsonb;		-- ERROR, colon in wrong spot
SELECT '{"abc":1,3}'::jsonb;		-- ERROR, no value

-- Recursion.
SET max_stack_depth = '100kB';
SELECT repeat('[', 10000)::jsonb;
SELECT repeat('{"a":', 10000)::jsonb;
RESET max_stack_depth;

-- Miscellaneous stuff.
SELECT 'true'::jsonb;			-- OK
SELECT 'false'::jsonb;			-- OK
SELECT 'null'::jsonb;			-- OK
SELECT ' true '::jsonb;			-- OK, even with extra whitespace
SELECT 'true false'::jsonb;		-- ERROR, too many values
SELECT 'true, false'::jsonb;		-- ERROR, too many values
SELECT 'truf'::jsonb;			-- ERROR, not a keyword
SELECT 'trues'::jsonb;			-- ERROR, not a keyword
SELECT ''::jsonb;				-- ERROR, no value
SELECT '    '::jsonb;			-- ERROR, no value

-- make sure jsonb is passed through json generators without being escaped
SELECT array_to_json(ARRAY [jsonb '{"a":1}', jsonb '{"b":[2,3]}']);

-- to_jsonb, timestamps

select to_jsonb(timestamp '2014-05-28 12:22:35.614298');

BEGIN;
SET LOCAL TIME ZONE 10.5;
select to_jsonb(timestamptz '2014-05-28 12:22:35.614298-04');
SET LOCAL TIME ZONE -8;
select to_jsonb(timestamptz '2014-05-28 12:22:35.614298-04');
COMMIT;

select to_jsonb(date '2014-05-28');

select to_jsonb(date 'Infinity');
select to_jsonb(timestamp 'Infinity');
select to_jsonb(timestamptz 'Infinity');

--jsonb_agg

CREATE TEMP TABLE rows AS
SELECT x, 'txt' || x as y
FROM generate_series(1,3) AS x;

SELECT jsonb_agg(q)
  FROM ( SELECT $$a$$ || x AS b, y AS c,
               ARRAY[ROW(x.*,ARRAY[1,2,3]),
               ROW(y.*,ARRAY[4,5,6])] AS z
         FROM generate_series(1,2) x,
              generate_series(4,5) y) q;

SELECT jsonb_agg(q)
  FROM rows q;

-- jsonb extraction functions
CREATE TEMP TABLE test_jsonb (
       json_type text,
       test_json jsonb
);

INSERT INTO test_jsonb VALUES
('scalar','"a scalar"'),
('array','["zero", "one","two",null,"four","five", [1,2,3],{"f1":9}]'),
('object','{"field1":"val1","field2":"val2","field3":null, "field4": 4, "field5": [1,2,3], "field6": {"f1":9}}');

SELECT test_json -> 'x' FROM test_jsonb WHERE json_type = 'scalar';
SELECT test_json -> 'x' FROM test_jsonb WHERE json_type = 'array';
SELECT test_json -> 'x' FROM test_jsonb WHERE json_type = 'object';
SELECT test_json -> 'field2' FROM test_jsonb WHERE json_type = 'object';

SELECT test_json ->> 'field2' FROM test_jsonb WHERE json_type = 'scalar';
SELECT test_json ->> 'field2' FROM test_jsonb WHERE json_type = 'array';
SELECT test_json ->> 'field2' FROM test_jsonb WHERE json_type = 'object';

SELECT test_json -> 2 FROM test_jsonb WHERE json_type = 'scalar';
SELECT test_json -> 2 FROM test_jsonb WHERE json_type = 'array';
SELECT test_json -> 9 FROM test_jsonb WHERE json_type = 'array';
SELECT test_json -> 2 FROM test_jsonb WHERE json_type = 'object';

SELECT test_json ->> 6 FROM test_jsonb WHERE json_type = 'array';
SELECT test_json ->> 7 FROM test_jsonb WHERE json_type = 'array';

SELECT test_json ->> 'field4' FROM test_jsonb WHERE json_type = 'object';
SELECT test_json ->> 'field5' FROM test_jsonb WHERE json_type = 'object';
SELECT test_json ->> 'field6' FROM test_jsonb WHERE json_type = 'object';

SELECT test_json ->> 2 FROM test_jsonb WHERE json_type = 'scalar';
SELECT test_json ->> 2 FROM test_jsonb WHERE json_type = 'array';
SELECT test_json ->> 2 FROM test_jsonb WHERE json_type = 'object';

SELECT jsonb_object_keys(test_json) FROM test_jsonb WHERE json_type = 'scalar';
SELECT jsonb_object_keys(test_json) FROM test_jsonb WHERE json_type = 'array';
SELECT jsonb_object_keys(test_json) FROM test_jsonb WHERE json_type = 'object';

-- nulls
SELECT (test_json->'field3') IS NULL AS expect_false FROM test_jsonb WHERE json_type = 'object';
SELECT (test_json->>'field3') IS NULL AS expect_true FROM test_jsonb WHERE json_type = 'object';
SELECT (test_json->3) IS NULL AS expect_false FROM test_jsonb WHERE json_type = 'array';
SELECT (test_json->>3) IS NULL AS expect_true FROM test_jsonb WHERE json_type = 'array';

-- corner cases
select '{"a": [{"b": "c"}, {"b": "cc"}]}'::jsonb -> null::text;
select '{"a": [{"b": "c"}, {"b": "cc"}]}'::jsonb -> null::int;
select '{"a": [{"b": "c"}, {"b": "cc"}]}'::jsonb -> 1;
select '{"a": [{"b": "c"}, {"b": "cc"}]}'::jsonb -> 'z';
select '{"a": [{"b": "c"}, {"b": "cc"}]}'::jsonb -> '';
select '[{"b": "c"}, {"b": "cc"}]'::jsonb -> 1;
select '[{"b": "c"}, {"b": "cc"}]'::jsonb -> 3;
select '[{"b": "c"}, {"b": "cc"}]'::jsonb -> 'z';
select '{"a": "c", "b": null}'::jsonb -> 'b';
select '"foo"'::jsonb -> 1;
select '"foo"'::jsonb -> 'z';

select '{"a": [{"b": "c"}, {"b": "cc"}]}'::jsonb ->> null::text;
select '{"a": [{"b": "c"}, {"b": "cc"}]}'::jsonb ->> null::int;
select '{"a": [{"b": "c"}, {"b": "cc"}]}'::jsonb ->> 1;
select '{"a": [{"b": "c"}, {"b": "cc"}]}'::jsonb ->> 'z';
select '{"a": [{"b": "c"}, {"b": "cc"}]}'::jsonb ->> '';
select '[{"b": "c"}, {"b": "cc"}]'::jsonb ->> 1;
select '[{"b": "c"}, {"b": "cc"}]'::jsonb ->> 3;
select '[{"b": "c"}, {"b": "cc"}]'::jsonb ->> 'z';
select '{"a": "c", "b": null}'::jsonb ->> 'b';
select '"foo"'::jsonb ->> 1;
select '"foo"'::jsonb ->> 'z';

-- equality and inequality
SELECT '{"x":"y"}'::jsonb = '{"x":"y"}'::jsonb;
SELECT '{"x":"y"}'::jsonb = '{"x":"z"}'::jsonb;

SELECT '{"x":"y"}'::jsonb <> '{"x":"y"}'::jsonb;
SELECT '{"x":"y"}'::jsonb <> '{"x":"z"}'::jsonb;

-- containment
SELECT jsonb_contains('{"a":"b", "b":1, "c":null}', '{"a":"b"}');
SELECT jsonb_contains('{"a":"b", "b":1, "c":null}', '{"a":"b", "c":null}');
SELECT jsonb_contains('{"a":"b", "b":1, "c":null}', '{"a":"b", "g":null}');
SELECT jsonb_contains('{"a":"b", "b":1, "c":null}', '{"g":null}');
SELECT jsonb_contains('{"a":"b", "b":1, "c":null}', '{"a":"c"}');
SELECT jsonb_contains('{"a":"b", "b":1, "c":null}', '{"a":"b"}');
SELECT jsonb_contains('{"a":"b", "b":1, "c":null}', '{"a":"b", "c":"q"}');
SELECT '{"a":"b", "b":1, "c":null}'::jsonb @> '{"a":"b"}';
SELECT '{"a":"b", "b":1, "c":null}'::jsonb @> '{"a":"b", "c":null}';
SELECT '{"a":"b", "b":1, "c":null}'::jsonb @> '{"a":"b", "g":null}';
SELECT '{"a":"b", "b":1, "c":null}'::jsonb @> '{"g":null}';
SELECT '{"a":"b", "b":1, "c":null}'::jsonb @> '{"a":"c"}';
SELECT '{"a":"b", "b":1, "c":null}'::jsonb @> '{"a":"b"}';
SELECT '{"a":"b", "b":1, "c":null}'::jsonb @> '{"a":"b", "c":"q"}';

SELECT '[1,2]'::jsonb @> '[1,2,2]'::jsonb;
SELECT '[1,1,2]'::jsonb @> '[1,2,2]'::jsonb;
SELECT '[[1,2]]'::jsonb @> '[[1,2,2]]'::jsonb;
SELECT '[1,2,2]'::jsonb <@ '[1,2]'::jsonb;
SELECT '[1,2,2]'::jsonb <@ '[1,1,2]'::jsonb;
SELECT '[[1,2,2]]'::jsonb <@ '[[1,2]]'::jsonb;

SELECT jsonb_contained('{"a":"b"}', '{"a":"b", "b":1, "c":null}');
SELECT jsonb_contained('{"a":"b", "c":null}', '{"a":"b", "b":1, "c":null}');
SELECT jsonb_contained('{"a":"b", "g":null}', '{"a":"b", "b":1, "c":null}');
SELECT jsonb_contained('{"g":null}', '{"a":"b", "b":1, "c":null}');
SELECT jsonb_contained('{"a":"c"}', '{"a":"b", "b":1, "c":null}');
SELECT jsonb_contained('{"a":"b"}', '{"a":"b", "b":1, "c":null}');
SELECT jsonb_contained('{"a":"b", "c":"q"}', '{"a":"b", "b":1, "c":null}');
SELECT '{"a":"b"}'::jsonb <@ '{"a":"b", "b":1, "c":null}';
SELECT '{"a":"b", "c":null}'::jsonb <@ '{"a":"b", "b":1, "c":null}';
SELECT '{"a":"b", "g":null}'::jsonb <@ '{"a":"b", "b":1, "c":null}';
SELECT '{"g":null}'::jsonb <@ '{"a":"b", "b":1, "c":null}';
SELECT '{"a":"c"}'::jsonb <@ '{"a":"b", "b":1, "c":null}';
SELECT '{"a":"b"}'::jsonb <@ '{"a":"b", "b":1, "c":null}';
SELECT '{"a":"b", "c":"q"}'::jsonb <@ '{"a":"b", "b":1, "c":null}';
-- Raw scalar may contain another raw scalar, array may contain a raw scalar
SELECT '[5]'::jsonb @> '[5]';
SELECT '5'::jsonb @> '5';
SELECT '[5]'::jsonb @> '5';
-- But a raw scalar cannot contain an array
SELECT '5'::jsonb @> '[5]';
-- In general, one thing should always contain itself. Test array containment:
SELECT '["9", ["7", "3"], 1]'::jsonb @> '["9", ["7", "3"], 1]'::jsonb;
SELECT '["9", ["7", "3"], ["1"]]'::jsonb @> '["9", ["7", "3"], ["1"]]'::jsonb;
-- array containment string matching confusion bug
SELECT '{ "name": "Bob", "tags": [ "enim", "qui"]}'::jsonb @> '{"tags":["qu"]}';

-- array length
SELECT jsonb_array_length('[1,2,3,{"f1":1,"f2":[5,6]},4]');
SELECT jsonb_array_length('[]');
SELECT jsonb_array_length('{"f1":1,"f2":[5,6]}');
SELECT jsonb_array_length('4');

-- each
SELECT jsonb_each('{"f1":[1,2,3],"f2":{"f3":1},"f4":null}');
SELECT jsonb_each('{"a":{"b":"c","c":"b","1":"first"},"b":[1,2],"c":"cc","1":"first","n":null}'::jsonb) AS q;
SELECT * FROM jsonb_each('{"f1":[1,2,3],"f2":{"f3":1},"f4":null,"f5":99,"f6":"stringy"}') q;
SELECT * FROM jsonb_each('{"a":{"b":"c","c":"b","1":"first"},"b":[1,2],"c":"cc","1":"first","n":null}'::jsonb) AS q;

SELECT jsonb_each_text('{"f1":[1,2,3],"f2":{"f3":1},"f4":null,"f5":"null"}');
SELECT jsonb_each_text('{"a":{"b":"c","c":"b","1":"first"},"b":[1,2],"c":"cc","1":"first","n":null}'::jsonb) AS q;
SELECT * FROM jsonb_each_text('{"f1":[1,2,3],"f2":{"f3":1},"f4":null,"f5":99,"f6":"stringy"}') q;
SELECT * FROM jsonb_each_text('{"a":{"b":"c","c":"b","1":"first"},"b":[1,2],"c":"cc","1":"first","n":null}'::jsonb) AS q;

-- exists
SELECT jsonb_exists('{"a":null, "b":"qq"}', 'a');
SELECT jsonb_exists('{"a":null, "b":"qq"}', 'b');
SELECT jsonb_exists('{"a":null, "b":"qq"}', 'c');
SELECT jsonb_exists('{"a":"null", "b":"qq"}', 'a');
SELECT jsonb '{"a":null, "b":"qq"}' ? 'a';
SELECT jsonb '{"a":null, "b":"qq"}' ? 'b';
SELECT jsonb '{"a":null, "b":"qq"}' ? 'c';
SELECT jsonb '{"a":"null", "b":"qq"}' ? 'a';
-- array exists - array elements should behave as keys
SELECT count(*) from testjsonb  WHERE j->'array' ? 'bar';
-- type sensitive array exists - should return no rows (since "exists" only
-- matches strings that are either object keys or array elements)
SELECT count(*) from testjsonb  WHERE j->'array' ? '5'::text;
-- However, a raw scalar is *contained* within the array
SELECT count(*) from testjsonb  WHERE j->'array' @> '5'::jsonb;

SELECT jsonb_exists_any('{"a":null, "b":"qq"}', ARRAY['a','b']);
SELECT jsonb_exists_any('{"a":null, "b":"qq"}', ARRAY['b','a']);
SELECT jsonb_exists_any('{"a":null, "b":"qq"}', ARRAY['c','a']);
SELECT jsonb_exists_any('{"a":null, "b":"qq"}', ARRAY['c','d']);
SELECT jsonb_exists_any('{"a":null, "b":"qq"}', '{}'::text[]);
SELECT jsonb '{"a":null, "b":"qq"}' ?| ARRAY['a','b'];
SELECT jsonb '{"a":null, "b":"qq"}' ?| ARRAY['b','a'];
SELECT jsonb '{"a":null, "b":"qq"}' ?| ARRAY['c','a'];
SELECT jsonb '{"a":null, "b":"qq"}' ?| ARRAY['c','d'];
SELECT jsonb '{"a":null, "b":"qq"}' ?| '{}'::text[];

SELECT jsonb_exists_all('{"a":null, "b":"qq"}', ARRAY['a','b']);
SELECT jsonb_exists_all('{"a":null, "b":"qq"}', ARRAY['b','a']);
SELECT jsonb_exists_all('{"a":null, "b":"qq"}', ARRAY['c','a']);
SELECT jsonb_exists_all('{"a":null, "b":"qq"}', ARRAY['c','d']);
SELECT jsonb_exists_all('{"a":null, "b":"qq"}', '{}'::text[]);
SELECT jsonb '{"a":null, "b":"qq"}' ?& ARRAY['a','b'];
SELECT jsonb '{"a":null, "b":"qq"}' ?& ARRAY['b','a'];
SELECT jsonb '{"a":null, "b":"qq"}' ?& ARRAY['c','a'];
SELECT jsonb '{"a":null, "b":"qq"}' ?& ARRAY['c','d'];
SELECT jsonb '{"a":null, "b":"qq"}' ?& ARRAY['a','a', 'b', 'b', 'b'];
SELECT jsonb '{"a":null, "b":"qq"}' ?& '{}'::text[];

-- typeof
SELECT jsonb_typeof('{}') AS object;
SELECT jsonb_typeof('{"c":3,"p":"o"}') AS object;
SELECT jsonb_typeof('[]') AS array;
SELECT jsonb_typeof('["a", 1]') AS array;
SELECT jsonb_typeof('null') AS "null";
SELECT jsonb_typeof('1') AS number;
SELECT jsonb_typeof('-1') AS number;
SELECT jsonb_typeof('1.0') AS number;
SELECT jsonb_typeof('1e2') AS number;
SELECT jsonb_typeof('-1.0') AS number;
SELECT jsonb_typeof('true') AS boolean;
SELECT jsonb_typeof('false') AS boolean;
SELECT jsonb_typeof('"hello"') AS string;
SELECT jsonb_typeof('"true"') AS string;
SELECT jsonb_typeof('"1.0"') AS string;

-- jsonb_build_array, jsonb_build_object, jsonb_object_agg

SELECT jsonb_build_array('a',1,'b',1.2,'c',true,'d',null,'e',json '{"x": 3, "y": [1,2,3]}');

SELECT jsonb_build_object('a',1,'b',1.2,'c',true,'d',null,'e',json '{"x": 3, "y": [1,2,3]}');

SELECT jsonb_build_object(
       'a', jsonb_build_object('b',false,'c',99),
       'd', jsonb_build_object('e',array[9,8,7]::int[],
           'f', (select row_to_json(r) from ( select relkind, oid::regclass as name from pg_class where relname = 'pg_class') r)));


-- empty objects/arrays
SELECT jsonb_build_array();

SELECT jsonb_build_object();

-- make sure keys are quoted
SELECT jsonb_build_object(1,2);

-- keys must be scalar and not null
SELECT jsonb_build_object(null,2);

SELECT jsonb_build_object(r,2) FROM (SELECT 1 AS a, 2 AS b) r;

SELECT jsonb_build_object(json '{"a":1,"b":2}', 3);

SELECT jsonb_build_object('{1,2,3}'::int[], 3);

CREATE TEMP TABLE foo (serial_num int, name text, type text);
INSERT INTO foo VALUES (847001,'t15','GE1043');
INSERT INTO foo VALUES (847002,'t16','GE1043');
INSERT INTO foo VALUES (847003,'sub-alpha','GESS90');

SELECT jsonb_build_object('turbines',jsonb_object_agg(serial_num,jsonb_build_object('name',name,'type',type)))
FROM foo;

-- jsonb_object

-- one dimension
SELECT jsonb_object('{a,1,b,2,3,NULL,"d e f","a b c"}');

-- same but with two dimensions
SELECT jsonb_object('{{a,1},{b,2},{3,NULL},{"d e f","a b c"}}');

-- odd number error
SELECT jsonb_object('{a,b,c}');

-- one column error
SELECT jsonb_object('{{a},{b}}');

-- too many columns error
SELECT jsonb_object('{{a,b,c},{b,c,d}}');

-- too many dimensions error
SELECT jsonb_object('{{{a,b},{c,d}},{{b,c},{d,e}}}');

--two argument form of jsonb_object

select jsonb_object('{a,b,c,"d e f"}','{1,2,3,"a b c"}');

-- too many dimensions
SELECT jsonb_object('{{a,1},{b,2},{3,NULL},{"d e f","a b c"}}', '{{a,1},{b,2},{3,NULL},{"d e f","a b c"}}');

-- mismatched dimensions

select jsonb_object('{a,b,c,"d e f",g}','{1,2,3,"a b c"}');

select jsonb_object('{a,b,c,"d e f"}','{1,2,3,"a b c",g}');

-- null key error

select jsonb_object('{a,b,NULL,"d e f"}','{1,2,3,"a b c"}');

-- empty key is allowed

select jsonb_object('{a,b,"","d e f"}','{1,2,3,"a b c"}');



-- extract_path, extract_path_as_text
SELECT jsonb_extract_path('{"f2":{"f3":1},"f4":{"f5":99,"f6":"stringy"}}','f4','f6');
SELECT jsonb_extract_path('{"f2":{"f3":1},"f4":{"f5":99,"f6":"stringy"}}','f2');
SELECT jsonb_extract_path('{"f2":["f3",1],"f4":{"f5":99,"f6":"stringy"}}','f2',0::text);
SELECT jsonb_extract_path('{"f2":["f3",1],"f4":{"f5":99,"f6":"stringy"}}','f2',1::text);
SELECT jsonb_extract_path_text('{"f2":{"f3":1},"f4":{"f5":99,"f6":"stringy"}}','f4','f6');
SELECT jsonb_extract_path_text('{"f2":{"f3":1},"f4":{"f5":99,"f6":"stringy"}}','f2');
SELECT jsonb_extract_path_text('{"f2":["f3",1],"f4":{"f5":99,"f6":"stringy"}}','f2',0::text);
SELECT jsonb_extract_path_text('{"f2":["f3",1],"f4":{"f5":99,"f6":"stringy"}}','f2',1::text);

-- extract_path nulls
SELECT jsonb_extract_path('{"f2":{"f3":1},"f4":{"f5":null,"f6":"stringy"}}','f4','f5') IS NULL AS expect_false;
SELECT jsonb_extract_path_text('{"f2":{"f3":1},"f4":{"f5":null,"f6":"stringy"}}','f4','f5') IS NULL AS expect_true;
SELECT jsonb_extract_path('{"f2":{"f3":1},"f4":[0,1,2,null]}','f4','3') IS NULL AS expect_false;
SELECT jsonb_extract_path_text('{"f2":{"f3":1},"f4":[0,1,2,null]}','f4','3') IS NULL AS expect_true;

-- extract_path operators
SELECT '{"f2":{"f3":1},"f4":{"f5":99,"f6":"stringy"}}'::jsonb#>array['f4','f6'];
SELECT '{"f2":{"f3":1},"f4":{"f5":99,"f6":"stringy"}}'::jsonb#>array['f2'];
SELECT '{"f2":["f3",1],"f4":{"f5":99,"f6":"stringy"}}'::jsonb#>array['f2','0'];
SELECT '{"f2":["f3",1],"f4":{"f5":99,"f6":"stringy"}}'::jsonb#>array['f2','1'];

SELECT '{"f2":{"f3":1},"f4":{"f5":99,"f6":"stringy"}}'::jsonb#>>array['f4','f6'];
SELECT '{"f2":{"f3":1},"f4":{"f5":99,"f6":"stringy"}}'::jsonb#>>array['f2'];
SELECT '{"f2":["f3",1],"f4":{"f5":99,"f6":"stringy"}}'::jsonb#>>array['f2','0'];
SELECT '{"f2":["f3",1],"f4":{"f5":99,"f6":"stringy"}}'::jsonb#>>array['f2','1'];

-- corner cases for same
select '{"a": {"b":{"c": "foo"}}}'::jsonb #> '{}';
select '[1,2,3]'::jsonb #> '{}';
select '"foo"'::jsonb #> '{}';
select '42'::jsonb #> '{}';
select 'null'::jsonb #> '{}';
select '{"a": {"b":{"c": "foo"}}}'::jsonb #> array['a'];
select '{"a": {"b":{"c": "foo"}}}'::jsonb #> array['a', null];
select '{"a": {"b":{"c": "foo"}}}'::jsonb #> array['a', ''];
select '{"a": {"b":{"c": "foo"}}}'::jsonb #> array['a','b'];
select '{"a": {"b":{"c": "foo"}}}'::jsonb #> array['a','b','c'];
select '{"a": {"b":{"c": "foo"}}}'::jsonb #> array['a','b','c','d'];
select '{"a": {"b":{"c": "foo"}}}'::jsonb #> array['a','z','c'];
select '{"a": [{"b": "c"}, {"b": "cc"}]}'::jsonb #> array['a','1','b'];
select '{"a": [{"b": "c"}, {"b": "cc"}]}'::jsonb #> array['a','z','b'];
select '[{"b": "c"}, {"b": "cc"}]'::jsonb #> array['1','b'];
select '[{"b": "c"}, {"b": "cc"}]'::jsonb #> array['z','b'];
select '[{"b": "c"}, {"b": null}]'::jsonb #> array['1','b'];
select '"foo"'::jsonb #> array['z'];
select '42'::jsonb #> array['f2'];
select '42'::jsonb #> array['0'];

select '{"a": {"b":{"c": "foo"}}}'::jsonb #>> '{}';
select '[1,2,3]'::jsonb #>> '{}';
select '"foo"'::jsonb #>> '{}';
select '42'::jsonb #>> '{}';
select 'null'::jsonb #>> '{}';
select '{"a": {"b":{"c": "foo"}}}'::jsonb #>> array['a'];
select '{"a": {"b":{"c": "foo"}}}'::jsonb #>> array['a', null];
select '{"a": {"b":{"c": "foo"}}}'::jsonb #>> array['a', ''];
select '{"a": {"b":{"c": "foo"}}}'::jsonb #>> array['a','b'];
select '{"a": {"b":{"c": "foo"}}}'::jsonb #>> array['a','b','c'];
select '{"a": {"b":{"c": "foo"}}}'::jsonb #>> array['a','b','c','d'];
select '{"a": {"b":{"c": "foo"}}}'::jsonb #>> array['a','z','c'];
select '{"a": [{"b": "c"}, {"b": "cc"}]}'::jsonb #>> array['a','1','b'];
select '{"a": [{"b": "c"}, {"b": "cc"}]}'::jsonb #>> array['a','z','b'];
select '[{"b": "c"}, {"b": "cc"}]'::jsonb #>> array['1','b'];
select '[{"b": "c"}, {"b": "cc"}]'::jsonb #>> array['z','b'];
select '[{"b": "c"}, {"b": null}]'::jsonb #>> array['1','b'];
select '"foo"'::jsonb #>> array['z'];
select '42'::jsonb #>> array['f2'];
select '42'::jsonb #>> array['0'];

-- array_elements
SELECT jsonb_array_elements('[1,true,[1,[2,3]],null,{"f1":1,"f2":[7,8,9]},false]');
SELECT * FROM jsonb_array_elements('[1,true,[1,[2,3]],null,{"f1":1,"f2":[7,8,9]},false]') q;
SELECT jsonb_array_elements_text('[1,true,[1,[2,3]],null,{"f1":1,"f2":[7,8,9]},false,"stringy"]');
SELECT * FROM jsonb_array_elements_text('[1,true,[1,[2,3]],null,{"f1":1,"f2":[7,8,9]},false,"stringy"]') q;

-- populate_record
CREATE TYPE jbpop AS (a text, b int, c timestamp);

SELECT * FROM jsonb_populate_record(NULL::jbpop,'{"a":"blurfl","x":43.2}') q;
SELECT * FROM jsonb_populate_record(row('x',3,'2012-12-31 15:30:56')::jbpop,'{"a":"blurfl","x":43.2}') q;

SELECT * FROM jsonb_populate_record(NULL::jbpop,'{"a":"blurfl","x":43.2}') q;
SELECT * FROM jsonb_populate_record(row('x',3,'2012-12-31 15:30:56')::jbpop,'{"a":"blurfl","x":43.2}') q;

SELECT * FROM jsonb_populate_record(NULL::jbpop,'{"a":[100,200,false],"x":43.2}') q;
SELECT * FROM jsonb_populate_record(row('x',3,'2012-12-31 15:30:56')::jbpop,'{"a":[100,200,false],"x":43.2}') q;
SELECT * FROM jsonb_populate_record(row('x',3,'2012-12-31 15:30:56')::jbpop,'{"c":[100,200,false],"x":43.2}') q;

-- populate_recordset
SELECT * FROM jsonb_populate_recordset(NULL::jbpop,'[{"a":"blurfl","x":43.2},{"b":3,"c":"2012-01-20 10:42:53"}]') q;
SELECT * FROM jsonb_populate_recordset(row('def',99,NULL)::jbpop,'[{"a":"blurfl","x":43.2},{"b":3,"c":"2012-01-20 10:42:53"}]') q;
SELECT * FROM jsonb_populate_recordset(NULL::jbpop,'[{"a":"blurfl","x":43.2},{"b":3,"c":"2012-01-20 10:42:53"}]') q;
SELECT * FROM jsonb_populate_recordset(row('def',99,NULL)::jbpop,'[{"a":"blurfl","x":43.2},{"b":3,"c":"2012-01-20 10:42:53"}]') q;
SELECT * FROM jsonb_populate_recordset(row('def',99,NULL)::jbpop,'[{"a":[100,200,300],"x":43.2},{"a":{"z":true},"b":3,"c":"2012-01-20 10:42:53"}]') q;
SELECT * FROM jsonb_populate_recordset(row('def',99,NULL)::jbpop,'[{"c":[100,200,300],"x":43.2},{"a":{"z":true},"b":3,"c":"2012-01-20 10:42:53"}]') q;

SELECT * FROM jsonb_populate_recordset(NULL::jbpop,'[{"a":"blurfl","x":43.2},{"b":3,"c":"2012-01-20 10:42:53"}]') q;
SELECT * FROM jsonb_populate_recordset(row('def',99,NULL)::jbpop,'[{"a":"blurfl","x":43.2},{"b":3,"c":"2012-01-20 10:42:53"}]') q;
SELECT * FROM jsonb_populate_recordset(row('def',99,NULL)::jbpop,'[{"a":[100,200,300],"x":43.2},{"a":{"z":true},"b":3,"c":"2012-01-20 10:42:53"}]') q;

<<<<<<< HEAD
-- negative cases where the wrong record type is supplied
select * from jsonb_populate_recordset(row(0::int),'[{"a":"1","b":"2"},{"a":"3"}]') q (a text, b text);
select * from jsonb_populate_recordset(row(0::int,0::int),'[{"a":"1","b":"2"},{"a":"3"}]') q (a text, b text);
select * from jsonb_populate_recordset(row(0::int,0::int,0::int),'[{"a":"1","b":"2"},{"a":"3"}]') q (a text, b text);
select * from jsonb_populate_recordset(row(1000000000::int,50::int),'[{"b":"2"},{"a":"3"}]') q (a text, b text);
=======
-- handling of unicode surrogate pairs

SELECT octet_length((jsonb '{ "a":  "\ud83d\ude04\ud83d\udc36" }' -> 'a')::text) AS correct_in_utf8;
SELECT jsonb '{ "a":  "\ud83d\ud83d" }' -> 'a'; -- 2 high surrogates in a row
SELECT jsonb '{ "a":  "\ude04\ud83d" }' -> 'a'; -- surrogates in wrong order
SELECT jsonb '{ "a":  "\ud83dX" }' -> 'a'; -- orphan high surrogate
SELECT jsonb '{ "a":  "\ude04X" }' -> 'a'; -- orphan low surrogate

-- handling of simple unicode escapes

SELECT jsonb '{ "a":  "the Copyright \u00a9 sign" }' as correct_in_utf8;
SELECT jsonb '{ "a":  "dollar \u0024 character" }' as correct_everywhere;
SELECT jsonb '{ "a":  "dollar \\u0024 character" }' as not_an_escape;
SELECT jsonb '{ "a":  "null \u0000 escape" }' as fails;
SELECT jsonb '{ "a":  "null \\u0000 escape" }' as not_an_escape;

SELECT jsonb '{ "a":  "the Copyright \u00a9 sign" }' ->> 'a' as correct_in_utf8;
SELECT jsonb '{ "a":  "dollar \u0024 character" }' ->> 'a' as correct_everywhere;
SELECT jsonb '{ "a":  "dollar \\u0024 character" }' ->> 'a' as not_an_escape;
SELECT jsonb '{ "a":  "null \u0000 escape" }' ->> 'a' as fails;
SELECT jsonb '{ "a":  "null \\u0000 escape" }' ->> 'a' as not_an_escape;
>>>>>>> ab93f90c

-- jsonb_to_record and jsonb_to_recordset

select * from jsonb_to_record('{"a":1,"b":"foo","c":"bar"}')
    as x(a int, b text, d text);

select * from jsonb_to_recordset('[{"a":1,"b":"foo","d":false},{"a":2,"b":"bar","c":true}]')
    as x(a int, b text, c boolean);

select *, c is null as c_is_null
from jsonb_to_record('{"a":1, "b":{"c":16, "d":2}, "x":8}'::jsonb)
    as t(a int, b jsonb, c text, x int);

select *, c is null as c_is_null
from jsonb_to_recordset('[{"a":1, "b":{"c":16, "d":2}, "x":8}]'::jsonb)
    as t(a int, b jsonb, c text, x int);

-- indexing
SELECT count(*) FROM testjsonb WHERE j @> '{"wait":null}';
SELECT count(*) FROM testjsonb WHERE j @> '{"wait":"CC"}';
SELECT count(*) FROM testjsonb WHERE j @> '{"wait":"CC", "public":true}';
SELECT count(*) FROM testjsonb WHERE j @> '{"age":25}';
SELECT count(*) FROM testjsonb WHERE j @> '{"age":25.0}';
SELECT count(*) FROM testjsonb WHERE j ? 'public';
SELECT count(*) FROM testjsonb WHERE j ? 'bar';
SELECT count(*) FROM testjsonb WHERE j ?| ARRAY['public','disabled'];
SELECT count(*) FROM testjsonb WHERE j ?& ARRAY['public','disabled'];

CREATE INDEX jidx ON testjsonb USING gin (j);
SET enable_seqscan = off;

SELECT count(*) FROM testjsonb WHERE j @> '{"wait":null}';
SELECT count(*) FROM testjsonb WHERE j @> '{"wait":"CC"}';
SELECT count(*) FROM testjsonb WHERE j @> '{"wait":"CC", "public":true}';
SELECT count(*) FROM testjsonb WHERE j @> '{"age":25}';
SELECT count(*) FROM testjsonb WHERE j @> '{"age":25.0}';
SELECT count(*) FROM testjsonb WHERE j @> '{"array":["foo"]}';
SELECT count(*) FROM testjsonb WHERE j @> '{"array":["bar"]}';
-- exercise GIN_SEARCH_MODE_ALL
SELECT count(*) FROM testjsonb WHERE j @> '{}';
SELECT count(*) FROM testjsonb WHERE j ? 'public';
SELECT count(*) FROM testjsonb WHERE j ? 'bar';
SELECT count(*) FROM testjsonb WHERE j ?| ARRAY['public','disabled'];
SELECT count(*) FROM testjsonb WHERE j ?& ARRAY['public','disabled'];

-- array exists - array elements should behave as keys (for GIN index scans too)
CREATE INDEX jidx_array ON testjsonb USING gin((j->'array'));
SELECT count(*) from testjsonb  WHERE j->'array' ? 'bar';
-- type sensitive array exists - should return no rows (since "exists" only
-- matches strings that are either object keys or array elements)
SELECT count(*) from testjsonb  WHERE j->'array' ? '5'::text;
-- However, a raw scalar is *contained* within the array
SELECT count(*) from testjsonb  WHERE j->'array' @> '5'::jsonb;

RESET enable_seqscan;

SELECT count(*) FROM (SELECT (jsonb_each(j)).key FROM testjsonb) AS wow;
SELECT key, count(*) FROM (SELECT (jsonb_each(j)).key FROM testjsonb) AS wow GROUP BY key ORDER BY count DESC, key;

-- sort/hash
SELECT count(distinct j) FROM testjsonb;
SET enable_hashagg = off;
SELECT count(*) FROM (SELECT j FROM (SELECT * FROM testjsonb UNION ALL SELECT * FROM testjsonb) js GROUP BY j) js2;
SET enable_hashagg = on;
SET enable_sort = off;
SELECT count(*) FROM (SELECT j FROM (SELECT * FROM testjsonb UNION ALL SELECT * FROM testjsonb) js GROUP BY j) js2;
SELECT distinct * FROM (values (jsonb '{}' || ''::text),('{}')) v(j);
SET enable_sort = on;

RESET enable_hashagg;
RESET enable_sort;

DROP INDEX jidx;
DROP INDEX jidx_array;
-- btree
CREATE INDEX jidx ON testjsonb USING btree (j);
SET enable_seqscan = off;

SELECT count(*) FROM testjsonb WHERE j > '{"p":1}';
SELECT count(*) FROM testjsonb WHERE j = '{"pos":98, "line":371, "node":"CBA", "indexed":true}';

--gin path opclass
DROP INDEX jidx;
CREATE INDEX jidx ON testjsonb USING gin (j jsonb_path_ops);
SET enable_seqscan = off;

SELECT count(*) FROM testjsonb WHERE j @> '{"wait":null}';
SELECT count(*) FROM testjsonb WHERE j @> '{"wait":"CC"}';
SELECT count(*) FROM testjsonb WHERE j @> '{"wait":"CC", "public":true}';
SELECT count(*) FROM testjsonb WHERE j @> '{"age":25}';
SELECT count(*) FROM testjsonb WHERE j @> '{"age":25.0}';
-- exercise GIN_SEARCH_MODE_ALL
SELECT count(*) FROM testjsonb WHERE j @> '{}';

RESET enable_seqscan;
DROP INDEX jidx;

-- nested tests
SELECT '{"ff":{"a":12,"b":16}}'::jsonb;
SELECT '{"ff":{"a":12,"b":16},"qq":123}'::jsonb;
SELECT '{"aa":["a","aaa"],"qq":{"a":12,"b":16,"c":["c1","c2"],"d":{"d1":"d1","d2":"d2","d1":"d3"}}}'::jsonb;
SELECT '{"aa":["a","aaa"],"qq":{"a":"12","b":"16","c":["c1","c2"],"d":{"d1":"d1","d2":"d2"}}}'::jsonb;
SELECT '{"aa":["a","aaa"],"qq":{"a":"12","b":"16","c":["c1","c2",["c3"],{"c4":4}],"d":{"d1":"d1","d2":"d2"}}}'::jsonb;
SELECT '{"ff":["a","aaa"]}'::jsonb;

SELECT
  '{"ff":{"a":12,"b":16},"qq":123,"x":[1,2],"Y":null}'::jsonb -> 'ff',
  '{"ff":{"a":12,"b":16},"qq":123,"x":[1,2],"Y":null}'::jsonb -> 'qq',
  ('{"ff":{"a":12,"b":16},"qq":123,"x":[1,2],"Y":null}'::jsonb -> 'Y') IS NULL AS f,
  ('{"ff":{"a":12,"b":16},"qq":123,"x":[1,2],"Y":null}'::jsonb ->> 'Y') IS NULL AS t,
   '{"ff":{"a":12,"b":16},"qq":123,"x":[1,2],"Y":null}'::jsonb -> 'x';

-- nested containment
SELECT '{"a":[1,2],"c":"b"}'::jsonb @> '{"a":[1,2]}';
SELECT '{"a":[2,1],"c":"b"}'::jsonb @> '{"a":[1,2]}';
SELECT '{"a":{"1":2},"c":"b"}'::jsonb @> '{"a":[1,2]}';
SELECT '{"a":{"2":1},"c":"b"}'::jsonb @> '{"a":[1,2]}';
SELECT '{"a":{"1":2},"c":"b"}'::jsonb @> '{"a":{"1":2}}';
SELECT '{"a":{"2":1},"c":"b"}'::jsonb @> '{"a":{"1":2}}';
SELECT '["a","b"]'::jsonb @> '["a","b","c","b"]';
SELECT '["a","b","c","b"]'::jsonb @> '["a","b"]';
SELECT '["a","b","c",[1,2]]'::jsonb @> '["a",[1,2]]';
SELECT '["a","b","c",[1,2]]'::jsonb @> '["b",[1,2]]';

SELECT '{"a":[1,2],"c":"b"}'::jsonb @> '{"a":[1]}';
SELECT '{"a":[1,2],"c":"b"}'::jsonb @> '{"a":[2]}';
SELECT '{"a":[1,2],"c":"b"}'::jsonb @> '{"a":[3]}';

SELECT '{"a":[1,2,{"c":3,"x":4}],"c":"b"}'::jsonb @> '{"a":[{"c":3}]}';
SELECT '{"a":[1,2,{"c":3,"x":4}],"c":"b"}'::jsonb @> '{"a":[{"x":4}]}';
SELECT '{"a":[1,2,{"c":3,"x":4}],"c":"b"}'::jsonb @> '{"a":[{"x":4},3]}';
SELECT '{"a":[1,2,{"c":3,"x":4}],"c":"b"}'::jsonb @> '{"a":[{"x":4},1]}';

-- check some corner cases for indexed nested containment (bug #13756)
create temp table nestjsonb (j jsonb);
insert into nestjsonb (j) values ('{"a":[["b",{"x":1}],["b",{"x":2}]],"c":3}');
insert into nestjsonb (j) values ('[[14,2,3]]');
insert into nestjsonb (j) values ('[1,[14,2,3]]');
create index on nestjsonb using gin(j jsonb_path_ops);

set enable_seqscan = on;
set enable_bitmapscan = off;
select * from nestjsonb where j @> '{"a":[[{"x":2}]]}'::jsonb;
select * from nestjsonb where j @> '{"c":3}';
select * from nestjsonb where j @> '[[14]]';
set enable_seqscan = off;
set enable_bitmapscan = on;
select * from nestjsonb where j @> '{"a":[[{"x":2}]]}'::jsonb;
select * from nestjsonb where j @> '{"c":3}';
select * from nestjsonb where j @> '[[14]]';
reset enable_seqscan;
reset enable_bitmapscan;

-- nested object field / array index lookup
SELECT '{"n":null,"a":1,"b":[1,2],"c":{"1":2},"d":{"1":[2,3]}}'::jsonb -> 'n';
SELECT '{"n":null,"a":1,"b":[1,2],"c":{"1":2},"d":{"1":[2,3]}}'::jsonb -> 'a';
SELECT '{"n":null,"a":1,"b":[1,2],"c":{"1":2},"d":{"1":[2,3]}}'::jsonb -> 'b';
SELECT '{"n":null,"a":1,"b":[1,2],"c":{"1":2},"d":{"1":[2,3]}}'::jsonb -> 'c';
SELECT '{"n":null,"a":1,"b":[1,2],"c":{"1":2},"d":{"1":[2,3]}}'::jsonb -> 'd';
SELECT '{"n":null,"a":1,"b":[1,2],"c":{"1":2},"d":{"1":[2,3]}}'::jsonb -> 'd' -> '1';
SELECT '{"n":null,"a":1,"b":[1,2],"c":{"1":2},"d":{"1":[2,3]}}'::jsonb -> 'e';
SELECT '{"n":null,"a":1,"b":[1,2],"c":{"1":2},"d":{"1":[2,3]}}'::jsonb -> 0; --expecting error

SELECT '["a","b","c",[1,2],null]'::jsonb -> 0;
SELECT '["a","b","c",[1,2],null]'::jsonb -> 1;
SELECT '["a","b","c",[1,2],null]'::jsonb -> 2;
SELECT '["a","b","c",[1,2],null]'::jsonb -> 3;
SELECT '["a","b","c",[1,2],null]'::jsonb -> 3 -> 1;
SELECT '["a","b","c",[1,2],null]'::jsonb -> 4;
SELECT '["a","b","c",[1,2],null]'::jsonb -> 5;
SELECT '["a","b","c",[1,2],null]'::jsonb -> -1;

--nested path extraction
SELECT '{"a":"b","c":[1,2,3]}'::jsonb #> '{0}';
SELECT '{"a":"b","c":[1,2,3]}'::jsonb #> '{a}';
SELECT '{"a":"b","c":[1,2,3]}'::jsonb #> '{c}';
SELECT '{"a":"b","c":[1,2,3]}'::jsonb #> '{c,0}';
SELECT '{"a":"b","c":[1,2,3]}'::jsonb #> '{c,1}';
SELECT '{"a":"b","c":[1,2,3]}'::jsonb #> '{c,2}';
SELECT '{"a":"b","c":[1,2,3]}'::jsonb #> '{c,3}';
SELECT '{"a":"b","c":[1,2,3]}'::jsonb #> '{c,-1}';

SELECT '[0,1,2,[3,4],{"5":"five"}]'::jsonb #> '{0}';
SELECT '[0,1,2,[3,4],{"5":"five"}]'::jsonb #> '{3}';
SELECT '[0,1,2,[3,4],{"5":"five"}]'::jsonb #> '{4}';
SELECT '[0,1,2,[3,4],{"5":"five"}]'::jsonb #> '{4,5}';

--nested exists
SELECT '{"n":null,"a":1,"b":[1,2],"c":{"1":2},"d":{"1":[2,3]}}'::jsonb ? 'n';
SELECT '{"n":null,"a":1,"b":[1,2],"c":{"1":2},"d":{"1":[2,3]}}'::jsonb ? 'a';
SELECT '{"n":null,"a":1,"b":[1,2],"c":{"1":2},"d":{"1":[2,3]}}'::jsonb ? 'b';
SELECT '{"n":null,"a":1,"b":[1,2],"c":{"1":2},"d":{"1":[2,3]}}'::jsonb ? 'c';
SELECT '{"n":null,"a":1,"b":[1,2],"c":{"1":2},"d":{"1":[2,3]}}'::jsonb ? 'd';
SELECT '{"n":null,"a":1,"b":[1,2],"c":{"1":2},"d":{"1":[2,3]}}'::jsonb ? 'e';

-- jsonb_strip_nulls

select jsonb_strip_nulls(null);

select jsonb_strip_nulls('1');

select jsonb_strip_nulls('"a string"');

select jsonb_strip_nulls('null');

select jsonb_strip_nulls('[1,2,null,3,4]');

select jsonb_strip_nulls('{"a":1,"b":null,"c":[2,null,3],"d":{"e":4,"f":null}}');

select jsonb_strip_nulls('[1,{"a":1,"b":null,"c":2},3]');

-- an empty object is not null and should not be stripped
select jsonb_strip_nulls('{"a": {"b": null, "c": null}, "d": {} }');


select jsonb_pretty('{"a": "test", "b": [1, 2, 3], "c": "test3", "d":{"dd": "test4", "dd2":{"ddd": "test5"}}}');
select jsonb_pretty('[{"f1":1,"f2":null},2,null,[[{"x":true},6,7],8],3]');
select jsonb_pretty('{"a":["b", "c"], "d": {"e":"f"}}');

select jsonb_concat('{"d": "test", "a": [1, 2]}', '{"g": "test2", "c": {"c1":1, "c2":2}}');

select '{"aa":1 , "b":2, "cq":3}'::jsonb || '{"cq":"l", "b":"g", "fg":false}';
select '{"aa":1 , "b":2, "cq":3}'::jsonb || '{"aq":"l"}';
select '{"aa":1 , "b":2, "cq":3}'::jsonb || '{"aa":"l"}';
select '{"aa":1 , "b":2, "cq":3}'::jsonb || '{}';

select '["a", "b"]'::jsonb || '["c"]';
select '["a", "b"]'::jsonb || '["c", "d"]';
select '["c"]' || '["a", "b"]'::jsonb;

select '["a", "b"]'::jsonb || '"c"';
select '"c"' || '["a", "b"]'::jsonb;

select '"a"'::jsonb || '{"a":1}';
select '{"a":1}' || '"a"'::jsonb;

select '["a", "b"]'::jsonb || '{"c":1}';
select '{"c": 1}'::jsonb || '["a", "b"]';

select '{}'::jsonb || '{"cq":"l", "b":"g", "fg":false}';

select pg_column_size('{}'::jsonb || '{}'::jsonb) = pg_column_size('{}'::jsonb);
select pg_column_size('{"aa":1}'::jsonb || '{"b":2}'::jsonb) = pg_column_size('{"aa":1, "b":2}'::jsonb);
select pg_column_size('{"aa":1, "b":2}'::jsonb || '{}'::jsonb) = pg_column_size('{"aa":1, "b":2}'::jsonb);
select pg_column_size('{}'::jsonb || '{"aa":1, "b":2}'::jsonb) = pg_column_size('{"aa":1, "b":2}'::jsonb);

select jsonb_delete('{"a":1 , "b":2, "c":3}'::jsonb, 'a');
select jsonb_delete('{"a":null , "b":2, "c":3}'::jsonb, 'a');
select jsonb_delete('{"a":1 , "b":2, "c":3}'::jsonb, 'b');
select jsonb_delete('{"a":1 , "b":2, "c":3}'::jsonb, 'c');
select jsonb_delete('{"a":1 , "b":2, "c":3}'::jsonb, 'd');
select '{"a":1 , "b":2, "c":3}'::jsonb - 'a';
select '{"a":null , "b":2, "c":3}'::jsonb - 'a';
select '{"a":1 , "b":2, "c":3}'::jsonb - 'b';
select '{"a":1 , "b":2, "c":3}'::jsonb - 'c';
select '{"a":1 , "b":2, "c":3}'::jsonb - 'd';
select pg_column_size('{"a":1 , "b":2, "c":3}'::jsonb - 'b') = pg_column_size('{"a":1, "b":2}'::jsonb);

select '["a","b","c"]'::jsonb - 3;
select '["a","b","c"]'::jsonb - 2;
select '["a","b","c"]'::jsonb - 1;
select '["a","b","c"]'::jsonb - 0;
select '["a","b","c"]'::jsonb - -1;
select '["a","b","c"]'::jsonb - -2;
select '["a","b","c"]'::jsonb - -3;
select '["a","b","c"]'::jsonb - -4;

select jsonb_set('{"n":null, "a":1, "b":[1,2], "c":{"1":2}, "d":{"1":[2,3]}}'::jsonb, '{n}', '[1,2,3]');
select jsonb_set('{"n":null, "a":1, "b":[1,2], "c":{"1":2}, "d":{"1":[2,3]}}'::jsonb, '{b,-1}', '[1,2,3]');
select jsonb_set('{"n":null, "a":1, "b":[1,2], "c":{"1":2}, "d":{"1":[2,3]}}'::jsonb, '{d,1,0}', '[1,2,3]');
select jsonb_set('{"n":null, "a":1, "b":[1,2], "c":{"1":2}, "d":{"1":[2,3]}}'::jsonb, '{d,NULL,0}', '[1,2,3]');

select jsonb_set('{"n":null, "a":1, "b":[1,2], "c":{"1":2}, "d":{"1":[2,3]}}'::jsonb, '{n}', '{"1": 2}');
select jsonb_set('{"n":null, "a":1, "b":[1,2], "c":{"1":2}, "d":{"1":[2,3]}}'::jsonb, '{b,-1}', '{"1": 2}');
select jsonb_set('{"n":null, "a":1, "b":[1,2], "c":{"1":2}, "d":{"1":[2,3]}}'::jsonb, '{d,1,0}', '{"1": 2}');
select jsonb_set('{"n":null, "a":1, "b":[1,2], "c":{"1":2}, "d":{"1":[2,3]}}'::jsonb, '{d,NULL,0}', '{"1": 2}');

select jsonb_set('{"n":null, "a":1, "b":[1,2], "c":{"1":2}, "d":{"1":[2,3]}}'::jsonb, '{b,-1}', '"test"');
select jsonb_set('{"n":null, "a":1, "b":[1,2], "c":{"1":2}, "d":{"1":[2,3]}}'::jsonb, '{b,-1}', '{"f": "test"}');

select jsonb_delete_path('{"n":null, "a":1, "b":[1,2], "c":{"1":2}, "d":{"1":[2,3]}}', '{n}');
select jsonb_delete_path('{"n":null, "a":1, "b":[1,2], "c":{"1":2}, "d":{"1":[2,3]}}', '{b,-1}');
select jsonb_delete_path('{"n":null, "a":1, "b":[1,2], "c":{"1":2}, "d":{"1":[2,3]}}', '{d,1,0}');

select '{"n":null, "a":1, "b":[1,2], "c":{"1":2}, "d":{"1":[2,3]}}'::jsonb #- '{n}';
select '{"n":null, "a":1, "b":[1,2], "c":{"1":2}, "d":{"1":[2,3]}}'::jsonb #- '{b,-1}';
select '{"n":null, "a":1, "b":[1,2], "c":{"1":2}, "d":{"1":[2,3]}}'::jsonb #- '{d,1,0}';


-- empty structure and error conditions for delete and replace

select '"a"'::jsonb - 'a'; -- error
select '{}'::jsonb - 'a';
select '[]'::jsonb - 'a';
select '"a"'::jsonb - 1; -- error
select '{}'::jsonb -  1; -- error
select '[]'::jsonb - 1;
select '"a"'::jsonb #- '{a}'; -- error
select '{}'::jsonb #- '{a}';
select '[]'::jsonb #- '{a}';
select jsonb_set('"a"','{a}','"b"'); --error
select jsonb_set('{}','{a}','"b"', false);
select jsonb_set('[]','{1}','"b"', false);

-- jsonb_set adding instead of replacing

-- prepend to array
select jsonb_set('{"a":1,"b":[0,1,2],"c":{"d":4}}','{b,-33}','{"foo":123}');
-- append to array
select jsonb_set('{"a":1,"b":[0,1,2],"c":{"d":4}}','{b,33}','{"foo":123}');
-- check nesting levels addition
select jsonb_set('{"a":1,"b":[4,5,[0,1,2],6,7],"c":{"d":4}}','{b,2,33}','{"foo":123}');
-- add new key
select jsonb_set('{"a":1,"b":[0,1,2],"c":{"d":4}}','{c,e}','{"foo":123}');
-- adding doesn't do anything if elements before last aren't present
select jsonb_set('{"a":1,"b":[0,1,2],"c":{"d":4}}','{x,-33}','{"foo":123}');
select jsonb_set('{"a":1,"b":[0,1,2],"c":{"d":4}}','{x,y}','{"foo":123}');
-- add to empty object
select jsonb_set('{}','{x}','{"foo":123}');
--add to empty array
select jsonb_set('[]','{0}','{"foo":123}');
select jsonb_set('[]','{99}','{"foo":123}');
select jsonb_set('[]','{-99}','{"foo":123}');<|MERGE_RESOLUTION|>--- conflicted
+++ resolved
@@ -7,18 +7,7 @@
 def"'::jsonb;					-- ERROR, unescaped newline in string constant
 SELECT '"\n\"\\"'::jsonb;		-- OK, legal escapes
 SELECT '"\v"'::jsonb;			-- ERROR, not a valid JSON escape
-<<<<<<< HEAD
 -- see json_encoding test for input with unicode escapes
-=======
-SELECT '"\u"'::jsonb;			-- ERROR, incomplete escape
-SELECT '"\u00"'::jsonb;			-- ERROR, incomplete escape
-SELECT '"\u000g"'::jsonb;		-- ERROR, g is not a hex digit
-SELECT '"\u0045"'::jsonb;		-- OK, legal escape
-SELECT '"\u0000"'::jsonb;		-- ERROR, we don't support U+0000
--- use octet_length here so we don't get an odd unicode char in the
--- output
-SELECT octet_length('"\uaBcD"'::jsonb::text); -- OK, uppercase and lower case both OK
->>>>>>> ab93f90c
 
 -- Numbers.
 SELECT '1'::jsonb;				-- OK
@@ -103,7 +92,7 @@
          FROM generate_series(1,2) x,
               generate_series(4,5) y) q;
 
-SELECT jsonb_agg(q)
+SELECT jsonb_agg(q ORDER BY x, y)
   FROM rows q;
 
 -- jsonb extraction functions
@@ -488,35 +477,11 @@
 SELECT * FROM jsonb_populate_recordset(row('def',99,NULL)::jbpop,'[{"a":"blurfl","x":43.2},{"b":3,"c":"2012-01-20 10:42:53"}]') q;
 SELECT * FROM jsonb_populate_recordset(row('def',99,NULL)::jbpop,'[{"a":[100,200,300],"x":43.2},{"a":{"z":true},"b":3,"c":"2012-01-20 10:42:53"}]') q;
 
-<<<<<<< HEAD
 -- negative cases where the wrong record type is supplied
 select * from jsonb_populate_recordset(row(0::int),'[{"a":"1","b":"2"},{"a":"3"}]') q (a text, b text);
 select * from jsonb_populate_recordset(row(0::int,0::int),'[{"a":"1","b":"2"},{"a":"3"}]') q (a text, b text);
 select * from jsonb_populate_recordset(row(0::int,0::int,0::int),'[{"a":"1","b":"2"},{"a":"3"}]') q (a text, b text);
 select * from jsonb_populate_recordset(row(1000000000::int,50::int),'[{"b":"2"},{"a":"3"}]') q (a text, b text);
-=======
--- handling of unicode surrogate pairs
-
-SELECT octet_length((jsonb '{ "a":  "\ud83d\ude04\ud83d\udc36" }' -> 'a')::text) AS correct_in_utf8;
-SELECT jsonb '{ "a":  "\ud83d\ud83d" }' -> 'a'; -- 2 high surrogates in a row
-SELECT jsonb '{ "a":  "\ude04\ud83d" }' -> 'a'; -- surrogates in wrong order
-SELECT jsonb '{ "a":  "\ud83dX" }' -> 'a'; -- orphan high surrogate
-SELECT jsonb '{ "a":  "\ude04X" }' -> 'a'; -- orphan low surrogate
-
--- handling of simple unicode escapes
-
-SELECT jsonb '{ "a":  "the Copyright \u00a9 sign" }' as correct_in_utf8;
-SELECT jsonb '{ "a":  "dollar \u0024 character" }' as correct_everywhere;
-SELECT jsonb '{ "a":  "dollar \\u0024 character" }' as not_an_escape;
-SELECT jsonb '{ "a":  "null \u0000 escape" }' as fails;
-SELECT jsonb '{ "a":  "null \\u0000 escape" }' as not_an_escape;
-
-SELECT jsonb '{ "a":  "the Copyright \u00a9 sign" }' ->> 'a' as correct_in_utf8;
-SELECT jsonb '{ "a":  "dollar \u0024 character" }' ->> 'a' as correct_everywhere;
-SELECT jsonb '{ "a":  "dollar \\u0024 character" }' ->> 'a' as not_an_escape;
-SELECT jsonb '{ "a":  "null \u0000 escape" }' ->> 'a' as fails;
-SELECT jsonb '{ "a":  "null \\u0000 escape" }' ->> 'a' as not_an_escape;
->>>>>>> ab93f90c
 
 -- jsonb_to_record and jsonb_to_recordset
 
