--- conflicted
+++ resolved
@@ -139,13 +139,6 @@
 SELECT interval '999' hour;
 SELECT interval '999' day;
 SELECT interval '999' month;
-<<<<<<< HEAD
-
--- check that '30 days' equals '1 month' according to the hash function
-select '30 days'::interval = '1 month'::interval as t;
-select interval_hash('30 days'::interval) = interval_hash('1 month'::interval) as t;
-=======
->>>>>>> 4d53a2f9
 
 -- test SQL-spec syntaxes for restricted field sets
 SELECT interval '1' year;
