--- conflicted
+++ resolved
@@ -382,7 +382,6 @@
 select '1'::text in (select '1'::name union all select '1'::name);
 
 --
-<<<<<<< HEAD
 -- Check sane behavior with nested IN SubLinks
 --
 select * from int4_tbl where
@@ -408,12 +407,16 @@
           select 4,5,6.0 where f1 <= 0
          ) q )
 from int4_tbl;
-=======
+
+--
 -- Test case for planner bug with nested EXISTS handling
 --
 select a.thousand from tenk1 a, tenk1 b
+-- GPDB_92_MERGE_FIXME: ORCA cannot decorrelate this query, and generates
+-- correct-but-slow plan that takes 45 minutes. Wedge in a hack to
+-- conditionally short-circuit it only when running under ORCA
+, (SELECT name, setting FROM pg_settings WHERE (name, setting) = ('optimizer', 'off')) AS FIXME
 where a.thousand = b.thousand
   and exists ( select 1 from tenk1 c where b.hundred = c.hundred
                    and not exists ( select 1 from tenk1 d
-                                    where a.thousand = d.thousand ) );
->>>>>>> 80edfd76
+                                    where a.thousand = d.thousand ) );