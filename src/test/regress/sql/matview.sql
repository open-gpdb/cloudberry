--- conflicted
+++ resolved
@@ -206,17 +206,13 @@
 CREATE TABLE foo_data AS SELECT i, md5(random()::text)
   FROM generate_series(1, 10) i;
 CREATE MATERIALIZED VIEW mv_foo AS SELECT * FROM foo_data;
-<<<<<<< HEAD
-=======
 CREATE MATERIALIZED VIEW mv_foo AS SELECT * FROM foo_data;
 CREATE MATERIALIZED VIEW IF NOT EXISTS mv_foo AS SELECT * FROM foo_data;
->>>>>>> ab93f90c
 CREATE UNIQUE INDEX ON mv_foo (i);
 RESET ROLE;
 REFRESH MATERIALIZED VIEW mv_foo;
 REFRESH MATERIALIZED VIEW CONCURRENTLY mv_foo;
 DROP OWNED BY user_dw CASCADE;
-<<<<<<< HEAD
 DROP ROLE user_dw;
 
 -- make sure that create WITH NO DATA works via SPI
@@ -231,7 +227,4 @@
 SELECT mvtest_func();
 SELECT * FROM mvtest1;
 SELECT * FROM mvtest2;
-ROLLBACK;
-=======
-DROP ROLE user_dw;
->>>>>>> ab93f90c
+ROLLBACK;