--
-- Test domains.
--

-- Test Comment / Drop
create domain domaindroptest int4;
comment on domain domaindroptest is 'About to drop this..';

create domain dependenttypetest domaindroptest;

-- fail because of dependent type
drop domain domaindroptest;

drop domain domaindroptest cascade;

-- this should fail because already gone
drop domain domaindroptest cascade;


-- Test domain input.

-- Note: the point of checking both INSERT and COPY FROM is that INSERT
-- exercises CoerceToDomain while COPY exercises domain_in.

create domain domainvarchar varchar(5);
create domain domainnumeric numeric(8,2);
create domain domainint4 int4;
create domain domaintext text;

-- Test explicit coercions --- these should succeed (and truncate)
SELECT cast('123456' as domainvarchar);
SELECT cast('12345' as domainvarchar);

-- Test tables using domains
create table basictest
           ( testint4 domainint4
           , testtext domaintext
           , testvarchar domainvarchar
           , testnumeric domainnumeric
           );

INSERT INTO basictest values ('88', 'haha', 'short', '123.12');      -- Good
INSERT INTO basictest values ('88', 'haha', 'short text', '123.12'); -- Bad varchar
INSERT INTO basictest values ('88', 'haha', 'short', '123.1212');    -- Truncate numeric

-- Test copy
COPY basictest (testvarchar) FROM stdin; -- fail
notsoshorttext
\.

COPY basictest (testvarchar) FROM stdin;
short
\.

select * from basictest;

-- check that domains inherit operations from base types
select testtext || testvarchar as concat, testnumeric + 42 as sum
from basictest;

-- check that union/case/coalesce type resolution handles domains properly
select coalesce(4::domainint4, 7) is of (int4) as t;
select coalesce(4::domainint4, 7) is of (domainint4) as f;
select coalesce(4::domainint4, 7::domainint4) is of (domainint4) as t;

drop table basictest;
drop domain domainvarchar restrict;
drop domain domainnumeric restrict;
drop domain domainint4 restrict;
drop domain domaintext;


-- Test domains over array types

create domain domainint4arr int4[1];
create domain domainchar4arr varchar(4)[2][3];

create table domarrtest
           ( testint4arr domainint4arr
           , testchar4arr domainchar4arr
            );
INSERT INTO domarrtest values ('{2,2}', '{{"a","b"},{"c","d"}}');
INSERT INTO domarrtest values ('{{2,2},{2,2}}', '{{"a","b"}}');
INSERT INTO domarrtest values ('{2,2}', '{{"a","b"},{"c","d"},{"e","f"}}');
INSERT INTO domarrtest values ('{2,2}', '{{"a"},{"c"}}');
INSERT INTO domarrtest values (NULL, '{{"a","b","c"},{"d","e","f"}}');
INSERT INTO domarrtest values (NULL, '{{"toolong","b","c"},{"d","e","f"}}');
INSERT INTO domarrtest (testint4arr[1], testint4arr[3]) values (11,22);
select * from domarrtest;
select testint4arr[1], testchar4arr[2:2] from domarrtest;
select array_dims(testint4arr), array_dims(testchar4arr) from domarrtest;

COPY domarrtest FROM stdin;
{3,4}	{q,w,e}
\N	\N
\.

COPY domarrtest FROM stdin;	-- fail
{3,4}	{qwerty,w,e}
\.

select * from domarrtest;

update domarrtest set
  testint4arr[1] = testint4arr[1] + 1,
  testint4arr[3] = testint4arr[3] - 1
where testchar4arr is null;

select * from domarrtest where testchar4arr is null;

drop table domarrtest;
drop domain domainint4arr restrict;
drop domain domainchar4arr restrict;

create domain dia as int[];
select '{1,2,3}'::dia;
select array_dims('{1,2,3}'::dia);
select pg_typeof('{1,2,3}'::dia);
select pg_typeof('{1,2,3}'::dia || 42); -- should be int[] not dia
drop domain dia;


<<<<<<< HEAD
=======
-- Test domains over composites

create type comptype as (r float8, i float8);
create domain dcomptype as comptype;
create table dcomptable (d1 dcomptype unique);

insert into dcomptable values (row(1,2)::dcomptype);
insert into dcomptable values (row(3,4)::comptype);
insert into dcomptable values (row(1,2)::dcomptype);  -- fail on uniqueness
insert into dcomptable (d1.r) values(11);

select * from dcomptable;
select (d1).r, (d1).i, (d1).* from dcomptable;
update dcomptable set d1.r = (d1).r + 1 where (d1).i > 0;
select * from dcomptable;

alter domain dcomptype add constraint c1 check ((value).r <= (value).i);
alter domain dcomptype add constraint c2 check ((value).r > (value).i);  -- fail

select row(2,1)::dcomptype;  -- fail
insert into dcomptable values (row(1,2)::comptype);
insert into dcomptable values (row(2,1)::comptype);  -- fail
insert into dcomptable (d1.r) values(99);
insert into dcomptable (d1.r, d1.i) values(99, 100);
insert into dcomptable (d1.r, d1.i) values(100, 99);  -- fail
update dcomptable set d1.r = (d1).r + 1 where (d1).i > 0;  -- fail
update dcomptable set d1.r = (d1).r - 1, d1.i = (d1).i + 1 where (d1).i > 0;
select * from dcomptable;

explain (verbose, costs off)
  update dcomptable set d1.r = (d1).r - 1, d1.i = (d1).i + 1 where (d1).i > 0;
create rule silly as on delete to dcomptable do instead
  update dcomptable set d1.r = (d1).r - 1, d1.i = (d1).i + 1 where (d1).i > 0;
\d+ dcomptable

drop table dcomptable;
drop type comptype cascade;


-- check altering and dropping columns used by domain constraints
create type comptype as (r float8, i float8);
create domain dcomptype as comptype;
alter domain dcomptype add constraint c1 check ((value).r > 0);
comment on constraint c1 on domain dcomptype is 'random commentary';

select row(0,1)::dcomptype;  -- fail

alter type comptype alter attribute r type varchar;  -- fail
alter type comptype alter attribute r type bigint;

alter type comptype drop attribute r;  -- fail
alter type comptype drop attribute i;

select conname, obj_description(oid, 'pg_constraint') from pg_constraint
  where contypid = 'dcomptype'::regtype;  -- check comment is still there

drop type comptype cascade;


>>>>>>> 9e1c9f95
-- Test domains over arrays of composite

create type comptype as (r float8, i float8);
create domain dcomptypea as comptype[];
create table dcomptable (d1 dcomptypea unique);
<<<<<<< HEAD
-- GPDB: marking the column as 'unique' fails, because a unique column needs
-- to be part of the distribution key, and composite types can't be used as
-- distribution keys because they have no hash opclasses.
create table dcomptable (d1 dcomptypea /*unique*/);
create index on dcomptable (d1);
=======
>>>>>>> 9e1c9f95

insert into dcomptable values (array[row(1,2)]::dcomptypea);
insert into dcomptable values (array[row(3,4), row(5,6)]::comptype[]);
insert into dcomptable values (array[row(7,8)::comptype, row(9,10)::comptype]);
<<<<<<< HEAD
--insert into dcomptable values (array[row(1,2)]::dcomptypea);  -- fail on uniqueness
=======
insert into dcomptable values (array[row(1,2)]::dcomptypea);  -- fail on uniqueness
>>>>>>> 9e1c9f95
insert into dcomptable (d1[1]) values(row(9,10));
insert into dcomptable (d1[1].r) values(11);

select * from dcomptable;
select d1[2], d1[1].r, d1[1].i from dcomptable;
update dcomptable set d1[2] = row(d1[2].i, d1[2].r);
select * from dcomptable;
update dcomptable set d1[1].r = d1[1].r + 1 where d1[1].i > 0;
select * from dcomptable;

alter domain dcomptypea add constraint c1 check (value[1].r <= value[1].i);
alter domain dcomptypea add constraint c2 check (value[1].r > value[1].i);  -- fail

select array[row(2,1)]::dcomptypea;  -- fail
insert into dcomptable values (array[row(1,2)]::comptype[]);
insert into dcomptable values (array[row(2,1)]::comptype[]);  -- fail
insert into dcomptable (d1[1].r) values(99);
insert into dcomptable (d1[1].r, d1[1].i) values(99, 100);
insert into dcomptable (d1[1].r, d1[1].i) values(100, 99);  -- fail
update dcomptable set d1[1].r = d1[1].r + 1 where d1[1].i > 0;  -- fail
update dcomptable set d1[1].r = d1[1].r - 1, d1[1].i = d1[1].i + 1
  where d1[1].i > 0;
select * from dcomptable;

explain (verbose, costs off)
  update dcomptable set d1[1].r = d1[1].r - 1, d1[1].i = d1[1].i + 1
    where d1[1].i > 0;
create rule silly as on delete to dcomptable do instead
  update dcomptable set d1[1].r = d1[1].r - 1, d1[1].i = d1[1].i + 1
    where d1[1].i > 0;
\d+ dcomptable

drop table dcomptable;
drop type comptype cascade;


<<<<<<< HEAD
=======
-- Test arrays over domains

create domain posint as int check (value > 0);

create table pitable (f1 posint[]);
insert into pitable values(array[42]);
insert into pitable values(array[-1]);  -- fail
insert into pitable values('{0}');  -- fail
update pitable set f1[1] = f1[1] + 1;
update pitable set f1[1] = 0;  -- fail
select * from pitable;
drop table pitable;

create domain vc4 as varchar(4);
create table vc4table (f1 vc4[]);
insert into vc4table values(array['too long']);  -- fail
insert into vc4table values(array['too long']::vc4[]);  -- cast truncates
select * from vc4table;
drop table vc4table;
drop type vc4;

-- You can sort of fake arrays-of-arrays by putting a domain in between
create domain dposinta as posint[];
create table dposintatable (f1 dposinta[]);
insert into dposintatable values(array[array[42]]);  -- fail
insert into dposintatable values(array[array[42]::posint[]]); -- still fail
insert into dposintatable values(array[array[42]::dposinta]); -- but this works
select f1, f1[1], (f1[1])[1] from dposintatable;
select pg_typeof(f1) from dposintatable;
select pg_typeof(f1[1]) from dposintatable;
select pg_typeof(f1[1][1]) from dposintatable;
select pg_typeof((f1[1])[1]) from dposintatable;
update dposintatable set f1[2] = array[99];
select f1, f1[1], (f1[2])[1] from dposintatable;
-- it'd be nice if you could do something like this, but for now you can't:
update dposintatable set f1[2][1] = array[97];
-- maybe someday we can make this syntax work:
update dposintatable set (f1[2])[1] = array[98];

drop table dposintatable;
drop domain posint cascade;


>>>>>>> 9e1c9f95
-- Test not-null restrictions

create domain dnotnull varchar(15) NOT NULL;
create domain dnull    varchar(15);
create domain dcheck   varchar(15) NOT NULL CHECK (VALUE = 'a' OR VALUE = 'c' OR VALUE = 'd');

create table nulltest
           ( col1 dnotnull
           , col2 dnotnull NULL  -- NOT NULL in the domain cannot be overridden
           , col3 dnull    NOT NULL
           , col4 dnull
           , col5 dcheck CHECK (col5 IN ('c', 'd'))
           );
INSERT INTO nulltest DEFAULT VALUES;
INSERT INTO nulltest values ('a', 'b', 'c', 'd', 'c');  -- Good
insert into nulltest values ('a', 'b', 'c', 'd', NULL);
insert into nulltest values ('a', 'b', 'c', 'd', 'a');
INSERT INTO nulltest values (NULL, 'b', 'c', 'd', 'd');
INSERT INTO nulltest values ('a', NULL, 'c', 'd', 'c');
INSERT INTO nulltest values ('a', 'b', NULL, 'd', 'c');
INSERT INTO nulltest values ('a', 'b', 'c', NULL, 'd'); -- Good

-- Test copy
COPY nulltest FROM stdin; --fail
a	b	\N	d	d
\.

COPY nulltest FROM stdin; --fail
a	b	c	d	\N
\.

-- Last row is bad
COPY nulltest FROM stdin;
a	b	c	\N	c
a	b	c	\N	d
a	b	c	\N	a
\.

select * from nulltest;

-- Test out coerced (casted) constraints
SELECT cast('1' as dnotnull);
SELECT cast(NULL as dnotnull); -- fail
SELECT cast(cast(NULL as dnull) as dnotnull); -- fail
SELECT cast(col4 as dnotnull) from nulltest; -- fail

-- cleanup
drop table nulltest;
drop domain dnotnull restrict;
drop domain dnull restrict;
drop domain dcheck restrict;


create domain ddef1 int4 DEFAULT 3;
create domain ddef2 oid DEFAULT '12';
-- Type mixing, function returns int8
create domain ddef3 text DEFAULT 5;
create sequence ddef4_seq cache 1;
create domain ddef4 int4 DEFAULT nextval('ddef4_seq');
create domain ddef5 numeric(8,2) NOT NULL DEFAULT '12.12';

create table defaulttest
            ( col1 ddef1
            , col2 ddef2
            , col3 ddef3
            , col4 ddef4 PRIMARY KEY
            , col5 ddef1 NOT NULL DEFAULT NULL
            , col6 ddef2 DEFAULT '88'
            , col7 ddef4 DEFAULT 8000
            , col8 ddef5
            );
insert into defaulttest(col4) values(0); -- fails, col5 defaults to null
alter table defaulttest alter column col5 drop default;
insert into defaulttest default values; -- succeeds, inserts domain default
-- We used to treat SET DEFAULT NULL as equivalent to DROP DEFAULT; wrong
alter table defaulttest alter column col5 set default null;
insert into defaulttest(col4) values(0); -- fails
alter table defaulttest alter column col5 drop default;
insert into defaulttest default values;
insert into defaulttest default values;

-- Test defaults with copy
COPY defaulttest(col5) FROM stdin;
42
\.

select * from defaulttest;

drop table defaulttest cascade;

-- Test ALTER DOMAIN .. NOT NULL
create domain dnotnulltest integer;
create table domnotnull
( col1 dnotnulltest
, col2 dnotnulltest
, id int4 -- distribute on this column, so that we can UPDATE the others
) distributed by (id);

insert into domnotnull default values;
alter domain dnotnulltest set not null; -- fails

update domnotnull set col1 = 5;
alter domain dnotnulltest set not null; -- fails

update domnotnull set col2 = 6;

alter domain dnotnulltest set not null;

update domnotnull set col1 = null; -- fails

alter domain dnotnulltest drop not null;

update domnotnull set col1 = null;

drop domain dnotnulltest cascade;

-- Test ALTER DOMAIN .. DEFAULT ..
create table domdeftest (col1 ddef1);

insert into domdeftest default values;
select * from domdeftest;

alter domain ddef1 set default '42';
insert into domdeftest default values;
select * from domdeftest;

alter domain ddef1 drop default;
insert into domdeftest default values;
select * from domdeftest;

drop table domdeftest;

-- Test ALTER DOMAIN .. CONSTRAINT ..
create domain con as integer;
create table domcontest (col1 con);

insert into domcontest values (1);
insert into domcontest values (2);
alter domain con add constraint t check (VALUE < 1); -- fails

alter domain con add constraint t check (VALUE < 34);
alter domain con add check (VALUE > 0);

insert into domcontest values (-5); -- fails
insert into domcontest values (42); -- fails
insert into domcontest values (5);

alter domain con drop constraint t;
insert into domcontest values (-5); --fails
insert into domcontest values (42);

alter domain con drop constraint nonexistent;
alter domain con drop constraint if exists nonexistent;

-- Test ALTER DOMAIN .. CONSTRAINT .. NOT VALID
create domain things AS INT;
CREATE TABLE thethings (id int, stuff things);
INSERT INTO thethings (stuff) VALUES (55);
ALTER DOMAIN things ADD CONSTRAINT meow CHECK (VALUE < 11);
ALTER DOMAIN things ADD CONSTRAINT meow CHECK (VALUE < 11) NOT VALID;
ALTER DOMAIN things VALIDATE CONSTRAINT meow;
UPDATE thethings SET stuff = 10;
ALTER DOMAIN things VALIDATE CONSTRAINT meow;

-- Confirm ALTER DOMAIN with RULES.
create table domtab (col1 integer);
create domain dom as integer;
create view domview as select cast(col1 as dom) from domtab;
insert into domtab (col1) values (null);
insert into domtab (col1) values (5);
select * from domview;

alter domain dom set not null;
select * from domview; -- fail

alter domain dom drop not null;
select * from domview;

alter domain dom add constraint domchkgt6 check(value > 6);
select * from domview; --fail

alter domain dom drop constraint domchkgt6 restrict;
select * from domview;

-- cleanup
drop domain ddef1 restrict;
drop domain ddef2 restrict;
drop domain ddef3 restrict;
drop domain ddef4 restrict;
drop domain ddef5 restrict;
drop sequence ddef4_seq;

-- Test domains over domains
create domain vchar4 varchar(4);
create domain dinter vchar4 check (substring(VALUE, 1, 1) = 'x');
create domain dtop dinter check (substring(VALUE, 2, 1) = '1');

select 'x123'::dtop;
select 'x1234'::dtop; -- explicit coercion should truncate
select 'y1234'::dtop; -- fail
select 'y123'::dtop; -- fail
select 'yz23'::dtop; -- fail
select 'xz23'::dtop; -- fail

create temp table dtest(f1 dtop);

insert into dtest values('x123');
insert into dtest values('x1234'); -- fail, implicit coercion
insert into dtest values('y1234'); -- fail, implicit coercion
insert into dtest values('y123'); -- fail
insert into dtest values('yz23'); -- fail
insert into dtest values('xz23'); -- fail

drop table dtest;
drop domain vchar4 cascade;

-- Make sure that constraints of newly-added domain columns are
-- enforced correctly, even if there's no default value for the new
-- column. Per bug #1433
create domain str_domain as text not null;

create table domain_test (a int, b int);

insert into domain_test values (1, 2);
insert into domain_test values (1, 2);

-- should fail
alter table domain_test add column c str_domain;

create domain str_domain2 as text check (value <> 'foo') default 'foo';

-- should fail
alter table domain_test add column d str_domain2;

-- Check that domain constraints on prepared statement parameters of
-- unknown type are enforced correctly.
create domain pos_int as int4 check (value > 0) not null;
prepare s1 as select $1::pos_int = 10 as "is_ten";

execute s1(10);
execute s1(0); -- should fail
execute s1(NULL); -- should fail

-- Check that domain constraints on plpgsql function parameters, results,
-- and local variables are enforced correctly.

create function doubledecrement(p1 pos_int) returns pos_int as $$
declare v pos_int;
begin
    return p1;
end$$ language plpgsql;

select doubledecrement(3); -- fail because of implicit null assignment

create or replace function doubledecrement(p1 pos_int) returns pos_int as $$
declare v pos_int := 0;
begin
    return p1;
end$$ language plpgsql;

select doubledecrement(3); -- fail at initialization assignment

create or replace function doubledecrement(p1 pos_int) returns pos_int as $$
declare v pos_int := 1;
begin
    v := p1 - 1;
    return v - 1;
end$$ language plpgsql;

select doubledecrement(null); -- fail before call
select doubledecrement(0); -- fail before call
select doubledecrement(1); -- fail at assignment to v
select doubledecrement(2); -- fail at return
select doubledecrement(3); -- good

-- Check that ALTER DOMAIN tests columns of derived types

create domain posint as int4;

-- Currently, this doesn't work for composite types, but verify it complains
create type ddtest1 as (f1 posint);
create table ddtest2(f1 ddtest1);
insert into ddtest2 values(row(-1));
alter domain posint add constraint c1 check(value >= 0);
drop table ddtest2;

-- Likewise for domains within arrays of composite
<<<<<<< HEAD
create table ddtest2(f1 ddtest1[], distkey int) distributed by (distkey);
=======
create table ddtest2(f1 ddtest1[]);
>>>>>>> 9e1c9f95
insert into ddtest2 values('{(-1)}');
alter domain posint add constraint c1 check(value >= 0);
drop table ddtest2;

<<<<<<< HEAD
=======
-- Likewise for domains within domains over composite
create domain ddtest1d as ddtest1;
create table ddtest2(f1 ddtest1d);
insert into ddtest2 values('(-1)');
alter domain posint add constraint c1 check(value >= 0);
drop table ddtest2;
drop domain ddtest1d;

>>>>>>> 9e1c9f95
-- Likewise for domains within domains over array of composite
create domain ddtest1d as ddtest1[];
create table ddtest2(f1 ddtest1d);
insert into ddtest2 values('{(-1)}');
alter domain posint add constraint c1 check(value >= 0);
drop table ddtest2;
drop domain ddtest1d;

-- Doesn't work for ranges, either
create type rposint as range (subtype = posint);
create table ddtest2(f1 rposint);
insert into ddtest2 values('(-1,3]');
alter domain posint add constraint c1 check(value >= 0);
drop table ddtest2;
drop type rposint;

alter domain posint add constraint c1 check(value >= 0);

create domain posint2 as posint check (value % 2 = 0);
create table ddtest2(f1 posint2);
insert into ddtest2 values(11); -- fail
insert into ddtest2 values(-2); -- fail
insert into ddtest2 values(2);

alter domain posint add constraint c2 check(value >= 10); -- fail
alter domain posint add constraint c2 check(value > 0); -- OK

drop table ddtest2;
drop type ddtest1;
drop domain posint cascade;

--
-- Check enforcement of domain-related typmod in plpgsql (bug #5717)
--

create or replace function array_elem_check(numeric) returns numeric as $$
declare
  x numeric(4,2)[1];
begin
  x[1] := $1;
  return x[1];
end$$ language plpgsql;

select array_elem_check(121.00);
select array_elem_check(1.23456);

create domain mynums as numeric(4,2)[1];

create or replace function array_elem_check(numeric) returns numeric as $$
declare
  x mynums;
begin
  x[1] := $1;
  return x[1];
end$$ language plpgsql;

select array_elem_check(121.00);
select array_elem_check(1.23456);

create domain mynums2 as mynums;

create or replace function array_elem_check(numeric) returns numeric as $$
declare
  x mynums2;
begin
  x[1] := $1;
  return x[1];
end$$ language plpgsql;

select array_elem_check(121.00);
select array_elem_check(1.23456);

drop function array_elem_check(numeric);

--
-- Check enforcement of array-level domain constraints
--

create domain orderedpair as int[2] check (value[1] < value[2]);

select array[1,2]::orderedpair;
select array[2,1]::orderedpair;  -- fail

create temp table op (f1 orderedpair);
insert into op values (array[1,2]);
insert into op values (array[2,1]);  -- fail

update op set f1[2] = 3;
update op set f1[2] = 0;  -- fail
select * from op;

create or replace function array_elem_check(int) returns int as $$
declare
  x orderedpair := '{1,2}';
begin
  x[2] := $1;
  return x[2];
end$$ language plpgsql;

select array_elem_check(3);
select array_elem_check(-1);

drop function array_elem_check(int);

--
-- Check enforcement of changing constraints in plpgsql
--

create domain di as int;

create function dom_check(int) returns di as $$
declare d di;
begin
  d := $1::di;
  return d;
end
$$ language plpgsql immutable;

select dom_check(0);

alter domain di add constraint pos check (value > 0);

select dom_check(0); -- fail

alter domain di drop constraint pos;

select dom_check(0);

-- implicit cast during assignment is a separate code path, test that too

create or replace function dom_check(int) returns di as $$
declare d di;
begin
  d := $1;
  return d;
end
$$ language plpgsql immutable;

select dom_check(0);

alter domain di add constraint pos check (value > 0);

select dom_check(0); -- fail

alter domain di drop constraint pos;

select dom_check(0);

drop function dom_check(int);

drop domain di;

--
-- Check use of a (non-inline-able) SQL function in a domain constraint;
-- this has caused issues in the past
--

create function sql_is_distinct_from(anyelement, anyelement)
returns boolean language sql
as 'select $1 is distinct from $2 limit 1';

create domain inotnull int
  check (sql_is_distinct_from(value, null));

select 1::inotnull;
select null::inotnull;

create table dom_table (x inotnull);
insert into dom_table values ('1');
insert into dom_table values (1);
insert into dom_table values (null);

drop table dom_table;
drop domain inotnull;
drop function sql_is_distinct_from(anyelement, anyelement);

--
-- Renaming
--

create domain testdomain1 as int;
alter domain testdomain1 rename to testdomain2;
alter type testdomain2 rename to testdomain3;  -- alter type also works
drop domain testdomain3;


--
-- Renaming domain constraints
--

create domain testdomain1 as int constraint unsigned check (value > 0);
alter domain testdomain1 rename constraint unsigned to unsigned_foo;
alter domain testdomain1 drop constraint unsigned_foo;
drop domain testdomain1;<|MERGE_RESOLUTION|>--- conflicted
+++ resolved
@@ -120,13 +120,14 @@
 drop domain dia;
 
 
-<<<<<<< HEAD
-=======
 -- Test domains over composites
 
 create type comptype as (r float8, i float8);
 create domain dcomptype as comptype;
-create table dcomptable (d1 dcomptype unique);
+-- GPDB: just marking the column as 'unique' fails, because a unique column
+-- needs to be part of the distribution key, and composite types can't be used
+-- as distribution keys because they have no hash opclasses.
+create table dcomptable (d1 dcomptype unique) distributed replicated;
 
 insert into dcomptable values (row(1,2)::dcomptype);
 insert into dcomptable values (row(3,4)::comptype);
@@ -181,29 +182,21 @@
 drop type comptype cascade;
 
 
->>>>>>> 9e1c9f95
 -- Test domains over arrays of composite
 
 create type comptype as (r float8, i float8);
 create domain dcomptypea as comptype[];
 create table dcomptable (d1 dcomptypea unique);
-<<<<<<< HEAD
 -- GPDB: marking the column as 'unique' fails, because a unique column needs
 -- to be part of the distribution key, and composite types can't be used as
 -- distribution keys because they have no hash opclasses.
 create table dcomptable (d1 dcomptypea /*unique*/);
 create index on dcomptable (d1);
-=======
->>>>>>> 9e1c9f95
 
 insert into dcomptable values (array[row(1,2)]::dcomptypea);
 insert into dcomptable values (array[row(3,4), row(5,6)]::comptype[]);
 insert into dcomptable values (array[row(7,8)::comptype, row(9,10)::comptype]);
-<<<<<<< HEAD
 --insert into dcomptable values (array[row(1,2)]::dcomptypea);  -- fail on uniqueness
-=======
-insert into dcomptable values (array[row(1,2)]::dcomptypea);  -- fail on uniqueness
->>>>>>> 9e1c9f95
 insert into dcomptable (d1[1]) values(row(9,10));
 insert into dcomptable (d1[1].r) values(11);
 
@@ -240,8 +233,6 @@
 drop type comptype cascade;
 
 
-<<<<<<< HEAD
-=======
 -- Test arrays over domains
 
 create domain posint as int check (value > 0);
@@ -285,7 +276,6 @@
 drop domain posint cascade;
 
 
->>>>>>> 9e1c9f95
 -- Test not-null restrictions
 
 create domain dnotnull varchar(15) NOT NULL;
@@ -573,17 +563,11 @@
 drop table ddtest2;
 
 -- Likewise for domains within arrays of composite
-<<<<<<< HEAD
 create table ddtest2(f1 ddtest1[], distkey int) distributed by (distkey);
-=======
-create table ddtest2(f1 ddtest1[]);
->>>>>>> 9e1c9f95
 insert into ddtest2 values('{(-1)}');
 alter domain posint add constraint c1 check(value >= 0);
 drop table ddtest2;
 
-<<<<<<< HEAD
-=======
 -- Likewise for domains within domains over composite
 create domain ddtest1d as ddtest1;
 create table ddtest2(f1 ddtest1d);
@@ -592,7 +576,6 @@
 drop table ddtest2;
 drop domain ddtest1d;
 
->>>>>>> 9e1c9f95
 -- Likewise for domains within domains over array of composite
 create domain ddtest1d as ddtest1[];
 create table ddtest2(f1 ddtest1d);
