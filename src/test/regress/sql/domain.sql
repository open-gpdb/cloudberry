--- conflicted
+++ resolved
@@ -383,14 +383,11 @@
 alter domain posint add constraint c1 check(value >= 0);
 drop table ddtest2;
 
-<<<<<<< HEAD
-=======
-create table ddtest2(f1 ddtest1[]);
+create table ddtest2(f1 ddtest1[], distkey int) distributed by (distkey);
 insert into ddtest2 values('{(-1)}');
 alter domain posint add constraint c1 check(value >= 0);
 drop table ddtest2;
 
->>>>>>> d13f41d2
 alter domain posint add constraint c1 check(value >= 0);
 
 create domain posint2 as posint check (value % 2 = 0);
