--- conflicted
+++ resolved
@@ -350,12 +350,8 @@
 
 set enable_seqscan to off;
 set enable_bitmapscan to off;
-<<<<<<< HEAD
 select * from arr_tbl where f1 > '{1,2,3}' and f1 <= '{1,5,3}' ORDER BY 1;
 select * from arr_tbl where f1 >= '{1,2,3}' and f1 < '{1,5,3}' ORDER BY 1;
-=======
-select * from arr_tbl where f1 > '{1,2,3}' and f1 <= '{1,5,3}';
-select * from arr_tbl where f1 >= '{1,2,3}' and f1 < '{1,5,3}';
 
 -- test ON CONFLICT DO UPDATE with arrays
 create temp table arr_pk_tbl (pk int4 primary key, f1 int[]);
@@ -369,7 +365,6 @@
     f1[3] = excluded.f1[3]
   returning pk, f1;
 
->>>>>>> b5bce6c1
 -- note: if above selects don't produce the expected tuple order,
 -- then you didn't get an indexscan plan, and something is busted.
 reset enable_seqscan;
