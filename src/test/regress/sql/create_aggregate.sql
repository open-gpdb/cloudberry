--- conflicted
+++ resolved
@@ -115,7 +115,6 @@
     minvfunc = float8mi
 );
 
-<<<<<<< HEAD
 -- aggregate combine and serialization functions
 
 -- can't specify just one of serialfunc and deserialfunc
@@ -172,8 +171,6 @@
 
 DROP AGGREGATE myavg (numeric);
 
-=======
->>>>>>> ab76208e
 -- invalid: nonstrict inverse with strict forward function
 
 CREATE FUNCTION float8mi_n(float8, float8) RETURNS float8 AS
@@ -202,8 +199,8 @@
     mstype = float8,
     msfunc = float8pl,
     minvfunc = float8mi_int
-<<<<<<< HEAD
-);
+);
+
 
 
 -- Negative test: "ordered aggregate prefunc is not supported"
@@ -230,7 +227,4 @@
 select string_concat(t) from (select * from aggtest2 limit 2000) tmp;
 drop table aggtest2;
 drop aggregate string_concat(text);
-drop function str_concat(text, text);
-=======
-);
->>>>>>> ab76208e
+drop function str_concat(text, text);