--- conflicted
+++ resolved
@@ -1917,13 +1917,8 @@
 
 begin;
 
-<<<<<<< HEAD
---select refcursor_test1('test1');
---fetch next from test1;
-=======
 select refcursor_test1('test1');
 fetch next in test1;
->>>>>>> d13f41d2
 
 --select refcursor_test1('test2');
 --fetch all from test2;
@@ -2446,7 +2441,229 @@
 
 drop function footest();
 
-<<<<<<< HEAD
+-- test scrollable cursor support
+
+create function sc_test() returns setof integer as $$
+declare 
+  c scroll cursor for select f1 from int4_tbl;
+  x integer;
+begin
+  open c;
+  fetch last from c into x;
+  while found loop
+    return next x;
+    fetch prior from c into x;
+  end loop;
+  close c;
+end;
+$$ language plpgsql;
+
+select * from sc_test();
+
+create or replace function sc_test() returns setof integer as $$
+declare 
+  c no scroll cursor for select f1 from int4_tbl;
+  x integer;
+begin
+  open c;
+  fetch last from c into x;
+  while found loop
+    return next x;
+    fetch prior from c into x;
+  end loop;
+  close c;
+end;
+$$ language plpgsql;
+
+select * from sc_test();  -- fails because of NO SCROLL specification
+
+create or replace function sc_test() returns setof integer as $$
+declare 
+  c refcursor;
+  x integer;
+begin
+  open c scroll for select f1 from int4_tbl;
+  fetch last from c into x;
+  while found loop
+    return next x;
+    fetch prior from c into x;
+  end loop;
+  close c;
+end;
+$$ language plpgsql;
+
+select * from sc_test();
+
+create or replace function sc_test() returns setof integer as $$
+declare 
+  c refcursor;
+  x integer;
+begin
+  open c scroll for execute 'select f1 from int4_tbl';
+  fetch last from c into x;
+  while found loop
+    return next x;
+    fetch relative -2 from c into x;
+  end loop;
+  close c;
+end;
+$$ language plpgsql;
+
+select * from sc_test();
+
+create or replace function sc_test() returns setof integer as $$
+declare
+  c cursor for select * from generate_series(1, 10);
+  x integer;
+begin
+  open c;
+  loop
+      move relative 2 in c;
+      if not found then
+          exit;
+      end if;
+      fetch next from c into x;
+      if found then
+          return next x;
+      end if;
+  end loop;
+  close c;
+end;
+$$ language plpgsql;
+
+select * from sc_test();
+
+drop function sc_test();
+
+-- test qualified variable names
+
+create function pl_qual_names (param1 int) returns void as $$
+<<outerblock>>
+declare
+  param1 int := 1;
+begin
+  <<innerblock>>
+  declare
+    param1 int := 2;
+  begin
+    raise notice 'param1 = %', param1;
+    raise notice 'pl_qual_names.param1 = %', pl_qual_names.param1;
+    raise notice 'outerblock.param1 = %', outerblock.param1;
+    raise notice 'innerblock.param1 = %', innerblock.param1;
+  end;
+end;
+$$ language plpgsql;
+
+select pl_qual_names(42);
+
+drop function pl_qual_names(int);
+
+-- tests for RETURN QUERY
+create function ret_query1(out int, out int) returns setof record as $$
+begin
+    $1 := -1;
+    $2 := -2;
+    return next;
+    return query select x + 1, x * 10 from generate_series(0, 10) s (x);
+    return next;
+end;
+$$ language plpgsql;
+
+select * from ret_query1();
+
+create type record_type as (x text, y int, z boolean);
+
+create or replace function ret_query2(lim int) returns setof record_type as $$
+begin
+    return query select md5(s.x::text), s.x, s.x > 0
+                 from generate_series(-8, lim) s (x) where s.x % 2 = 0;
+end;
+$$ language plpgsql;
+
+select * from ret_query2(8);
+
+-- Test for appropriate cleanup of non-simple expression evaluations
+-- (bug in all versions prior to August 2010)
+
+CREATE FUNCTION nonsimple_expr_test() RETURNS text[] AS $$
+DECLARE
+  arr text[];
+  lr text;
+  i integer;
+BEGIN
+  arr := array[array['foo','bar'], array['baz', 'quux']];
+  lr := 'fool';
+  i := 1;
+  -- use sub-SELECTs to make expressions non-simple
+  arr[(SELECT i)][(SELECT i+1)] := (SELECT lr);
+  RETURN arr;
+END;
+$$ LANGUAGE plpgsql;
+
+SELECT nonsimple_expr_test();
+
+DROP FUNCTION nonsimple_expr_test();
+
+CREATE FUNCTION nonsimple_expr_test() RETURNS integer AS $$
+declare
+   i integer NOT NULL := 0;
+begin
+  begin
+    i := (SELECT NULL::integer);  -- should throw error
+  exception
+    WHEN OTHERS THEN
+      i := (SELECT 1::integer);
+  end;
+  return i;
+end;
+$$ LANGUAGE plpgsql;
+
+SELECT nonsimple_expr_test();
+
+DROP FUNCTION nonsimple_expr_test();
+
+--
+-- Test cases involving recursion and error recovery in simple expressions
+-- (bugs in all versions before October 2010).  The problems are most
+-- easily exposed by mutual recursion between plpgsql and sql functions.
+--
+
+create function recurse(float8) returns float8 as
+$$
+begin
+  if ($1 > 0) then
+    return sql_recurse($1 - 1);
+  else
+    return $1;
+  end if;
+end;
+$$ language plpgsql;
+
+-- "limit" is to prevent this from being inlined
+create function sql_recurse(float8) returns float8 as
+$$ select recurse($1) limit 1; $$ language sql;
+
+select recurse(5);
+
+create function error1(text) returns text language sql as
+$$ SELECT relname::text FROM pg_class c WHERE c.oid = $1::regclass $$;
+
+create function error2(p_name_table text) returns text language plpgsql as $$
+begin
+  return error1(p_name_table);
+end$$;
+
+BEGIN;
+create table public.stuffs (stuff text);
+SAVEPOINT a;
+select error2('nonexistent.stuffs');
+ROLLBACK TO a;
+select error2('public.stuffs');
+rollback;
+
+drop function error2(p_name_table text);
+drop function error1(text);
+
 -- Test anonymous code blocks.
 
 DO $$
@@ -2489,124 +2706,6 @@
   end loop;
 end;
 $outer$;
-=======
--- test scrollable cursor support
-
-create function sc_test() returns setof integer as $$
-declare 
-  c scroll cursor for select f1 from int4_tbl;
-  x integer;
-begin
-  open c;
-  fetch last from c into x;
-  while found loop
-    return next x;
-    fetch prior from c into x;
-  end loop;
-  close c;
-end;
-$$ language plpgsql;
-
-select * from sc_test();
-
-create or replace function sc_test() returns setof integer as $$
-declare 
-  c no scroll cursor for select f1 from int4_tbl;
-  x integer;
-begin
-  open c;
-  fetch last from c into x;
-  while found loop
-    return next x;
-    fetch prior from c into x;
-  end loop;
-  close c;
-end;
-$$ language plpgsql;
-
-select * from sc_test();  -- fails because of NO SCROLL specification
-
-create or replace function sc_test() returns setof integer as $$
-declare 
-  c refcursor;
-  x integer;
-begin
-  open c scroll for select f1 from int4_tbl;
-  fetch last from c into x;
-  while found loop
-    return next x;
-    fetch prior from c into x;
-  end loop;
-  close c;
-end;
-$$ language plpgsql;
-
-select * from sc_test();
-
-create or replace function sc_test() returns setof integer as $$
-declare 
-  c refcursor;
-  x integer;
-begin
-  open c scroll for execute 'select f1 from int4_tbl';
-  fetch last from c into x;
-  while found loop
-    return next x;
-    fetch relative -2 from c into x;
-  end loop;
-  close c;
-end;
-$$ language plpgsql;
-
-select * from sc_test();
-
-create or replace function sc_test() returns setof integer as $$
-declare
-  c cursor for select * from generate_series(1, 10);
-  x integer;
-begin
-  open c;
-  loop
-      move relative 2 in c;
-      if not found then
-          exit;
-      end if;
-      fetch next from c into x;
-      if found then
-          return next x;
-      end if;
-  end loop;
-  close c;
-end;
-$$ language plpgsql;
-
-select * from sc_test();
-
-drop function sc_test();
-
--- test qualified variable names
-
-create function pl_qual_names (param1 int) returns void as $$
-<<outerblock>>
-declare
-  param1 int := 1;
-begin
-  <<innerblock>>
-  declare
-    param1 int := 2;
-  begin
-    raise notice 'param1 = %', param1;
-    raise notice 'pl_qual_names.param1 = %', pl_qual_names.param1;
-    raise notice 'outerblock.param1 = %', outerblock.param1;
-    raise notice 'innerblock.param1 = %', innerblock.param1;
-  end;
-end;
-$$ language plpgsql;
-
-select pl_qual_names(42);
-
-drop function pl_qual_names(int);
->>>>>>> d13f41d2
 
 -- tests for RETURN QUERY
 create function ret_query1(out int, out int) returns setof record as $$
@@ -2630,90 +2729,4 @@
 end;
 $$ language plpgsql;
 
-<<<<<<< HEAD
-select * from ret_query2(8);
-=======
-select * from ret_query2(8);
-
--- Test for appropriate cleanup of non-simple expression evaluations
--- (bug in all versions prior to August 2010)
-
-CREATE FUNCTION nonsimple_expr_test() RETURNS text[] AS $$
-DECLARE
-  arr text[];
-  lr text;
-  i integer;
-BEGIN
-  arr := array[array['foo','bar'], array['baz', 'quux']];
-  lr := 'fool';
-  i := 1;
-  -- use sub-SELECTs to make expressions non-simple
-  arr[(SELECT i)][(SELECT i+1)] := (SELECT lr);
-  RETURN arr;
-END;
-$$ LANGUAGE plpgsql;
-
-SELECT nonsimple_expr_test();
-
-DROP FUNCTION nonsimple_expr_test();
-
-CREATE FUNCTION nonsimple_expr_test() RETURNS integer AS $$
-declare
-   i integer NOT NULL := 0;
-begin
-  begin
-    i := (SELECT NULL::integer);  -- should throw error
-  exception
-    WHEN OTHERS THEN
-      i := (SELECT 1::integer);
-  end;
-  return i;
-end;
-$$ LANGUAGE plpgsql;
-
-SELECT nonsimple_expr_test();
-
-DROP FUNCTION nonsimple_expr_test();
-
---
--- Test cases involving recursion and error recovery in simple expressions
--- (bugs in all versions before October 2010).  The problems are most
--- easily exposed by mutual recursion between plpgsql and sql functions.
---
-
-create function recurse(float8) returns float8 as
-$$
-begin
-  if ($1 > 0) then
-    return sql_recurse($1 - 1);
-  else
-    return $1;
-  end if;
-end;
-$$ language plpgsql;
-
--- "limit" is to prevent this from being inlined
-create function sql_recurse(float8) returns float8 as
-$$ select recurse($1) limit 1; $$ language sql;
-
-select recurse(5);
-
-create function error1(text) returns text language sql as
-$$ SELECT relname::text FROM pg_class c WHERE c.oid = $1::regclass $$;
-
-create function error2(p_name_table text) returns text language plpgsql as $$
-begin
-  return error1(p_name_table);
-end$$;
-
-BEGIN;
-create table public.stuffs (stuff text);
-SAVEPOINT a;
-select error2('nonexistent.stuffs');
-ROLLBACK TO a;
-select error2('public.stuffs');
-rollback;
-
-drop function error2(p_name_table text);
-drop function error1(text);
->>>>>>> d13f41d2
+select * from ret_query2(8);