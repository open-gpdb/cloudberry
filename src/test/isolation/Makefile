#
# Makefile for isolation tests
#

PGFILEDESC = "pg_isolation_regress/isolationtester - multi-client test driver"
PGAPPICON = win32

subdir = src/test/isolation
top_builddir = ../../..
include $(top_builddir)/src/Makefile.global

override CPPFLAGS := -I. -I$(srcdir) -I$(libpq_srcdir) \
	-I$(srcdir)/../regress $(CPPFLAGS)

OBJS = \
	$(WIN32RES) \
	isolationtester.o \
	specparse.o

all: isolationtester$(X) pg_isolation_regress$(X)

<<<<<<< HEAD
gpstringsubs.pl:
	rm -f $@ && $(LN_S) $(top_builddir)/src/test/regress/gpstringsubs.pl

gpdiff.pl: atmsort.pm explain.pm GPTest.pm
	rm -f $@ && $(LN_S) $(top_builddir)/src/test/regress/gpdiff.pl

GPTest.pm:
	rm -f $@ && $(LN_S) $(top_builddir)/src/test/regress/GPTest.pm

atmsort.pm:
	rm -f $@ && $(LN_S) $(top_builddir)/src/test/regress/atmsort.pm

explain.pm:
	rm -f $@ && $(LN_S) $(top_builddir)/src/test/regress/explain.pm

# Though we don't install these binaries, build them during installation
# (including temp-install).  Otherwise, "make -j check-world" and "make -j
# installcheck-world" would spawn multiple, concurrent builds in this
# directory.  Later builds would overwrite files while earlier builds are
# reading them, causing occasional failures.
install: | all
=======
install: all installdirs
	$(INSTALL_PROGRAM) pg_isolation_regress$(X) '$(DESTDIR)$(pgxsdir)/$(subdir)/pg_isolation_regress$(X)'
	$(INSTALL_PROGRAM) isolationtester$(X) '$(DESTDIR)$(pgxsdir)/$(subdir)/isolationtester$(X)'

installdirs:
	$(MKDIR_P) '$(DESTDIR)$(pgxsdir)/$(subdir)'

uninstall:
	rm -f '$(DESTDIR)$(pgxsdir)/$(subdir)/pg_isolation_regress$(X)'
	rm -f '$(DESTDIR)$(pgxsdir)/$(subdir)/isolationtester$(X)'
>>>>>>> d457cb4e

submake-regress:
	$(MAKE) -C $(top_builddir)/src/test/regress pg_regress.o

pg_regress.o: | submake-regress
	rm -f $@ && $(LN_S) $(top_builddir)/src/test/regress/pg_regress.o .

pg_isolation_regress$(X): isolation_main.o pg_regress.o $(WIN32RES)
	$(CC) $(CFLAGS) $^ $(LDFLAGS) $(LDFLAGS_EX) $(LIBS) -o $@

isolationtester$(X): $(OBJS) | submake-libpq submake-libpgport
	$(CC) $(CFLAGS) $^ $(libpq_pgport) $(LDFLAGS) $(LDFLAGS_EX) $(LIBS) -o $@

distprep: specparse.c specscanner.c

# specscanner is compiled as part of specparse
specparse.o: specscanner.c

# specparse.c and specscanner.c are in the distribution tarball,
# so do not clean them here
clean distclean:
	rm -f isolationtester$(X) pg_isolation_regress$(X) $(OBJS) isolation_main.o
	rm -f pg_regress.o
	rm -f gpstringsubs.pl gpdiff.pl atmsort.pm explain.pm GPTest.pm
	rm -rf $(pg_regress_clean_files)

maintainer-clean: distclean
	rm -f specparse.c specscanner.c

# GPDB: pageinspect module is needed by some tests.
install-tests:
	$(MAKE) -C $(top_builddir)/contrib/pageinspect install

# Unlike in most 'installcheck' tests, drop the database on success. The tests
# are run in utility mode, so the database is inconsistent between QD and the
# segments, and we don't want to leave that behind to confuse other tests.
installcheck: all gpdiff.pl gpstringsubs.pl install-tests
	$(pg_isolation_regress_installcheck) --init-file=$(srcdir)/init_file --load-extension=pageinspect --schedule=$(srcdir)/isolation_schedule
	$(bindir)/dropdb --if-exists isolation_regression

check: all
	$(pg_isolation_regress_check) --schedule=$(srcdir)/isolation_schedule

# Non-default tests.  It only makes sense to run these if set up to use
# prepared transactions, via TEMP_CONFIG for the check case, or via the
# postgresql.conf for the installcheck case.
installcheck-prepared-txns: all temp-install
	$(pg_isolation_regress_installcheck) --schedule=$(srcdir)/isolation_schedule prepared-transactions prepared-transactions-cic

check-prepared-txns: all temp-install
	$(pg_isolation_regress_check) --schedule=$(srcdir)/isolation_schedule prepared-transactions prepared-transactions-cic<|MERGE_RESOLUTION|>--- conflicted
+++ resolved
@@ -19,7 +19,6 @@
 
 all: isolationtester$(X) pg_isolation_regress$(X)
 
-<<<<<<< HEAD
 gpstringsubs.pl:
 	rm -f $@ && $(LN_S) $(top_builddir)/src/test/regress/gpstringsubs.pl
 
@@ -40,8 +39,6 @@
 # installcheck-world" would spawn multiple, concurrent builds in this
 # directory.  Later builds would overwrite files while earlier builds are
 # reading them, causing occasional failures.
-install: | all
-=======
 install: all installdirs
 	$(INSTALL_PROGRAM) pg_isolation_regress$(X) '$(DESTDIR)$(pgxsdir)/$(subdir)/pg_isolation_regress$(X)'
 	$(INSTALL_PROGRAM) isolationtester$(X) '$(DESTDIR)$(pgxsdir)/$(subdir)/isolationtester$(X)'
@@ -52,7 +49,6 @@
 uninstall:
 	rm -f '$(DESTDIR)$(pgxsdir)/$(subdir)/pg_isolation_regress$(X)'
 	rm -f '$(DESTDIR)$(pgxsdir)/$(subdir)/isolationtester$(X)'
->>>>>>> d457cb4e
 
 submake-regress:
 	$(MAKE) -C $(top_builddir)/src/test/regress pg_regress.o
@@ -64,7 +60,7 @@
 	$(CC) $(CFLAGS) $^ $(LDFLAGS) $(LDFLAGS_EX) $(LIBS) -o $@
 
 isolationtester$(X): $(OBJS) | submake-libpq submake-libpgport
-	$(CC) $(CFLAGS) $^ $(libpq_pgport) $(LDFLAGS) $(LDFLAGS_EX) $(LIBS) -o $@
+	$(CC) $(CFLAGS) $^ $(libpq_pgport) $(LDFLAGS) $(rpath) $(LDFLAGS_EX) $(LIBS) -o $@
 
 distprep: specparse.c specscanner.c
 
