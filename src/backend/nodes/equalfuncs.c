--- conflicted
+++ resolved
@@ -25,7 +25,7 @@
  * Portions Copyright (c) 1994, Regents of the University of California
  *
  * IDENTIFICATION
- *	  $PostgreSQL: pgsql/src/backend/nodes/equalfuncs.c,v 1.342 2008/12/28 18:53:56 tgl Exp $
+ *	  $PostgreSQL: pgsql/src/backend/nodes/equalfuncs.c,v 1.341 2008/12/19 16:25:17 petere Exp $
  *
  *-------------------------------------------------------------------------
  */
@@ -206,24 +206,17 @@
 {
 	COMPARE_SCALAR_FIELD(aggfnoid);
 	COMPARE_SCALAR_FIELD(aggtype);
+	COMPARE_NODE_FIELD(aggdirectargs);
 	COMPARE_NODE_FIELD(args);
-	COMPARE_NODE_FIELD(aggorder);
-	COMPARE_SCALAR_FIELD(aggdistinct);
+    COMPARE_NODE_FIELD(aggorder);
+	COMPARE_NODE_FIELD(aggdistinct);
 	COMPARE_NODE_FIELD(aggfilter);
 	COMPARE_SCALAR_FIELD(aggstar);
+	COMPARE_SCALAR_FIELD(aggvariadic);
+	COMPARE_SCALAR_FIELD(aggkind);
 	COMPARE_SCALAR_FIELD(aggstage);
 	COMPARE_SCALAR_FIELD(agglevelsup);
 	COMPARE_LOCATION_FIELD(location);
-
-	return true;
-}
-
-static bool
-_equalAggOrder(AggOrder *a, AggOrder *b)
-{
-    COMPARE_SCALAR_FIELD(sortImplicit);
-	COMPARE_NODE_FIELD(sortTargets);
-    COMPARE_NODE_FIELD(sortClause);
 
 	return true;
 }
@@ -247,20 +240,6 @@
 }
 
 static bool
-_equalWindowFunc(WindowFunc *a, WindowFunc *b)
-{
-	COMPARE_SCALAR_FIELD(winfnoid);
-	COMPARE_SCALAR_FIELD(wintype);
-	COMPARE_NODE_FIELD(args);
-	COMPARE_SCALAR_FIELD(winref);
-	COMPARE_SCALAR_FIELD(winstar);
-	COMPARE_SCALAR_FIELD(winagg);
-	COMPARE_LOCATION_FIELD(location);
-
-	return true;
-}
-
-static bool
 _equalArrayRef(ArrayRef *a, ArrayRef *b)
 {
 	COMPARE_SCALAR_FIELD(refarraytype);
@@ -280,6 +259,7 @@
 	COMPARE_SCALAR_FIELD(funcid);
 	COMPARE_SCALAR_FIELD(funcresulttype);
 	COMPARE_SCALAR_FIELD(funcretset);
+	COMPARE_SCALAR_FIELD(funcvariadic);
 
 	/*
 	 * Special-case COERCE_DONTCARE, so that planner can build coercion nodes
@@ -1337,7 +1317,6 @@
 	COMPARE_NODE_FIELD(defnames);
 	COMPARE_NODE_FIELD(args);
 	COMPARE_NODE_FIELD(definition);
-	COMPARE_SCALAR_FIELD(ordered);  /* CDB */
 	COMPARE_SCALAR_FIELD(trusted);  /* CDB */
 
 	return true;
@@ -2265,6 +2244,7 @@
 	COMPARE_NODE_FIELD(args);
 	COMPARE_NODE_FIELD(agg_order);
 	COMPARE_NODE_FIELD(agg_filter);
+	COMPARE_SCALAR_FIELD(agg_within_group);
 	COMPARE_SCALAR_FIELD(agg_star);
 	COMPARE_SCALAR_FIELD(agg_distinct);
 	COMPARE_SCALAR_FIELD(func_variadic);
@@ -2362,12 +2342,9 @@
 	COMPARE_STRING_FIELD(refname);
 	COMPARE_NODE_FIELD(partitionClause);
 	COMPARE_NODE_FIELD(orderClause);
-<<<<<<< HEAD
 	COMPARE_SCALAR_FIELD(frameOptions);
 	COMPARE_NODE_FIELD(startOffset);
 	COMPARE_NODE_FIELD(endOffset);
-=======
->>>>>>> 95b07bc7
 	COMPARE_LOCATION_FIELD(location);
 
 	return true;
@@ -2502,7 +2479,6 @@
 }
 
 static bool
-<<<<<<< HEAD
 _equalGroupingClause(GroupingClause *a, GroupingClause *b)
 {
 	COMPARE_SCALAR_FIELD(groupType);
@@ -2534,35 +2510,15 @@
 }
 
 static bool
-_equalPercentileExpr(PercentileExpr *a, PercentileExpr *b)
-{
-	COMPARE_SCALAR_FIELD(perctype);
-	COMPARE_NODE_FIELD(args);
-	COMPARE_SCALAR_FIELD(perckind);
-	COMPARE_NODE_FIELD(sortClause);
-	COMPARE_NODE_FIELD(sortTargets);
-	COMPARE_NODE_FIELD(pcExpr);
-	COMPARE_NODE_FIELD(tcExpr);
-	/* do not compare 'location' field */
-
-	return true;
-}
-
-static bool
-=======
->>>>>>> 95b07bc7
 _equalWindowClause(WindowClause *a, WindowClause *b)
 {
 	COMPARE_STRING_FIELD(name);
 	COMPARE_STRING_FIELD(refname);
 	COMPARE_NODE_FIELD(partitionClause);
 	COMPARE_NODE_FIELD(orderClause);
-<<<<<<< HEAD
 	COMPARE_SCALAR_FIELD(frameOptions);
 	COMPARE_NODE_FIELD(startOffset);
 	COMPARE_NODE_FIELD(endOffset);
-=======
->>>>>>> 95b07bc7
 	COMPARE_SCALAR_FIELD(winref);
 	COMPARE_SCALAR_FIELD(copiedOrder);
 
@@ -2795,12 +2751,6 @@
 		case T_Aggref:
 			retval = _equalAggref(a, b);
 			break;
-<<<<<<< HEAD
-		case T_AggOrder:
-			retval = _equalAggOrder(a, b);
-			break;
-=======
->>>>>>> 95b07bc7
 		case T_WindowFunc:
 			retval = _equalWindowFunc(a, b);
 			break;
@@ -3366,7 +3316,6 @@
 		case T_SortGroupClause:
 			retval = _equalSortGroupClause(a, b);
 			break;
-<<<<<<< HEAD
 		case T_GroupingClause:
 			retval = _equalGroupingClause(a, b);
 			break;
@@ -3379,11 +3328,6 @@
 		case T_GroupId:
 			retval = _equalGroupId(a, b);
 			break;
-		case T_PercentileExpr:
-			retval = _equalPercentileExpr(a, b);
-			break;
-=======
->>>>>>> 95b07bc7
 		case T_WindowClause:
 			retval = _equalWindowClause(a, b);
 			break;
