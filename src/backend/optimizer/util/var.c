--- conflicted
+++ resolved
@@ -27,11 +27,7 @@
 #include "nodes/nodeFuncs.h"
 #include "optimizer/optimizer.h"
 #include "optimizer/prep.h"
-<<<<<<< HEAD
-#include "optimizer/var.h"
 #include "optimizer/walkers.h"
-=======
->>>>>>> 9e1c9f95
 #include "parser/parsetree.h"
 #include "rewrite/rewriteManip.h"
 #include "utils/lsyscache.h"
@@ -98,6 +94,11 @@
  *
  * Will recurse into sublinks.	Also, may be invoked directly on a Query.
  */
+typedef bool (*Cdb_walk_vars_callback_Aggref)(Aggref *aggref, void *context, int sublevelsup);
+typedef bool (*Cdb_walk_vars_callback_Var)(Var *var, void *context, int sublevelsup);
+typedef bool (*Cdb_walk_vars_callback_CurrentOf)(CurrentOfExpr *expr, void *context, int sublevelsup);
+typedef bool (*Cdb_walk_vars_callback_placeholdervar)(PlaceHolderVar *expr, void *context, int sublevelsup);
+
 typedef struct Cdb_walk_vars_context
 {
     Cdb_walk_vars_callback_Var      	callback_var;
@@ -145,7 +146,7 @@
 	return expression_tree_walker(node, cdb_walk_vars_walker, ctx);
 }                               /* cdb_walk_vars_walker */
 
-bool
+static bool
 cdb_walk_vars(Node                         *node,
               Cdb_walk_vars_callback_Var    callback_var,
               Cdb_walk_vars_callback_Aggref callback_aggref,
@@ -211,16 +212,6 @@
 
 	return context.varnos;
 }
-
-/*
- * CDB
- */
-Relids
-pull_upper_varnos(Node *node)
-{
-	return pull_varnos_of_level(node, 1);
-}
-
 
 static bool
 pull_varnos_walker(Node *node, pull_varnos_context *context)
@@ -610,7 +601,7 @@
                          sublevelsup);
 }
 
-bool
+static bool
 contain_vars_of_level_or_above_cbPlaceHolderVar(PlaceHolderVar *placeholdervar, void *unused, int sublevelsup)
 {
 	if(placeholdervar->phlevelsup >= sublevelsup)
