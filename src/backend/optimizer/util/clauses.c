/*-------------------------------------------------------------------------
 *
 * clauses.c
 *	  routines to manipulate qualification clauses
 *
<<<<<<< HEAD
 * Portions Copyright (c) 2005-2008, Greenplum inc
 * Portions Copyright (c) 2012-Present VMware, Inc. or its affiliates.
 * Portions Copyright (c) 1996-2019, PostgreSQL Global Development Group
=======
 * Portions Copyright (c) 1996-2021, PostgreSQL Global Development Group
>>>>>>> d457cb4e
 * Portions Copyright (c) 1994, Regents of the University of California
 *
 *
 * IDENTIFICATION
 *	  src/backend/optimizer/util/clauses.c
 *
 * HISTORY
 *	  AUTHOR			DATE			MAJOR EVENT
 *	  Andrew Yu			Nov 3, 1994		clause.c and clauses.c combined
 *
 *-------------------------------------------------------------------------
 */

#include "postgres.h"

#include "access/htup_details.h"
#include "catalog/pg_aggregate.h"
#include "catalog/pg_class.h"
#include "catalog/pg_language.h"
#include "catalog/pg_operator.h"
#include "catalog/pg_proc.h"
#include "catalog/pg_type.h"
#include "executor/executor.h"
#include "executor/functions.h"
#include "funcapi.h"
#include "miscadmin.h"
#include "nodes/makefuncs.h"
#include "nodes/nodeFuncs.h"
#include "nodes/subscripting.h"
#include "nodes/supportnodes.h"
#include "optimizer/clauses.h"
#include "optimizer/cost.h"
#include "optimizer/optimizer.h"
#include "optimizer/plancat.h"
#include "optimizer/planmain.h"
#include "parser/analyze.h"
#include "parser/parse_agg.h"
#include "parser/parse_coerce.h"
#include "parser/parse_func.h"
#include "rewrite/rewriteHandler.h"
#include "rewrite/rewriteManip.h"
#include "tcop/tcopprot.h"
#include "utils/acl.h"
#include "utils/builtins.h"
#include "utils/datum.h"
#include "utils/fmgroids.h"
#include "utils/lsyscache.h"
#include "utils/memutils.h"
#include "utils/syscache.h"
#include "utils/typcache.h"

typedef struct
{
	ParamListInfo boundParams;
	PlannerInfo *root;
	List	   *active_fns;
	Node	   *case_val;
	bool		estimate;
	bool		eval_stable_functions;
	bool		recurse_queries; /* recurse into query structures */
	bool		recurse_sublink_testexpr; /* recurse into sublink test expressions */
	Size        max_size; /* max constant binary size in bytes, 0: no restrictions */
} eval_const_expressions_context;

typedef struct
{
	int			nargs;
	List	   *args;
	int		   *usecounts;
} substitute_actual_parameters_context;

typedef struct
{
	int			nargs;
	List	   *args;
	int			sublevels_up;
} substitute_actual_srf_parameters_context;

typedef struct
{
	char	   *proname;
	char	   *prosrc;
} inline_error_callback_arg;

typedef struct
{
	char		max_hazard;		/* worst proparallel hazard found so far */
	char		max_interesting;	/* worst proparallel hazard of interest */
	List	   *safe_param_ids; /* PARAM_EXEC Param IDs to treat as safe */
} max_parallel_hazard_context;

static bool contain_agg_clause_walker(Node *node, void *context);
static bool find_window_functions_walker(Node *node, WindowFuncLists *lists);
static bool contain_subplans_walker(Node *node, void *context);
static bool contain_mutable_functions_walker(Node *node, void *context);
static bool contain_volatile_functions_walker(Node *node, void *context);
static bool contain_volatile_functions_not_nextval_walker(Node *node, void *context);
static bool max_parallel_hazard_walker(Node *node,
									   max_parallel_hazard_context *context);
static bool contain_nonstrict_functions_walker(Node *node, void *context);
static bool contain_exec_param_walker(Node *node, List *param_ids);
static bool contain_context_dependent_node(Node *clause);
static bool contain_context_dependent_node_walker(Node *node, int *flags);
static bool contain_leaked_vars_walker(Node *node, void *context);
static Relids find_nonnullable_rels_walker(Node *node, bool top_level);
static List *find_nonnullable_vars_walker(Node *node, bool top_level);
static bool is_strict_saop(ScalarArrayOpExpr *expr, bool falseOK);
static bool convert_saop_to_hashed_saop_walker(Node *node, void *context);
static Node *eval_const_expressions_mutator(Node *node,
											eval_const_expressions_context *context);
static bool contain_non_const_walker(Node *node, void *context);
static bool ece_function_is_safe(Oid funcid,
								 eval_const_expressions_context *context);
static List *simplify_or_arguments(List *args,
								   eval_const_expressions_context *context,
								   bool *haveNull, bool *forceTrue);
static List *simplify_and_arguments(List *args,
									eval_const_expressions_context *context,
									bool *haveNull, bool *forceFalse);
static Node *simplify_boolean_equality(Oid opno, List *args);
static Expr *simplify_function(Oid funcid,
							   Oid result_type, int32 result_typmod,
							   Oid result_collid, Oid input_collid, List **args_p,
							   bool funcvariadic, bool process_args, bool allow_non_const,
							   eval_const_expressions_context *context);
<<<<<<< HEAD
static bool large_const(Expr *expr, Size max_size);
static List *reorder_function_arguments(List *args, HeapTuple func_tuple);
static List *add_function_defaults(List *args, HeapTuple func_tuple);
=======
static List *reorder_function_arguments(List *args, int pronargs,
										HeapTuple func_tuple);
static List *add_function_defaults(List *args, int pronargs,
								   HeapTuple func_tuple);
>>>>>>> d457cb4e
static List *fetch_function_defaults(HeapTuple func_tuple);
static void recheck_cast_function_args(List *args, Oid result_type,
									   Oid *proargtypes, int pronargs,
									   HeapTuple func_tuple);
static Expr *evaluate_function(Oid funcid, Oid result_type, int32 result_typmod,
							   Oid result_collid, Oid input_collid, List *args,
							   bool funcvariadic,
							   HeapTuple func_tuple,
							   eval_const_expressions_context *context);
static Expr *inline_function(Oid funcid, Oid result_type, Oid result_collid,
							 Oid input_collid, List *args,
							 bool funcvariadic,
							 HeapTuple func_tuple,
							 eval_const_expressions_context *context);
static Node *substitute_actual_parameters(Node *expr, int nargs, List *args,
										  int *usecounts);
static Node *substitute_actual_parameters_mutator(Node *node,
												  substitute_actual_parameters_context *context);
static void sql_inline_error_callback(void *arg);
static Query *substitute_actual_srf_parameters(Query *expr,
											   int nargs, List *args);
static Node *substitute_actual_srf_parameters_mutator(Node *node,
													  substitute_actual_srf_parameters_context *context);
static bool pull_paramids_walker(Node *node, Bitmapset **context);

/*
 * Greenplum specific functions
 */
static bool should_eval_stable_functions(PlannerInfo *root);

/*****************************************************************************
 *		Aggregate-function clause manipulation
 *****************************************************************************/

/*
 * contain_agg_clause
 *	  Recursively search for Aggref/GroupingFunc nodes within a clause.
 *
 *	  Returns true if any aggregate found.
 *
 * This does not descend into subqueries, and so should be used only after
 * reduction of sublinks to subplans, or in contexts where it's known there
 * are no subqueries.  There mustn't be outer-aggregate references either.
 *
 * (If you want something like this but able to deal with subqueries,
 * see rewriteManip.c's contain_aggs_of_level().)
 */
bool
contain_agg_clause(Node *clause)
{
	return contain_agg_clause_walker(clause, NULL);
}

static bool
contain_agg_clause_walker(Node *node, void *context)
{
	if (node == NULL)
		return false;
	if (IsA(node, Aggref))
	{
		Assert(((Aggref *) node)->agglevelsup == 0);
		return true;			/* abort the tree traversal and return true */
	}
	if (IsA(node, GroupingFunc))
	{
		Assert(((GroupingFunc *) node)->agglevelsup == 0);
		return true;			/* abort the tree traversal and return true */
	}
	if (IsA(node, GroupId))
	{
		Assert(((GroupId *) node)->agglevelsup == 0);
		return true;			/* abort the tree traversal and return true */
	}
	if (IsA(node, GroupingSetId))
	{
		return true;			/* abort the tree traversal and return true */
	}

	Assert(!IsA(node, SubLink));
	return expression_tree_walker(node, contain_agg_clause_walker, context);
}

<<<<<<< HEAD
/*
 * get_agg_clause_costs
 *	  Recursively find the Aggref nodes in an expression tree, and
 *	  accumulate cost information about them.
 *
 * 'aggsplit' tells us the expected partial-aggregation mode, which affects
 * the cost estimates.
 *
 * NOTE that the counts/costs are ADDED to those already in *costs ... so
 * the caller is responsible for zeroing the struct initially.
 *
 * We count the nodes, estimate their execution costs, and estimate the total
 * space needed for their transition state values if all are evaluated in
 * parallel (as would be done in a HashAgg plan).  Also, we check whether
 * partial aggregation is feasible.  See AggClauseCosts for the exact set
 * of statistics collected.
 *
 * In addition, we mark Aggref nodes with the correct aggtranstype, so
 * that that doesn't need to be done repeatedly.  (That makes this function's
 * name a bit of a misnomer.)
 *
 * This does not descend into subqueries, and so should be used only after
 * reduction of sublinks to subplans, or in contexts where it's known there
 * are no subqueries.  There mustn't be outer-aggregate references either.
 */
void
get_agg_clause_costs(PlannerInfo *root, Node *clause, AggSplit aggsplit,
					 AggClauseCosts *costs)
{
	get_agg_clause_costs_context context;

	context.root = root;
	context.aggsplit = aggsplit;
	context.costs = costs;
	(void) get_agg_clause_costs_walker(clause, &context);
}

static bool
get_agg_clause_costs_walker(Node *node, get_agg_clause_costs_context *context)
{
	if (node == NULL)
		return false;
	if (IsA(node, Aggref))
	{
		Aggref	   *aggref = (Aggref *) node;
		AggClauseCosts *costs = context->costs;
		HeapTuple	aggTuple;
		Form_pg_aggregate aggform;
		Oid			aggtransfn;
		Oid			aggfinalfn;
		Oid			aggcombinefn;
		Oid			aggserialfn;
		Oid			aggdeserialfn;
		Oid			aggtranstype;
		int32		aggtransspace;
		QualCost	argcosts;

		Assert(aggref->agglevelsup == 0);

		/*
		 * Fetch info about aggregate from pg_aggregate.  Note it's correct to
		 * ignore the moving-aggregate variant, since what we're concerned
		 * with here is aggregates not window functions.
		 */
		aggTuple = SearchSysCache1(AGGFNOID,
								   ObjectIdGetDatum(aggref->aggfnoid));
		if (!HeapTupleIsValid(aggTuple))
			elog(ERROR, "cache lookup failed for aggregate %u",
				 aggref->aggfnoid);
		aggform = (Form_pg_aggregate) GETSTRUCT(aggTuple);
		aggtransfn = aggform->aggtransfn;
		aggfinalfn = aggform->aggfinalfn;
		aggcombinefn = aggform->aggcombinefn;
		aggserialfn = aggform->aggserialfn;
		aggdeserialfn = aggform->aggdeserialfn;
		aggtranstype = aggform->aggtranstype;
		aggtransspace = aggform->aggtransspace;
		ReleaseSysCache(aggTuple);

		/*
		 * Resolve the possibly-polymorphic aggregate transition type, unless
		 * already done in a previous pass over the expression.
		 */
		if (OidIsValid(aggref->aggtranstype))
			aggtranstype = aggref->aggtranstype;
		else
		{
			Oid			inputTypes[FUNC_MAX_ARGS];
			int			numArguments;

			/* extract argument types (ignoring any ORDER BY expressions) */
			numArguments = get_aggregate_argtypes(aggref, inputTypes);

			/* resolve actual type of transition state, if polymorphic */
			aggtranstype = resolve_aggregate_transtype(aggref->aggfnoid,
													   aggtranstype,
													   inputTypes,
													   numArguments);
			aggref->aggtranstype = aggtranstype;
		}

		/*
		 * Count it, and check for cases requiring ordered input.  Note that
		 * ordered-set aggs always have nonempty aggorder.  Any ordered-input
		 * case also defeats partial aggregation.
		 */
		costs->numAggs++;
		if (aggref->aggorder != NIL || aggref->aggdistinct != NIL)
		{
			costs->numOrderedAggs++;
			costs->hasNonPartial = true;
		}

		/*
		 * The PostgreSQL 'numOrderedAggs' field includes DISTINCT aggregates,
		 * too, but cdbgroup.c handles DISTINCT aggregates differently, and
		 * needs to know if there are any purely ordered aggs, not counting
		 * DISTINCT aggs.
		 */
		if (aggref->aggorder != NIL)
			costs->numPureOrderedAggs++;

		if (aggref->aggdistinct != NIL)
			costs->distinctAggrefs = lappend(costs->distinctAggrefs, aggref);

		/*
		 * Check whether partial aggregation is feasible, unless we already
		 * found out that we can't do it.
		 *
		 * In GPDB, we can do two-stage aggregation with DISTINCT-qualified
		 * aggregates, if the data distribution happens to match the DISTINCT
		 * expressions. So we keep track whether all aggregates have combine
		 * functions, even if there are DISTINCT aggregates. hasNonCombine is
		 * set if there are any aggregates without combine functions, even if
		 * there are DISTINCT aggregates.
		 */
		if (!costs->hasNonCombine)
		{
			/*
			 * If there is no combine function, then partial aggregation is
			 * not possible.
			 */
			if (!OidIsValid(aggcombinefn))
			{
				costs->hasNonCombine = true;
				costs->hasNonPartial = true;
			}

			/*
			 * If we have any aggs with transtype INTERNAL then we must check
			 * whether they have serialization/deserialization functions; if
			 * not, we can't serialize partial-aggregation results.
			 */
			else if (aggtranstype == INTERNALOID &&
					 (!OidIsValid(aggserialfn) || !OidIsValid(aggdeserialfn)))
				costs->hasNonSerial = true;
		}

		/*
		 * Add the appropriate component function execution costs to
		 * appropriate totals.
		 */
		if (DO_AGGSPLIT_COMBINE(context->aggsplit))
		{
			/* charge for combining previously aggregated states */
			add_function_cost(context->root, aggcombinefn, NULL,
							  &costs->transCost);
		}
		else
			add_function_cost(context->root, aggtransfn, NULL,
							  &costs->transCost);
		if (DO_AGGSPLIT_DESERIALIZE(context->aggsplit) &&
			OidIsValid(aggdeserialfn))
			add_function_cost(context->root, aggdeserialfn, NULL,
							  &costs->transCost);
		if (DO_AGGSPLIT_SERIALIZE(context->aggsplit) &&
			OidIsValid(aggserialfn))
			add_function_cost(context->root, aggserialfn, NULL,
							  &costs->finalCost);
		if (!DO_AGGSPLIT_SKIPFINAL(context->aggsplit) &&
			OidIsValid(aggfinalfn))
			add_function_cost(context->root, aggfinalfn, NULL,
							  &costs->finalCost);

		/*
		 * These costs are incurred only by the initial aggregate node, so we
		 * mustn't include them again at upper levels.
		 */
		if (!DO_AGGSPLIT_COMBINE(context->aggsplit))
		{
			/* add the input expressions' cost to per-input-row costs */
			cost_qual_eval_node(&argcosts, (Node *) aggref->args, context->root);
			costs->transCost.startup += argcosts.startup;
			costs->transCost.per_tuple += argcosts.per_tuple;

			/*
			 * Add any filter's cost to per-input-row costs.
			 *
			 * XXX Ideally we should reduce input expression costs according
			 * to filter selectivity, but it's not clear it's worth the
			 * trouble.
			 */
			if (aggref->aggfilter)
			{
				cost_qual_eval_node(&argcosts, (Node *) aggref->aggfilter,
									context->root);
				costs->transCost.startup += argcosts.startup;
				costs->transCost.per_tuple += argcosts.per_tuple;
			}
		}

		/*
		 * If there are direct arguments, treat their evaluation cost like the
		 * cost of the finalfn.
		 */
		if (aggref->aggdirectargs)
		{
			cost_qual_eval_node(&argcosts, (Node *) aggref->aggdirectargs,
								context->root);
			costs->finalCost.startup += argcosts.startup;
			costs->finalCost.per_tuple += argcosts.per_tuple;
		}

		/*
		 * If the transition type is pass-by-value then it doesn't add
		 * anything to the required size of the hashtable.  If it is
		 * pass-by-reference then we have to add the estimated size of the
		 * value itself, plus palloc overhead.
		 */
		if (!get_typbyval(aggtranstype))
		{
			int32		avgwidth;

			/* Use average width if aggregate definition gave one */
			if (aggtransspace > 0)
				avgwidth = aggtransspace;
			else if (aggtransfn == F_ARRAY_APPEND)
			{
				/*
				 * If the transition function is array_append(), it'll use an
				 * expanded array as transvalue, which will occupy at least
				 * ALLOCSET_SMALL_INITSIZE and possibly more.  Use that as the
				 * estimate for lack of a better idea.
				 */
				avgwidth = ALLOCSET_SMALL_INITSIZE;
			}
			else
			{
				/*
				 * If transition state is of same type as first aggregated
				 * input, assume it's the same typmod (same width) as well.
				 * This works for cases like MAX/MIN and is probably somewhat
				 * reasonable otherwise.
				 */
				int32		aggtranstypmod = -1;

				if (aggref->args)
				{
					TargetEntry *tle = (TargetEntry *) linitial(aggref->args);

					if (aggtranstype == exprType((Node *) tle->expr))
						aggtranstypmod = exprTypmod((Node *) tle->expr);
				}

				avgwidth = get_typavgwidth(aggtranstype, aggtranstypmod);
			}

			avgwidth = MAXALIGN(avgwidth);
			costs->transitionSpace += avgwidth + 2 * sizeof(void *);
		}
		else if (aggtranstype == INTERNALOID)
		{
			/*
			 * INTERNAL transition type is a special case: although INTERNAL
			 * is pass-by-value, it's almost certainly being used as a pointer
			 * to some large data structure.  The aggregate definition can
			 * provide an estimate of the size.  If it doesn't, then we assume
			 * ALLOCSET_DEFAULT_INITSIZE, which is a good guess if the data is
			 * being kept in a private memory context, as is done by
			 * array_agg() for instance.
			 */
			if (aggtransspace > 0)
				costs->transitionSpace += aggtransspace;
			else
				costs->transitionSpace += ALLOCSET_DEFAULT_INITSIZE;
		}

		/*
		 * Complain if the aggregate's arguments contain any aggregates;
		 * nested agg functions are semantically nonsensical.  Aggregates in
		 * the FILTER clause are detected in transformAggregateCall().
		 */
		if (contain_agg_clause((Node *) aggref->args) ||
			contain_agg_clause((Node *) aggref->aggorder))
			ereport(ERROR,
					(errcode(ERRCODE_GROUPING_ERROR),
					 errmsg("aggregate function calls cannot be nested")));

		/*
		 * We assume that the parser checked that there are no aggregates (of
		 * this level anyway) in the aggregated arguments, direct arguments,
		 * or filter clause.  Hence, we need not recurse into any of them.
		 */
		return false;
	}
	Assert(!IsA(node, SubLink));
	return expression_tree_walker(node, get_agg_clause_costs_walker,
								  (void *) context);
}


=======
>>>>>>> d457cb4e
/*****************************************************************************
 *		Window-function clause manipulation
 *****************************************************************************/

/*
 * contain_window_function
 *	  Recursively search for WindowFunc nodes within a clause.
 *
 * Since window functions don't have level fields, but are hard-wired to
 * be associated with the current query level, this is just the same as
 * rewriteManip.c's function.
 */
bool
contain_window_function(Node *clause)
{
	return contain_windowfuncs(clause);
}

/*
 * find_window_functions
 *	  Locate all the WindowFunc nodes in an expression tree, and organize
 *	  them by winref ID number.
 *
 * Caller must provide an upper bound on the winref IDs expected in the tree.
 */
WindowFuncLists *
find_window_functions(Node *clause, Index maxWinRef)
{
	WindowFuncLists *lists = palloc(sizeof(WindowFuncLists));

	lists->numWindowFuncs = 0;
	lists->maxWinRef = maxWinRef;
	lists->windowFuncs = (List **) palloc0((maxWinRef + 1) * sizeof(List *));
	(void) find_window_functions_walker(clause, lists);
	return lists;
}

static bool
find_window_functions_walker(Node *node, WindowFuncLists *lists)
{
	if (node == NULL)
		return false;
	if (IsA(node, WindowFunc))
	{
		WindowFunc *wfunc = (WindowFunc *) node;

		/* winref is unsigned, so one-sided test is OK */
		if (wfunc->winref > lists->maxWinRef)
			elog(ERROR, "WindowFunc contains out-of-range winref %u",
				 wfunc->winref);
		/* eliminate duplicates, so that we avoid repeated computation */
		if (!list_member(lists->windowFuncs[wfunc->winref], wfunc))
		{
			lists->windowFuncs[wfunc->winref] =
				lappend(lists->windowFuncs[wfunc->winref], wfunc);
			lists->numWindowFuncs++;
		}

		/*
		 * We assume that the parser checked that there are no window
		 * functions in the arguments or filter clause.  Hence, we need not
		 * recurse into them.  (If either the parser or the planner screws up
		 * on this point, the executor will still catch it; see ExecInitExpr.)
		 */
		return false;
	}
	Assert(!IsA(node, SubLink));
	return expression_tree_walker(node, find_window_functions_walker,
								  (void *) lists);
}


/*****************************************************************************
 *		Support for expressions returning sets
 *****************************************************************************/

/*
 * expression_returns_set_rows
 *	  Estimate the number of rows returned by a set-returning expression.
 *	  The result is 1 if it's not a set-returning expression.
 *
 * We should only examine the top-level function or operator; it used to be
 * appropriate to recurse, but not anymore.  (Even if there are more SRFs in
 * the function's inputs, their multipliers are accounted for separately.)
 *
 * Note: keep this in sync with expression_returns_set() in nodes/nodeFuncs.c.
 */
double
expression_returns_set_rows(PlannerInfo *root, Node *clause)
{
	if (clause == NULL)
		return 1.0;
	if (IsA(clause, FuncExpr))
	{
		FuncExpr   *expr = (FuncExpr *) clause;

		if (expr->funcretset)
			return clamp_row_est(get_function_rows(root, expr->funcid, clause));
	}
	if (IsA(clause, OpExpr))
	{
		OpExpr	   *expr = (OpExpr *) clause;

		if (expr->opretset)
		{
			set_opfuncid(expr);
			return clamp_row_est(get_function_rows(root, expr->opfuncid, clause));
		}
	}
	return 1.0;
}


/*****************************************************************************
 *		Subplan clause manipulation
 *****************************************************************************/

/*
 * contain_subplans
 *	  Recursively search for subplan nodes within a clause.
 *
 * If we see a SubLink node, we will return true.  This is only possible if
 * the expression tree hasn't yet been transformed by subselect.c.  We do not
 * know whether the node will produce a true subplan or just an initplan,
 * but we make the conservative assumption that it will be a subplan.
 *
 * Returns true if any subplan found.
 */
bool
contain_subplans(Node *clause)
{
	return contain_subplans_walker(clause, NULL);
}

static bool
contain_subplans_walker(Node *node, void *context)
{
	if (node == NULL)
		return false;
	if (IsA(node, SubPlan) ||
		IsA(node, AlternativeSubPlan) ||
		IsA(node, SubLink))
		return true;			/* abort the tree traversal and return true */
	return expression_tree_walker(node, contain_subplans_walker, context);
}


/*****************************************************************************
 *		Check clauses for mutable functions
 *****************************************************************************/

/*
 * contain_mutable_functions
 *	  Recursively search for mutable functions within a clause.
 *
 * Returns true if any mutable function (or operator implemented by a
 * mutable function) is found.  This test is needed so that we don't
 * mistakenly think that something like "WHERE random() < 0.5" can be treated
 * as a constant qualification.
 *
 * We will recursively look into Query nodes (i.e., SubLink sub-selects)
 * but not into SubPlans.  See comments for contain_volatile_functions().
 */
bool
contain_mutable_functions(Node *clause)
{
	return contain_mutable_functions_walker(clause, NULL);
}

static bool
contain_mutable_functions_checker(Oid func_id, void *context)
{
	return (func_volatile(func_id) != PROVOLATILE_IMMUTABLE);
}

static bool
contain_mutable_functions_walker(Node *node, void *context)
{
	if (node == NULL)
		return false;

    /* the functions in predtest.c handle expressions and
     * RestrictInfo objects -- so make this function handle
     * them too for convenience */
    if (IsA(node, RestrictInfo))
    {
        RestrictInfo * info = (RestrictInfo *) node;
        return contain_mutable_functions_walker((Node*)info->clause, context);
    }

	/* Check for mutable functions in node itself */
	if (check_functions_in_node(node, contain_mutable_functions_checker,
								context))
		return true;

	if (IsA(node, SQLValueFunction))
	{
		/* all variants of SQLValueFunction are stable */
		return true;
	}

	if (IsA(node, NextValueExpr))
	{
		/* NextValueExpr is volatile */
		return true;
	}

	/*
	 * It should be safe to treat MinMaxExpr as immutable, because it will
	 * depend on a non-cross-type btree comparison function, and those should
	 * always be immutable.  Treating XmlExpr as immutable is more dubious,
	 * and treating CoerceToDomain as immutable is outright dangerous.  But we
	 * have done so historically, and changing this would probably cause more
	 * problems than it would fix.  In practice, if you have a non-immutable
	 * domain constraint you are in for pain anyhow.
	 */

	/* Recurse to check arguments */
	if (IsA(node, Query))
	{
		/* Recurse into subselects */
		return query_tree_walker((Query *) node,
								 contain_mutable_functions_walker,
								 context, 0);
	}
	return expression_tree_walker(node, contain_mutable_functions_walker,
								  context);
}


/*****************************************************************************
 *		Check clauses for volatile functions
 *****************************************************************************/

/*
 * contain_volatile_functions
 *	  Recursively search for volatile functions within a clause.
 *
 * Returns true if any volatile function (or operator implemented by a
 * volatile function) is found. This test prevents, for example,
 * invalid conversions of volatile expressions into indexscan quals.
 *
 * We will recursively look into Query nodes (i.e., SubLink sub-selects)
 * but not into SubPlans.  This is a bit odd, but intentional.  If we are
 * looking at a SubLink, we are probably deciding whether a query tree
 * transformation is safe, and a contained sub-select should affect that;
 * for example, duplicating a sub-select containing a volatile function
 * would be bad.  However, once we've got to the stage of having SubPlans,
 * subsequent planning need not consider volatility within those, since
 * the executor won't change its evaluation rules for a SubPlan based on
 * volatility.
 *
 * For some node types, for example, RestrictInfo and PathTarget, we cache
 * whether we found any volatile functions or not and reuse that value in any
 * future checks for that node.  All of the logic for determining if the
 * cached value should be set to VOLATILITY_NOVOLATILE or VOLATILITY_VOLATILE
 * belongs in this function.  Any code which makes changes to these nodes
 * which could change the outcome this function must set the cached value back
 * to VOLATILITY_UNKNOWN.  That allows this function to redetermine the
 * correct value during the next call, should we need to redetermine if the
 * node contains any volatile functions again in the future.
 */
bool
contain_volatile_functions(Node *clause)
{
	return contain_volatile_functions_walker(clause, NULL);
}

static bool
contain_volatile_functions_checker(Oid func_id, void *context)
{
	return (func_volatile(func_id) == PROVOLATILE_VOLATILE);
}

static bool
contain_volatile_functions_walker(Node *node, void *context)
{
	if (node == NULL)
		return false;

	/*
	 * We need to handle RestrictInfo, a case that uses this
	 * is that replicated table with a volatile restriction.
	 * We have to find the pattern and turn it into singleQE.
	 */
	if (IsA(node, RestrictInfo))
	{
		RestrictInfo * info = (RestrictInfo *) node;
		return contain_volatile_functions_walker((Node*)info->clause, context);
	}

	/* Check for volatile functions in node itself */
	if (check_functions_in_node(node, contain_volatile_functions_checker,
								context))
		return true;

	if (IsA(node, NextValueExpr))
	{
		/* NextValueExpr is volatile */
		return true;
	}

	if (IsA(node, RestrictInfo))
	{
		RestrictInfo *rinfo = (RestrictInfo *) node;

		/*
		 * For RestrictInfo, check if we've checked the volatility of it
		 * before.  If so, we can just use the cached value and not bother
		 * checking it again.  Otherwise, check it and cache if whether we
		 * found any volatile functions.
		 */
		if (rinfo->has_volatile == VOLATILITY_NOVOLATILE)
			return false;
		else if (rinfo->has_volatile == VOLATILITY_VOLATILE)
			return true;
		else
		{
			bool		hasvolatile;

			hasvolatile = contain_volatile_functions_walker((Node *) rinfo->clause,
															context);
			if (hasvolatile)
				rinfo->has_volatile = VOLATILITY_VOLATILE;
			else
				rinfo->has_volatile = VOLATILITY_NOVOLATILE;

			return hasvolatile;
		}
	}

	if (IsA(node, PathTarget))
	{
		PathTarget *target = (PathTarget *) node;

		/*
		 * We also do caching for PathTarget the same as we do above for
		 * RestrictInfos.
		 */
		if (target->has_volatile_expr == VOLATILITY_NOVOLATILE)
			return false;
		else if (target->has_volatile_expr == VOLATILITY_VOLATILE)
			return true;
		else
		{
			bool		hasvolatile;

			hasvolatile = contain_volatile_functions_walker((Node *) target->exprs,
															context);

			if (hasvolatile)
				target->has_volatile_expr = VOLATILITY_VOLATILE;
			else
				target->has_volatile_expr = VOLATILITY_NOVOLATILE;

			return hasvolatile;
		}
	}

	/*
	 * See notes in contain_mutable_functions_walker about why we treat
	 * MinMaxExpr, XmlExpr, and CoerceToDomain as immutable, while
	 * SQLValueFunction is stable.  Hence, none of them are of interest here.
	 */

	/* Recurse to check arguments */
	if (IsA(node, Query))
	{
		/* Recurse into subselects */
		return query_tree_walker((Query *) node,
								 contain_volatile_functions_walker,
								 context, 0);
	}

	return expression_tree_walker(node, contain_volatile_functions_walker,
								  context);
}

/*
 * Special purpose version of contain_volatile_functions() for use in COPY:
 * ignore nextval(), but treat all other functions normally.
 */
bool
contain_volatile_functions_not_nextval(Node *clause)
{
	return contain_volatile_functions_not_nextval_walker(clause, NULL);
}

static bool
contain_volatile_functions_not_nextval_checker(Oid func_id, void *context)
{
	return (func_id != F_NEXTVAL &&
			func_volatile(func_id) == PROVOLATILE_VOLATILE);
}

static bool
contain_volatile_functions_not_nextval_walker(Node *node, void *context)
{
	if (node == NULL)
		return false;
	/* Check for volatile functions in node itself */
	if (check_functions_in_node(node,
								contain_volatile_functions_not_nextval_checker,
								context))
		return true;

	/*
	 * See notes in contain_mutable_functions_walker about why we treat
	 * MinMaxExpr, XmlExpr, and CoerceToDomain as immutable, while
	 * SQLValueFunction is stable.  Hence, none of them are of interest here.
	 * Also, since we're intentionally ignoring nextval(), presumably we
	 * should ignore NextValueExpr.
	 */

	/* Recurse to check arguments */
	if (IsA(node, Query))
	{
		/* Recurse into subselects */
		return query_tree_walker((Query *) node,
								 contain_volatile_functions_not_nextval_walker,
								 context, 0);
	}
	return expression_tree_walker(node,
								  contain_volatile_functions_not_nextval_walker,
								  context);
}


/*****************************************************************************
 *		Check queries for parallel unsafe and/or restricted constructs
 *****************************************************************************/

/*
 * max_parallel_hazard
 *		Find the worst parallel-hazard level in the given query
 *
 * Returns the worst function hazard property (the earliest in this list:
 * PROPARALLEL_UNSAFE, PROPARALLEL_RESTRICTED, PROPARALLEL_SAFE) that can
 * be found in the given parsetree.  We use this to find out whether the query
 * can be parallelized at all.  The caller will also save the result in
 * PlannerGlobal so as to short-circuit checks of portions of the querytree
 * later, in the common case where everything is SAFE.
 */
char
max_parallel_hazard(Query *parse)
{
	max_parallel_hazard_context context;

	context.max_hazard = PROPARALLEL_SAFE;
	context.max_interesting = PROPARALLEL_UNSAFE;
	context.safe_param_ids = NIL;
	(void) max_parallel_hazard_walker((Node *) parse, &context);
	return context.max_hazard;
}

/*
 * is_parallel_safe
 *		Detect whether the given expr contains only parallel-safe functions
 *
 * root->glob->maxParallelHazard must previously have been set to the
 * result of max_parallel_hazard() on the whole query.
 */
bool
is_parallel_safe(PlannerInfo *root, Node *node)
{
	max_parallel_hazard_context context;
	PlannerInfo *proot;
	ListCell   *l;

	/*
	 * Even if the original querytree contained nothing unsafe, we need to
	 * search the expression if we have generated any PARAM_EXEC Params while
	 * planning, because those are parallel-restricted and there might be one
	 * in this expression.  But otherwise we don't need to look.
	 */
	if (root->glob->maxParallelHazard == PROPARALLEL_SAFE &&
		root->glob->paramExecTypes == NIL)
		return true;
	/* Else use max_parallel_hazard's search logic, but stop on RESTRICTED */
	context.max_hazard = PROPARALLEL_SAFE;
	context.max_interesting = PROPARALLEL_RESTRICTED;
	context.safe_param_ids = NIL;

	/*
	 * The params that refer to the same or parent query level are considered
	 * parallel-safe.  The idea is that we compute such params at Gather or
	 * Gather Merge node and pass their value to workers.
	 */
	for (proot = root; proot != NULL; proot = proot->parent_root)
	{
		foreach(l, proot->init_plans)
		{
			SubPlan    *initsubplan = (SubPlan *) lfirst(l);

			context.safe_param_ids = list_concat(context.safe_param_ids,
												 initsubplan->setParam);
		}
	}

	return !max_parallel_hazard_walker(node, &context);
}

/* core logic for all parallel-hazard checks */
static bool
max_parallel_hazard_test(char proparallel, max_parallel_hazard_context *context)
{
	switch (proparallel)
	{
		case PROPARALLEL_SAFE:
			/* nothing to see here, move along */
			break;
		case PROPARALLEL_RESTRICTED:
			/* increase max_hazard to RESTRICTED */
			Assert(context->max_hazard != PROPARALLEL_UNSAFE);
			context->max_hazard = proparallel;
			/* done if we are not expecting any unsafe functions */
			if (context->max_interesting == proparallel)
				return true;
			break;
		case PROPARALLEL_UNSAFE:
			context->max_hazard = proparallel;
			/* we're always done at the first unsafe construct */
			return true;
		default:
			elog(ERROR, "unrecognized proparallel value \"%c\"", proparallel);
			break;
	}
	return false;
}

/* check_functions_in_node callback */
static bool
max_parallel_hazard_checker(Oid func_id, void *context)
{
	return max_parallel_hazard_test(func_parallel(func_id),
									(max_parallel_hazard_context *) context);
}

static bool
max_parallel_hazard_walker(Node *node, max_parallel_hazard_context *context)
{
	if (node == NULL)
		return false;

	/* Check for hazardous functions in node itself */
	if (check_functions_in_node(node, max_parallel_hazard_checker,
								context))
		return true;

	/*
	 * It should be OK to treat MinMaxExpr as parallel-safe, since btree
	 * opclass support functions are generally parallel-safe.  XmlExpr is a
	 * bit more dubious but we can probably get away with it.  We err on the
	 * side of caution by treating CoerceToDomain as parallel-restricted.
	 * (Note: in principle that's wrong because a domain constraint could
	 * contain a parallel-unsafe function; but useful constraints probably
	 * never would have such, and assuming they do would cripple use of
	 * parallel query in the presence of domain types.)  SQLValueFunction
	 * should be safe in all cases.  NextValueExpr is parallel-unsafe.
	 */
	if (IsA(node, CoerceToDomain))
	{
		if (max_parallel_hazard_test(PROPARALLEL_RESTRICTED, context))
			return true;
	}

	else if (IsA(node, NextValueExpr))
	{
		if (max_parallel_hazard_test(PROPARALLEL_UNSAFE, context))
			return true;
	}

	/*
	 * Treat window functions as parallel-restricted because we aren't sure
	 * whether the input row ordering is fully deterministic, and the output
	 * of window functions might vary across workers if not.  (In some cases,
	 * like where the window frame orders by a primary key, we could relax
	 * this restriction.  But it doesn't currently seem worth expending extra
	 * effort to do so.)
	 */
	else if (IsA(node, WindowFunc))
	{
		if (max_parallel_hazard_test(PROPARALLEL_RESTRICTED, context))
			return true;
	}

	/*
	 * As a notational convenience for callers, look through RestrictInfo.
	 */
	else if (IsA(node, RestrictInfo))
	{
		RestrictInfo *rinfo = (RestrictInfo *) node;

		return max_parallel_hazard_walker((Node *) rinfo->clause, context);
	}

	/*
	 * Really we should not see SubLink during a max_interesting == restricted
	 * scan, but if we do, return true.
	 */
	else if (IsA(node, SubLink))
	{
		if (max_parallel_hazard_test(PROPARALLEL_RESTRICTED, context))
			return true;
	}

	/*
	 * Only parallel-safe SubPlans can be sent to workers.  Within the
	 * testexpr of the SubPlan, Params representing the output columns of the
	 * subplan can be treated as parallel-safe, so temporarily add their IDs
	 * to the safe_param_ids list while examining the testexpr.
	 */
	else if (IsA(node, SubPlan))
	{
		SubPlan    *subplan = (SubPlan *) node;
		List	   *save_safe_param_ids;

		if (!subplan->parallel_safe &&
			max_parallel_hazard_test(PROPARALLEL_RESTRICTED, context))
			return true;
		save_safe_param_ids = context->safe_param_ids;
		context->safe_param_ids = list_concat_copy(context->safe_param_ids,
												   subplan->paramIds);
		if (max_parallel_hazard_walker(subplan->testexpr, context))
			return true;		/* no need to restore safe_param_ids */
		list_free(context->safe_param_ids);
		context->safe_param_ids = save_safe_param_ids;
		/* we must also check args, but no special Param treatment there */
		if (max_parallel_hazard_walker((Node *) subplan->args, context))
			return true;
		/* don't want to recurse normally, so we're done */
		return false;
	}

	/*
	 * We can't pass Params to workers at the moment either, so they are also
	 * parallel-restricted, unless they are PARAM_EXTERN Params or are
	 * PARAM_EXEC Params listed in safe_param_ids, meaning they could be
	 * either generated within workers or can be computed by the leader and
	 * then their value can be passed to workers.
	 */
	else if (IsA(node, Param))
	{
		Param	   *param = (Param *) node;

		if (param->paramkind == PARAM_EXTERN)
			return false;

		if (param->paramkind != PARAM_EXEC ||
			!list_member_int(context->safe_param_ids, param->paramid))
		{
			if (max_parallel_hazard_test(PROPARALLEL_RESTRICTED, context))
				return true;
		}
		return false;			/* nothing to recurse to */
	}

	/*
	 * When we're first invoked on a completely unplanned tree, we must
	 * recurse into subqueries so to as to locate parallel-unsafe constructs
	 * anywhere in the tree.
	 */
	else if (IsA(node, Query))
	{
		Query	   *query = (Query *) node;

		/* SELECT FOR UPDATE/SHARE must be treated as unsafe */
		if (query->rowMarks != NULL)
		{
			context->max_hazard = PROPARALLEL_UNSAFE;
			return true;
		}

		/* Recurse into subselects */
		return query_tree_walker(query,
								 max_parallel_hazard_walker,
								 context, 0);
	}

	/* Recurse to check arguments */
	return expression_tree_walker(node,
								  max_parallel_hazard_walker,
								  context);
}


/*****************************************************************************
 *		Check clauses for nonstrict functions
 *****************************************************************************/

/*
 * contain_nonstrict_functions
 *	  Recursively search for nonstrict functions within a clause.
 *
 * Returns true if any nonstrict construct is found --- ie, anything that
 * could produce non-NULL output with a NULL input.
 *
 * The idea here is that the caller has verified that the expression contains
 * one or more Var or Param nodes (as appropriate for the caller's need), and
 * now wishes to prove that the expression result will be NULL if any of these
 * inputs is NULL.  If we return false, then the proof succeeded.
 */
bool
contain_nonstrict_functions(Node *clause)
{
	return contain_nonstrict_functions_walker(clause, NULL);
}

static bool
contain_nonstrict_functions_checker(Oid func_id, void *context)
{
	return !func_strict(func_id);
}

static bool
contain_nonstrict_functions_walker(Node *node, void *context)
{
	if (node == NULL)
		return false;
	if (IsA(node, Aggref))
	{
		/* an aggregate could return non-null with null input */
		return true;
	}
	if (IsA(node, GroupingFunc))
	{
		/*
		 * A GroupingFunc doesn't evaluate its arguments, and therefore must
		 * be treated as nonstrict.
		 */
		return true;
	}
	if (IsA(node, WindowFunc))
	{
		/* a window function could return non-null with null input */
		return true;
	}
	if (IsA(node, SubscriptingRef))
	{
		SubscriptingRef *sbsref = (SubscriptingRef *) node;
		const SubscriptRoutines *sbsroutines;

		/* Subscripting assignment is always presumed nonstrict */
		if (sbsref->refassgnexpr != NULL)
			return true;
		/* Otherwise we must look up the subscripting support methods */
		sbsroutines = getSubscriptingRoutines(sbsref->refcontainertype, NULL);
		if (!(sbsroutines && sbsroutines->fetch_strict))
			return true;
		/* else fall through to check args */
	}
	if (IsA(node, DistinctExpr))
	{
		/* IS DISTINCT FROM is inherently non-strict */
		return true;
	}
	if (IsA(node, NullIfExpr))
	{
		/* NULLIF is inherently non-strict */
		return true;
	}
	if (IsA(node, BoolExpr))
	{
		BoolExpr   *expr = (BoolExpr *) node;

		switch (expr->boolop)
		{
			case AND_EXPR:
			case OR_EXPR:
				/* AND, OR are inherently non-strict */
				return true;
			default:
				break;
		}
	}
	if (IsA(node, SubLink))
	{
		/* In some cases a sublink might be strict, but in general not */
		return true;
	}
	if (IsA(node, SubPlan))
		return true;
	if (IsA(node, AlternativeSubPlan))
		return true;
	if (IsA(node, FieldStore))
		return true;
	if (IsA(node, CoerceViaIO))
	{
		/*
		 * CoerceViaIO is strict regardless of whether the I/O functions are,
		 * so just go look at its argument; asking check_functions_in_node is
		 * useless expense and could deliver the wrong answer.
		 */
		return contain_nonstrict_functions_walker((Node *) ((CoerceViaIO *) node)->arg,
												  context);
	}
	if (IsA(node, ArrayCoerceExpr))
	{
		/*
		 * ArrayCoerceExpr is strict at the array level, regardless of what
		 * the per-element expression is; so we should ignore elemexpr and
		 * recurse only into the arg.
		 */
		return contain_nonstrict_functions_walker((Node *) ((ArrayCoerceExpr *) node)->arg,
												  context);
	}
	if (IsA(node, CaseExpr))
		return true;
	if (IsA(node, ArrayExpr))
		return true;
	if (IsA(node, RowExpr))
		return true;
	if (IsA(node, RowCompareExpr))
		return true;
	if (IsA(node, CoalesceExpr))
		return true;
	if (IsA(node, MinMaxExpr))
		return true;
	if (IsA(node, XmlExpr))
		return true;
	if (IsA(node, NullTest))
		return true;
	if (IsA(node, BooleanTest))
		return true;

	/* Check other function-containing nodes */
	if (check_functions_in_node(node, contain_nonstrict_functions_checker,
								context))
		return true;

	return expression_tree_walker(node, contain_nonstrict_functions_walker,
								  context);
}

/*****************************************************************************
 *		Check clauses for Params
 *****************************************************************************/

/*
 * contain_exec_param
 *	  Recursively search for PARAM_EXEC Params within a clause.
 *
 * Returns true if the clause contains any PARAM_EXEC Param with a paramid
 * appearing in the given list of Param IDs.  Does not descend into
 * subqueries!
 */
bool
contain_exec_param(Node *clause, List *param_ids)
{
	return contain_exec_param_walker(clause, param_ids);
}

static bool
contain_exec_param_walker(Node *node, List *param_ids)
{
	if (node == NULL)
		return false;
	if (IsA(node, Param))
	{
		Param	   *p = (Param *) node;

		if (p->paramkind == PARAM_EXEC &&
			list_member_int(param_ids, p->paramid))
			return true;
	}
	return expression_tree_walker(node, contain_exec_param_walker, param_ids);
}

/*****************************************************************************
 *		Check clauses for context-dependent nodes
 *****************************************************************************/

/*
 * contain_context_dependent_node
 *	  Recursively search for context-dependent nodes within a clause.
 *
 * CaseTestExpr nodes must appear directly within the corresponding CaseExpr,
 * not nested within another one, or they'll see the wrong test value.  If one
 * appears "bare" in the arguments of a SQL function, then we can't inline the
 * SQL function for fear of creating such a situation.  The same applies for
 * CaseTestExpr used within the elemexpr of an ArrayCoerceExpr.
 *
 * CoerceToDomainValue would have the same issue if domain CHECK expressions
 * could get inlined into larger expressions, but presently that's impossible.
 * Still, it might be allowed in future, or other node types with similar
 * issues might get invented.  So give this function a generic name, and set
 * up the recursion state to allow multiple flag bits.
 */
static bool
contain_context_dependent_node(Node *clause)
{
	int			flags = 0;

	return contain_context_dependent_node_walker(clause, &flags);
}

#define CCDN_CASETESTEXPR_OK	0x0001	/* CaseTestExpr okay here? */

static bool
contain_context_dependent_node_walker(Node *node, int *flags)
{
	if (node == NULL)
		return false;
	if (IsA(node, CaseTestExpr))
		return !(*flags & CCDN_CASETESTEXPR_OK);
	else if (IsA(node, CaseExpr))
	{
		CaseExpr   *caseexpr = (CaseExpr *) node;

		/*
		 * If this CASE doesn't have a test expression, then it doesn't create
		 * a context in which CaseTestExprs should appear, so just fall
		 * through and treat it as a generic expression node.
		 */
		if (caseexpr->arg)
		{
			int			save_flags = *flags;
			bool		res;

			/*
			 * Note: in principle, we could distinguish the various sub-parts
			 * of a CASE construct and set the flag bit only for some of them,
			 * since we are only expecting CaseTestExprs to appear in the
			 * "expr" subtree of the CaseWhen nodes.  But it doesn't really
			 * seem worth any extra code.  If there are any bare CaseTestExprs
			 * elsewhere in the CASE, something's wrong already.
			 */
			*flags |= CCDN_CASETESTEXPR_OK;
			res = expression_tree_walker(node,
										 contain_context_dependent_node_walker,
										 (void *) flags);
			*flags = save_flags;
			return res;
		}
	}
	else if (IsA(node, ArrayCoerceExpr))
	{
		ArrayCoerceExpr *ac = (ArrayCoerceExpr *) node;
		int			save_flags;
		bool		res;

		/* Check the array expression */
		if (contain_context_dependent_node_walker((Node *) ac->arg, flags))
			return true;

		/* Check the elemexpr, which is allowed to contain CaseTestExpr */
		save_flags = *flags;
		*flags |= CCDN_CASETESTEXPR_OK;
		res = contain_context_dependent_node_walker((Node *) ac->elemexpr,
													flags);
		*flags = save_flags;
		return res;
	}
	return expression_tree_walker(node, contain_context_dependent_node_walker,
								  (void *) flags);
}

/*****************************************************************************
 *		  Check clauses for Vars passed to non-leakproof functions
 *****************************************************************************/

/*
 * contain_leaked_vars
 *		Recursively scan a clause to discover whether it contains any Var
 *		nodes (of the current query level) that are passed as arguments to
 *		leaky functions.
 *
 * Returns true if the clause contains any non-leakproof functions that are
 * passed Var nodes of the current query level, and which might therefore leak
 * data.  Such clauses must be applied after any lower-level security barrier
 * clauses.
 */
bool
contain_leaked_vars(Node *clause)
{
	return contain_leaked_vars_walker(clause, NULL);
}

static bool
contain_leaked_vars_checker(Oid func_id, void *context)
{
	return !get_func_leakproof(func_id);
}

static bool
contain_leaked_vars_walker(Node *node, void *context)
{
	if (node == NULL)
		return false;

	switch (nodeTag(node))
	{
		case T_Var:
		case T_Const:
		case T_Param:
		case T_ArrayExpr:
		case T_FieldSelect:
		case T_FieldStore:
		case T_NamedArgExpr:
		case T_BoolExpr:
		case T_RelabelType:
		case T_CollateExpr:
		case T_CaseExpr:
		case T_CaseTestExpr:
		case T_RowExpr:
		case T_SQLValueFunction:
		case T_NullTest:
		case T_BooleanTest:
		case T_NextValueExpr:
		case T_List:

			/*
			 * We know these node types don't contain function calls; but
			 * something further down in the node tree might.
			 */
			break;

		case T_FuncExpr:
		case T_OpExpr:
		case T_DistinctExpr:
		case T_NullIfExpr:
		case T_ScalarArrayOpExpr:
		case T_CoerceViaIO:
		case T_ArrayCoerceExpr:

			/*
			 * If node contains a leaky function call, and there's any Var
			 * underneath it, reject.
			 */
			if (check_functions_in_node(node, contain_leaked_vars_checker,
										context) &&
				contain_var_clause(node))
				return true;
			break;

		case T_SubscriptingRef:
			{
				SubscriptingRef *sbsref = (SubscriptingRef *) node;
				const SubscriptRoutines *sbsroutines;

				/* Consult the subscripting support method info */
				sbsroutines = getSubscriptingRoutines(sbsref->refcontainertype,
													  NULL);
				if (!sbsroutines ||
					!(sbsref->refassgnexpr != NULL ?
					  sbsroutines->store_leakproof :
					  sbsroutines->fetch_leakproof))
				{
					/* Node is leaky, so reject if it contains Vars */
					if (contain_var_clause(node))
						return true;
				}
			}
			break;

		case T_RowCompareExpr:
			{
				/*
				 * It's worth special-casing this because a leaky comparison
				 * function only compromises one pair of row elements, which
				 * might not contain Vars while others do.
				 */
				RowCompareExpr *rcexpr = (RowCompareExpr *) node;
				ListCell   *opid;
				ListCell   *larg;
				ListCell   *rarg;

				forthree(opid, rcexpr->opnos,
						 larg, rcexpr->largs,
						 rarg, rcexpr->rargs)
				{
					Oid			funcid = get_opcode(lfirst_oid(opid));

					if (!get_func_leakproof(funcid) &&
						(contain_var_clause((Node *) lfirst(larg)) ||
						 contain_var_clause((Node *) lfirst(rarg))))
						return true;
				}
			}
			break;

		case T_MinMaxExpr:
			{
				/*
				 * MinMaxExpr is leakproof if the comparison function it calls
				 * is leakproof.
				 */
				MinMaxExpr *minmaxexpr = (MinMaxExpr *) node;
				TypeCacheEntry *typentry;
				bool		leakproof;

				/* Look up the btree comparison function for the datatype */
				typentry = lookup_type_cache(minmaxexpr->minmaxtype,
											 TYPECACHE_CMP_PROC);
				if (OidIsValid(typentry->cmp_proc))
					leakproof = get_func_leakproof(typentry->cmp_proc);
				else
				{
					/*
					 * The executor will throw an error, but here we just
					 * treat the missing function as leaky.
					 */
					leakproof = false;
				}

				if (!leakproof &&
					contain_var_clause((Node *) minmaxexpr->args))
					return true;
			}
			break;

		case T_CurrentOfExpr:

			/*
			 * WHERE CURRENT OF doesn't contain leaky function calls.
			 * Moreover, it is essential that this is considered non-leaky,
			 * since the planner must always generate a TID scan when CURRENT
			 * OF is present -- cf. cost_tidscan.
			 */
			return false;

		default:

			/*
			 * If we don't recognize the node tag, assume it might be leaky.
			 * This prevents an unexpected security hole if someone adds a new
			 * node type that can call a function.
			 */
			return true;
	}
	return expression_tree_walker(node, contain_leaked_vars_walker,
								  context);
}

/*
 * find_nonnullable_rels
 *		Determine which base rels are forced nonnullable by given clause.
 *
 * Returns the set of all Relids that are referenced in the clause in such
 * a way that the clause cannot possibly return TRUE if any of these Relids
 * is an all-NULL row.  (It is OK to err on the side of conservatism; hence
 * the analysis here is simplistic.)
 *
 * The semantics here are subtly different from contain_nonstrict_functions:
 * that function is concerned with NULL results from arbitrary expressions,
 * but here we assume that the input is a Boolean expression, and wish to
 * see if NULL inputs will provably cause a FALSE-or-NULL result.  We expect
 * the expression to have been AND/OR flattened and converted to implicit-AND
 * format.
 *
 * Note: this function is largely duplicative of find_nonnullable_vars().
 * The reason not to simplify this function into a thin wrapper around
 * find_nonnullable_vars() is that the tested conditions really are different:
 * a clause like "t1.v1 IS NOT NULL OR t1.v2 IS NOT NULL" does not prove
 * that either v1 or v2 can't be NULL, but it does prove that the t1 row
 * as a whole can't be all-NULL.  Also, the behavior for PHVs is different.
 *
 * top_level is true while scanning top-level AND/OR structure; here, showing
 * the result is either FALSE or NULL is good enough.  top_level is false when
 * we have descended below a NOT or a strict function: now we must be able to
 * prove that the subexpression goes to NULL.
 *
 * We don't use expression_tree_walker here because we don't want to descend
 * through very many kinds of nodes; only the ones we can be sure are strict.
 */
Relids
find_nonnullable_rels(Node *clause)
{
	return find_nonnullable_rels_walker(clause, true);
}

static Relids
find_nonnullable_rels_walker(Node *node, bool top_level)
{
	Relids		result = NULL;
	ListCell   *l;

	if (node == NULL)
		return NULL;
	if (IsA(node, Var))
	{
		Var		   *var = (Var *) node;

		if (var->varlevelsup == 0)
			result = bms_make_singleton(var->varno);
	}
	else if (IsA(node, List))
	{
		/*
		 * At top level, we are examining an implicit-AND list: if any of the
		 * arms produces FALSE-or-NULL then the result is FALSE-or-NULL. If
		 * not at top level, we are examining the arguments of a strict
		 * function: if any of them produce NULL then the result of the
		 * function must be NULL.  So in both cases, the set of nonnullable
		 * rels is the union of those found in the arms, and we pass down the
		 * top_level flag unmodified.
		 */
		foreach(l, (List *) node)
		{
			result = bms_join(result,
							  find_nonnullable_rels_walker(lfirst(l),
														   top_level));
		}
	}
	else if (IsA(node, FuncExpr))
	{
		FuncExpr   *expr = (FuncExpr *) node;

		if (func_strict(expr->funcid))
			result = find_nonnullable_rels_walker((Node *) expr->args, false);
	}
	else if (IsA(node, OpExpr))
	{
		OpExpr	   *expr = (OpExpr *) node;

		set_opfuncid(expr);
		if (func_strict(expr->opfuncid))
			result = find_nonnullable_rels_walker((Node *) expr->args, false);
	}
	else if (IsA(node, ScalarArrayOpExpr))
	{
		/* Strict if it's "foo op ANY array" and op is strict */
		ScalarArrayOpExpr *expr = (ScalarArrayOpExpr *) node;

		if (expr->useOr && op_strict(expr->opno))
			result = find_nonnullable_rels_walker((Node *) expr->args, false);
	}
	else if (IsA(node, BoolExpr))
	{
		BoolExpr   *expr = (BoolExpr *) node;

		switch (expr->boolop)
		{
			case AND_EXPR:
				/* At top level we can just recurse (to the List case) */
				if (top_level)
				{
					result = find_nonnullable_rels_walker((Node *) expr->args,
														  top_level);
					break;
				}

				/*
				 * Below top level, even if one arm produces NULL, the result
				 * could be FALSE (hence not NULL).  However, if *all* the
				 * arms produce NULL then the result is NULL, so we can take
				 * the intersection of the sets of nonnullable rels, just as
				 * for OR.  Fall through to share code.
				 */
				/* FALL THRU */
			case OR_EXPR:

				/*
				 * OR is strict if all of its arms are, so we can take the
				 * intersection of the sets of nonnullable rels for each arm.
				 * This works for both values of top_level.
				 */
				foreach(l, expr->args)
				{
					Relids		subresult;

					subresult = find_nonnullable_rels_walker(lfirst(l),
															 top_level);
					if (result == NULL) /* first subresult? */
						result = subresult;
					else
						result = bms_int_members(result, subresult);

					/*
					 * If the intersection is empty, we can stop looking. This
					 * also justifies the test for first-subresult above.
					 */
					if (bms_is_empty(result))
						break;
				}
				break;
			case NOT_EXPR:
				/* NOT will return null if its arg is null */
				result = find_nonnullable_rels_walker((Node *) expr->args,
													  false);
				break;
			default:
				elog(ERROR, "unrecognized boolop: %d", (int) expr->boolop);
				break;
		}
	}
	else if (IsA(node, RelabelType))
	{
		RelabelType *expr = (RelabelType *) node;

		result = find_nonnullable_rels_walker((Node *) expr->arg, top_level);
	}
	else if (IsA(node, CoerceViaIO))
	{
		/* not clear this is useful, but it can't hurt */
		CoerceViaIO *expr = (CoerceViaIO *) node;

		result = find_nonnullable_rels_walker((Node *) expr->arg, top_level);
	}
	else if (IsA(node, ArrayCoerceExpr))
	{
		/* ArrayCoerceExpr is strict at the array level; ignore elemexpr */
		ArrayCoerceExpr *expr = (ArrayCoerceExpr *) node;

		result = find_nonnullable_rels_walker((Node *) expr->arg, top_level);
	}
	else if (IsA(node, ConvertRowtypeExpr))
	{
		/* not clear this is useful, but it can't hurt */
		ConvertRowtypeExpr *expr = (ConvertRowtypeExpr *) node;

		result = find_nonnullable_rels_walker((Node *) expr->arg, top_level);
	}
	else if (IsA(node, CollateExpr))
	{
		CollateExpr *expr = (CollateExpr *) node;

		result = find_nonnullable_rels_walker((Node *) expr->arg, top_level);
	}
	else if (IsA(node, NullTest))
	{
		/* IS NOT NULL can be considered strict, but only at top level */
		NullTest   *expr = (NullTest *) node;

		if (top_level && expr->nulltesttype == IS_NOT_NULL && !expr->argisrow)
			result = find_nonnullable_rels_walker((Node *) expr->arg, false);
	}
	else if (IsA(node, BooleanTest))
	{
		/* Boolean tests that reject NULL are strict at top level */
		BooleanTest *expr = (BooleanTest *) node;

		if (top_level &&
			(expr->booltesttype == IS_TRUE ||
			 expr->booltesttype == IS_FALSE ||
			 expr->booltesttype == IS_NOT_UNKNOWN))
			result = find_nonnullable_rels_walker((Node *) expr->arg, false);
	}
	else if (IsA(node, PlaceHolderVar))
	{
		PlaceHolderVar *phv = (PlaceHolderVar *) node;

		/*
		 * If the contained expression forces any rels non-nullable, so does
		 * the PHV.
		 */
		result = find_nonnullable_rels_walker((Node *) phv->phexpr, top_level);

		/*
		 * If the PHV's syntactic scope is exactly one rel, it will be forced
		 * to be evaluated at that rel, and so it will behave like a Var of
		 * that rel: if the rel's entire output goes to null, so will the PHV.
		 * (If the syntactic scope is a join, we know that the PHV will go to
		 * null if the whole join does; but that is AND semantics while we
		 * need OR semantics for find_nonnullable_rels' result, so we can't do
		 * anything with the knowledge.)
		 */
		if (phv->phlevelsup == 0 &&
			bms_membership(phv->phrels) == BMS_SINGLETON)
			result = bms_add_members(result, phv->phrels);
	}
	return result;
}

/*
 * find_nonnullable_vars
 *		Determine which Vars are forced nonnullable by given clause.
 *
 * Returns a list of all level-zero Vars that are referenced in the clause in
 * such a way that the clause cannot possibly return TRUE if any of these Vars
 * is NULL.  (It is OK to err on the side of conservatism; hence the analysis
 * here is simplistic.)
 *
 * The semantics here are subtly different from contain_nonstrict_functions:
 * that function is concerned with NULL results from arbitrary expressions,
 * but here we assume that the input is a Boolean expression, and wish to
 * see if NULL inputs will provably cause a FALSE-or-NULL result.  We expect
 * the expression to have been AND/OR flattened and converted to implicit-AND
 * format.
 *
 * The result is a palloc'd List, but we have not copied the member Var nodes.
 * Also, we don't bother trying to eliminate duplicate entries.
 *
 * top_level is true while scanning top-level AND/OR structure; here, showing
 * the result is either FALSE or NULL is good enough.  top_level is false when
 * we have descended below a NOT or a strict function: now we must be able to
 * prove that the subexpression goes to NULL.
 *
 * We don't use expression_tree_walker here because we don't want to descend
 * through very many kinds of nodes; only the ones we can be sure are strict.
 */
List *
find_nonnullable_vars(Node *clause)
{
	return find_nonnullable_vars_walker(clause, true);
}

static List *
find_nonnullable_vars_walker(Node *node, bool top_level)
{
	List	   *result = NIL;
	ListCell   *l;

	if (node == NULL)
		return NIL;
	if (IsA(node, Var))
	{
		Var		   *var = (Var *) node;

		if (var->varlevelsup == 0)
			result = list_make1(var);
	}
	else if (IsA(node, List))
	{
		/*
		 * At top level, we are examining an implicit-AND list: if any of the
		 * arms produces FALSE-or-NULL then the result is FALSE-or-NULL. If
		 * not at top level, we are examining the arguments of a strict
		 * function: if any of them produce NULL then the result of the
		 * function must be NULL.  So in both cases, the set of nonnullable
		 * vars is the union of those found in the arms, and we pass down the
		 * top_level flag unmodified.
		 */
		foreach(l, (List *) node)
		{
			result = list_concat(result,
								 find_nonnullable_vars_walker(lfirst(l),
															  top_level));
		}
	}
	else if (IsA(node, FuncExpr))
	{
		FuncExpr   *expr = (FuncExpr *) node;

		if (func_strict(expr->funcid))
			result = find_nonnullable_vars_walker((Node *) expr->args, false);
	}
	else if (IsA(node, OpExpr))
	{
		OpExpr	   *expr = (OpExpr *) node;

		set_opfuncid(expr);
		if (func_strict(expr->opfuncid))
			result = find_nonnullable_vars_walker((Node *) expr->args, false);
	}
	else if (IsA(node, ScalarArrayOpExpr))
	{
		ScalarArrayOpExpr *expr = (ScalarArrayOpExpr *) node;

		if (is_strict_saop(expr, true))
			result = find_nonnullable_vars_walker((Node *) expr->args, false);
	}
	else if (IsA(node, BoolExpr))
	{
		BoolExpr   *expr = (BoolExpr *) node;

		switch (expr->boolop)
		{
			case AND_EXPR:
				/* At top level we can just recurse (to the List case) */
				if (top_level)
				{
					result = find_nonnullable_vars_walker((Node *) expr->args,
														  top_level);
					break;
				}

				/*
				 * Below top level, even if one arm produces NULL, the result
				 * could be FALSE (hence not NULL).  However, if *all* the
				 * arms produce NULL then the result is NULL, so we can take
				 * the intersection of the sets of nonnullable vars, just as
				 * for OR.  Fall through to share code.
				 */
				/* FALL THRU */
			case OR_EXPR:

				/*
				 * OR is strict if all of its arms are, so we can take the
				 * intersection of the sets of nonnullable vars for each arm.
				 * This works for both values of top_level.
				 */
				foreach(l, expr->args)
				{
					List	   *subresult;

					subresult = find_nonnullable_vars_walker(lfirst(l),
															 top_level);
					if (result == NIL)	/* first subresult? */
						result = subresult;
					else
						result = list_intersection(result, subresult);

					/*
					 * If the intersection is empty, we can stop looking. This
					 * also justifies the test for first-subresult above.
					 */
					if (result == NIL)
						break;
				}
				break;
			case NOT_EXPR:
				/* NOT will return null if its arg is null */
				result = find_nonnullable_vars_walker((Node *) expr->args,
													  false);
				break;
			default:
				elog(ERROR, "unrecognized boolop: %d", (int) expr->boolop);
				break;
		}
	}
	else if (IsA(node, RelabelType))
	{
		RelabelType *expr = (RelabelType *) node;

		result = find_nonnullable_vars_walker((Node *) expr->arg, top_level);
	}
	else if (IsA(node, CoerceViaIO))
	{
		/* not clear this is useful, but it can't hurt */
		CoerceViaIO *expr = (CoerceViaIO *) node;

		result = find_nonnullable_vars_walker((Node *) expr->arg, false);
	}
	else if (IsA(node, ArrayCoerceExpr))
	{
		/* ArrayCoerceExpr is strict at the array level; ignore elemexpr */
		ArrayCoerceExpr *expr = (ArrayCoerceExpr *) node;

		result = find_nonnullable_vars_walker((Node *) expr->arg, top_level);
	}
	else if (IsA(node, ConvertRowtypeExpr))
	{
		/* not clear this is useful, but it can't hurt */
		ConvertRowtypeExpr *expr = (ConvertRowtypeExpr *) node;

		result = find_nonnullable_vars_walker((Node *) expr->arg, top_level);
	}
	else if (IsA(node, CollateExpr))
	{
		CollateExpr *expr = (CollateExpr *) node;

		result = find_nonnullable_vars_walker((Node *) expr->arg, top_level);
	}
	else if (IsA(node, NullTest))
	{
		/* IS NOT NULL can be considered strict, but only at top level */
		NullTest   *expr = (NullTest *) node;

		if (top_level && expr->nulltesttype == IS_NOT_NULL && !expr->argisrow)
			result = find_nonnullable_vars_walker((Node *) expr->arg, false);
	}
	else if (IsA(node, BooleanTest))
	{
		/* Boolean tests that reject NULL are strict at top level */
		BooleanTest *expr = (BooleanTest *) node;

		if (top_level &&
			(expr->booltesttype == IS_TRUE ||
			 expr->booltesttype == IS_FALSE ||
			 expr->booltesttype == IS_NOT_UNKNOWN))
			result = find_nonnullable_vars_walker((Node *) expr->arg, false);
	}
	else if (IsA(node, PlaceHolderVar))
	{
		PlaceHolderVar *phv = (PlaceHolderVar *) node;

		result = find_nonnullable_vars_walker((Node *) phv->phexpr, top_level);
	}
	return result;
}

/*
 * find_forced_null_vars
 *		Determine which Vars must be NULL for the given clause to return TRUE.
 *
 * This is the complement of find_nonnullable_vars: find the level-zero Vars
 * that must be NULL for the clause to return TRUE.  (It is OK to err on the
 * side of conservatism; hence the analysis here is simplistic.  In fact,
 * we only detect simple "var IS NULL" tests at the top level.)
 *
 * The result is a palloc'd List, but we have not copied the member Var nodes.
 * Also, we don't bother trying to eliminate duplicate entries.
 */
List *
find_forced_null_vars(Node *node)
{
	List	   *result = NIL;
	Var		   *var;
	ListCell   *l;

	if (node == NULL)
		return NIL;
	/* Check single-clause cases using subroutine */
	var = find_forced_null_var(node);
	if (var)
	{
		result = list_make1(var);
	}
	/* Otherwise, handle AND-conditions */
	else if (IsA(node, List))
	{
		/*
		 * At top level, we are examining an implicit-AND list: if any of the
		 * arms produces FALSE-or-NULL then the result is FALSE-or-NULL.
		 */
		foreach(l, (List *) node)
		{
			result = list_concat(result,
								 find_forced_null_vars(lfirst(l)));
		}
	}
	else if (IsA(node, BoolExpr))
	{
		BoolExpr   *expr = (BoolExpr *) node;

		/*
		 * We don't bother considering the OR case, because it's fairly
		 * unlikely anyone would write "v1 IS NULL OR v1 IS NULL". Likewise,
		 * the NOT case isn't worth expending code on.
		 */
		if (expr->boolop == AND_EXPR)
		{
			/* At top level we can just recurse (to the List case) */
			result = find_forced_null_vars((Node *) expr->args);
		}
	}
	return result;
}

/*
 * find_forced_null_var
 *		Return the Var forced null by the given clause, or NULL if it's
 *		not an IS NULL-type clause.  For success, the clause must enforce
 *		*only* nullness of the particular Var, not any other conditions.
 *
 * This is just the single-clause case of find_forced_null_vars(), without
 * any allowance for AND conditions.  It's used by initsplan.c on individual
 * qual clauses.  The reason for not just applying find_forced_null_vars()
 * is that if an AND of an IS NULL clause with something else were to somehow
 * survive AND/OR flattening, initsplan.c might get fooled into discarding
 * the whole clause when only the IS NULL part of it had been proved redundant.
 */
Var *
find_forced_null_var(Node *node)
{
	if (node == NULL)
		return NULL;
	if (IsA(node, NullTest))
	{
		/* check for var IS NULL */
		NullTest   *expr = (NullTest *) node;

		if (expr->nulltesttype == IS_NULL && !expr->argisrow)
		{
			Var		   *var = (Var *) expr->arg;

			if (var && IsA(var, Var) &&
				var->varlevelsup == 0)
				return var;
		}
	}
	else if (IsA(node, BooleanTest))
	{
		/* var IS UNKNOWN is equivalent to var IS NULL */
		BooleanTest *expr = (BooleanTest *) node;

		if (expr->booltesttype == IS_UNKNOWN)
		{
			Var		   *var = (Var *) expr->arg;

			if (var && IsA(var, Var) &&
				var->varlevelsup == 0)
				return var;
		}
	}
	return NULL;
}

/*
 * Can we treat a ScalarArrayOpExpr as strict?
 *
 * If "falseOK" is true, then a "false" result can be considered strict,
 * else we need to guarantee an actual NULL result for NULL input.
 *
 * "foo op ALL array" is strict if the op is strict *and* we can prove
 * that the array input isn't an empty array.  We can check that
 * for the cases of an array constant and an ARRAY[] construct.
 *
 * "foo op ANY array" is strict in the falseOK sense if the op is strict.
 * If not falseOK, the test is the same as for "foo op ALL array".
 */
static bool
is_strict_saop(ScalarArrayOpExpr *expr, bool falseOK)
{
	Node	   *rightop;

	/* The contained operator must be strict. */
	set_sa_opfuncid(expr);
	if (!func_strict(expr->opfuncid))
		return false;
	/* If ANY and falseOK, that's all we need to check. */
	if (expr->useOr && falseOK)
		return true;
	/* Else, we have to see if the array is provably non-empty. */
	Assert(list_length(expr->args) == 2);
	rightop = (Node *) lsecond(expr->args);
	if (rightop && IsA(rightop, Const))
	{
		Datum		arraydatum = ((Const *) rightop)->constvalue;
		bool		arrayisnull = ((Const *) rightop)->constisnull;
		ArrayType  *arrayval;
		int			nitems;

		if (arrayisnull)
			return false;
		arrayval = DatumGetArrayTypeP(arraydatum);
		nitems = ArrayGetNItems(ARR_NDIM(arrayval), ARR_DIMS(arrayval));
		if (nitems > 0)
			return true;
	}
	else if (rightop && IsA(rightop, ArrayExpr))
	{
		ArrayExpr  *arrayexpr = (ArrayExpr *) rightop;

		if (arrayexpr->elements != NIL && !arrayexpr->multidims)
			return true;
	}
	return false;
}



typedef struct
{
	char		exec_location;
} check_execute_on_functions_context;

static bool
check_execute_on_functions_walker(Node *node,
								  check_execute_on_functions_context *context)
{
	if (node == NULL)
		return false;

	if (IsA(node, FuncExpr))
	{
		FuncExpr   *expr = (FuncExpr *) node;
		char		exec_location;

		exec_location = func_exec_location(expr->funcid);
		if (exec_location != PROEXECLOCATION_ANY && exec_location != context->exec_location)
		{
			if (context->exec_location != PROEXECLOCATION_ANY)
				ereport(ERROR,
						(errcode(ERRCODE_FEATURE_NOT_SUPPORTED),
						 errmsg("cannot mix EXECUTE ON MASTER and EXECUTE ON ALL SEGMENTS functions in same query level")));
			context->exec_location = exec_location;
		}
		/* fall through to check args */
	}
	return expression_tree_walker(node, check_execute_on_functions_walker, context);
}


char
check_execute_on_functions(Node *clause)
{
	check_execute_on_functions_context context;

	context.exec_location = PROEXECLOCATION_ANY;

	check_execute_on_functions_walker(clause, &context);

	return context.exec_location;
}

/*****************************************************************************
 *		Check for "pseudo-constant" clauses
 *****************************************************************************/

/*
 * is_pseudo_constant_clause
 *	  Detect whether an expression is "pseudo constant", ie, it contains no
 *	  variables of the current query level and no uses of volatile functions.
 *	  Such an expr is not necessarily a true constant: it can still contain
 *	  Params and outer-level Vars, not to mention functions whose results
 *	  may vary from one statement to the next.  However, the expr's value
 *	  will be constant over any one scan of the current query, so it can be
 *	  used as, eg, an indexscan key.  (Actually, the condition for indexscan
 *	  keys is weaker than this; see is_pseudo_constant_for_index().)
 *
 * CAUTION: this function omits to test for one very important class of
 * not-constant expressions, namely aggregates (Aggrefs).  In current usage
 * this is only applied to WHERE clauses and so a check for Aggrefs would be
 * a waste of cycles; but be sure to also check contain_agg_clause() if you
 * want to know about pseudo-constness in other contexts.  The same goes
 * for window functions (WindowFuncs).
 */
bool
is_pseudo_constant_clause(Node *clause)
{
	/*
	 * We could implement this check in one recursive scan.  But since the
	 * check for volatile functions is both moderately expensive and unlikely
	 * to fail, it seems better to look for Vars first and only check for
	 * volatile functions if we find no Vars.
	 */
	if (!contain_var_clause(clause) &&
		!contain_volatile_functions(clause))
		return true;
	return false;
}

/*
 * is_pseudo_constant_clause_relids
 *	  Same as above, except caller already has available the var membership
 *	  of the expression; this lets us avoid the contain_var_clause() scan.
 */
bool
is_pseudo_constant_clause_relids(Node *clause, Relids relids)
{
	if (bms_is_empty(relids) &&
		!contain_volatile_functions(clause))
		return true;
	return false;
}


/*****************************************************************************
 *																			 *
 *		General clause-manipulating routines								 *
 *																			 *
 *****************************************************************************/

/*
 * NumRelids
 *		(formerly clause_relids)
 *
 * Returns the number of different relations referenced in 'clause'.
 */
int
NumRelids(PlannerInfo *root, Node *clause)
{
	Relids		varnos = pull_varnos(root, clause);
	int			result = bms_num_members(varnos);

	bms_free(varnos);
	return result;
}

/*
 * CommuteOpExpr: commute a binary operator clause
 *
 * XXX the clause is destructively modified!
 */
void
CommuteOpExpr(OpExpr *clause)
{
	Oid			opoid;
	Node	   *temp;

	/* Sanity checks: caller is at fault if these fail */
	if (!is_opclause(clause) ||
		list_length(clause->args) != 2)
		elog(ERROR, "cannot commute non-binary-operator clause");

	opoid = get_commutator(clause->opno);

	if (!OidIsValid(opoid))
		elog(ERROR, "could not find commutator for operator %u",
			 clause->opno);

	/*
	 * modify the clause in-place!
	 */
	clause->opno = opoid;
	clause->opfuncid = InvalidOid;
	/* opresulttype, opretset, opcollid, inputcollid need not change */

	temp = linitial(clause->args);
	linitial(clause->args) = lsecond(clause->args);
	lsecond(clause->args) = temp;
}

/*
 * Helper for eval_const_expressions: check that datatype of an attribute
 * is still what it was when the expression was parsed.  This is needed to
 * guard against improper simplification after ALTER COLUMN TYPE.  (XXX we
 * may well need to make similar checks elsewhere?)
 *
 * rowtypeid may come from a whole-row Var, and therefore it can be a domain
 * over composite, but for this purpose we only care about checking the type
 * of a contained field.
 */
static bool
rowtype_field_matches(Oid rowtypeid, int fieldnum,
					  Oid expectedtype, int32 expectedtypmod,
					  Oid expectedcollation)
{
	TupleDesc	tupdesc;
	Form_pg_attribute attr;

	/* No issue for RECORD, since there is no way to ALTER such a type */
	if (rowtypeid == RECORDOID)
		return true;
	tupdesc = lookup_rowtype_tupdesc_domain(rowtypeid, -1, false);
	if (fieldnum <= 0 || fieldnum > tupdesc->natts)
	{
		ReleaseTupleDesc(tupdesc);
		return false;
	}
	attr = TupleDescAttr(tupdesc, fieldnum - 1);
	if (attr->attisdropped ||
		attr->atttypid != expectedtype ||
		attr->atttypmod != expectedtypmod ||
		attr->attcollation != expectedcollation)
	{
		ReleaseTupleDesc(tupdesc);
		return false;
	}
	ReleaseTupleDesc(tupdesc);
	return true;
}


/**
 * fold_constants
 *
 * Recurses into query tree and folds all constant expressions.
 */

Query *
fold_constants(PlannerInfo *root, Query *q, ParamListInfo boundParams, Size max_size)
{
	eval_const_expressions_context context;

	context.root = root;
	context.boundParams = boundParams;
	context.active_fns = NIL;	/* nothing being recursively simplified */
	context.case_val = NULL;	/* no CASE being examined */
	context.estimate = false;	/* safe transformations only */
	context.recurse_queries = true; /* recurse into query structures */
	context.recurse_sublink_testexpr = false; /* do not recurse into sublink test expressions */

	context.max_size = max_size;
	
	context.eval_stable_functions = should_eval_stable_functions(root);

	return (Query *) query_or_expression_tree_mutator
						(
						(Node *) q,
						eval_const_expressions_mutator,
						&context,
						0
						);
}

/*
 * Transform a small array constant to an ArrayExpr.
 *
 * This is used by ORCA, to transform the array argument of a ScalarArrayExpr
 * into an ArrayExpr. If a ScalarArrayExpr has an ArrayExpr argument, ORCA can
 * perform some optimizations - partition pruning at least - by first expanding
 * the ArrayExpr into its disjunctive normal form and then deriving constraints
 * based on the elements in the ArrayExpr. It doesn't currently know how to
 * extract elements from an Array const, however, so to enable those
 * optimizations in ORCA, we convert Array Consts into corresponding
 * ArrayExprs.
 *
 * If the argument is not an array constant return the original Const unmodified.
 * We convert an array const of any size to ArrayExpr. ORCA can use it to derive
 * statistics.
 */
Expr *
transform_array_Const_to_ArrayExpr(Const *c)
{
	Oid			elemtype;
	int16		elemlen;
	bool		elembyval;
	char		elemalign;
	int			nelems;
	Datum	   *elems;
	bool	   *nulls;
	ArrayType  *ac;
	ArrayExpr *aexpr;
	int			i;

	Assert(IsA(c, Const));

	/* Does it look like the right kind of an array Const? */
	if (c->constisnull)
		return (Expr *) c;	/* NULL const */

	elemtype = get_element_type(c->consttype);
	if (elemtype == InvalidOid)
		return (Expr *) c;	/* not an array */

	ac = DatumGetArrayTypeP(c->constvalue);
	nelems = ArrayGetNItems(ARR_NDIM(ac), ARR_DIMS(ac));

	/* All set, extract the elements, and an ArrayExpr to hold them. */
	get_typlenbyvalalign(elemtype, &elemlen, &elembyval, &elemalign);
	deconstruct_array(ac, elemtype, elemlen, elembyval, elemalign,
					  &elems, &nulls, &nelems);

	aexpr = makeNode(ArrayExpr);
	aexpr->array_typeid = c->consttype;
	aexpr->element_typeid = elemtype;
	aexpr->multidims = false;
	aexpr->location = c->location;

	for (i = 0; i < nelems; i++)
	{
		aexpr->elements = lappend(aexpr->elements,
								  makeConst(elemtype,
											-1,
											c->constcollid,
											elemlen,
											elems[i],
											nulls[i],
											elembyval));
	}

	return (Expr *) aexpr;
}

/*--------------------
 * eval_const_expressions
 *
 * Reduce any recognizably constant subexpressions of the given
 * expression tree, for example "2 + 2" => "4".  More interestingly,
 * we can reduce certain boolean expressions even when they contain
 * non-constant subexpressions: "x OR true" => "true" no matter what
 * the subexpression x is.  (XXX We assume that no such subexpression
 * will have important side-effects, which is not necessarily a good
 * assumption in the presence of user-defined functions; do we need a
 * pg_proc flag that prevents discarding the execution of a function?)
 *
 * We do understand that certain functions may deliver non-constant
 * results even with constant inputs, "nextval()" being the classic
 * example.  Functions that are not marked "immutable" in pg_proc
 * will not be pre-evaluated here, although we will reduce their
 * arguments as far as possible.
 *
 * Whenever a function is eliminated from the expression by means of
 * constant-expression evaluation or inlining, we add the function to
 * root->glob->invalItems.  This ensures the plan is known to depend on
 * such functions, even though they aren't referenced anymore.
 *
 * We assume that the tree has already been type-checked and contains
 * only operators and functions that are reasonable to try to execute.
 *
 * NOTE: "root" can be passed as NULL if the caller never wants to do any
 * Param substitutions nor receive info about inlined functions.
 *
 * NOTE: the planner assumes that this will always flatten nested AND and
 * OR clauses into N-argument form.  See comments in prepqual.c.
 *
 * NOTE: another critical effect is that any function calls that require
 * default arguments will be expanded, and named-argument calls will be
 * converted to positional notation.  The executor won't handle either.
 *--------------------
 */
Node *
eval_const_expressions(PlannerInfo *root, Node *node)
{
	eval_const_expressions_context context;

	if (root)
		context.boundParams = root->glob->boundParams;	/* bound Params */
	else
		context.boundParams = NULL;
	context.root = root;		/* for inlined-function dependencies */
	context.active_fns = NIL;	/* nothing being recursively simplified */
	context.case_val = NULL;	/* no CASE being examined */
	context.estimate = false;	/* safe transformations only */
	context.recurse_queries = false; /* do not recurse into query structures */
	context.recurse_sublink_testexpr = true;
	context.max_size = 0;
	context.eval_stable_functions = should_eval_stable_functions(root);

	return eval_const_expressions_mutator(node, &context);
}

#define MIN_ARRAY_SIZE_FOR_HASHED_SAOP 9
/*--------------------
 * convert_saop_to_hashed_saop
 *
 * Recursively search 'node' for ScalarArrayOpExprs and fill in the hash
 * function for any ScalarArrayOpExpr that looks like it would be useful to
 * evaluate using a hash table rather than a linear search.
 *
 * We'll use a hash table if all of the following conditions are met:
 * 1. The 2nd argument of the array contain only Consts.
 * 2. useOr is true.
 * 3. There's valid hash function for both left and righthand operands and
 *	  these hash functions are the same.
 * 4. If the array contains enough elements for us to consider it to be
 *	  worthwhile using a hash table rather than a linear search.
 */
void
convert_saop_to_hashed_saop(Node *node)
{
	(void) convert_saop_to_hashed_saop_walker(node, NULL);
}

static bool
convert_saop_to_hashed_saop_walker(Node *node, void *context)
{
	if (node == NULL)
		return false;

	if (IsA(node, ScalarArrayOpExpr))
	{
		ScalarArrayOpExpr *saop = (ScalarArrayOpExpr *) node;
		Expr	   *arrayarg = (Expr *) lsecond(saop->args);
		Oid			lefthashfunc;
		Oid			righthashfunc;

		if (saop->useOr && arrayarg && IsA(arrayarg, Const) &&
			!((Const *) arrayarg)->constisnull &&
			get_op_hash_functions(saop->opno, &lefthashfunc, &righthashfunc) &&
			lefthashfunc == righthashfunc)
		{
			Datum		arrdatum = ((Const *) arrayarg)->constvalue;
			ArrayType  *arr = (ArrayType *) DatumGetPointer(arrdatum);
			int			nitems;

			/*
			 * Only fill in the hash functions if the array looks large enough
			 * for it to be worth hashing instead of doing a linear search.
			 */
			nitems = ArrayGetNItems(ARR_NDIM(arr), ARR_DIMS(arr));

			if (nitems >= MIN_ARRAY_SIZE_FOR_HASHED_SAOP)
			{
				/* Looks good. Fill in the hash functions */
				saop->hashfuncid = lefthashfunc;
			}
			return true;
		}
	}

	return expression_tree_walker(node, convert_saop_to_hashed_saop_walker, NULL);
}


/*--------------------
 * estimate_expression_value
 *
 * This function attempts to estimate the value of an expression for
 * planning purposes.  It is in essence a more aggressive version of
 * eval_const_expressions(): we will perform constant reductions that are
 * not necessarily 100% safe, but are reasonable for estimation purposes.
 *
 * Currently the extra steps that are taken in this mode are:
 * 1. Substitute values for Params, where a bound Param value has been made
 *	  available by the caller of planner(), even if the Param isn't marked
 *	  constant.  This effectively means that we plan using the first supplied
 *	  value of the Param.
 * 2. Fold stable, as well as immutable, functions to constants.
 * 3. Reduce PlaceHolderVar nodes to their contained expressions.
 *--------------------
 */
Node *
estimate_expression_value(PlannerInfo *root, Node *node)
{
	eval_const_expressions_context context;

	context.boundParams = root->glob->boundParams;	/* bound Params */
	/* we do not need to mark the plan as depending on inlined functions */
	context.root = NULL;
	context.active_fns = NIL;	/* nothing being recursively simplified */
	context.case_val = NULL;	/* no CASE being examined */
	context.estimate = true;	/* unsafe transformations OK */
	context.recurse_queries = false; /* do not recurse into query structures */
	context.recurse_sublink_testexpr = true;
	context.max_size = 0;
	context.eval_stable_functions = false;

	return eval_const_expressions_mutator(node, &context);
}

/*
 * The generic case in eval_const_expressions_mutator is to recurse using
 * expression_tree_mutator, which will copy the given node unchanged but
 * const-simplify its arguments (if any) as far as possible.  If the node
 * itself does immutable processing, and each of its arguments were reduced
 * to a Const, we can then reduce it to a Const using evaluate_expr.  (Some
 * node types need more complicated logic; for example, a CASE expression
 * might be reducible to a constant even if not all its subtrees are.)
 */
#define ece_generic_processing(node) \
	expression_tree_mutator((Node *) (node), eval_const_expressions_mutator, \
							(void *) context)

/*
 * Check whether all arguments of the given node were reduced to Consts.
 * By going directly to expression_tree_walker, contain_non_const_walker
 * is not applied to the node itself, only to its children.
 */
#define ece_all_arguments_const(node) \
	(!expression_tree_walker((Node *) (node), contain_non_const_walker, NULL))

/* Generic macro for applying evaluate_expr */
#define ece_evaluate_expr(node) \
	((Node *) evaluate_expr((Expr *) (node), \
							exprType((Node *) (node)), \
							exprTypmod((Node *) (node)), \
							exprCollation((Node *) (node))))

/*
 * Recursive guts of eval_const_expressions/estimate_expression_value
 */
static Node *
eval_const_expressions_mutator(Node *node,
							   eval_const_expressions_context *context)
{
	if (node == NULL)
		return NULL;
	switch (nodeTag(node))
	{
		case T_Param:
			{
				Param	   *param = (Param *) node;
				ParamListInfo paramLI = context->boundParams;

				/* Look to see if we've been given a value for this Param */
				if (param->paramkind == PARAM_EXTERN &&
					paramLI != NULL &&
					param->paramid > 0 &&
					param->paramid <= paramLI->numParams)
				{
					ParamExternData *prm;
					ParamExternData prmdata;

					/*
					 * Give hook a chance in case parameter is dynamic.  Tell
					 * it that this fetch is speculative, so it should avoid
					 * erroring out if parameter is unavailable.
					 */
					if (paramLI->paramFetch != NULL)
						prm = paramLI->paramFetch(paramLI, param->paramid,
												  true, &prmdata);
					else
						prm = &paramLI->params[param->paramid - 1];

					/*
					 * We don't just check OidIsValid, but insist that the
					 * fetched type match the Param, just in case the hook did
					 * something unexpected.  No need to throw an error here
					 * though; leave that for runtime.
					 */
					if (OidIsValid(prm->ptype) &&
						prm->ptype == param->paramtype)
					{
						/* OK to substitute parameter value? */
						if (context->estimate ||
							(prm->pflags & PARAM_FLAG_CONST))
						{
							/*
							 * Return a Const representing the param value.
							 * Must copy pass-by-ref datatypes, since the
							 * Param might be in a memory context
							 * shorter-lived than our output plan should be.
							 */
							int16		typLen;
							bool		typByVal;
							Datum		pval;

							get_typlenbyval(param->paramtype,
											&typLen, &typByVal);
							if (prm->isnull || typByVal)
								pval = prm->value;
							else
								pval = datumCopy(prm->value, typByVal, typLen);
							return (Node *) makeConst(param->paramtype,
													  param->paramtypmod,
													  param->paramcollid,
													  (int) typLen,
													  pval,
													  prm->isnull,
													  typByVal);
						}
					}
				}

				/*
				 * Not replaceable, so just copy the Param (no need to
				 * recurse)
				 */
				return (Node *) copyObject(param);
			}
		case T_WindowFunc:
			{
				WindowFunc *expr = (WindowFunc *) node;
				Oid			funcid = expr->winfnoid;
				List	   *args;
				Expr	   *aggfilter;
				HeapTuple	func_tuple;
				WindowFunc *newexpr;

				/*
				 * We can't really simplify a WindowFunc node, but we mustn't
				 * just fall through to the default processing, because we
				 * have to apply expand_function_arguments to its argument
				 * list.  That takes care of inserting default arguments and
				 * expanding named-argument notation.
				 */
				func_tuple = SearchSysCache1(PROCOID, ObjectIdGetDatum(funcid));
				if (!HeapTupleIsValid(func_tuple))
					elog(ERROR, "cache lookup failed for function %u", funcid);

				args = expand_function_arguments(expr->args,
												 false, expr->wintype,
												 func_tuple);

				ReleaseSysCache(func_tuple);

				/* Now, recursively simplify the args (which are a List) */
				args = (List *)
					expression_tree_mutator((Node *) args,
											eval_const_expressions_mutator,
											(void *) context);
				/* ... and the filter expression, which isn't */
				aggfilter = (Expr *)
					eval_const_expressions_mutator((Node *) expr->aggfilter,
												   context);

				/* And build the replacement WindowFunc node */
				newexpr = makeNode(WindowFunc);
				newexpr->winfnoid = expr->winfnoid;
				newexpr->wintype = expr->wintype;
				newexpr->wincollid = expr->wincollid;
				newexpr->inputcollid = expr->inputcollid;
				newexpr->args = args;
				newexpr->aggfilter = aggfilter;
				newexpr->winref = expr->winref;
				newexpr->winstar = expr->winstar;
				newexpr->winagg = expr->winagg;
				newexpr->windistinct = expr->windistinct;
				newexpr->location = expr->location;

				return (Node *) newexpr;
			}
		case T_FuncExpr:
			{
				FuncExpr   *expr = (FuncExpr *) node;
				List	   *args = expr->args;
				Expr	   *simple;
				FuncExpr   *newexpr;

				/*
				 * Code for op/func reduction is pretty bulky, so split it out
				 * as a separate function.  Note: exprTypmod normally returns
				 * -1 for a FuncExpr, but not when the node is recognizably a
				 * length coercion; we want to preserve the typmod in the
				 * eventual Const if so.
				 */
				simple = simplify_function(expr->funcid,
										   expr->funcresulttype,
										   exprTypmod(node),
										   expr->funccollid,
										   expr->inputcollid,
										   &args,
										   expr->funcvariadic,
										   true,
										   true,
										   context);
				if (simple)		/* successfully simplified it */
					return (Node *) simple;

				/*
				 * The expression cannot be simplified any further, so build
				 * and return a replacement FuncExpr node using the
				 * possibly-simplified arguments.  Note that we have also
				 * converted the argument list to positional notation.
				 */
				newexpr = makeNode(FuncExpr);
				newexpr->funcid = expr->funcid;
				newexpr->funcresulttype = expr->funcresulttype;
				newexpr->funcretset = expr->funcretset;
				newexpr->funcvariadic = expr->funcvariadic;
				newexpr->funcformat = expr->funcformat;
				newexpr->funccollid = expr->funccollid;
				newexpr->inputcollid = expr->inputcollid;
				newexpr->args = args;
				newexpr->location = expr->location;
				return (Node *) newexpr;
			}
		case T_OpExpr:
			{
				OpExpr	   *expr = (OpExpr *) node;
				List	   *args = expr->args;
				Expr	   *simple;
				OpExpr	   *newexpr;

				/*
				 * Need to get OID of underlying function.  Okay to scribble
				 * on input to this extent.
				 */
				set_opfuncid(expr);

				/*
				 * Code for op/func reduction is pretty bulky, so split it out
				 * as a separate function.
				 */
				simple = simplify_function(expr->opfuncid,
										   expr->opresulttype, -1,
										   expr->opcollid,
										   expr->inputcollid,
										   &args,
										   false,
										   true,
										   true,
										   context);
				if (simple)		/* successfully simplified it */
					return (Node *) simple;

				/*
				 * If the operator is boolean equality or inequality, we know
				 * how to simplify cases involving one constant and one
				 * non-constant argument.
				 */
				if (expr->opno == BooleanEqualOperator ||
					expr->opno == BooleanNotEqualOperator)
				{
					simple = (Expr *) simplify_boolean_equality(expr->opno,
																args);
					if (simple) /* successfully simplified it */
						return (Node *) simple;
				}

				/*
				 * The expression cannot be simplified any further, so build
				 * and return a replacement OpExpr node using the
				 * possibly-simplified arguments.
				 */
				newexpr = makeNode(OpExpr);
				newexpr->opno = expr->opno;
				newexpr->opfuncid = expr->opfuncid;
				newexpr->opresulttype = expr->opresulttype;
				newexpr->opretset = expr->opretset;
				newexpr->opcollid = expr->opcollid;
				newexpr->inputcollid = expr->inputcollid;
				newexpr->args = args;
				newexpr->location = expr->location;
				return (Node *) newexpr;
			}
		case T_DistinctExpr:
			{
				DistinctExpr *expr = (DistinctExpr *) node;
				List	   *args;
				ListCell   *arg;
				bool		has_null_input = false;
				bool		all_null_input = true;
				bool		has_nonconst_input = false;
				Expr	   *simple;
				DistinctExpr *newexpr;

				/*
				 * Reduce constants in the DistinctExpr's arguments.  We know
				 * args is either NIL or a List node, so we can call
				 * expression_tree_mutator directly rather than recursing to
				 * self.
				 */
				args = (List *) expression_tree_mutator((Node *) expr->args,
														eval_const_expressions_mutator,
														(void *) context);

				/*
				 * We must do our own check for NULLs because DistinctExpr has
				 * different results for NULL input than the underlying
				 * operator does.
				 */
				foreach(arg, args)
				{
					if (IsA(lfirst(arg), Const))
					{
						has_null_input |= ((Const *) lfirst(arg))->constisnull;
						all_null_input &= ((Const *) lfirst(arg))->constisnull;
					}
					else
						has_nonconst_input = true;
				}

				/* all constants? then can optimize this out */
				if (!has_nonconst_input)
				{
					/* all nulls? then not distinct */
					if (all_null_input)
						return makeBoolConst(false, false);

					/* one null? then distinct */
					if (has_null_input)
						return makeBoolConst(true, false);

					/* otherwise try to evaluate the '=' operator */
					/* (NOT okay to try to inline it, though!) */

					/*
					 * Need to get OID of underlying function.  Okay to
					 * scribble on input to this extent.
					 */
					set_opfuncid((OpExpr *) expr);	/* rely on struct
													 * equivalence */

					/*
					 * Code for op/func reduction is pretty bulky, so split it
					 * out as a separate function.
					 */
					simple = simplify_function(expr->opfuncid,
											   expr->opresulttype, -1,
											   expr->opcollid,
											   expr->inputcollid,
											   &args,
											   false,
											   false,
											   false,
											   context);
					if (simple) /* successfully simplified it */
					{
						/*
						 * Since the underlying operator is "=", must negate
						 * its result
						 */
						Const	   *csimple = castNode(Const, simple);

						csimple->constvalue =
							BoolGetDatum(!DatumGetBool(csimple->constvalue));
						return (Node *) csimple;
					}
				}

				/*
				 * The expression cannot be simplified any further, so build
				 * and return a replacement DistinctExpr node using the
				 * possibly-simplified arguments.
				 */
				newexpr = makeNode(DistinctExpr);
				newexpr->opno = expr->opno;
				newexpr->opfuncid = expr->opfuncid;
				newexpr->opresulttype = expr->opresulttype;
				newexpr->opretset = expr->opretset;
				newexpr->opcollid = expr->opcollid;
				newexpr->inputcollid = expr->inputcollid;
				newexpr->args = args;
				newexpr->location = expr->location;
				return (Node *) newexpr;
			}
		case T_NullIfExpr:
			{
				NullIfExpr *expr;
				ListCell   *arg;
				bool		has_nonconst_input = false;

				/* Copy the node and const-simplify its arguments */
				expr = (NullIfExpr *) ece_generic_processing(node);

				/* If either argument is NULL they can't be equal */
				foreach(arg, expr->args)
				{
					if (!IsA(lfirst(arg), Const))
						has_nonconst_input = true;
					else if (((Const *) lfirst(arg))->constisnull)
						return (Node *) linitial(expr->args);
				}

				/*
				 * Need to get OID of underlying function before checking if
				 * the function is OK to evaluate.
				 */
				set_opfuncid((OpExpr *) expr);

				if (!has_nonconst_input &&
					ece_function_is_safe(expr->opfuncid, context))
					return ece_evaluate_expr(expr);

				return (Node *) expr;
			}
		case T_ScalarArrayOpExpr:
			{
				ScalarArrayOpExpr *saop;

				/* Copy the node and const-simplify its arguments */
				saop = (ScalarArrayOpExpr *) ece_generic_processing(node);

				/* Make sure we know underlying function */
				set_sa_opfuncid(saop);

				/*
				 * If all arguments are Consts, and it's a safe function, we
				 * can fold to a constant
				 */
				if (ece_all_arguments_const(saop) &&
					ece_function_is_safe(saop->opfuncid, context))
					return ece_evaluate_expr(saop);
				return (Node *) saop;
			}
		case T_BoolExpr:
			{
				BoolExpr   *expr = (BoolExpr *) node;

				switch (expr->boolop)
				{
					case OR_EXPR:
						{
							List	   *newargs;
							bool		haveNull = false;
							bool		forceTrue = false;

							newargs = simplify_or_arguments(expr->args,
															context,
															&haveNull,
															&forceTrue);
							if (forceTrue)
								return makeBoolConst(true, false);
							if (haveNull)
								newargs = lappend(newargs,
												  makeBoolConst(false, true));
							/* If all the inputs are FALSE, result is FALSE */
							if (newargs == NIL)
								return makeBoolConst(false, false);

							/*
							 * If only one nonconst-or-NULL input, it's the
							 * result
							 */
							if (list_length(newargs) == 1)
								return (Node *) linitial(newargs);
							/* Else we still need an OR node */
							return (Node *) make_orclause(newargs);
						}
					case AND_EXPR:
						{
							List	   *newargs;
							bool		haveNull = false;
							bool		forceFalse = false;

							newargs = simplify_and_arguments(expr->args,
															 context,
															 &haveNull,
															 &forceFalse);
							if (forceFalse)
								return makeBoolConst(false, false);
							if (haveNull)
								newargs = lappend(newargs,
												  makeBoolConst(false, true));
							/* If all the inputs are TRUE, result is TRUE */
							if (newargs == NIL)
								return makeBoolConst(true, false);

							/*
							 * If only one nonconst-or-NULL input, it's the
							 * result
							 */
							if (list_length(newargs) == 1)
								return (Node *) linitial(newargs);
							/* Else we still need an AND node */
							return (Node *) make_andclause(newargs);
						}
					case NOT_EXPR:
						{
							Node	   *arg;

							Assert(list_length(expr->args) == 1);
							arg = eval_const_expressions_mutator(linitial(expr->args),
																 context);

							/*
							 * Use negate_clause() to see if we can simplify
							 * away the NOT.
							 */
							return negate_clause(arg);
						}
					default:
						elog(ERROR, "unrecognized boolop: %d",
							 (int) expr->boolop);
						break;
				}
				break;
			}
		case T_SubPlan:
		case T_AlternativeSubPlan:

			/*
			 * Return a SubPlan unchanged --- too late to do anything with it.
			 *
			 * XXX should we ereport() here instead?  Probably this routine
			 * should never be invoked after SubPlan creation.
			 */
			return node;
		case T_RelabelType:
			{
				RelabelType *relabel = (RelabelType *) node;
				Node	   *arg;

				/* Simplify the input ... */
				arg = eval_const_expressions_mutator((Node *) relabel->arg,
													 context);
				/* ... and attach a new RelabelType node, if needed */
				return applyRelabelType(arg,
										relabel->resulttype,
										relabel->resulttypmod,
										relabel->resultcollid,
										relabel->relabelformat,
										relabel->location,
										true);
			}
		case T_CoerceViaIO:
			{
				CoerceViaIO *expr = (CoerceViaIO *) node;
				List	   *args;
				Oid			outfunc;
				bool		outtypisvarlena;
				Oid			infunc;
				Oid			intypioparam;
				Expr	   *simple;
				CoerceViaIO *newexpr;

				/* Make a List so we can use simplify_function */
				args = list_make1(expr->arg);

				/*
				 * CoerceViaIO represents calling the source type's output
				 * function then the result type's input function.  So, try to
				 * simplify it as though it were a stack of two such function
				 * calls.  First we need to know what the functions are.
				 *
				 * Note that the coercion functions are assumed not to care
				 * about input collation, so we just pass InvalidOid for that.
				 */
				getTypeOutputInfo(exprType((Node *) expr->arg),
								  &outfunc, &outtypisvarlena);
				getTypeInputInfo(expr->resulttype,
								 &infunc, &intypioparam);

				simple = simplify_function(outfunc,
										   CSTRINGOID, -1,
										   InvalidOid,
										   InvalidOid,
										   &args,
										   false,
										   true,
										   true,
										   context);
				if (simple)		/* successfully simplified output fn */
				{
					/*
					 * Input functions may want 1 to 3 arguments.  We always
					 * supply all three, trusting that nothing downstream will
					 * complain.
					 */
					args = list_make3(simple,
									  makeConst(OIDOID,
												-1,
												InvalidOid,
												sizeof(Oid),
												ObjectIdGetDatum(intypioparam),
												false,
												true),
									  makeConst(INT4OID,
												-1,
												InvalidOid,
												sizeof(int32),
												Int32GetDatum(-1),
												false,
												true));

					simple = simplify_function(infunc,
											   expr->resulttype, -1,
											   expr->resultcollid,
											   InvalidOid,
											   &args,
											   false,
											   false,
											   true,
											   context);
					if (simple) /* successfully simplified input fn */
						return (Node *) simple;
				}

				/*
				 * The expression cannot be simplified any further, so build
				 * and return a replacement CoerceViaIO node using the
				 * possibly-simplified argument.
				 */
				newexpr = makeNode(CoerceViaIO);
				newexpr->arg = (Expr *) linitial(args);
				newexpr->resulttype = expr->resulttype;
				newexpr->resultcollid = expr->resultcollid;
				newexpr->coerceformat = expr->coerceformat;
				newexpr->location = expr->location;
				return (Node *) newexpr;
			}
		case T_ArrayCoerceExpr:
			{
				ArrayCoerceExpr *ac = makeNode(ArrayCoerceExpr);
				Node	   *save_case_val;

				/*
				 * Copy the node and const-simplify its arguments.  We can't
				 * use ece_generic_processing() here because we need to mess
				 * with case_val only while processing the elemexpr.
				 */
				memcpy(ac, node, sizeof(ArrayCoerceExpr));
				ac->arg = (Expr *)
					eval_const_expressions_mutator((Node *) ac->arg,
												   context);

				/*
				 * Set up for the CaseTestExpr node contained in the elemexpr.
				 * We must prevent it from absorbing any outer CASE value.
				 */
				save_case_val = context->case_val;
				context->case_val = NULL;

				ac->elemexpr = (Expr *)
					eval_const_expressions_mutator((Node *) ac->elemexpr,
												   context);

				context->case_val = save_case_val;

				/*
				 * If constant argument and the per-element expression is
				 * immutable, we can simplify the whole thing to a constant.
				 * Exception: although contain_mutable_functions considers
				 * CoerceToDomain immutable for historical reasons, let's not
				 * do so here; this ensures coercion to an array-over-domain
				 * does not apply the domain's constraints until runtime.
				 */
				if (ac->arg && IsA(ac->arg, Const) &&
					ac->elemexpr && !IsA(ac->elemexpr, CoerceToDomain) &&
					!contain_mutable_functions((Node *) ac->elemexpr))
					return ece_evaluate_expr(ac);

				return (Node *) ac;
			}
		case T_CollateExpr:
			{
				/*
				 * We replace CollateExpr with RelabelType, so as to improve
				 * uniformity of expression representation and thus simplify
				 * comparison of expressions.  Hence this looks very nearly
				 * the same as the RelabelType case, and we can apply the same
				 * optimizations to avoid unnecessary RelabelTypes.
				 */
				CollateExpr *collate = (CollateExpr *) node;
				Node	   *arg;

				/* Simplify the input ... */
				arg = eval_const_expressions_mutator((Node *) collate->arg,
													 context);
				/* ... and attach a new RelabelType node, if needed */
				return applyRelabelType(arg,
										exprType(arg),
										exprTypmod(arg),
										collate->collOid,
										COERCE_IMPLICIT_CAST,
										collate->location,
										true);
			}
		case T_CaseExpr:
			{
				/*----------
				 * CASE expressions can be simplified if there are constant
				 * condition clauses:
				 *		FALSE (or NULL): drop the alternative
				 *		TRUE: drop all remaining alternatives
				 * If the first non-FALSE alternative is a constant TRUE,
				 * we can simplify the entire CASE to that alternative's
				 * expression.  If there are no non-FALSE alternatives,
				 * we simplify the entire CASE to the default result (ELSE).
				 *
				 * If we have a simple-form CASE with constant test
				 * expression, we substitute the constant value for contained
				 * CaseTestExpr placeholder nodes, so that we have the
				 * opportunity to reduce constant test conditions.  For
				 * example this allows
				 *		CASE 0 WHEN 0 THEN 1 ELSE 1/0 END
				 * to reduce to 1 rather than drawing a divide-by-0 error.
				 * Note that when the test expression is constant, we don't
				 * have to include it in the resulting CASE; for example
				 *		CASE 0 WHEN x THEN y ELSE z END
				 * is transformed by the parser to
				 *		CASE 0 WHEN CaseTestExpr = x THEN y ELSE z END
				 * which we can simplify to
				 *		CASE WHEN 0 = x THEN y ELSE z END
				 * It is not necessary for the executor to evaluate the "arg"
				 * expression when executing the CASE, since any contained
				 * CaseTestExprs that might have referred to it will have been
				 * replaced by the constant.
				 *----------
				 */
				CaseExpr   *caseexpr = (CaseExpr *) node;
				CaseExpr   *newcase;
				Node	   *save_case_val;
				Node	   *newarg;
				List	   *newargs;
				bool		const_true_cond;
				Node	   *defresult = NULL;
				ListCell   *arg;

				/* Simplify the test expression, if any */
				newarg = eval_const_expressions_mutator((Node *) caseexpr->arg,
														context);

				/* Set up for contained CaseTestExpr nodes */
				save_case_val = context->case_val;
				if (newarg && IsA(newarg, Const))
				{
					context->case_val = newarg;
					newarg = NULL;	/* not needed anymore, see above */
				}
				else
					context->case_val = NULL;

				/* Simplify the WHEN clauses */
				newargs = NIL;
				const_true_cond = false;
				foreach(arg, caseexpr->args)
				{
					CaseWhen   *oldcasewhen = lfirst_node(CaseWhen, arg);
					Node	   *casecond;
					Node	   *caseresult;

					/* Simplify this alternative's test condition */
					casecond = eval_const_expressions_mutator((Node *) oldcasewhen->expr,
															  context);

					/*
					 * If the test condition is constant FALSE (or NULL), then
					 * drop this WHEN clause completely, without processing
					 * the result.
					 */
					if (casecond && IsA(casecond, Const))
					{
						Const	   *const_input = (Const *) casecond;

						if (const_input->constisnull ||
							!DatumGetBool(const_input->constvalue))
							continue;	/* drop alternative with FALSE cond */
						/* Else it's constant TRUE */
						const_true_cond = true;
					}

					/* Simplify this alternative's result value */
					caseresult = eval_const_expressions_mutator((Node *) oldcasewhen->result,
																context);

					/* If non-constant test condition, emit a new WHEN node */
					if (!const_true_cond)
					{
						CaseWhen   *newcasewhen = makeNode(CaseWhen);

						newcasewhen->expr = (Expr *) casecond;
						newcasewhen->result = (Expr *) caseresult;
						newcasewhen->location = oldcasewhen->location;
						newargs = lappend(newargs, newcasewhen);
						continue;
					}

					/*
					 * Found a TRUE condition, so none of the remaining
					 * alternatives can be reached.  We treat the result as
					 * the default result.
					 */
					defresult = caseresult;
					break;
				}

				/* Simplify the default result, unless we replaced it above */
				if (!const_true_cond)
					defresult = eval_const_expressions_mutator((Node *) caseexpr->defresult,
															   context);

				context->case_val = save_case_val;

				/*
				 * If no non-FALSE alternatives, CASE reduces to the default
				 * result
				 */
				if (newargs == NIL)
					return defresult;
				/* Otherwise we need a new CASE node */
				newcase = makeNode(CaseExpr);
				newcase->casetype = caseexpr->casetype;
				newcase->casecollid = caseexpr->casecollid;
				newcase->arg = (Expr *) newarg;
				newcase->args = newargs;
				newcase->defresult = (Expr *) defresult;
				newcase->location = caseexpr->location;
				return (Node *) newcase;
			}
		case T_CaseTestExpr:
			{
				/*
				 * If we know a constant test value for the current CASE
				 * construct, substitute it for the placeholder.  Else just
				 * return the placeholder as-is.
				 */
				if (context->case_val)
					return copyObject(context->case_val);
				else
					return copyObject(node);
			}
		case T_SubscriptingRef:
		case T_ArrayExpr:
		case T_RowExpr:
		case T_MinMaxExpr:
			{
				/*
				 * Generic handling for node types whose own processing is
				 * known to be immutable, and for which we need no smarts
				 * beyond "simplify if all inputs are constants".
				 *
				 * Treating SubscriptingRef this way assumes that subscripting
				 * fetch and assignment are both immutable.  This constrains
				 * type-specific subscripting implementations; maybe we should
				 * relax it someday.
				 *
				 * Treating MinMaxExpr this way amounts to assuming that the
				 * btree comparison function it calls is immutable; see the
				 * reasoning in contain_mutable_functions_walker.
				 */

				/* Copy the node and const-simplify its arguments */
				node = ece_generic_processing(node);

				/* If all arguments are Consts, we can fold to a constant */
				/* In gpdb, RowExpr's TupleDesc will lost in QE if we evaluate
				 * expr in planner. It is hard to dispatch these TupleDesc to QE
				 * since it affect typecache more complex.
				 */
				if (ece_all_arguments_const(node) &&
					(!IsA(node, RowExpr) || ((RowExpr *) node)->row_typeid != RECORDOID))
					return ece_evaluate_expr(node);
				return node;
			}
		case T_CoalesceExpr:
			{
				CoalesceExpr *coalesceexpr = (CoalesceExpr *) node;
				CoalesceExpr *newcoalesce;
				List	   *newargs;
				ListCell   *arg;

				newargs = NIL;
				foreach(arg, coalesceexpr->args)
				{
					Node	   *e;

					e = eval_const_expressions_mutator((Node *) lfirst(arg),
													   context);

					/*
					 * We can remove null constants from the list. For a
					 * non-null constant, if it has not been preceded by any
					 * other non-null-constant expressions then it is the
					 * result. Otherwise, it's the next argument, but we can
					 * drop following arguments since they will never be
					 * reached.
					 */
					if (IsA(e, Const))
					{
						if (((Const *) e)->constisnull)
							continue;	/* drop null constant */
						if (newargs == NIL)
							return e;	/* first expr */
						newargs = lappend(newargs, e);
						break;
					}
					newargs = lappend(newargs, e);
				}

				/*
				 * If all the arguments were constant null, the result is just
				 * null
				 */
				if (newargs == NIL)
					return (Node *) makeNullConst(coalesceexpr->coalescetype,
												  -1,
												  coalesceexpr->coalescecollid);

				newcoalesce = makeNode(CoalesceExpr);
				newcoalesce->coalescetype = coalesceexpr->coalescetype;
				newcoalesce->coalescecollid = coalesceexpr->coalescecollid;
				newcoalesce->args = newargs;
				newcoalesce->location = coalesceexpr->location;
				return (Node *) newcoalesce;
			}
		case T_SQLValueFunction:
			{
				/*
				 * All variants of SQLValueFunction are stable, so if we are
				 * estimating the expression's value, we should evaluate the
				 * current function value.
				 *
				 * In GPDB, we add eval_stable_functions field in the context
				 * to decide whether we should pre-evaluate this stable function.
				 * If it is true, we evaluate the function value here so that we
				 * can directly dispatch a single row insertion query that contains
				 * SQLValueFunction (Otherwise we need to add a redistribution
				 * motion). In a specific case where we use prepare/execute statement,
				 * we need to set oneoffPlan to true so that we can re-evaluate 
				 * the SQLValueFunction in the execute statement.
				 *
				 * If neither condition holds, we just copy.
				 */
				SQLValueFunction *svf = (SQLValueFunction *) node;

				if (context->eval_stable_functions)
				{
					context->root->glob->oneoffPlan = true;
					return (Node *) evaluate_expr((Expr *) svf,
												  svf->type,
												  svf->typmod,
												  InvalidOid);
				}

				if (context->estimate)
				{
					return (Node *) evaluate_expr((Expr *) svf,
												  svf->type,
												  svf->typmod,
												  InvalidOid);
				}

				return copyObject((Node *) svf);
			}
		case T_FieldSelect:
			{
				/*
				 * We can optimize field selection from a whole-row Var into a
				 * simple Var.  (This case won't be generated directly by the
				 * parser, because ParseComplexProjection short-circuits it.
				 * But it can arise while simplifying functions.)  Also, we
				 * can optimize field selection from a RowExpr construct, or
				 * of course from a constant.
				 *
				 * However, replacing a whole-row Var in this way has a
				 * pitfall: if we've already built the rel targetlist for the
				 * source relation, then the whole-row Var is scheduled to be
				 * produced by the relation scan, but the simple Var probably
				 * isn't, which will lead to a failure in setrefs.c.  This is
				 * not a problem when handling simple single-level queries, in
				 * which expression simplification always happens first.  It
				 * is a risk for lateral references from subqueries, though.
				 * To avoid such failures, don't optimize uplevel references.
				 *
				 * We must also check that the declared type of the field is
				 * still the same as when the FieldSelect was created --- this
				 * can change if someone did ALTER COLUMN TYPE on the rowtype.
				 * If it isn't, we skip the optimization; the case will
				 * probably fail at runtime, but that's not our problem here.
				 */
				FieldSelect *fselect = (FieldSelect *) node;
				FieldSelect *newfselect;
				Node	   *arg;

				arg = eval_const_expressions_mutator((Node *) fselect->arg,
													 context);
				if (arg && IsA(arg, Var) &&
					((Var *) arg)->varattno == InvalidAttrNumber &&
					((Var *) arg)->varlevelsup == 0)
				{
					if (rowtype_field_matches(((Var *) arg)->vartype,
											  fselect->fieldnum,
											  fselect->resulttype,
											  fselect->resulttypmod,
											  fselect->resultcollid))
						return (Node *) makeVar(((Var *) arg)->varno,
												fselect->fieldnum,
												fselect->resulttype,
												fselect->resulttypmod,
												fselect->resultcollid,
												((Var *) arg)->varlevelsup);
				}
				if (arg && IsA(arg, RowExpr))
				{
					RowExpr    *rowexpr = (RowExpr *) arg;

					if (fselect->fieldnum > 0 &&
						fselect->fieldnum <= list_length(rowexpr->args))
					{
						Node	   *fld = (Node *) list_nth(rowexpr->args,
															fselect->fieldnum - 1);

						if (rowtype_field_matches(rowexpr->row_typeid,
												  fselect->fieldnum,
												  fselect->resulttype,
												  fselect->resulttypmod,
												  fselect->resultcollid) &&
							fselect->resulttype == exprType(fld) &&
							fselect->resulttypmod == exprTypmod(fld) &&
							fselect->resultcollid == exprCollation(fld))
							return fld;
					}
				}
				newfselect = makeNode(FieldSelect);
				newfselect->arg = (Expr *) arg;
				newfselect->fieldnum = fselect->fieldnum;
				newfselect->resulttype = fselect->resulttype;
				newfselect->resulttypmod = fselect->resulttypmod;
				newfselect->resultcollid = fselect->resultcollid;
				if (arg && IsA(arg, Const))
				{
					Const	   *con = (Const *) arg;

					if (rowtype_field_matches(con->consttype,
											  newfselect->fieldnum,
											  newfselect->resulttype,
											  newfselect->resulttypmod,
											  newfselect->resultcollid))
						return ece_evaluate_expr(newfselect);
				}
				return (Node *) newfselect;
			}
		case T_NullTest:
			{
				NullTest   *ntest = (NullTest *) node;
				NullTest   *newntest;
				Node	   *arg;

				arg = eval_const_expressions_mutator((Node *) ntest->arg,
													 context);
				if (ntest->argisrow && arg && IsA(arg, RowExpr))
				{
					/*
					 * We break ROW(...) IS [NOT] NULL into separate tests on
					 * its component fields.  This form is usually more
					 * efficient to evaluate, as well as being more amenable
					 * to optimization.
					 */
					RowExpr    *rarg = (RowExpr *) arg;
					List	   *newargs = NIL;
					ListCell   *l;

					foreach(l, rarg->args)
					{
						Node	   *relem = (Node *) lfirst(l);

						/*
						 * A constant field refutes the whole NullTest if it's
						 * of the wrong nullness; else we can discard it.
						 */
						if (relem && IsA(relem, Const))
						{
							Const	   *carg = (Const *) relem;

							if (carg->constisnull ?
								(ntest->nulltesttype == IS_NOT_NULL) :
								(ntest->nulltesttype == IS_NULL))
								return makeBoolConst(false, false);
							continue;
						}

						/*
						 * Else, make a scalar (argisrow == false) NullTest
						 * for this field.  Scalar semantics are required
						 * because IS [NOT] NULL doesn't recurse; see comments
						 * in ExecEvalRowNullInt().
						 */
						newntest = makeNode(NullTest);
						newntest->arg = (Expr *) relem;
						newntest->nulltesttype = ntest->nulltesttype;
						newntest->argisrow = false;
						newntest->location = ntest->location;
						newargs = lappend(newargs, newntest);
					}
					/* If all the inputs were constants, result is TRUE */
					if (newargs == NIL)
						return makeBoolConst(true, false);
					/* If only one nonconst input, it's the result */
					if (list_length(newargs) == 1)
						return (Node *) linitial(newargs);
					/* Else we need an AND node */
					return (Node *) make_andclause(newargs);
				}
				if (!ntest->argisrow && arg && IsA(arg, Const))
				{
					Const	   *carg = (Const *) arg;
					bool		result;

					switch (ntest->nulltesttype)
					{
						case IS_NULL:
							result = carg->constisnull;
							break;
						case IS_NOT_NULL:
							result = !carg->constisnull;
							break;
						default:
							elog(ERROR, "unrecognized nulltesttype: %d",
								 (int) ntest->nulltesttype);
							result = false; /* keep compiler quiet */
							break;
					}

					return makeBoolConst(result, false);
				}

				newntest = makeNode(NullTest);
				newntest->arg = (Expr *) arg;
				newntest->nulltesttype = ntest->nulltesttype;
				newntest->argisrow = ntest->argisrow;
				newntest->location = ntest->location;
				return (Node *) newntest;
			}
		case T_BooleanTest:
			{
				/*
				 * This case could be folded into the generic handling used
				 * for ArrayExpr etc.  But because the simplification logic is
				 * so trivial, applying evaluate_expr() to perform it would be
				 * a heavy overhead.  BooleanTest is probably common enough to
				 * justify keeping this bespoke implementation.
				 */
				BooleanTest *btest = (BooleanTest *) node;
				BooleanTest *newbtest;
				Node	   *arg;

				arg = eval_const_expressions_mutator((Node *) btest->arg,
													 context);
				if (arg && IsA(arg, Const))
				{
					Const	   *carg = (Const *) arg;
					bool		result;

					switch (btest->booltesttype)
					{
						case IS_TRUE:
							result = (!carg->constisnull &&
									  DatumGetBool(carg->constvalue));
							break;
						case IS_NOT_TRUE:
							result = (carg->constisnull ||
									  !DatumGetBool(carg->constvalue));
							break;
						case IS_FALSE:
							result = (!carg->constisnull &&
									  !DatumGetBool(carg->constvalue));
							break;
						case IS_NOT_FALSE:
							result = (carg->constisnull ||
									  DatumGetBool(carg->constvalue));
							break;
						case IS_UNKNOWN:
							result = carg->constisnull;
							break;
						case IS_NOT_UNKNOWN:
							result = !carg->constisnull;
							break;
						default:
							elog(ERROR, "unrecognized booltesttype: %d",
								 (int) btest->booltesttype);
							result = false; /* keep compiler quiet */
							break;
					}

					return makeBoolConst(result, false);
				}

				newbtest = makeNode(BooleanTest);
				newbtest->arg = (Expr *) arg;
				newbtest->booltesttype = btest->booltesttype;
				newbtest->location = btest->location;
				return (Node *) newbtest;
			}
		case T_CoerceToDomain:
			{
				/*
				 * If the domain currently has no constraints, we replace the
				 * CoerceToDomain node with a simple RelabelType, which is
				 * both far faster to execute and more amenable to later
				 * optimization.  We must then mark the plan as needing to be
				 * rebuilt if the domain's constraints change.
				 *
				 * Also, in estimation mode, always replace CoerceToDomain
				 * nodes, effectively assuming that the coercion will succeed.
				 */
				CoerceToDomain *cdomain = (CoerceToDomain *) node;
				CoerceToDomain *newcdomain;
				Node	   *arg;

				arg = eval_const_expressions_mutator((Node *) cdomain->arg,
													 context);
				if (context->estimate ||
					!DomainHasConstraints(cdomain->resulttype))
				{
					/* Record dependency, if this isn't estimation mode */
					if (context->root && !context->estimate)
						record_plan_type_dependency(context->root,
													cdomain->resulttype);

					/* Generate RelabelType to substitute for CoerceToDomain */
					return applyRelabelType(arg,
											cdomain->resulttype,
											cdomain->resulttypmod,
											cdomain->resultcollid,
											cdomain->coercionformat,
											cdomain->location,
											true);
				}

				newcdomain = makeNode(CoerceToDomain);
				newcdomain->arg = (Expr *) arg;
				newcdomain->resulttype = cdomain->resulttype;
				newcdomain->resulttypmod = cdomain->resulttypmod;
				newcdomain->resultcollid = cdomain->resultcollid;
				newcdomain->coercionformat = cdomain->coercionformat;
				newcdomain->location = cdomain->location;
				return (Node *) newcdomain;
			}
		case T_PlaceHolderVar:

			/*
			 * In estimation mode, just strip the PlaceHolderVar node
			 * altogether; this amounts to estimating that the contained value
			 * won't be forced to null by an outer join.  In regular mode we
			 * just use the default behavior (ie, simplify the expression but
			 * leave the PlaceHolderVar node intact).
			 */
			if (context->estimate)
			{
				PlaceHolderVar *phv = (PlaceHolderVar *) node;

				return eval_const_expressions_mutator((Node *) phv->phexpr,
													  context);
			}
			break;
		case T_ConvertRowtypeExpr:
			{
				ConvertRowtypeExpr *cre = castNode(ConvertRowtypeExpr, node);
				Node	   *arg;
				ConvertRowtypeExpr *newcre;

				arg = eval_const_expressions_mutator((Node *) cre->arg,
													 context);

				newcre = makeNode(ConvertRowtypeExpr);
				newcre->resulttype = cre->resulttype;
				newcre->convertformat = cre->convertformat;
				newcre->location = cre->location;

				/*
				 * In case of a nested ConvertRowtypeExpr, we can convert the
				 * leaf row directly to the topmost row format without any
				 * intermediate conversions. (This works because
				 * ConvertRowtypeExpr is used only for child->parent
				 * conversion in inheritance trees, which works by exact match
				 * of column name, and a column absent in an intermediate
				 * result can't be present in the final result.)
				 *
				 * No need to check more than one level deep, because the
				 * above recursion will have flattened anything else.
				 */
				if (arg != NULL && IsA(arg, ConvertRowtypeExpr))
				{
					ConvertRowtypeExpr *argcre = (ConvertRowtypeExpr *) arg;

					arg = (Node *) argcre->arg;

					/*
					 * Make sure an outer implicit conversion can't hide an
					 * inner explicit one.
					 */
					if (newcre->convertformat == COERCE_IMPLICIT_CAST)
						newcre->convertformat = argcre->convertformat;
				}

				newcre->arg = (Expr *) arg;

				if (arg != NULL && IsA(arg, Const))
					return ece_evaluate_expr((Node *) newcre);
				return (Node *) newcre;
			}
		default:
			break;
	}

	/* prevent recursion into sublinks */
	if (IsA(node, SubLink) && !context->recurse_sublink_testexpr)
	{
		SubLink    *sublink = (SubLink *) node;
		SubLink    *newnode = copyObject(sublink);

		/*
		 * Also invoke the mutator on the sublink's Query node, so it
		 * can recurse into the sub-query if it wants to.
		 */
		newnode->subselect = (Node *) query_tree_mutator((Query *) sublink->subselect, eval_const_expressions_mutator, (void*) context, 0);
		return (Node *) newnode;
	}

	/* recurse into query structure if requested */
	if (IsA(node, Query) && context->recurse_queries)
	{
		return (Node *)
					query_tree_mutator
					(
					(Query *) node,
					eval_const_expressions_mutator,
					(void *) context,
					0);
	}

	/*
	 * For any node type not handled above, copy the node unchanged but
	 * const-simplify its subexpressions.  This is the correct thing for node
	 * types whose behavior might change between planning and execution, such
	 * as CurrentOfExpr.  It's also a safe default for new node types not
	 * known to this routine.
	 */
	return ece_generic_processing(node);
}

/*
 * Subroutine for eval_const_expressions: check for non-Const nodes.
 *
 * We can abort recursion immediately on finding a non-Const node.  This is
 * critical for performance, else eval_const_expressions_mutator would take
 * O(N^2) time on non-simplifiable trees.  However, we do need to descend
 * into List nodes since expression_tree_walker sometimes invokes the walker
 * function directly on List subtrees.
 */
static bool
contain_non_const_walker(Node *node, void *context)
{
	if (node == NULL)
		return false;
	if (IsA(node, Const))
		return false;
	if (IsA(node, List))
		return expression_tree_walker(node, contain_non_const_walker, context);
	/* Otherwise, abort the tree traversal and return true */
	return true;
}

/*
 * Subroutine for eval_const_expressions: check if a function is OK to evaluate
 */
static bool
ece_function_is_safe(Oid funcid, eval_const_expressions_context *context)
{
	char		provolatile = func_volatile(funcid);

	/*
	 * Ordinarily we are only allowed to simplify immutable functions. But for
	 * purposes of estimation, we consider it okay to simplify functions that
	 * are merely stable; the risk that the result might change from planning
	 * time to execution time is worth taking in preference to not being able
	 * to estimate the value at all.
	 */
	if (provolatile == PROVOLATILE_IMMUTABLE)
		return true;
	if (context->estimate && provolatile == PROVOLATILE_STABLE)
		return true;
	return false;
}

/*
 * Subroutine for eval_const_expressions: process arguments of an OR clause
 *
 * This includes flattening of nested ORs as well as recursion to
 * eval_const_expressions to simplify the OR arguments.
 *
 * After simplification, OR arguments are handled as follows:
 *		non constant: keep
 *		FALSE: drop (does not affect result)
 *		TRUE: force result to TRUE
 *		NULL: keep only one
 * We must keep one NULL input because OR expressions evaluate to NULL when no
 * input is TRUE and at least one is NULL.  We don't actually include the NULL
 * here, that's supposed to be done by the caller.
 *
 * The output arguments *haveNull and *forceTrue must be initialized false
 * by the caller.  They will be set true if a NULL constant or TRUE constant,
 * respectively, is detected anywhere in the argument list.
 */
static List *
simplify_or_arguments(List *args,
					  eval_const_expressions_context *context,
					  bool *haveNull, bool *forceTrue)
{
	List	   *newargs = NIL;
	List	   *unprocessed_args;

	/*
	 * We want to ensure that any OR immediately beneath another OR gets
	 * flattened into a single OR-list, so as to simplify later reasoning.
	 *
	 * To avoid stack overflow from recursion of eval_const_expressions, we
	 * resort to some tenseness here: we keep a list of not-yet-processed
	 * inputs, and handle flattening of nested ORs by prepending to the to-do
	 * list instead of recursing.  Now that the parser generates N-argument
	 * ORs from simple lists, this complexity is probably less necessary than
	 * it once was, but we might as well keep the logic.
	 */
	unprocessed_args = list_copy(args);
	while (unprocessed_args)
	{
		Node	   *arg = (Node *) linitial(unprocessed_args);

		unprocessed_args = list_delete_first(unprocessed_args);

		/* flatten nested ORs as per above comment */
		if (is_orclause(arg))
		{
			List	   *subargs = ((BoolExpr *) arg)->args;
			List	   *oldlist = unprocessed_args;

			unprocessed_args = list_concat_copy(subargs, unprocessed_args);
			/* perhaps-overly-tense code to avoid leaking old lists */
			list_free(oldlist);
			continue;
		}

		/* If it's not an OR, simplify it */
		arg = eval_const_expressions_mutator(arg, context);

		/*
		 * It is unlikely but not impossible for simplification of a non-OR
		 * clause to produce an OR.  Recheck, but don't be too tense about it
		 * since it's not a mainstream case.  In particular we don't worry
		 * about const-simplifying the input twice, nor about list leakage.
		 */
		if (is_orclause(arg))
		{
			List	   *subargs = ((BoolExpr *) arg)->args;

			unprocessed_args = list_concat_copy(subargs, unprocessed_args);
			continue;
		}

		/*
		 * OK, we have a const-simplified non-OR argument.  Process it per
		 * comments above.
		 */
		if (IsA(arg, Const))
		{
			Const	   *const_input = (Const *) arg;

			if (const_input->constisnull)
				*haveNull = true;
			else if (DatumGetBool(const_input->constvalue))
			{
				*forceTrue = true;

				/*
				 * Once we detect a TRUE result we can just exit the loop
				 * immediately.  However, if we ever add a notion of
				 * non-removable functions, we'd need to keep scanning.
				 */
				return NIL;
			}
			/* otherwise, we can drop the constant-false input */
			continue;
		}

		/* else emit the simplified arg into the result list */
		newargs = lappend(newargs, arg);
	}

	return newargs;
}

/*
 * Subroutine for eval_const_expressions: process arguments of an AND clause
 *
 * This includes flattening of nested ANDs as well as recursion to
 * eval_const_expressions to simplify the AND arguments.
 *
 * After simplification, AND arguments are handled as follows:
 *		non constant: keep
 *		TRUE: drop (does not affect result)
 *		FALSE: force result to FALSE
 *		NULL: keep only one
 * We must keep one NULL input because AND expressions evaluate to NULL when
 * no input is FALSE and at least one is NULL.  We don't actually include the
 * NULL here, that's supposed to be done by the caller.
 *
 * The output arguments *haveNull and *forceFalse must be initialized false
 * by the caller.  They will be set true if a null constant or false constant,
 * respectively, is detected anywhere in the argument list.
 */
static List *
simplify_and_arguments(List *args,
					   eval_const_expressions_context *context,
					   bool *haveNull, bool *forceFalse)
{
	List	   *newargs = NIL;
	List	   *unprocessed_args;

	/* See comments in simplify_or_arguments */
	unprocessed_args = list_copy(args);
	while (unprocessed_args)
	{
		Node	   *arg = (Node *) linitial(unprocessed_args);

		unprocessed_args = list_delete_first(unprocessed_args);

		/* flatten nested ANDs as per above comment */
		if (is_andclause(arg))
		{
			List	   *subargs = ((BoolExpr *) arg)->args;
			List	   *oldlist = unprocessed_args;

			unprocessed_args = list_concat_copy(subargs, unprocessed_args);
			/* perhaps-overly-tense code to avoid leaking old lists */
			list_free(oldlist);
			continue;
		}

		/* If it's not an AND, simplify it */
		arg = eval_const_expressions_mutator(arg, context);

		/*
		 * It is unlikely but not impossible for simplification of a non-AND
		 * clause to produce an AND.  Recheck, but don't be too tense about it
		 * since it's not a mainstream case.  In particular we don't worry
		 * about const-simplifying the input twice, nor about list leakage.
		 */
		if (is_andclause(arg))
		{
			List	   *subargs = ((BoolExpr *) arg)->args;

			unprocessed_args = list_concat_copy(subargs, unprocessed_args);
			continue;
		}

		/*
		 * OK, we have a const-simplified non-AND argument.  Process it per
		 * comments above.
		 */
		if (IsA(arg, Const))
		{
			Const	   *const_input = (Const *) arg;

			if (const_input->constisnull)
				*haveNull = true;
			else if (!DatumGetBool(const_input->constvalue))
			{
				*forceFalse = true;

				/*
				 * Once we detect a FALSE result we can just exit the loop
				 * immediately.  However, if we ever add a notion of
				 * non-removable functions, we'd need to keep scanning.
				 */
				return NIL;
			}
			/* otherwise, we can drop the constant-true input */
			continue;
		}

		/* else emit the simplified arg into the result list */
		newargs = lappend(newargs, arg);
	}

	return newargs;
}

/*
 * Subroutine for eval_const_expressions: try to simplify boolean equality
 * or inequality condition
 *
 * Inputs are the operator OID and the simplified arguments to the operator.
 * Returns a simplified expression if successful, or NULL if cannot
 * simplify the expression.
 *
 * The idea here is to reduce "x = true" to "x" and "x = false" to "NOT x",
 * or similarly "x <> true" to "NOT x" and "x <> false" to "x".
 * This is only marginally useful in itself, but doing it in constant folding
 * ensures that we will recognize these forms as being equivalent in, for
 * example, partial index matching.
 *
 * We come here only if simplify_function has failed; therefore we cannot
 * see two constant inputs, nor a constant-NULL input.
 */
static Node *
simplify_boolean_equality(Oid opno, List *args)
{
	Node	   *leftop;
	Node	   *rightop;

	Assert(list_length(args) == 2);
	leftop = linitial(args);
	rightop = lsecond(args);
	if (leftop && IsA(leftop, Const))
	{
		Assert(!((Const *) leftop)->constisnull);
		if (opno == BooleanEqualOperator)
		{
			if (DatumGetBool(((Const *) leftop)->constvalue))
				return rightop; /* true = foo */
			else
				return negate_clause(rightop);	/* false = foo */
		}
		else
		{
			if (DatumGetBool(((Const *) leftop)->constvalue))
				return negate_clause(rightop);	/* true <> foo */
			else
				return rightop; /* false <> foo */
		}
	}
	if (rightop && IsA(rightop, Const))
	{
		Assert(!((Const *) rightop)->constisnull);
		if (opno == BooleanEqualOperator)
		{
			if (DatumGetBool(((Const *) rightop)->constvalue))
				return leftop;	/* foo = true */
			else
				return negate_clause(leftop);	/* foo = false */
		}
		else
		{
			if (DatumGetBool(((Const *) rightop)->constvalue))
				return negate_clause(leftop);	/* foo <> true */
			else
				return leftop;	/* foo <> false */
		}
	}
	return NULL;
}

/*
 * Subroutine for eval_const_expressions: try to simplify a function call
 * (which might originally have been an operator; we don't care)
 *
 * Inputs are the function OID, actual result type OID (which is needed for
 * polymorphic functions), result typmod, result collation, the input
 * collation to use for the function, the original argument list (not
 * const-simplified yet, unless process_args is false), and some flags;
 * also the context data for eval_const_expressions.
 *
 * Returns a simplified expression if successful, or NULL if cannot
 * simplify the function call.
 *
 * This function is also responsible for converting named-notation argument
 * lists into positional notation and/or adding any needed default argument
 * expressions; which is a bit grotty, but it avoids extra fetches of the
 * function's pg_proc tuple.  For this reason, the args list is
 * pass-by-reference.  Conversion and const-simplification of the args list
 * will be done even if simplification of the function call itself is not
 * possible.
 */
static Expr *
simplify_function(Oid funcid, Oid result_type, int32 result_typmod,
				  Oid result_collid, Oid input_collid, List **args_p,
				  bool funcvariadic, bool process_args, bool allow_non_const,
				  eval_const_expressions_context *context)
{
	List	   *args = *args_p;
	HeapTuple	func_tuple;
	Form_pg_proc func_form;
	Expr	   *newexpr;

	/*
	 * We have three strategies for simplification: execute the function to
	 * deliver a constant result, use a transform function to generate a
	 * substitute node tree, or expand in-line the body of the function
	 * definition (which only works for simple SQL-language functions, but
	 * that is a common case).  Each case needs access to the function's
	 * pg_proc tuple, so fetch it just once.
	 *
	 * Note: the allow_non_const flag suppresses both the second and third
	 * strategies; so if !allow_non_const, simplify_function can only return a
	 * Const or NULL.  Argument-list rewriting happens anyway, though.
	 */
	func_tuple = SearchSysCache1(PROCOID, ObjectIdGetDatum(funcid));
	if (!HeapTupleIsValid(func_tuple))
		elog(ERROR, "cache lookup failed for function %u", funcid);
	func_form = (Form_pg_proc) GETSTRUCT(func_tuple);

	/*
	 * Process the function arguments, unless the caller did it already.
	 *
	 * Here we must deal with named or defaulted arguments, and then
	 * recursively apply eval_const_expressions to the whole argument list.
	 */
	if (process_args)
	{
		args = expand_function_arguments(args, false, result_type, func_tuple);
		args = (List *) expression_tree_mutator((Node *) args,
												eval_const_expressions_mutator,
												(void *) context);
		/* Argument processing done, give it back to the caller */
		*args_p = args;
	}

	/* Now attempt simplification of the function call proper. */

	newexpr = evaluate_function(funcid, result_type, result_typmod,
								result_collid, input_collid,
								args, funcvariadic,
								func_tuple, context);

	if (large_const(newexpr, context->max_size))
	{
		// folded expression prohibitively large
		newexpr = NULL;
	}

	if (!newexpr && allow_non_const && OidIsValid(func_form->prosupport))
	{
		/*
		 * Build a SupportRequestSimplify node to pass to the support
		 * function, pointing to a dummy FuncExpr node containing the
		 * simplified arg list.  We use this approach to present a uniform
		 * interface to the support function regardless of how the target
		 * function is actually being invoked.
		 */
		SupportRequestSimplify req;
		FuncExpr	fexpr;

		fexpr.xpr.type = T_FuncExpr;
		fexpr.funcid = funcid;
		fexpr.funcresulttype = result_type;
		fexpr.funcretset = func_form->proretset;
		fexpr.funcvariadic = funcvariadic;
		fexpr.funcformat = COERCE_EXPLICIT_CALL;
		fexpr.funccollid = result_collid;
		fexpr.inputcollid = input_collid;
		fexpr.args = args;
		fexpr.location = -1;

		req.type = T_SupportRequestSimplify;
		req.root = context->root;
		req.fcall = &fexpr;

		newexpr = (Expr *)
			DatumGetPointer(OidFunctionCall1(func_form->prosupport,
											 PointerGetDatum(&req)));

		/* catch a possible API misunderstanding */
		Assert(newexpr != (Expr *) &fexpr);
	}

	if (!newexpr && allow_non_const)
		newexpr = inline_function(funcid, result_type, result_collid,
								  input_collid, args, funcvariadic,
								  func_tuple, context);

	ReleaseSysCache(func_tuple);

	return newexpr;
}

/*
 * expand_function_arguments: convert named-notation args to positional args
 * and/or insert default args, as needed
 *
 * Returns a possibly-transformed version of the args list.
 *
 * If include_out_arguments is true, then the args list and the result
 * include OUT arguments.
 *
 * The expected result type of the call must be given, for sanity-checking
 * purposes.  Also, we ask the caller to provide the function's actual
 * pg_proc tuple, not just its OID.
 *
 * If we need to change anything, the input argument list is copied, not
 * modified.
 *
 * Note: this gets applied to operator argument lists too, even though the
 * cases it handles should never occur there.  This should be OK since it
 * will fall through very quickly if there's nothing to do.
 */
List *
expand_function_arguments(List *args, bool include_out_arguments,
						  Oid result_type, HeapTuple func_tuple)
{
	Form_pg_proc funcform = (Form_pg_proc) GETSTRUCT(func_tuple);
	Oid		   *proargtypes = funcform->proargtypes.values;
	int			pronargs = funcform->pronargs;
	bool		has_named_args = false;
	ListCell   *lc;

	/*
	 * If we are asked to match to OUT arguments, then use the proallargtypes
	 * array (which includes those); otherwise use proargtypes (which
	 * doesn't).  Of course, if proallargtypes is null, we always use
	 * proargtypes.  (Fetching proallargtypes is annoyingly expensive
	 * considering that we may have nothing to do here, but fortunately the
	 * common case is include_out_arguments == false.)
	 */
	if (include_out_arguments)
	{
		Datum		proallargtypes;
		bool		isNull;

		proallargtypes = SysCacheGetAttr(PROCOID, func_tuple,
										 Anum_pg_proc_proallargtypes,
										 &isNull);
		if (!isNull)
		{
			ArrayType  *arr = DatumGetArrayTypeP(proallargtypes);

			pronargs = ARR_DIMS(arr)[0];
			if (ARR_NDIM(arr) != 1 ||
				pronargs < 0 ||
				ARR_HASNULL(arr) ||
				ARR_ELEMTYPE(arr) != OIDOID)
				elog(ERROR, "proallargtypes is not a 1-D Oid array or it contains nulls");
			Assert(pronargs >= funcform->pronargs);
			proargtypes = (Oid *) ARR_DATA_PTR(arr);
		}
	}

	/* Do we have any named arguments? */
	foreach(lc, args)
	{
		Node	   *arg = (Node *) lfirst(lc);

		if (IsA(arg, NamedArgExpr))
		{
			has_named_args = true;
			break;
		}
	}

	/* If so, we must apply reorder_function_arguments */
	if (has_named_args)
	{
		args = reorder_function_arguments(args, pronargs, func_tuple);
		/* Recheck argument types and add casts if needed */
		recheck_cast_function_args(args, result_type,
								   proargtypes, pronargs,
								   func_tuple);
	}
	else if (list_length(args) < pronargs)
	{
		/* No named args, but we seem to be short some defaults */
		args = add_function_defaults(args, pronargs, func_tuple);
		/* Recheck argument types and add casts if needed */
		recheck_cast_function_args(args, result_type,
								   proargtypes, pronargs,
								   func_tuple);
	}

	return args;
}

/*
 * reorder_function_arguments: convert named-notation args to positional args
 *
 * This function also inserts default argument values as needed, since it's
 * impossible to form a truly valid positional call without that.
 */
static List *
reorder_function_arguments(List *args, int pronargs, HeapTuple func_tuple)
{
	Form_pg_proc funcform = (Form_pg_proc) GETSTRUCT(func_tuple);
	int			nargsprovided = list_length(args);
	Node	   *argarray[FUNC_MAX_ARGS];
	ListCell   *lc;
	int			i;

	Assert(nargsprovided <= pronargs);
	if (pronargs < 0 || pronargs > FUNC_MAX_ARGS)
		elog(ERROR, "too many function arguments");
	memset(argarray, 0, pronargs * sizeof(Node *));

	/* Deconstruct the argument list into an array indexed by argnumber */
	i = 0;
	foreach(lc, args)
	{
		Node	   *arg = (Node *) lfirst(lc);

		if (!IsA(arg, NamedArgExpr))
		{
			/* positional argument, assumed to precede all named args */
			Assert(argarray[i] == NULL);
			argarray[i++] = arg;
		}
		else
		{
			NamedArgExpr *na = (NamedArgExpr *) arg;

			Assert(na->argnumber >= 0 && na->argnumber < pronargs);
			Assert(argarray[na->argnumber] == NULL);
			argarray[na->argnumber] = (Node *) na->arg;
		}
	}

	/*
	 * Fetch default expressions, if needed, and insert into array at proper
	 * locations (they aren't necessarily consecutive or all used)
	 */
	if (nargsprovided < pronargs)
	{
		List	   *defaults = fetch_function_defaults(func_tuple);

		i = pronargs - funcform->pronargdefaults;
		foreach(lc, defaults)
		{
			if (argarray[i] == NULL)
				argarray[i] = (Node *) lfirst(lc);
			i++;
		}
	}

	/* Now reconstruct the args list in proper order */
	args = NIL;
	for (i = 0; i < pronargs; i++)
	{
		Assert(argarray[i] != NULL);
		args = lappend(args, argarray[i]);
	}

	return args;
}

/*
 * add_function_defaults: add missing function arguments from its defaults
 *
 * This is used only when the argument list was positional to begin with,
 * and so we know we just need to add defaults at the end.
 */
static List *
add_function_defaults(List *args, int pronargs, HeapTuple func_tuple)
{
	int			nargsprovided = list_length(args);
	List	   *defaults;
	int			ndelete;

	/* Get all the default expressions from the pg_proc tuple */
	defaults = fetch_function_defaults(func_tuple);

	/* Delete any unused defaults from the list */
	ndelete = nargsprovided + list_length(defaults) - pronargs;
	if (ndelete < 0)
		elog(ERROR, "not enough default arguments");
	if (ndelete > 0)
		defaults = list_delete_first_n(defaults, ndelete);

	/* And form the combined argument list, not modifying the input list */
	return list_concat_copy(args, defaults);
}

/*
 * fetch_function_defaults: get function's default arguments as expression list
 */
static List *
fetch_function_defaults(HeapTuple func_tuple)
{
	List	   *defaults;
	Datum		proargdefaults;
	bool		isnull;
	char	   *str;

	/* The error cases here shouldn't happen, but check anyway */
	proargdefaults = SysCacheGetAttr(PROCOID, func_tuple,
									 Anum_pg_proc_proargdefaults,
									 &isnull);
	if (isnull)
		elog(ERROR, "not enough default arguments");
	str = TextDatumGetCString(proargdefaults);
	defaults = castNode(List, stringToNode(str));
	pfree(str);
	return defaults;
}

/*
 * recheck_cast_function_args: recheck function args and typecast as needed
 * after adding defaults.
 *
 * It is possible for some of the defaulted arguments to be polymorphic;
 * therefore we can't assume that the default expressions have the correct
 * data types already.  We have to re-resolve polymorphics and do coercion
 * just like the parser did.
 *
 * This should be a no-op if there are no polymorphic arguments,
 * but we do it anyway to be sure.
 *
 * Note: if any casts are needed, the args list is modified in-place;
 * caller should have already copied the list structure.
 */
static void
recheck_cast_function_args(List *args, Oid result_type,
						   Oid *proargtypes, int pronargs,
						   HeapTuple func_tuple)
{
	Form_pg_proc funcform = (Form_pg_proc) GETSTRUCT(func_tuple);
	int			nargs;
	Oid			actual_arg_types[FUNC_MAX_ARGS];
	Oid			declared_arg_types[FUNC_MAX_ARGS];
	Oid			rettype;
	ListCell   *lc;

	if (list_length(args) > FUNC_MAX_ARGS)
		elog(ERROR, "too many function arguments");
	nargs = 0;
	foreach(lc, args)
	{
		actual_arg_types[nargs++] = exprType((Node *) lfirst(lc));
	}
	Assert(nargs == pronargs);
	memcpy(declared_arg_types, proargtypes, pronargs * sizeof(Oid));
	rettype = enforce_generic_type_consistency(actual_arg_types,
											   declared_arg_types,
											   nargs,
											   funcform->prorettype,
											   false);
	/* let's just check we got the same answer as the parser did ... */
	if (rettype != result_type)
		elog(ERROR, "function's resolved result type changed during planning");

	/* perform any necessary typecasting of arguments */
	make_fn_arguments(NULL, args, actual_arg_types, declared_arg_types);
}

/*
 * large_const: check if given expression is a Const expression larger than
 * the given size
 *
 */
static bool
large_const(Expr *expr, Size max_size)
{
	if (NULL == expr || 0 == max_size)
	{
		return false;
	}
	
	if (!IsA(expr, Const))
	{
		return false;
	}
	
	Const *const_expr = (Const *) expr;
	
	if (const_expr->constisnull)
	{
		return false;
	}
	
	Size size = datumGetSize(const_expr->constvalue, const_expr->constbyval, const_expr->constlen);
	return size > max_size;
}

/*
 * evaluate_function: try to pre-evaluate a function call
 *
 * We can do this if the function is strict and has any constant-null inputs
 * (just return a null constant), or if the function is immutable and has all
 * constant inputs (call it and return the result as a Const node).  In
 * estimation mode we are willing to pre-evaluate stable functions too.
 *
 * Returns a simplified expression if successful, or NULL if cannot
 * simplify the function.
 */
static Expr *
evaluate_function(Oid funcid, Oid result_type, int32 result_typmod,
				  Oid result_collid, Oid input_collid, List *args,
				  bool funcvariadic,
				  HeapTuple func_tuple,
				  eval_const_expressions_context *context)
{
	Form_pg_proc funcform = (Form_pg_proc) GETSTRUCT(func_tuple);
	bool		has_nonconst_input = false;
	bool		has_null_input = false;
	ListCell   *arg;
	FuncExpr   *newexpr;

	/*
	 * Can't simplify if it returns a set.
	 */
	if (funcform->proretset)
		return NULL;

	/*
	 * Can't simplify if it returns RECORD.  The immediate problem is that it
	 * will be needing an expected tupdesc which we can't supply here.
	 *
	 * In the case where it has OUT parameters, it could get by without an
	 * expected tupdesc, but we still have issues: get_expr_result_type()
	 * doesn't know how to extract type info from a RECORD constant, and in
	 * the case of a NULL function result there doesn't seem to be any clean
	 * way to fix that.  In view of the likelihood of there being still other
	 * gotchas, seems best to leave the function call unreduced.
	 */
	if (funcform->prorettype == RECORDOID)
		return NULL;

	/*
	 * Check for constant inputs and especially constant-NULL inputs.
	 */
	foreach(arg, args)
	{
		if (IsA(lfirst(arg), Const))
			has_null_input |= ((Const *) lfirst(arg))->constisnull;
		else
			has_nonconst_input = true;
	}

	/*
	 * If the function is strict and has a constant-NULL input, it will never
	 * be called at all, so we can replace the call by a NULL constant, even
	 * if there are other inputs that aren't constant, and even if the
	 * function is not otherwise immutable.
	 */
	if (funcform->proisstrict && has_null_input)
		return (Expr *) makeNullConst(result_type, result_typmod,
									  result_collid);

	/*
	 * Otherwise, can simplify only if all inputs are constants. (For a
	 * non-strict function, constant NULL inputs are treated the same as
	 * constant non-NULL inputs.)
	 */
	if (has_nonconst_input)
		return NULL;

	/*
	 * Ordinarily we are only allowed to simplify immutable functions. But for
	 * purposes of estimation, we consider it okay to simplify functions that
	 * are merely stable; the risk that the result might change from planning
	 * time to execution time is worth taking in preference to not being able
	 * to estimate the value at all.
	 */
	if (funcform->provolatile == PROVOLATILE_IMMUTABLE)
		 /* okay */ ;
	else if (context->estimate && funcform->provolatile == PROVOLATILE_STABLE)
		 /* okay */ ;
	else if (context->eval_stable_functions && funcform->provolatile == PROVOLATILE_STABLE)
	{
		/* okay, but we cannot reuse this plan */
		context->root->glob->oneoffPlan = true;
	}
	else
		return NULL;

	/*
	 * OK, looks like we can simplify this operator/function.
	 *
	 * Build a new FuncExpr node containing the already-simplified arguments.
	 */
	newexpr = makeNode(FuncExpr);
	newexpr->funcid = funcid;
	newexpr->funcresulttype = result_type;
	newexpr->funcretset = false;
	newexpr->funcvariadic = funcvariadic;
	newexpr->funcformat = COERCE_EXPLICIT_CALL; /* doesn't matter */
	newexpr->funccollid = result_collid;	/* doesn't matter */
	newexpr->inputcollid = input_collid;
	newexpr->args = args;
	newexpr->location = -1;

	return evaluate_expr((Expr *) newexpr, result_type, result_typmod,
						 result_collid);
}

/*
 * inline_function: try to expand a function call inline
 *
 * If the function is a sufficiently simple SQL-language function
 * (just "SELECT expression"), then we can inline it and avoid the rather
 * high per-call overhead of SQL functions.  Furthermore, this can expose
 * opportunities for constant-folding within the function expression.
 *
 * We have to beware of some special cases however.  A directly or
 * indirectly recursive function would cause us to recurse forever,
 * so we keep track of which functions we are already expanding and
 * do not re-expand them.  Also, if a parameter is used more than once
 * in the SQL-function body, we require it not to contain any volatile
 * functions (volatiles might deliver inconsistent answers) nor to be
 * unreasonably expensive to evaluate.  The expensiveness check not only
 * prevents us from doing multiple evaluations of an expensive parameter
 * at runtime, but is a safety value to limit growth of an expression due
 * to repeated inlining.
 *
 * We must also beware of changing the volatility or strictness status of
 * functions by inlining them.
 *
 * Also, at the moment we can't inline functions returning RECORD.  This
 * doesn't work in the general case because it discards information such
 * as OUT-parameter declarations.
 *
 * Also, context-dependent expression nodes in the argument list are trouble.
 *
 * Returns a simplified expression if successful, or NULL if cannot
 * simplify the function.
 */
static Expr *
inline_function(Oid funcid, Oid result_type, Oid result_collid,
				Oid input_collid, List *args,
				bool funcvariadic,
				HeapTuple func_tuple,
				eval_const_expressions_context *context)
{
	Form_pg_proc funcform = (Form_pg_proc) GETSTRUCT(func_tuple);
	char	   *src;
	Datum		tmp;
	bool		isNull;
	MemoryContext oldcxt;
	MemoryContext mycxt;
	inline_error_callback_arg callback_arg;
	ErrorContextCallback sqlerrcontext;
	FuncExpr   *fexpr;
	SQLFunctionParseInfoPtr pinfo;
	TupleDesc	rettupdesc;
	ParseState *pstate;
	List	   *raw_parsetree_list;
	List	   *querytree_list;
	Query	   *querytree;
	Node	   *newexpr;
	int		   *usecounts;
	ListCell   *arg;
	int			i;

	/*
	 * Forget it if the function is not SQL-language or has other showstopper
	 * properties.  (The prokind and nargs checks are just paranoia.)
	 */
	if (funcform->prolang != SQLlanguageId ||
		funcform->prokind != PROKIND_FUNCTION ||
		funcform->prosecdef ||
		funcform->proretset ||
		funcform->prorettype == RECORDOID ||
		!heap_attisnull(func_tuple, Anum_pg_proc_proconfig, NULL) ||
		funcform->pronargs != list_length(args))
		return NULL;

	/* Check for recursive function, and give up trying to expand if so */
	if (list_member_oid(context->active_fns, funcid))
		return NULL;

	/* Check permission to call function (fail later, if not) */
	if (pg_proc_aclcheck(funcid, GetUserId(), ACL_EXECUTE) != ACLCHECK_OK)
		return NULL;

	/* Check whether a plugin wants to hook function entry/exit */
	if (FmgrHookIsNeeded(funcid))
		return NULL;

	/*
	 * Make a temporary memory context, so that we don't leak all the stuff
	 * that parsing might create.
	 */
	mycxt = AllocSetContextCreate(CurrentMemoryContext,
								  "inline_function",
								  ALLOCSET_DEFAULT_SIZES);
	oldcxt = MemoryContextSwitchTo(mycxt);

	/*
	 * We need a dummy FuncExpr node containing the already-simplified
	 * arguments.  (In some cases we don't really need it, but building it is
	 * cheap enough that it's not worth contortions to avoid.)
	 */
	fexpr = makeNode(FuncExpr);
	fexpr->funcid = funcid;
	fexpr->funcresulttype = result_type;
	fexpr->funcretset = false;
	fexpr->funcvariadic = funcvariadic;
	fexpr->funcformat = COERCE_EXPLICIT_CALL;	/* doesn't matter */
	fexpr->funccollid = result_collid;	/* doesn't matter */
	fexpr->inputcollid = input_collid;
	fexpr->args = args;
	fexpr->location = -1;

	/* Fetch the function body */
	tmp = SysCacheGetAttr(PROCOID,
						  func_tuple,
						  Anum_pg_proc_prosrc,
						  &isNull);
	if (isNull)
		elog(ERROR, "null prosrc for function %u", funcid);
	src = TextDatumGetCString(tmp);

	/*
	 * Setup error traceback support for ereport().  This is so that we can
	 * finger the function that bad information came from.
	 */
	callback_arg.proname = NameStr(funcform->proname);
	callback_arg.prosrc = src;

	sqlerrcontext.callback = sql_inline_error_callback;
	sqlerrcontext.arg = (void *) &callback_arg;
	sqlerrcontext.previous = error_context_stack;
	error_context_stack = &sqlerrcontext;

	/* If we have prosqlbody, pay attention to that not prosrc */
	tmp = SysCacheGetAttr(PROCOID,
						  func_tuple,
						  Anum_pg_proc_prosqlbody,
						  &isNull);
	if (!isNull)
	{
		Node	   *n;
		List	   *querytree_list;

		n = stringToNode(TextDatumGetCString(tmp));
		if (IsA(n, List))
			querytree_list = linitial_node(List, castNode(List, n));
		else
			querytree_list = list_make1(n);
		if (list_length(querytree_list) != 1)
			goto fail;
		querytree = linitial(querytree_list);

		/*
		 * Because we'll insist below that the querytree have an empty rtable
		 * and no sublinks, it cannot have any relation references that need
		 * to be locked or rewritten.  So we can omit those steps.
		 */
	}
	else
	{
		/* Set up to handle parameters while parsing the function body. */
		pinfo = prepare_sql_fn_parse_info(func_tuple,
										  (Node *) fexpr,
										  input_collid);

		/*
		 * We just do parsing and parse analysis, not rewriting, because
		 * rewriting will not affect table-free-SELECT-only queries, which is
		 * all that we care about.  Also, we can punt as soon as we detect
		 * more than one command in the function body.
		 */
		raw_parsetree_list = pg_parse_query(src);
		if (list_length(raw_parsetree_list) != 1)
			goto fail;

		pstate = make_parsestate(NULL);
		pstate->p_sourcetext = src;
		sql_fn_parser_setup(pstate, pinfo);

		querytree = transformTopLevelStmt(pstate, linitial(raw_parsetree_list));

		free_parsestate(pstate);
	}

	/*
	 * The single command must be a simple "SELECT expression".
	 *
	 * Note: if you change the tests involved in this, see also plpgsql's
	 * exec_simple_check_plan().  That generally needs to have the same idea
	 * of what's a "simple expression", so that inlining a function that
	 * previously wasn't inlined won't change plpgsql's conclusion.
	 */
	if (!IsA(querytree, Query) ||
		querytree->commandType != CMD_SELECT ||
		querytree->hasAggs ||
		querytree->hasWindowFuncs ||
		querytree->hasTargetSRFs ||
		querytree->hasSubLinks ||
		querytree->cteList ||
		querytree->rtable ||
		querytree->jointree->fromlist ||
		querytree->jointree->quals ||
		querytree->groupClause ||
		querytree->groupingSets ||
		querytree->havingQual ||
		querytree->windowClause ||
		querytree->distinctClause ||
		querytree->sortClause ||
		querytree->limitOffset ||
		querytree->limitCount ||
		querytree->setOperations ||
		list_length(querytree->targetList) != 1)
		goto fail;

	/* If the function result is composite, resolve it */
	(void) get_expr_result_type((Node *) fexpr,
								NULL,
								&rettupdesc);

	/*
	 * Make sure the function (still) returns what it's declared to.  This
	 * will raise an error if wrong, but that's okay since the function would
	 * fail at runtime anyway.  Note that check_sql_fn_retval will also insert
	 * a coercion if needed to make the tlist expression match the declared
	 * type of the function.
	 *
	 * Note: we do not try this until we have verified that no rewriting was
	 * needed; that's probably not important, but let's be careful.
	 */
	querytree_list = list_make1(querytree);
	if (check_sql_fn_retval(list_make1(querytree_list),
							result_type, rettupdesc,
							false, NULL))
		goto fail;				/* reject whole-tuple-result cases */

	/*
	 * Given the tests above, check_sql_fn_retval shouldn't have decided to
	 * inject a projection step, but let's just make sure.
	 */
	if (querytree != linitial(querytree_list))
		goto fail;

	/* Now we can grab the tlist expression */
	newexpr = (Node *) ((TargetEntry *) linitial(querytree->targetList))->expr;

	/*
	 * If the SQL function returns VOID, we can only inline it if it is a
	 * SELECT of an expression returning VOID (ie, it's just a redirection to
	 * another VOID-returning function).  In all non-VOID-returning cases,
	 * check_sql_fn_retval should ensure that newexpr returns the function's
	 * declared result type, so this test shouldn't fail otherwise; but we may
	 * as well cope gracefully if it does.
	 */
	if (exprType(newexpr) != result_type)
		goto fail;

	/*
	 * Additional validity checks on the expression.  It mustn't be more
	 * volatile than the surrounding function (this is to avoid breaking hacks
	 * that involve pretending a function is immutable when it really ain't).
	 * If the surrounding function is declared strict, then the expression
	 * must contain only strict constructs and must use all of the function
	 * parameters (this is overkill, but an exact analysis is hard).
	 */
	if (funcform->provolatile == PROVOLATILE_IMMUTABLE &&
		contain_mutable_functions(newexpr))
		goto fail;
	else if (funcform->provolatile == PROVOLATILE_STABLE &&
			 contain_volatile_functions(newexpr))
		goto fail;

	if (funcform->proisstrict &&
		contain_nonstrict_functions(newexpr))
		goto fail;

	/*
	 * If any parameter expression contains a context-dependent node, we can't
	 * inline, for fear of putting such a node into the wrong context.
	 */
	if (contain_context_dependent_node((Node *) args))
		goto fail;

	/*
	 * We may be able to do it; there are still checks on parameter usage to
	 * make, but those are most easily done in combination with the actual
	 * substitution of the inputs.  So start building expression with inputs
	 * substituted.
	 */
	usecounts = (int *) palloc0(funcform->pronargs * sizeof(int));
	newexpr = substitute_actual_parameters(newexpr, funcform->pronargs,
										   args, usecounts);

	/* Now check for parameter usage */
	i = 0;
	foreach(arg, args)
	{
		Node	   *param = lfirst(arg);

		if (usecounts[i] == 0)
		{
			/* Param not used at all: uncool if func is strict */
			if (funcform->proisstrict)
				goto fail;
		}
		else if (usecounts[i] != 1)
		{
			/* Param used multiple times: uncool if expensive or volatile */
			QualCost	eval_cost;

			/*
			 * We define "expensive" as "contains any subplan or more than 10
			 * operators".  Note that the subplan search has to be done
			 * explicitly, since cost_qual_eval() will barf on unplanned
			 * subselects.
			 */
			if (contain_subplans(param))
				goto fail;
			cost_qual_eval(&eval_cost, list_make1(param), NULL);
			if (eval_cost.startup + eval_cost.per_tuple >
				10 * cpu_operator_cost)
				goto fail;

			/*
			 * Check volatility last since this is more expensive than the
			 * above tests
			 */
			if (contain_volatile_functions(param))
				goto fail;
		}
		i++;
	}

	/*
	 * Whew --- we can make the substitution.  Copy the modified expression
	 * out of the temporary memory context, and clean up.
	 */
	MemoryContextSwitchTo(oldcxt);

	newexpr = copyObject(newexpr);

	MemoryContextDelete(mycxt);

	/*
	 * If the result is of a collatable type, force the result to expose the
	 * correct collation.  In most cases this does not matter, but it's
	 * possible that the function result is used directly as a sort key or in
	 * other places where we expect exprCollation() to tell the truth.
	 */
	if (OidIsValid(result_collid))
	{
		Oid			exprcoll = exprCollation(newexpr);

		if (OidIsValid(exprcoll) && exprcoll != result_collid)
		{
			CollateExpr *newnode = makeNode(CollateExpr);

			newnode->arg = (Expr *) newexpr;
			newnode->collOid = result_collid;
			newnode->location = -1;

			newexpr = (Node *) newnode;
		}
	}

	/*
	 * Since there is now no trace of the function in the plan tree, we must
	 * explicitly record the plan's dependency on the function.
	 */
	if (context->root)
		record_plan_function_dependency(context->root, funcid);

	/*
	 * Recursively try to simplify the modified expression.  Here we must add
	 * the current function to the context list of active functions.
	 */
	context->active_fns = lappend_oid(context->active_fns, funcid);
	newexpr = eval_const_expressions_mutator(newexpr, context);
	context->active_fns = list_delete_last(context->active_fns);

	error_context_stack = sqlerrcontext.previous;

	return (Expr *) newexpr;

	/* Here if func is not inlinable: release temp memory and return NULL */
fail:
	MemoryContextSwitchTo(oldcxt);
	MemoryContextDelete(mycxt);
	error_context_stack = sqlerrcontext.previous;

	return NULL;
}

/*
 * Replace Param nodes by appropriate actual parameters
 */
static Node *
substitute_actual_parameters(Node *expr, int nargs, List *args,
							 int *usecounts)
{
	substitute_actual_parameters_context context;

	context.nargs = nargs;
	context.args = args;
	context.usecounts = usecounts;

	return substitute_actual_parameters_mutator(expr, &context);
}

static Node *
substitute_actual_parameters_mutator(Node *node,
									 substitute_actual_parameters_context *context)
{
	if (node == NULL)
		return NULL;
	if (IsA(node, Param))
	{
		Param	   *param = (Param *) node;

		if (param->paramkind != PARAM_EXTERN)
			elog(ERROR, "unexpected paramkind: %d", (int) param->paramkind);
		if (param->paramid <= 0 || param->paramid > context->nargs)
			elog(ERROR, "invalid paramid: %d", param->paramid);

		/* Count usage of parameter */
		context->usecounts[param->paramid - 1]++;

		/* Select the appropriate actual arg and replace the Param with it */
		/* We don't need to copy at this time (it'll get done later) */
		return list_nth(context->args, param->paramid - 1);
	}
	return expression_tree_mutator(node, substitute_actual_parameters_mutator,
								   (void *) context);
}

/*
 * error context callback to let us supply a call-stack traceback
 */
static void
sql_inline_error_callback(void *arg)
{
	inline_error_callback_arg *callback_arg = (inline_error_callback_arg *) arg;
	int			syntaxerrposition;

	/* If it's a syntax error, convert to internal syntax error report */
	syntaxerrposition = geterrposition();
	if (syntaxerrposition > 0)
	{
		errposition(0);
		internalerrposition(syntaxerrposition);
		internalerrquery(callback_arg->prosrc);
	}

	errcontext("SQL function \"%s\" during inlining", callback_arg->proname);
}

/*
 * evaluate_expr: pre-evaluate a constant expression
 *
 * We use the executor's routine ExecEvalExpr() to avoid duplication of
 * code and ensure we get the same result as the executor would get.
 */
Expr *
evaluate_expr(Expr *expr, Oid result_type, int32 result_typmod,
			  Oid result_collation)
{
	EState	   *estate;
	ExprState  *exprstate;
	MemoryContext oldcontext;
	Datum		const_val;
	bool		const_is_null;
	int16		resultTypLen;
	bool		resultTypByVal;

	/*
	 * To use the executor, we need an EState.
	 */
	estate = CreateExecutorState();

	/* We can use the estate's working context to avoid memory leaks. */
	oldcontext = MemoryContextSwitchTo(estate->es_query_cxt);

	/* Make sure any opfuncids are filled in. */
	fix_opfuncids((Node *) expr);

	/*
	 * Prepare expr for execution.  (Note: we can't use ExecPrepareExpr
	 * because it'd result in recursively invoking eval_const_expressions.)
	 */
	exprstate = ExecInitExpr(expr, NULL);

	/*
	 * And evaluate it.
	 *
	 * It is OK to use a default econtext because none of the ExecEvalExpr()
	 * code used in this situation will use econtext.  That might seem
	 * fortuitous, but it's not so unreasonable --- a constant expression does
	 * not depend on context, by definition, n'est ce pas?
	 */
	const_val = ExecEvalExprSwitchContext(exprstate,
										  GetPerTupleExprContext(estate),
										  &const_is_null);

	/* Get info needed about result datatype */
	get_typlenbyval(result_type, &resultTypLen, &resultTypByVal);

	/* Get back to outer memory context */
	MemoryContextSwitchTo(oldcontext);

	/*
	 * Must copy result out of sub-context used by expression eval.
	 *
	 * Also, if it's varlena, forcibly detoast it.  This protects us against
	 * storing TOAST pointers into plans that might outlive the referenced
	 * data.  (makeConst would handle detoasting anyway, but it's worth a few
	 * extra lines here so that we can do the copy and detoast in one step.)
	 */
	if (!const_is_null)
	{
		if (resultTypLen == -1)
			const_val = PointerGetDatum(PG_DETOAST_DATUM_COPY(const_val));
		else
			const_val = datumCopy(const_val, resultTypByVal, resultTypLen);
	}

	/* Release all the junk we just created */
	FreeExecutorState(estate);

	/*
	 * Make the constant result node.
	 */
	return (Expr *) makeConst(result_type, result_typmod, result_collation,
							  resultTypLen,
							  const_val, const_is_null,
							  resultTypByVal);
}


/*
 * inline_set_returning_function
 *		Attempt to "inline" a set-returning function in the FROM clause.
 *
 * "rte" is an RTE_FUNCTION rangetable entry.  If it represents a call of a
 * set-returning SQL function that can safely be inlined, expand the function
 * and return the substitute Query structure.  Otherwise, return NULL.
 *
 * We assume that the RTE's expression has already been put through
 * eval_const_expressions(), which among other things will take care of
 * default arguments and named-argument notation.
 *
 * This has a good deal of similarity to inline_function(), but that's
 * for the non-set-returning case, and there are enough differences to
 * justify separate functions.
 */
Query *
inline_set_returning_function(PlannerInfo *root, RangeTblEntry *rte)
{
	RangeTblFunction *rtfunc;
	FuncExpr   *fexpr;
	Oid			func_oid;
	HeapTuple	func_tuple;
	Form_pg_proc funcform;
	char	   *src;
	Datum		tmp;
	bool		isNull;
	MemoryContext oldcxt;
	MemoryContext mycxt;
	inline_error_callback_arg callback_arg;
	ErrorContextCallback sqlerrcontext;
	SQLFunctionParseInfoPtr pinfo;
	TypeFuncClass functypclass;
	TupleDesc	rettupdesc;
	List	   *raw_parsetree_list;
	List	   *querytree_list;
	Query	   *querytree;

	Assert(rte->rtekind == RTE_FUNCTION);

	/*
	 * It doesn't make a lot of sense for a SQL SRF to refer to itself in its
	 * own FROM clause, since that must cause infinite recursion at runtime.
	 * It will cause this code to recurse too, so check for stack overflow.
	 * (There's no need to do more.)
	 */
	check_stack_depth();

	/* Fail if the RTE has ORDINALITY - we don't implement that here. */
	if (rte->funcordinality)
		return NULL;

	/* Fail if RTE isn't a single, simple FuncExpr */
	if (list_length(rte->functions) != 1)
		return NULL;
	rtfunc = (RangeTblFunction *) linitial(rte->functions);

	if (!IsA(rtfunc->funcexpr, FuncExpr))
		return NULL;
	fexpr = (FuncExpr *) rtfunc->funcexpr;

	func_oid = fexpr->funcid;

	/*
	 * The function must be declared to return a set, else inlining would
	 * change the results if the contained SELECT didn't return exactly one
	 * row.
	 */
	if (!fexpr->funcretset)
		return NULL;

	/*
	 * Refuse to inline if the arguments contain any volatile functions or
	 * sub-selects.  Volatile functions are rejected because inlining may
	 * result in the arguments being evaluated multiple times, risking a
	 * change in behavior.  Sub-selects are rejected partly for implementation
	 * reasons (pushing them down another level might change their behavior)
	 * and partly because they're likely to be expensive and so multiple
	 * evaluation would be bad.
	 */
	if (contain_volatile_functions((Node *) fexpr->args) ||
		contain_subplans((Node *) fexpr->args))
		return NULL;

	/* Check permission to call function (fail later, if not) */
	if (pg_proc_aclcheck(func_oid, GetUserId(), ACL_EXECUTE) != ACLCHECK_OK)
		return NULL;

	/* Check whether a plugin wants to hook function entry/exit */
	if (FmgrHookIsNeeded(func_oid))
		return NULL;

	/*
	 * OK, let's take a look at the function's pg_proc entry.
	 */
	func_tuple = SearchSysCache1(PROCOID, ObjectIdGetDatum(func_oid));
	if (!HeapTupleIsValid(func_tuple))
		elog(ERROR, "cache lookup failed for function %u", func_oid);
	funcform = (Form_pg_proc) GETSTRUCT(func_tuple);

	/*
	 * Forget it if the function is not SQL-language or has other showstopper
	 * properties.  In particular it mustn't be declared STRICT, since we
	 * couldn't enforce that.  It also mustn't be VOLATILE, because that is
	 * supposed to cause it to be executed with its own snapshot, rather than
	 * sharing the snapshot of the calling query.  We also disallow returning
	 * SETOF VOID, because inlining would result in exposing the actual result
	 * of the function's last SELECT, which should not happen in that case.
	 * (Rechecking prokind, proretset, and pronargs is just paranoia.)
	 */
	if (funcform->prolang != SQLlanguageId ||
		funcform->prokind != PROKIND_FUNCTION ||
		funcform->proisstrict ||
		funcform->provolatile == PROVOLATILE_VOLATILE ||
		funcform->prorettype == VOIDOID ||
		funcform->prosecdef ||
		!funcform->proretset ||
		list_length(fexpr->args) != funcform->pronargs ||
		!heap_attisnull(func_tuple, Anum_pg_proc_proconfig, NULL))
	{
		ReleaseSysCache(func_tuple);
		return NULL;
	}

	/*
	 * Make a temporary memory context, so that we don't leak all the stuff
	 * that parsing might create.
	 */
	mycxt = AllocSetContextCreate(CurrentMemoryContext,
								  "inline_set_returning_function",
								  ALLOCSET_DEFAULT_SIZES);
	oldcxt = MemoryContextSwitchTo(mycxt);

	/* Fetch the function body */
	tmp = SysCacheGetAttr(PROCOID,
						  func_tuple,
						  Anum_pg_proc_prosrc,
						  &isNull);
	if (isNull)
		elog(ERROR, "null prosrc for function %u", func_oid);
	src = TextDatumGetCString(tmp);

	/*
	 * Setup error traceback support for ereport().  This is so that we can
	 * finger the function that bad information came from.
	 */
	callback_arg.proname = NameStr(funcform->proname);
	callback_arg.prosrc = src;

	sqlerrcontext.callback = sql_inline_error_callback;
	sqlerrcontext.arg = (void *) &callback_arg;
	sqlerrcontext.previous = error_context_stack;
	error_context_stack = &sqlerrcontext;

	/* If we have prosqlbody, pay attention to that not prosrc */
	tmp = SysCacheGetAttr(PROCOID,
						  func_tuple,
						  Anum_pg_proc_prosqlbody,
						  &isNull);
	if (!isNull)
	{
		Node	   *n;

		n = stringToNode(TextDatumGetCString(tmp));
		if (IsA(n, List))
			querytree_list = linitial_node(List, castNode(List, n));
		else
			querytree_list = list_make1(n);
		if (list_length(querytree_list) != 1)
			goto fail;
		querytree = linitial(querytree_list);

		/* Acquire necessary locks, then apply rewriter. */
		AcquireRewriteLocks(querytree, true, false);
		querytree_list = pg_rewrite_query(querytree);
		if (list_length(querytree_list) != 1)
			goto fail;
		querytree = linitial(querytree_list);
	}
	else
	{
		/*
		 * Set up to handle parameters while parsing the function body.  We
		 * can use the FuncExpr just created as the input for
		 * prepare_sql_fn_parse_info.
		 */
		pinfo = prepare_sql_fn_parse_info(func_tuple,
										  (Node *) fexpr,
										  fexpr->inputcollid);

		/*
		 * Parse, analyze, and rewrite (unlike inline_function(), we can't
		 * skip rewriting here).  We can fail as soon as we find more than one
		 * query, though.
		 */
		raw_parsetree_list = pg_parse_query(src);
		if (list_length(raw_parsetree_list) != 1)
			goto fail;

		querytree_list = pg_analyze_and_rewrite_params(linitial(raw_parsetree_list),
													   src,
													   (ParserSetupHook) sql_fn_parser_setup,
													   pinfo, NULL);
		if (list_length(querytree_list) != 1)
			goto fail;
		querytree = linitial(querytree_list);
	}

	/*
	 * Also resolve the actual function result tupdesc, if composite.  If the
	 * function is just declared to return RECORD, dig the info out of the AS
	 * clause.
	 */
	functypclass = get_expr_result_type((Node *) fexpr, NULL, &rettupdesc);
	if (functypclass == TYPEFUNC_RECORD)
		rettupdesc = BuildDescFromLists(rtfunc->funccolnames,
										rtfunc->funccoltypes,
										rtfunc->funccoltypmods,
										rtfunc->funccolcollations);

	/*
	 * The single command must be a plain SELECT.
	 */
	if (!IsA(querytree, Query) ||
		querytree->commandType != CMD_SELECT)
		goto fail;

	/*
	 * Make sure the function (still) returns what it's declared to.  This
	 * will raise an error if wrong, but that's okay since the function would
	 * fail at runtime anyway.  Note that check_sql_fn_retval will also insert
	 * coercions if needed to make the tlist expression(s) match the declared
	 * type of the function.  We also ask it to insert dummy NULL columns for
	 * any dropped columns in rettupdesc, so that the elements of the modified
	 * tlist match up to the attribute numbers.
	 *
	 * If the function returns a composite type, don't inline unless the check
	 * shows it's returning a whole tuple result; otherwise what it's
	 * returning is a single composite column which is not what we need.
	 */
	if (!check_sql_fn_retval(list_make1(querytree_list),
							 fexpr->funcresulttype, rettupdesc,
							 true, NULL) &&
		(functypclass == TYPEFUNC_COMPOSITE ||
		 functypclass == TYPEFUNC_COMPOSITE_DOMAIN ||
		 functypclass == TYPEFUNC_RECORD))
		goto fail;				/* reject not-whole-tuple-result cases */

	/*
	 * check_sql_fn_retval might've inserted a projection step, but that's
	 * fine; just make sure we use the upper Query.
	 */
	querytree = linitial_node(Query, querytree_list);

	/*
	 * Looks good --- substitute parameters into the query.
	 */
	querytree = substitute_actual_srf_parameters(querytree,
												 funcform->pronargs,
												 fexpr->args);

	/*
	 * Copy the modified query out of the temporary memory context, and clean
	 * up.
	 */
	MemoryContextSwitchTo(oldcxt);

	querytree = copyObject(querytree);

	MemoryContextDelete(mycxt);
	error_context_stack = sqlerrcontext.previous;
	ReleaseSysCache(func_tuple);

	/*
	 * We don't have to fix collations here because the upper query is already
	 * parsed, ie, the collations in the RTE are what count.
	 */

	/*
	 * Since there is now no trace of the function in the plan tree, we must
	 * explicitly record the plan's dependency on the function.
	 */
	record_plan_function_dependency(root, func_oid);

	return querytree;

	/* Here if func is not inlinable: release temp memory and return NULL */
fail:
	MemoryContextSwitchTo(oldcxt);
	MemoryContextDelete(mycxt);
	error_context_stack = sqlerrcontext.previous;
	ReleaseSysCache(func_tuple);

	return NULL;
}

/*
 * Replace Param nodes by appropriate actual parameters
 *
 * This is just enough different from substitute_actual_parameters()
 * that it needs its own code.
 */
static Query *
substitute_actual_srf_parameters(Query *expr, int nargs, List *args)
{
	substitute_actual_srf_parameters_context context;

	context.nargs = nargs;
	context.args = args;
	context.sublevels_up = 1;

	return query_tree_mutator(expr,
							  substitute_actual_srf_parameters_mutator,
							  &context,
							  0);
}

static Node *
substitute_actual_srf_parameters_mutator(Node *node,
										 substitute_actual_srf_parameters_context *context)
{
	Node	   *result;

	if (node == NULL)
		return NULL;
	if (IsA(node, Query))
	{
		context->sublevels_up++;
		result = (Node *) query_tree_mutator((Query *) node,
											 substitute_actual_srf_parameters_mutator,
											 (void *) context,
											 0);
		context->sublevels_up--;
		return result;
	}
	if (IsA(node, Param))
	{
		Param	   *param = (Param *) node;

		if (param->paramkind == PARAM_EXTERN)
		{
			if (param->paramid <= 0 || param->paramid > context->nargs)
				elog(ERROR, "invalid paramid: %d", param->paramid);

			/*
			 * Since the parameter is being inserted into a subquery, we must
			 * adjust levels.
			 */
			result = copyObject(list_nth(context->args, param->paramid - 1));
			IncrementVarSublevelsUp(result, context->sublevels_up, 0);
			return result;
		}
	}
	return expression_tree_mutator(node,
								   substitute_actual_srf_parameters_mutator,
								   (void *) context);
}

/*
<<<<<<< HEAD
 * flatten_join_alias_var_optimizer
 *	  Replace Vars that reference JOIN outputs with references to the original
 *	  relation variables instead.
 */
Query *
flatten_join_alias_var_optimizer(Query *query, int queryLevel)
{
	Query *queryNew = (Query *) copyObject(query);

	/*
	 * Flatten join alias for expression in
	 * 1. targetlist
	 * 2. returningList
	 * 3. having qual
	 * 4. scatterClause
	 * 5. limit offset
	 * 6. limit count
	 * 
	 * We flatten the above expressions since these entries may be moved during the query 
	 * normalization step before algebrization. In contrast, the planner flattens alias 
	 * inside quals to allow predicates involving such vars to be pushed down. 
	 * 
	 * Here we ignore the flattening of quals due to the following reasons:
	 * 1. we assume that the function will be called before Query->DXL translation:
	 * 2. the quals never gets moved from old query to the new top-level query in the 
	 * query normalization phase before algebrization. In other words, the quals hang of 
	 * the same query structure that is now the new derived table.
	 * 3. the algebrizer can resolve the abiquity of join aliases in quals since we maintain 
	 * all combinations of <query level, varno, varattno> to DXL-ColId during Query->DXL translation.
	 * 
	 */

	List *targetList = queryNew->targetList;
	if (NIL != targetList)
	{
		queryNew->targetList = (List *) flatten_join_alias_vars(queryNew, (Node *) targetList);
		pfree(targetList);
	}

	List * returningList = queryNew->returningList;
	if (NIL != returningList)
	{
		queryNew->returningList = (List *) flatten_join_alias_vars(queryNew, (Node *) returningList);
		pfree(returningList);
	}

	Node *havingQual = queryNew->havingQual;
	if (NULL != havingQual)
	{
		queryNew->havingQual = flatten_join_alias_vars(queryNew, havingQual);
		pfree(havingQual);
	}

	List *scatterClause = queryNew->scatterClause;
	if (NIL != scatterClause)
	{
		queryNew->scatterClause = (List *) flatten_join_alias_vars(queryNew, (Node *) scatterClause);
		pfree(scatterClause);
	}

	Node *limitOffset = queryNew->limitOffset;
	if (NULL != limitOffset)
	{
		queryNew->limitOffset = flatten_join_alias_vars(queryNew, limitOffset);
		pfree(limitOffset);
	}

	List *windowClause = queryNew->windowClause;
	if (NIL != queryNew->windowClause)
	{
		ListCell *l;

		foreach (l, windowClause)
		{
			WindowClause *wc = (WindowClause *) lfirst(l);

			if (wc == NULL)
				continue;

			if (wc->startOffset)
				wc->startOffset = flatten_join_alias_vars(queryNew, wc->startOffset);

			if (wc->endOffset)
				wc->endOffset = flatten_join_alias_vars(queryNew, wc->endOffset);
		}
	}

	Node *limitCount = queryNew->limitCount;
	if (NULL != limitCount)
	{
		queryNew->limitCount = flatten_join_alias_vars(queryNew, limitCount);
		pfree(limitCount);
	}

    return queryNew;
}

/**
 * Returns true if the equality operator with the given opno
 *   values is a true equality operator (unlike some of the
 *   box/rectangle/etc. types which implement 'goofy' operators).
 *
 * This function currently only knows about built-in types, and is
 *   conservative with regard to which it returns true for (only
 *     ones which have been verified to work the right way).
 */
bool is_builtin_true_equality_between_same_type(int opno)
{
	switch (opno)
	{
	case BitEqualOperator:
	case BooleanEqualOperator:
	case BPCharEqualOperator:
	case CashEqualOperator:
	case CharEqualOperator:
	case CidEqualOperator:
	case DateEqualOperator:
	case Float4EqualOperator:
	case Float8EqualOperator:
	case Int2EqualOperator:
	case Int4EqualOperator:
	case Int8EqualOperator:
	case IntervalEqualOperator:
	case NameEqualOperator:
	case NumericEqualOperator:
	case OidEqualOperator:
	case TextEqualOperator:
	case TIDEqualOperator:
	case TimeEqualOperator:
	case TimestampEqualOperator:
	case TimestampTZEqualOperator:
	case TimeTZEqualOperator:
	case XidEqualOperator:
		return true;

	default:
		return false;
	}
}

/**
 * Structs and Methods to support searching of matching subexpressions.
 */

typedef struct subexpression_matching_context
{
	Expr *needle;	/* This is the expression being searched */
} subexpression_matching_context;

/**
 * expression_matching_walker checks if the expression 'needle' in context is a sub-expression of hayStack.
 */
static bool subexpression_matching_walker(Node *hayStack, void *context)
{
	Assert(context);
	subexpression_matching_context *ctx = (subexpression_matching_context *) context;
	Assert(ctx->needle);

	if (!hayStack)
	{
		return false;
	}

	if (equal(ctx->needle, hayStack))
	{
		return true;
	}

	return expression_tree_walker(hayStack, subexpression_matching_walker, (void *) context);
}

/**
 * Method checks if expr1 is a subexpression of expr2.
 * For example, expr1 = (x + 2) and expr = (x + 2 ) * 100 + 20 would return true.
 */
bool subexpression_match(Expr *expr1, Expr *expr2)
{
	subexpression_matching_context ctx;
	ctx.needle = expr1;
	return subexpression_matching_walker((Node *) expr2, (void *) &ctx);
}

/*
 * Check whether a SELECT targetlist emits the specified column types,
 * to see if it's safe to inline a function returning record.
 *
 * We insist on exact match here.  The executor allows binary-coercible
 * cases too, but we don't have a way to preserve the correct column types
 * in the correct places if we inline the function in such a case.
 *
 * Note that we only check type OIDs not typmods; this agrees with what the
 * executor would do at runtime, and attributing a specific typmod to a
 * function result is largely wishful thinking anyway.
=======
 * pull_paramids
 *		Returns a Bitmapset containing the paramids of all Params in 'expr'.
>>>>>>> d457cb4e
 */
Bitmapset *
pull_paramids(Expr *expr)
{
	Bitmapset  *result = NULL;

	(void) pull_paramids_walker((Node *) expr, &result);

	return result;
}

static bool
pull_paramids_walker(Node *node, Bitmapset **context)
{
	if (node == NULL)
		return false;
	if (IsA(node, Param))
	{
		Param	   *param = (Param *)node;

		*context = bms_add_member(*context, param->paramid);
		return false;
	}
<<<<<<< HEAD

	if (clistitem != NULL)
		return false;			/* too few tlist items */

	return true;
}

/*
 * If this expression is part of a query, and the query isn't a simple
 * "SELECT foo()" style query with no actual tables involved, then we
 * also aggressively evaluate stable functions, in addition to immutable
 * ones. Such plans cannot be reused, and therefore need to be re-planned
 * on every execution, but it can be a big win if it allows partition
 * elimination to happen. That's considered a good tradeoff in GPDB, as
 * typical queries are long-running.
 */
static bool
should_eval_stable_functions(PlannerInfo *root)
{
	/*
	 * Without PlannerGlobal, we cannot mark the plan as a `oneoffPlan`
	 */
	if (root == NULL) return false;
	if (root->glob == NULL) return false;
	if (root->parse == NULL) return false;

	/*
	 * If the query has no range table, then there is no reason to need to
	 * pre-evaluate stable functions, as the output cannot be used as part
	 * of static partition elimination, unless the query is part of a
	 * subquery.
	 */
	if (root->query_level > 1) return true;

	int rtable_num_total = list_length(root->parse->rtable);
	ListCell *lc;
	foreach(lc, root->parse->rtable)
	{
		RangeTblEntry *rte = (RangeTblEntry *)lfirst(lc);

		/* RTE_RESULT is a dummy RTE generated by empty from clause */
		if (rte->rtekind == RTE_RESULT)
			rtable_num_total --;
	}

	return rtable_num_total > 0;
}


/*
 * get_leftscalararrayop
 *
 * Returns the left operand of a clause of the form (scalar op ANY/ALL (array))
 */
Node *
get_leftscalararrayop(const Expr *clause)
{
	const ScalarArrayOpExpr *expr = (const ScalarArrayOpExpr *) clause;

	if (expr->args != NIL)
		return linitial(expr->args);
	else
		return NULL;
}

/*
 * get_rightscalararrayop
 *
 * Returns the right operand in a clause of the form (scalar op ANY/ALL (array)).
 */
Node *
get_rightscalararrayop(const Expr *clause)
{
	const ScalarArrayOpExpr *expr = (const ScalarArrayOpExpr *) clause;

	if (list_length(expr->args) >= 2)
		return lsecond(expr->args);
	else
		return NULL;
=======
	return expression_tree_walker(node, pull_paramids_walker,
								  (void *) context);
>>>>>>> d457cb4e
}<|MERGE_RESOLUTION|>--- conflicted
+++ resolved
@@ -3,13 +3,9 @@
  * clauses.c
  *	  routines to manipulate qualification clauses
  *
-<<<<<<< HEAD
- * Portions Copyright (c) 2005-2008, Greenplum inc
+ * Portions Copyright (c) 2005-2008, Cloudberry inc
  * Portions Copyright (c) 2012-Present VMware, Inc. or its affiliates.
- * Portions Copyright (c) 1996-2019, PostgreSQL Global Development Group
-=======
  * Portions Copyright (c) 1996-2021, PostgreSQL Global Development Group
->>>>>>> d457cb4e
  * Portions Copyright (c) 1994, Regents of the University of California
  *
  *
@@ -61,6 +57,7 @@
 #include "utils/syscache.h"
 #include "utils/typcache.h"
 
+
 typedef struct
 {
 	ParamListInfo boundParams;
@@ -102,6 +99,7 @@
 } max_parallel_hazard_context;
 
 static bool contain_agg_clause_walker(Node *node, void *context);
+
 static bool find_window_functions_walker(Node *node, WindowFuncLists *lists);
 static bool contain_subplans_walker(Node *node, void *context);
 static bool contain_mutable_functions_walker(Node *node, void *context);
@@ -135,16 +133,13 @@
 							   Oid result_collid, Oid input_collid, List **args_p,
 							   bool funcvariadic, bool process_args, bool allow_non_const,
 							   eval_const_expressions_context *context);
-<<<<<<< HEAD
+
 static bool large_const(Expr *expr, Size max_size);
-static List *reorder_function_arguments(List *args, HeapTuple func_tuple);
-static List *add_function_defaults(List *args, HeapTuple func_tuple);
-=======
 static List *reorder_function_arguments(List *args, int pronargs,
 										HeapTuple func_tuple);
 static List *add_function_defaults(List *args, int pronargs,
 								   HeapTuple func_tuple);
->>>>>>> d457cb4e
+
 static List *fetch_function_defaults(HeapTuple func_tuple);
 static void recheck_cast_function_args(List *args, Oid result_type,
 									   Oid *proargtypes, int pronargs,
@@ -171,7 +166,7 @@
 static bool pull_paramids_walker(Node *node, Bitmapset **context);
 
 /*
- * Greenplum specific functions
+ * Cloudberry specific functions
  */
 static bool should_eval_stable_functions(PlannerInfo *root);
 
@@ -227,320 +222,8 @@
 	return expression_tree_walker(node, contain_agg_clause_walker, context);
 }
 
-<<<<<<< HEAD
-/*
- * get_agg_clause_costs
- *	  Recursively find the Aggref nodes in an expression tree, and
- *	  accumulate cost information about them.
- *
- * 'aggsplit' tells us the expected partial-aggregation mode, which affects
- * the cost estimates.
- *
- * NOTE that the counts/costs are ADDED to those already in *costs ... so
- * the caller is responsible for zeroing the struct initially.
- *
- * We count the nodes, estimate their execution costs, and estimate the total
- * space needed for their transition state values if all are evaluated in
- * parallel (as would be done in a HashAgg plan).  Also, we check whether
- * partial aggregation is feasible.  See AggClauseCosts for the exact set
- * of statistics collected.
- *
- * In addition, we mark Aggref nodes with the correct aggtranstype, so
- * that that doesn't need to be done repeatedly.  (That makes this function's
- * name a bit of a misnomer.)
- *
- * This does not descend into subqueries, and so should be used only after
- * reduction of sublinks to subplans, or in contexts where it's known there
- * are no subqueries.  There mustn't be outer-aggregate references either.
- */
-void
-get_agg_clause_costs(PlannerInfo *root, Node *clause, AggSplit aggsplit,
-					 AggClauseCosts *costs)
-{
-	get_agg_clause_costs_context context;
-
-	context.root = root;
-	context.aggsplit = aggsplit;
-	context.costs = costs;
-	(void) get_agg_clause_costs_walker(clause, &context);
-}
-
-static bool
-get_agg_clause_costs_walker(Node *node, get_agg_clause_costs_context *context)
-{
-	if (node == NULL)
-		return false;
-	if (IsA(node, Aggref))
-	{
-		Aggref	   *aggref = (Aggref *) node;
-		AggClauseCosts *costs = context->costs;
-		HeapTuple	aggTuple;
-		Form_pg_aggregate aggform;
-		Oid			aggtransfn;
-		Oid			aggfinalfn;
-		Oid			aggcombinefn;
-		Oid			aggserialfn;
-		Oid			aggdeserialfn;
-		Oid			aggtranstype;
-		int32		aggtransspace;
-		QualCost	argcosts;
-
-		Assert(aggref->agglevelsup == 0);
-
-		/*
-		 * Fetch info about aggregate from pg_aggregate.  Note it's correct to
-		 * ignore the moving-aggregate variant, since what we're concerned
-		 * with here is aggregates not window functions.
-		 */
-		aggTuple = SearchSysCache1(AGGFNOID,
-								   ObjectIdGetDatum(aggref->aggfnoid));
-		if (!HeapTupleIsValid(aggTuple))
-			elog(ERROR, "cache lookup failed for aggregate %u",
-				 aggref->aggfnoid);
-		aggform = (Form_pg_aggregate) GETSTRUCT(aggTuple);
-		aggtransfn = aggform->aggtransfn;
-		aggfinalfn = aggform->aggfinalfn;
-		aggcombinefn = aggform->aggcombinefn;
-		aggserialfn = aggform->aggserialfn;
-		aggdeserialfn = aggform->aggdeserialfn;
-		aggtranstype = aggform->aggtranstype;
-		aggtransspace = aggform->aggtransspace;
-		ReleaseSysCache(aggTuple);
-
-		/*
-		 * Resolve the possibly-polymorphic aggregate transition type, unless
-		 * already done in a previous pass over the expression.
-		 */
-		if (OidIsValid(aggref->aggtranstype))
-			aggtranstype = aggref->aggtranstype;
-		else
-		{
-			Oid			inputTypes[FUNC_MAX_ARGS];
-			int			numArguments;
-
-			/* extract argument types (ignoring any ORDER BY expressions) */
-			numArguments = get_aggregate_argtypes(aggref, inputTypes);
-
-			/* resolve actual type of transition state, if polymorphic */
-			aggtranstype = resolve_aggregate_transtype(aggref->aggfnoid,
-													   aggtranstype,
-													   inputTypes,
-													   numArguments);
-			aggref->aggtranstype = aggtranstype;
-		}
-
-		/*
-		 * Count it, and check for cases requiring ordered input.  Note that
-		 * ordered-set aggs always have nonempty aggorder.  Any ordered-input
-		 * case also defeats partial aggregation.
-		 */
-		costs->numAggs++;
-		if (aggref->aggorder != NIL || aggref->aggdistinct != NIL)
-		{
-			costs->numOrderedAggs++;
-			costs->hasNonPartial = true;
-		}
-
-		/*
-		 * The PostgreSQL 'numOrderedAggs' field includes DISTINCT aggregates,
-		 * too, but cdbgroup.c handles DISTINCT aggregates differently, and
-		 * needs to know if there are any purely ordered aggs, not counting
-		 * DISTINCT aggs.
-		 */
-		if (aggref->aggorder != NIL)
-			costs->numPureOrderedAggs++;
-
-		if (aggref->aggdistinct != NIL)
-			costs->distinctAggrefs = lappend(costs->distinctAggrefs, aggref);
-
-		/*
-		 * Check whether partial aggregation is feasible, unless we already
-		 * found out that we can't do it.
-		 *
-		 * In GPDB, we can do two-stage aggregation with DISTINCT-qualified
-		 * aggregates, if the data distribution happens to match the DISTINCT
-		 * expressions. So we keep track whether all aggregates have combine
-		 * functions, even if there are DISTINCT aggregates. hasNonCombine is
-		 * set if there are any aggregates without combine functions, even if
-		 * there are DISTINCT aggregates.
-		 */
-		if (!costs->hasNonCombine)
-		{
-			/*
-			 * If there is no combine function, then partial aggregation is
-			 * not possible.
-			 */
-			if (!OidIsValid(aggcombinefn))
-			{
-				costs->hasNonCombine = true;
-				costs->hasNonPartial = true;
-			}
-
-			/*
-			 * If we have any aggs with transtype INTERNAL then we must check
-			 * whether they have serialization/deserialization functions; if
-			 * not, we can't serialize partial-aggregation results.
-			 */
-			else if (aggtranstype == INTERNALOID &&
-					 (!OidIsValid(aggserialfn) || !OidIsValid(aggdeserialfn)))
-				costs->hasNonSerial = true;
-		}
-
-		/*
-		 * Add the appropriate component function execution costs to
-		 * appropriate totals.
-		 */
-		if (DO_AGGSPLIT_COMBINE(context->aggsplit))
-		{
-			/* charge for combining previously aggregated states */
-			add_function_cost(context->root, aggcombinefn, NULL,
-							  &costs->transCost);
-		}
-		else
-			add_function_cost(context->root, aggtransfn, NULL,
-							  &costs->transCost);
-		if (DO_AGGSPLIT_DESERIALIZE(context->aggsplit) &&
-			OidIsValid(aggdeserialfn))
-			add_function_cost(context->root, aggdeserialfn, NULL,
-							  &costs->transCost);
-		if (DO_AGGSPLIT_SERIALIZE(context->aggsplit) &&
-			OidIsValid(aggserialfn))
-			add_function_cost(context->root, aggserialfn, NULL,
-							  &costs->finalCost);
-		if (!DO_AGGSPLIT_SKIPFINAL(context->aggsplit) &&
-			OidIsValid(aggfinalfn))
-			add_function_cost(context->root, aggfinalfn, NULL,
-							  &costs->finalCost);
-
-		/*
-		 * These costs are incurred only by the initial aggregate node, so we
-		 * mustn't include them again at upper levels.
-		 */
-		if (!DO_AGGSPLIT_COMBINE(context->aggsplit))
-		{
-			/* add the input expressions' cost to per-input-row costs */
-			cost_qual_eval_node(&argcosts, (Node *) aggref->args, context->root);
-			costs->transCost.startup += argcosts.startup;
-			costs->transCost.per_tuple += argcosts.per_tuple;
-
-			/*
-			 * Add any filter's cost to per-input-row costs.
-			 *
-			 * XXX Ideally we should reduce input expression costs according
-			 * to filter selectivity, but it's not clear it's worth the
-			 * trouble.
-			 */
-			if (aggref->aggfilter)
-			{
-				cost_qual_eval_node(&argcosts, (Node *) aggref->aggfilter,
-									context->root);
-				costs->transCost.startup += argcosts.startup;
-				costs->transCost.per_tuple += argcosts.per_tuple;
-			}
-		}
-
-		/*
-		 * If there are direct arguments, treat their evaluation cost like the
-		 * cost of the finalfn.
-		 */
-		if (aggref->aggdirectargs)
-		{
-			cost_qual_eval_node(&argcosts, (Node *) aggref->aggdirectargs,
-								context->root);
-			costs->finalCost.startup += argcosts.startup;
-			costs->finalCost.per_tuple += argcosts.per_tuple;
-		}
-
-		/*
-		 * If the transition type is pass-by-value then it doesn't add
-		 * anything to the required size of the hashtable.  If it is
-		 * pass-by-reference then we have to add the estimated size of the
-		 * value itself, plus palloc overhead.
-		 */
-		if (!get_typbyval(aggtranstype))
-		{
-			int32		avgwidth;
-
-			/* Use average width if aggregate definition gave one */
-			if (aggtransspace > 0)
-				avgwidth = aggtransspace;
-			else if (aggtransfn == F_ARRAY_APPEND)
-			{
-				/*
-				 * If the transition function is array_append(), it'll use an
-				 * expanded array as transvalue, which will occupy at least
-				 * ALLOCSET_SMALL_INITSIZE and possibly more.  Use that as the
-				 * estimate for lack of a better idea.
-				 */
-				avgwidth = ALLOCSET_SMALL_INITSIZE;
-			}
-			else
-			{
-				/*
-				 * If transition state is of same type as first aggregated
-				 * input, assume it's the same typmod (same width) as well.
-				 * This works for cases like MAX/MIN and is probably somewhat
-				 * reasonable otherwise.
-				 */
-				int32		aggtranstypmod = -1;
-
-				if (aggref->args)
-				{
-					TargetEntry *tle = (TargetEntry *) linitial(aggref->args);
-
-					if (aggtranstype == exprType((Node *) tle->expr))
-						aggtranstypmod = exprTypmod((Node *) tle->expr);
-				}
-
-				avgwidth = get_typavgwidth(aggtranstype, aggtranstypmod);
-			}
-
-			avgwidth = MAXALIGN(avgwidth);
-			costs->transitionSpace += avgwidth + 2 * sizeof(void *);
-		}
-		else if (aggtranstype == INTERNALOID)
-		{
-			/*
-			 * INTERNAL transition type is a special case: although INTERNAL
-			 * is pass-by-value, it's almost certainly being used as a pointer
-			 * to some large data structure.  The aggregate definition can
-			 * provide an estimate of the size.  If it doesn't, then we assume
-			 * ALLOCSET_DEFAULT_INITSIZE, which is a good guess if the data is
-			 * being kept in a private memory context, as is done by
-			 * array_agg() for instance.
-			 */
-			if (aggtransspace > 0)
-				costs->transitionSpace += aggtransspace;
-			else
-				costs->transitionSpace += ALLOCSET_DEFAULT_INITSIZE;
-		}
-
-		/*
-		 * Complain if the aggregate's arguments contain any aggregates;
-		 * nested agg functions are semantically nonsensical.  Aggregates in
-		 * the FILTER clause are detected in transformAggregateCall().
-		 */
-		if (contain_agg_clause((Node *) aggref->args) ||
-			contain_agg_clause((Node *) aggref->aggorder))
-			ereport(ERROR,
-					(errcode(ERRCODE_GROUPING_ERROR),
-					 errmsg("aggregate function calls cannot be nested")));
-
-		/*
-		 * We assume that the parser checked that there are no aggregates (of
-		 * this level anyway) in the aggregated arguments, direct arguments,
-		 * or filter clause.  Hence, we need not recurse into any of them.
-		 */
-		return false;
-	}
-	Assert(!IsA(node, SubLink));
-	return expression_tree_walker(node, get_agg_clause_costs_walker,
-								  (void *) context);
-}
-
-
-=======
->>>>>>> d457cb4e
+
+
 /*****************************************************************************
  *		Window-function clause manipulation
  *****************************************************************************/
@@ -5789,7 +5472,6 @@
 }
 
 /*
-<<<<<<< HEAD
  * flatten_join_alias_var_optimizer
  *	  Replace Vars that reference JOIN outputs with references to the original
  *	  relation variables instead.
@@ -5826,14 +5508,14 @@
 	if (NIL != targetList)
 	{
 		queryNew->targetList = (List *) flatten_join_alias_vars(queryNew, (Node *) targetList);
-		pfree(targetList);
+		list_free(targetList);
 	}
 
 	List * returningList = queryNew->returningList;
 	if (NIL != returningList)
 	{
 		queryNew->returningList = (List *) flatten_join_alias_vars(queryNew, (Node *) returningList);
-		pfree(returningList);
+		list_free(returningList);
 	}
 
 	Node *havingQual = queryNew->havingQual;
@@ -5847,7 +5529,7 @@
 	if (NIL != scatterClause)
 	{
 		queryNew->scatterClause = (List *) flatten_join_alias_vars(queryNew, (Node *) scatterClause);
-		pfree(scatterClause);
+		list_free(scatterClause);
 	}
 
 	Node *limitOffset = queryNew->limitOffset;
@@ -5902,7 +5584,7 @@
 	{
 	case BitEqualOperator:
 	case BooleanEqualOperator:
-	case BPCharEqualOperator:
+	case BpcharEqualOperator:
 	case CashEqualOperator:
 	case CharEqualOperator:
 	case CidEqualOperator:
@@ -5973,52 +5655,6 @@
 }
 
 /*
- * Check whether a SELECT targetlist emits the specified column types,
- * to see if it's safe to inline a function returning record.
- *
- * We insist on exact match here.  The executor allows binary-coercible
- * cases too, but we don't have a way to preserve the correct column types
- * in the correct places if we inline the function in such a case.
- *
- * Note that we only check type OIDs not typmods; this agrees with what the
- * executor would do at runtime, and attributing a specific typmod to a
- * function result is largely wishful thinking anyway.
-=======
- * pull_paramids
- *		Returns a Bitmapset containing the paramids of all Params in 'expr'.
->>>>>>> d457cb4e
- */
-Bitmapset *
-pull_paramids(Expr *expr)
-{
-	Bitmapset  *result = NULL;
-
-	(void) pull_paramids_walker((Node *) expr, &result);
-
-	return result;
-}
-
-static bool
-pull_paramids_walker(Node *node, Bitmapset **context)
-{
-	if (node == NULL)
-		return false;
-	if (IsA(node, Param))
-	{
-		Param	   *param = (Param *)node;
-
-		*context = bms_add_member(*context, param->paramid);
-		return false;
-	}
-<<<<<<< HEAD
-
-	if (clistitem != NULL)
-		return false;			/* too few tlist items */
-
-	return true;
-}
-
-/*
  * If this expression is part of a query, and the query isn't a simple
  * "SELECT foo()" style query with no actual tables involved, then we
  * also aggressively evaluate stable functions, in addition to immutable
@@ -6090,8 +5726,34 @@
 		return lsecond(expr->args);
 	else
 		return NULL;
-=======
+}
+
+/*
+ * pull_paramids
+ *		Returns a Bitmapset containing the paramids of all Params in 'expr'.
+ */
+Bitmapset *
+pull_paramids(Expr *expr)
+{
+	Bitmapset  *result = NULL;
+
+	(void) pull_paramids_walker((Node *) expr, &result);
+
+	return result;
+}
+
+static bool
+pull_paramids_walker(Node *node, Bitmapset **context)
+{
+	if (node == NULL)
+		return false;
+	if (IsA(node, Param))
+	{
+		Param	   *param = (Param *)node;
+
+		*context = bms_add_member(*context, param->paramid);
+		return false;
+	}
 	return expression_tree_walker(node, pull_paramids_walker,
 								  (void *) context);
->>>>>>> d457cb4e
 }