/*-------------------------------------------------------------------------
 *
 * planagg.c
 *	  Special planning for aggregate queries.
 *
 * Portions Copyright (c) 2006-2008, Greenplum inc
 * Portions Copyright (c) 1996-2008, PostgreSQL Global Development Group
 * Portions Copyright (c) 1994, Regents of the University of California
 *
 *
 * IDENTIFICATION
<<<<<<< HEAD
 *	  $PostgreSQL: pgsql/src/backend/optimizer/plan/planagg.c,v 1.22.2.1 2007/02/06 06:50:33 tgl Exp $
=======
 *	  $PostgreSQL: pgsql/src/backend/optimizer/plan/planagg.c,v 1.23 2006/12/23 00:43:10 tgl Exp $
>>>>>>> a78fcfb5
 *
 *-------------------------------------------------------------------------
 */
#include "postgres.h"

#include "catalog/pg_aggregate.h"
#include "catalog/pg_type.h"
#include "nodes/makefuncs.h"
#include "optimizer/clauses.h"
#include "optimizer/cost.h"
#include "optimizer/pathnode.h"
#include "optimizer/paths.h"
#include "optimizer/planmain.h"
#include "optimizer/subselect.h"
#include "parser/parse_clause.h"
#include "parser/parse_expr.h"
#include "parser/parsetree.h"
#include "utils/lsyscache.h"
#include "utils/syscache.h"

#include "cdb/cdbllize.h"                   /* pull_up_Flow() */


typedef struct
{
	Oid			aggfnoid;		/* pg_proc Oid of the aggregate */
	Oid			aggsortop;		/* Oid of its sort operator */
	Expr	   *target;			/* expression we are aggregating on */
	IndexPath  *path;			/* access path for index scan */
	Cost		pathcost;		/* estimated cost to fetch first row */
	Param	   *param;			/* param for subplan's output */
} MinMaxAggInfo;

static bool find_minmax_aggs_walker(Node *node, List **context);
static bool build_minmax_path(PlannerInfo *root, RelOptInfo *rel,
				  MinMaxAggInfo *info);
static ScanDirection match_agg_to_index_col(MinMaxAggInfo *info,
					   IndexOptInfo *index, int indexcol);
static void make_agg_subplan(PlannerInfo *root, MinMaxAggInfo *info);
static Node *replace_aggs_with_params_mutator(Node *node, List **context);
static Oid	fetch_agg_sort_op(Oid aggfnoid);


/*
 * optimize_minmax_aggregates - check for optimizing MIN/MAX via indexes
 *
 * This checks to see if we can replace MIN/MAX aggregate functions by
 * subqueries of the form
 *		(SELECT col FROM tab WHERE ... ORDER BY col ASC/DESC LIMIT 1)
 * Given a suitable index on tab.col, this can be much faster than the
 * generic scan-all-the-rows plan.
 *
 * We are passed the preprocessed tlist, and the best path
 * devised for computing the input of a standard Agg node.	If we are able
 * to optimize all the aggregates, and the result is estimated to be cheaper
 * than the generic aggregate method, then generate and return a Plan that
 * does it that way.  Otherwise, return NULL.
 */
Plan *
optimize_minmax_aggregates(PlannerInfo *root, List *tlist, Path *best_path)
{
	Query	   *parse = root->parse;
	FromExpr   *jtnode;
	RangeTblRef *rtr;
	RangeTblEntry *rte;
	RelOptInfo *rel;
	List	   *aggs_list;
	ListCell   *l;
	Cost		total_cost;
	Path		agg_p;
	Plan	   *plan;
	Node	   *hqual;
	QualCost	tlist_cost;

	/* Nothing to do if query has no aggregates */
	if (!parse->hasAggs)
		return NULL;

	Assert(!parse->setOperations);		/* shouldn't get here if a setop */
	Assert(parse->rowMarks == NIL);		/* nor if FOR UPDATE */

	/*
	 * Reject unoptimizable cases.
	 *
	 * We don't handle GROUP BY, because our current implementations of
	 * grouping require looking at all the rows anyway, and so there's not
	 * much point in optimizing MIN/MAX.
	 */
	if (parse->groupClause)
		return NULL;

	/*
	 * We also restrict the query to reference exactly one table, since join
	 * conditions can't be handled reasonably.  (We could perhaps handle a
	 * query containing cartesian-product joins, but it hardly seems worth the
	 * trouble.)  However, the single real table could be buried in several
	 * levels of FromExpr.
	 */
	jtnode = parse->jointree;
	while (IsA(jtnode, FromExpr))
	{
		if (list_length(jtnode->fromlist) != 1)
			return NULL;
		jtnode = linitial(jtnode->fromlist);
	}
	if (!IsA(jtnode, RangeTblRef))
		return NULL;
	rtr = (RangeTblRef *) jtnode;
	rte = rt_fetch(rtr->rtindex, parse->rtable);
	if (rte->rtekind != RTE_RELATION || rte->inh)
		return NULL;
	rel = find_base_rel(root, rtr->rtindex);

	/*
	 * Since this optimization is not applicable all that often, we want to
	 * fall out before doing very much work if possible.  Therefore we do the
	 * work in several passes.	The first pass scans the tlist and HAVING qual
	 * to find all the aggregates and verify that each of them is a MIN/MAX
	 * aggregate.  If that succeeds, the second pass looks at each aggregate
	 * to see if it is optimizable; if so we make an IndexPath describing how
	 * we would scan it.  (We do not try to optimize if only some aggs are
	 * optimizable, since that means we'll have to scan all the rows anyway.)
	 * If that succeeds, we have enough info to compare costs against the
	 * generic implementation. Only if that test passes do we build a Plan.
	 */

	/* Pass 1: find all the aggregates */
	aggs_list = NIL;
	if (find_minmax_aggs_walker((Node *) tlist, &aggs_list))
		return NULL;
	if (find_minmax_aggs_walker(parse->havingQual, &aggs_list))
		return NULL;

	/* Pass 2: see if each one is optimizable */
	total_cost = 0;
	foreach(l, aggs_list)
	{
		MinMaxAggInfo *info = (MinMaxAggInfo *) lfirst(l);

		if (!build_minmax_path(root, rel, info))
			return NULL;
		total_cost += info->pathcost;
	}

	/*
	 * Make the cost comparison.
	 *
	 * Note that we don't include evaluation cost of the tlist here; this is
	 * OK since it isn't included in best_path's cost either, and should be
	 * the same in either case.
	 */
	cost_agg(&agg_p, root, AGG_PLAIN, list_length(aggs_list),
			 0, 0,
			 best_path->startup_cost, best_path->total_cost,
			 best_path->parent->rows, 0.0, 0.0, 0.0, false);

	if (total_cost > agg_p.total_cost)
		return NULL;			/* too expensive */

	/*
	 * OK, we are going to generate an optimized plan.
	 */

	/* Pass 3: generate subplans and output Param nodes */
	foreach(l, aggs_list)
	{
		make_agg_subplan(root, (MinMaxAggInfo *) lfirst(l));
	}

	/*
	 * Modify the targetlist and HAVING qual to reference subquery outputs
	 */
	tlist = (List *) replace_aggs_with_params_mutator((Node *) tlist,
													  &aggs_list);
	hqual = replace_aggs_with_params_mutator(parse->havingQual,
											 &aggs_list);

	/*
	 * Generate the output plan --- basically just a Result
	 */
	plan = (Plan *) make_result(tlist, hqual, NULL);

	/* Account for evaluation cost of the tlist (make_result did the rest) */
	cost_qual_eval(&tlist_cost, tlist, root);
	plan->startup_cost += tlist_cost.startup;
	plan->total_cost += tlist_cost.startup + tlist_cost.per_tuple;

	return plan;
}

/*
 * find_minmax_aggs_walker
 *		Recursively scan the Aggref nodes in an expression tree, and check
 *		that each one is a MIN/MAX aggregate.  If so, build a list of the
 *		distinct aggregate calls in the tree.
 *
 * Returns TRUE if a non-MIN/MAX aggregate is found, FALSE otherwise.
 * (This seemingly-backward definition is used because expression_tree_walker
 * aborts the scan on TRUE return, which is what we want.)
 *
 * Found aggregates are added to the list at *context; it's up to the caller
 * to initialize the list to NIL.
 *
 * This does not descend into subqueries, and so should be used only after
 * reduction of sublinks to subplans.  There mustn't be outer-aggregate
 * references either.
 */
static bool
find_minmax_aggs_walker(Node *node, List **context)
{
	if (node == NULL)
		return false;
	if (IsA(node, Aggref))
	{
		Aggref	   *aggref = (Aggref *) node;
		Oid			aggsortop;
		Expr	   *curTarget;
		MinMaxAggInfo *info;
		ListCell   *l;

		Assert(aggref->agglevelsup == 0);
		if (list_length(aggref->args) != 1)
			return true;		/* it couldn't be MIN/MAX */
		/* note: we do not care if DISTINCT is mentioned ... */

		aggsortop = fetch_agg_sort_op(aggref->aggfnoid);
		if (!OidIsValid(aggsortop))
			return true;		/* not a MIN/MAX aggregate */

		/*
		 * Check whether it's already in the list, and add it if not.
		 */
		curTarget = linitial(aggref->args);
		foreach(l, *context)
		{
			info = (MinMaxAggInfo *) lfirst(l);
			if (info->aggfnoid == aggref->aggfnoid &&
				equal(info->target, curTarget))
				return false;
		}

		info = (MinMaxAggInfo *) palloc0(sizeof(MinMaxAggInfo));
		info->aggfnoid = aggref->aggfnoid;
		info->aggsortop = aggsortop;
		info->target = curTarget;

		*context = lappend(*context, info);

		/*
		 * We need not recurse into the argument, since it can't contain any
		 * aggregates.
		 */
		return false;
	}
	Assert(!IsA(node, SubLink));
	return expression_tree_walker(node, find_minmax_aggs_walker,
								  (void *) context);
}

/*
 * build_minmax_path
 *		Given a MIN/MAX aggregate, try to find an index it can be optimized
 *		with.  Build a Path describing the best such index path.
 *
 * Returns TRUE if successful, FALSE if not.  In the TRUE case, info->path
 * is filled in.
 *
 * XXX look at sharing more code with indxpath.c.
 *
 * Note: check_partial_indexes() must have been run previously.
 */
static bool
build_minmax_path(PlannerInfo *root, RelOptInfo *rel, MinMaxAggInfo *info)
{
	IndexPath  *best_path = NULL;
	Cost		best_cost = 0;
	ListCell   *l;

	foreach(l, rel->indexlist)
	{
		IndexOptInfo *index = (IndexOptInfo *) lfirst(l);
		ScanDirection indexscandir = NoMovementScanDirection;
		int			indexcol;
		int			prevcol;
		List	   *restrictclauses;
		IndexPath  *new_path;
		Cost		new_cost;
		bool		found_clause;

		/* Ignore non-btree indexes */
		if (index->relam != BTREE_AM_OID)
			continue;

		/* Ignore partial indexes that do not match the query */
		if (index->indpred != NIL && !index->predOK)
			continue;

		/*
		 * Look for a match to one of the index columns.  (In a stupidly
		 * designed index, there could be multiple matches, but we only care
		 * about the first one.)
		 */
		for (indexcol = 0; indexcol < index->ncolumns; indexcol++)
		{
			indexscandir = match_agg_to_index_col(info, index, indexcol);
			if (!ScanDirectionIsNoMovement(indexscandir))
				break;
		}
		if (ScanDirectionIsNoMovement(indexscandir))
			continue;

		/*
		 * If the match is not at the first index column, we have to verify
		 * that there are "x = something" restrictions on all the earlier
		 * index columns.  Since we'll need the restrictclauses list anyway to
		 * build the path, it's convenient to extract that first and then look
		 * through it for the equality restrictions.
		 */
		restrictclauses = group_clauses_by_indexkey(index,
												index->rel->baserestrictinfo,
													NIL,
													NULL,
													SAOP_FORBID,
													&found_clause);

		if (list_length(restrictclauses) < indexcol)
			continue;			/* definitely haven't got enough */
		for (prevcol = 0; prevcol < indexcol; prevcol++)
		{
			List	   *rinfos = (List *) list_nth(restrictclauses, prevcol);
			ListCell   *ll;

			foreach(ll, rinfos)
			{
				RestrictInfo *rinfo = (RestrictInfo *) lfirst(ll);
				int			strategy;

				Assert(is_opclause(rinfo->clause));
				strategy =
					get_op_opfamily_strategy(((OpExpr *) rinfo->clause)->opno,
											 index->opfamily[prevcol]);
				if (strategy == BTEqualStrategyNumber)
					break;
			}
			if (ll == NULL)
				break;			/* none are Equal for this index col */
		}
		if (prevcol < indexcol)
			continue;			/* didn't find all Equal clauses */

		/*
		 * Build the access path.  We don't bother marking it with pathkeys.
		 */
		new_path = create_index_path(root, index,
									 restrictclauses,
									 NIL,
									 indexscandir,
									 NULL);

		/*
		 * Estimate actual cost of fetching just one row.
		 */
		if (new_path->rows > 1.0)
			new_cost = new_path->path.startup_cost +
				(new_path->path.total_cost - new_path->path.startup_cost)
				* 1.0 / new_path->rows;
		else
			new_cost = new_path->path.total_cost;

		/*
		 * Keep if first or if cheaper than previous best.
		 */
		if (best_path == NULL || new_cost < best_cost)
		{
			best_path = new_path;
			best_cost = new_cost;
		}
	}

	info->path = best_path;
	info->pathcost = best_cost;
	return (best_path != NULL);
}

/*
 * match_agg_to_index_col
 *		Does an aggregate match an index column?
 *
 * It matches if its argument is equal to the index column's data and its
 * sortop is either a LessThan or GreaterThan member of the column's opfamily.
 *
 * We return ForwardScanDirection if match a LessThan member,
 * BackwardScanDirection if match a GreaterThan member,
 * and NoMovementScanDirection if there's no match.
 */
static ScanDirection
match_agg_to_index_col(MinMaxAggInfo *info, IndexOptInfo *index, int indexcol)
{
	int			strategy;

	/* Check for data match */
	if (!match_index_to_operand((Node *) info->target, indexcol, index))
		return NoMovementScanDirection;

	/* Look up the operator in the opfamily */
	strategy = get_op_opfamily_strategy(info->aggsortop,
										index->opfamily[indexcol]);
	if (strategy == BTLessStrategyNumber)
		return ForwardScanDirection;
	if (strategy == BTGreaterStrategyNumber)
		return BackwardScanDirection;
	return NoMovementScanDirection;
}

/*
 * Construct a suitable plan for a converted aggregate query
 */
static void
make_agg_subplan(PlannerInfo *root, MinMaxAggInfo *info)
{
	PlannerInfo subroot;
	Query	   *subparse;
	Plan	   *plan;
	Plan	   *iplan;
	TargetEntry *tle;
	SortClause *sortcl;
	NullTest   *ntest;

	/*
	 * Generate a suitably modified query.	Much of the work here is probably
	 * unnecessary in the normal case, but we want to make it look good if
	 * someone tries to EXPLAIN the result.
	 */
	memcpy(&subroot, root, sizeof(PlannerInfo));
	subroot.parse = subparse = (Query *) copyObject(root->parse);
	subparse->commandType = CMD_SELECT;
	subparse->resultRelation = 0;
	subparse->resultRelations = NIL;
	subparse->returningLists = NIL;
	subparse->intoClause = NULL;
	subparse->hasAggs = false;
	subparse->groupClause = NIL;
	subparse->havingQual = NULL;
	subparse->distinctClause = NIL;
	subroot.hasHavingQual = false;
	
	/* TODO Should we also generate a "temporary" root as in,
	 *       e.g., inheritance planning?
	 *
	 * Generate modified query with this rel as target.  We have to be
	 * prepared to translate varnos in in_info_list as well as in the
	 * Query proper.
	 *
	memcpy(&subroot, root, sizeof(PlannerInfo));
	subroot.parse = (Query *)
	adjust_appendrel_attrs((Node *) parse,
						   appinfo);
	subroot.in_info_list = (List *)
	adjust_appendrel_attrs((Node *) root->in_info_list,
						   appinfo);
	// There shouldn't be any OJ info to translate, as yet
	Assert(subroot.oj_info_list == NIL);
	
	subroot->resultRelations = NIL;
	subroot->returningLists = NIL;
	 */

	/* single tlist entry that is the aggregate target */
	tle = makeTargetEntry(copyObject(info->target),
						  1,
						  pstrdup("agg_target"),
						  false);
	subparse->targetList = list_make1(tle);

	/* set up the appropriate ORDER BY entry */
	sortcl = makeNode(SortClause);
	sortcl->tleSortGroupRef = assignSortGroupRef(tle, subparse->targetList);
	sortcl->sortop = info->aggsortop;
	subparse->sortClause = list_make1(sortcl);

	/* set up LIMIT 1 */
	subparse->limitOffset = NULL;
	subparse->limitCount = (Node *) makeConst(INT8OID, -1, sizeof(int64),
											  Int64GetDatum(1),
											  false, true /* not by val */ );

	/*
	 * Generate the plan for the subquery.	We already have a Path for the
	 * basic indexscan, but we have to convert it to a Plan and attach a LIMIT
	 * node above it.
	 *
	 * Also we must add a "WHERE foo IS NOT NULL" restriction to the
	 * indexscan, to be sure we don't return a NULL, which'd be contrary to
	 * the standard behavior of MIN/MAX.  XXX ideally this should be done
	 * earlier, so that the selectivity of the restriction could be included
	 * in our cost estimates.  But that looks painful, and in most cases the
	 * fraction of NULLs isn't high enough to change the decision.
	 *
	 * The NOT NULL qual has to go on the actual indexscan; create_plan might
	 * have stuck a gating Result atop that, if there were any pseudoconstant
	 * quals.
	 */
	plan = create_plan(&subroot, (Path *) info->path);

    /* Replace the plan's tlist with a copy of the one we built above. */
    plan = plan_pushdown_tlist(plan, copyObject(subparse->targetList));

	if (IsA(plan, Result))
		iplan = plan->lefttree;
	else
		iplan = plan;
	Assert(IsA(iplan, IndexScan));

	ntest = makeNode(NullTest);
	ntest->nulltesttype = IS_NOT_NULL;
	ntest->arg = copyObject(info->target);

	iplan->qual = lcons(ntest, iplan->qual);

	plan = (Plan *) make_limit(plan,
							   subparse->limitOffset,
							   subparse->limitCount,
							   0, 1);

    /* Decorate the Limit node with a Flow node. */
    plan->flow = pull_up_Flow(plan, plan->lefttree, false);

	/*
	 * Convert the plan into an InitPlan, and make a Param for its result.
	 */
	info->param = SS_make_initplan_from_plan(&subroot, plan,
											 exprType((Node *) tle->expr),
											 -1);
}

/*
 * Replace original aggregate calls with subplan output Params
 */
static Node *
replace_aggs_with_params_mutator(Node *node, List **context)
{
	if (node == NULL)
		return NULL;
	if (IsA(node, Aggref))
	{
		Aggref	   *aggref = (Aggref *) node;
		ListCell   *l;
		Expr	   *curTarget = linitial(aggref->args);

		foreach(l, *context)
		{
			MinMaxAggInfo *info = (MinMaxAggInfo *) lfirst(l);

			if (info->aggfnoid == aggref->aggfnoid &&
				equal(info->target, curTarget))
				return (Node *) info->param;
		}
		elog(ERROR, "failed to re-find aggregate info record");
	}
	Assert(!IsA(node, SubLink));
	return expression_tree_mutator(node, replace_aggs_with_params_mutator,
								   (void *) context);
}

/*
 * Get the OID of the sort operator, if any, associated with an aggregate.
 * Returns InvalidOid if there is no such operator.
 */
static Oid
fetch_agg_sort_op(Oid aggfnoid)
{
	HeapTuple	aggTuple;
	Form_pg_aggregate aggform;
	Oid			aggsortop;

	/* fetch aggregate entry from pg_aggregate */
	aggTuple = SearchSysCache(AGGFNOID,
							  ObjectIdGetDatum(aggfnoid),
							  0, 0, 0);
	if (!HeapTupleIsValid(aggTuple))
		return InvalidOid;
	aggform = (Form_pg_aggregate) GETSTRUCT(aggTuple);
	aggsortop = aggform->aggsortop;
	ReleaseSysCache(aggTuple);

	return aggsortop;
}<|MERGE_RESOLUTION|>--- conflicted
+++ resolved
@@ -9,11 +9,7 @@
  *
  *
  * IDENTIFICATION
-<<<<<<< HEAD
- *	  $PostgreSQL: pgsql/src/backend/optimizer/plan/planagg.c,v 1.22.2.1 2007/02/06 06:50:33 tgl Exp $
-=======
  *	  $PostgreSQL: pgsql/src/backend/optimizer/plan/planagg.c,v 1.23 2006/12/23 00:43:10 tgl Exp $
->>>>>>> a78fcfb5
  *
  *-------------------------------------------------------------------------
  */
