--- conflicted
+++ resolved
@@ -9,13 +9,9 @@
  * shorn of features like subselects, inheritance, aggregates, grouping,
  * and so on.  (Those are the things planner.c deals with.)
  *
-<<<<<<< HEAD
- * Portions Copyright (c) 2005-2008, Greenplum inc
+ * Portions Copyright (c) 2005-2008, Cloudberry inc
  * Portions Copyright (c) 2012-Present VMware, Inc. or its affiliates.
- * Portions Copyright (c) 1996-2019, PostgreSQL Global Development Group
-=======
  * Portions Copyright (c) 1996-2021, PostgreSQL Global Development Group
->>>>>>> d457cb4e
  * Portions Copyright (c) 1994, Regents of the University of California
  *
  *
@@ -79,6 +75,9 @@
 	 */
 	root->join_rel_list = NIL;
 	root->join_rel_hash = NULL;
+	root->setup_agg_pushdown = false;
+	root->grouped_rel_info_list = NIL;
+	root->grouped_rel_info_hash = NULL;
 	root->join_rel_level = NULL;
 	root->join_cur_level = 0;
 	root->canon_pathkeys = NIL;
@@ -87,6 +86,7 @@
 	root->full_join_clauses = NIL;
 	root->join_info_list = NIL;
 	root->placeholder_list = NIL;
+	root->grouped_var_list = NIL;
 	root->fkey_list = NIL;
 	root->initial_rels = NIL;
 
@@ -145,7 +145,7 @@
 						 create_group_result_path(root, final_rel,
 												  final_rel->reltarget,
 												  (List *) parse->jointree->quals);
-				add_path(final_rel, result_path);
+				add_path(final_rel, result_path, root);
 
 				/* Select cheapest path (pretty easy in this case...) */
 				set_cheapest(final_rel);
@@ -290,6 +290,16 @@
 	extract_restriction_or_clauses(root);
 
 	/*
+	 * If the query result can be grouped, check if any grouping can be
+	 * performed below the top-level join. If so, setup
+	 * root->grouped_var_list.
+	 *
+	 * The base relations should be fully initialized now, so that we have
+	 * enough info to decide whether grouping is possible.
+	 */
+	setup_aggregate_pushdown(root);
+
+	/*
 	 * Now expand appendrels by adding "otherrels" for their children.  We
 	 * delay this to the end so that we have as much information as possible
 	 * available for each baserel, including all restriction clauses.  That
