/*-------------------------------------------------------------------------
 *
 * initsplan.c
 *	  Target list, qualification, joininfo initialization routines
 *
<<<<<<< HEAD
 * Portions Copyright (c) 2006-2008, Greenplum inc
 * Portions Copyright (c) 2012-Present Pivotal Software, Inc.
 * Portions Copyright (c) 1996-2011, PostgreSQL Global Development Group
=======
 * Portions Copyright (c) 1996-2012, PostgreSQL Global Development Group
>>>>>>> 80edfd76
 * Portions Copyright (c) 1994, Regents of the University of California
 *
 *
 * IDENTIFICATION
 *	  src/backend/optimizer/plan/initsplan.c
 *
 *-------------------------------------------------------------------------
 */
#include "postgres.h"

#include "catalog/pg_type.h"
#include "nodes/nodeFuncs.h"
#include "optimizer/clauses.h"
#include "optimizer/joininfo.h"
#include "optimizer/pathnode.h"
#include "optimizer/paths.h"
#include "optimizer/placeholder.h"
#include "optimizer/planmain.h"
#include "optimizer/prep.h"
#include "optimizer/restrictinfo.h"
#include "optimizer/var.h"
#include "utils/lsyscache.h"


/* These parameters are set by GUC */
int			from_collapse_limit;
int			join_collapse_limit;

/* a structure to be used in deconstruct_recurse(), records the qual clauses
 * which cannot be distributed to specific relations immediately at that recurse
 * level */
typedef struct PostponedQual
{
	Node	*qual;		/* a qual clause waiting to be processed */
	Relids	relids;		/* the set of baserels it references */
} PostponedQual;

static List *deconstruct_recurse(PlannerInfo *root, Node *jtnode,
					bool below_outer_join,
					Relids *qualscope, Relids *inner_join_rels,
					List **postponed_qual_list);
static SpecialJoinInfo *make_outerjoininfo(PlannerInfo *root,
				   Relids left_rels, Relids right_rels,
				   Relids inner_join_rels,
				   JoinType jointype, List *clause);
static void distribute_qual_to_rels(PlannerInfo *root, Node *clause,
						bool is_deduced,
						bool below_outer_join,
						JoinType jointype,
						Relids qualscope,
						Relids ojscope,
						Relids outerjoin_nonnullable,
						Relids deduced_nullable_relids,
						List **postponed_qual_list);
static bool check_outerjoin_delay(PlannerInfo *root, Relids *relids_p,
					  Relids *nullable_relids_p, bool is_pushed_down);
static bool check_equivalence_delay(PlannerInfo *root,
						RestrictInfo *restrictinfo);
static bool check_redundant_nullability_qual(PlannerInfo *root, Node *clause);


/*****************************************************************************
 *
 *	 JOIN TREES
 *
 *****************************************************************************/


/*
 * add_base_rels_to_query
 *
 *	  Scan the query's jointree and create baserel RelOptInfos for all
 *	  the base relations (ie, table, subquery, and function RTEs)
 *	  appearing in the jointree.
 *
 * The initial invocation must pass root->parse->jointree as the value of
 * jtnode.	Internally, the function recurses through the jointree.
 *
 * At the end of this process, there should be one baserel RelOptInfo for
 * every non-join RTE that is used in the query.  Therefore, this routine
 * is the only place that should call build_simple_rel with reloptkind
 * RELOPT_BASEREL.	(Note: build_simple_rel recurses internally to build
 * "other rel" RelOptInfos for the members of any appendrels we find here.)
 */
void
add_base_rels_to_query(PlannerInfo *root, Node *jtnode)
{
	if (jtnode == NULL)
		return;
	if (IsA(jtnode, RangeTblRef))
	{
		int			varno = ((RangeTblRef *) jtnode)->rtindex;

		(void) build_simple_rel(root, varno, RELOPT_BASEREL);
	}
	else if (IsA(jtnode, FromExpr))
	{
		FromExpr   *f = (FromExpr *) jtnode;
		ListCell   *l;

		foreach(l, f->fromlist)
			add_base_rels_to_query(root, lfirst(l));
	}
	else if (IsA(jtnode, JoinExpr))
	{
		JoinExpr   *j = (JoinExpr *) jtnode;

		add_base_rels_to_query(root, j->larg);
		add_base_rels_to_query(root, j->rarg);
	}
	else
		elog(ERROR, "unrecognized node type: %d",
			 (int) nodeTag(jtnode));
}


/*****************************************************************************
 *
 *	 TARGET LISTS
 *
 *****************************************************************************/

/*
 * build_base_rel_tlists
 *	  Add targetlist entries for each var needed in the query's final tlist
 *	  to the appropriate base relations.
 *
 * We mark such vars as needed by "relation 0" to ensure that they will
 * propagate up through all join plan steps.
 */
void
build_base_rel_tlists(PlannerInfo *root, List *final_tlist)
{
	List	   *tlist_vars = pull_var_clause((Node *) final_tlist,
											 PVC_RECURSE_AGGREGATES,
											 PVC_INCLUDE_PLACEHOLDERS);

	if (tlist_vars != NIL)
	{
		add_vars_to_targetlist(root, tlist_vars, bms_make_singleton(0), true);
		list_free(tlist_vars);
	}
}

/*
 * add_vars_to_targetlist
 *	  For each variable appearing in the list, add it to the owning
 *	  relation's targetlist if not already present, and mark the variable
 *	  as being needed for the indicated join (or for final output if
 *	  where_needed includes "relation 0").
 *
 *	  The list may also contain PlaceHolderVars.  These don't necessarily
 *	  have a single owning relation; we keep their attr_needed info in
 *	  root->placeholder_list instead.  If create_new_ph is true, it's OK
 *	  to create new PlaceHolderInfos, and we also have to update ph_may_need;
 *	  otherwise, the PlaceHolderInfos must already exist, and we should only
 *	  update their ph_needed.  (It should be true before deconstruct_jointree
 *	  begins, and false after that.)
 */
void
add_vars_to_targetlist(PlannerInfo *root, List *vars,
					   Relids where_needed, bool create_new_ph)
{
	ListCell   *temp;

	Assert(!bms_is_empty(where_needed));

	foreach(temp, vars)
	{
		Node	   *node = (Node *) lfirst(temp);

		if (IsA(node, Var))
		{
			Var		   *var = (Var *) node;
			RelOptInfo *rel = find_base_rel(root, var->varno);
			int			attno = var->varattno;

			/* Pseudo column? */
			if (attno <= FirstLowInvalidHeapAttributeNumber)
			{
				CdbRelColumnInfo *rci = cdb_find_pseudo_column(root, var);

				/* Add to targetlist. */
				if (bms_is_empty(rci->where_needed))
				{
					Assert(rci->targetresno == 0);
					rci->targetresno = list_length(rel->reltargetlist);
					rel->reltargetlist = lappend(rel->reltargetlist, copyObject(var));
				}

				/* Note relids which are consumers of the data from this column. */
				rci->where_needed = bms_add_members(rci->where_needed, where_needed);
				continue;
			}

			/* System-defined attribute, whole row, or user-defined attribute */
			Assert(attno >= rel->min_attr && attno <= rel->max_attr);
			attno -= rel->min_attr;
			if (rel->attr_needed[attno] == NULL)
			{
				/* Variable not yet requested, so add to reltargetlist */
				/* XXX is copyObject necessary here? */
				rel->reltargetlist = lappend(rel->reltargetlist, copyObject(var));
			}
			rel->attr_needed[attno] = bms_add_members(rel->attr_needed[attno],
													   where_needed);
		}
		else if (IsA(node, PlaceHolderVar))
		{
			PlaceHolderVar *phv = (PlaceHolderVar *) node;
<<<<<<< HEAD
			PlaceHolderInfo *phinfo = find_placeholder_info(root, phv);
			
=======
			PlaceHolderInfo *phinfo = find_placeholder_info(root, phv,
															create_new_ph);

			/* Always adjust ph_needed */
>>>>>>> 80edfd76
			phinfo->ph_needed = bms_add_members(phinfo->ph_needed,
												where_needed);

			/*
			 * If we are creating PlaceHolderInfos, mark them with the correct
			 * maybe-needed locations.	Otherwise, it's too late to change
			 * that.
			 */
			if (create_new_ph)
				mark_placeholder_maybe_needed(root, phinfo, where_needed);
		}
		else
			elog(ERROR, "unrecognized node type: %d", (int) nodeTag(node));
	}
}


/*****************************************************************************
 *
 *	  JOIN TREE PROCESSING
 *
 *****************************************************************************/

/*
 * deconstruct_jointree
 *	  Recursively scan the query's join tree for WHERE and JOIN/ON qual
 *	  clauses, and add these to the appropriate restrictinfo and joininfo
 *	  lists belonging to base RelOptInfos.	Also, add SpecialJoinInfo nodes
 *	  to root->join_info_list for any outer joins appearing in the query tree.
 *	  Return a "joinlist" data structure showing the join order decisions
 *	  that need to be made by make_one_rel().
 *
 * The "joinlist" result is a list of items that are either RangeTblRef
 * jointree nodes or sub-joinlists.  All the items at the same level of
 * joinlist must be joined in an order to be determined by make_one_rel()
 * (note that legal orders may be constrained by SpecialJoinInfo nodes).
 * A sub-joinlist represents a subproblem to be planned separately. Currently
 * sub-joinlists arise only from FULL OUTER JOIN or when collapsing of
 * subproblems is stopped by join_collapse_limit or from_collapse_limit.
 *
 * NOTE: when dealing with inner joins, it is appropriate to let a qual clause
 * be evaluated at the lowest level where all the variables it mentions are
 * available.  However, we cannot push a qual down into the nullable side(s)
 * of an outer join since the qual might eliminate matching rows and cause a
 * NULL row to be incorrectly emitted by the join.	Therefore, we artificially
 * OR the minimum-relids of such an outer join into the required_relids of
 * clauses appearing above it.	This forces those clauses to be delayed until
 * application of the outer join (or maybe even higher in the join tree).
 */
List *
deconstruct_jointree(PlannerInfo *root)
{
	List		*result = NIL;
	Relids		qualscope;
	Relids		inner_join_rels;
	List		*postponed_qual_list = NIL;

	/* Start recursion at top of jointree */
	Assert(root->parse->jointree != NULL &&
		   IsA(root->parse->jointree, FromExpr));

	result = deconstruct_recurse(root, (Node *) root->parse->jointree, false,
					&qualscope, &inner_join_rels, &postponed_qual_list);

	if (postponed_qual_list != NIL)
	{
		elog(ERROR, "JOIN qualification may not refer to other relations.");
	}

	return result;
}

/*
 * deconstruct_recurse
 *	  One recursion level of deconstruct_jointree processing.
 *
 * Inputs:
 *	jtnode is the jointree node to examine
 *	below_outer_join is TRUE if this node is within the nullable side of a
 *		higher-level outer join
 * Outputs:
 *	*qualscope gets the set of base Relids syntactically included in this
 *		jointree node (do not modify or free this, as it may also be pointed
 *		to by RestrictInfo and SpecialJoinInfo nodes)
 *	*inner_join_rels gets the set of base Relids syntactically included in
 *		inner joins appearing at or below this jointree node (do not modify
 *		or free this, either)
 *	Return value is the appropriate joinlist for this jointree node
 *
 * In addition, entries will be added to root->join_info_list for outer joins.
 */
static List *
deconstruct_recurse(PlannerInfo *root, Node *jtnode, bool below_outer_join,
					Relids *qualscope, Relids *inner_join_rels,
					List **postponed_qual_list)
{
	List	   *joinlist;

	if (jtnode == NULL)
	{
		*qualscope = NULL;
		*inner_join_rels = NULL;
		return NIL;
	}
	if (IsA(jtnode, RangeTblRef))
	{
		int			varno = ((RangeTblRef *) jtnode)->rtindex;

		/* No quals to deal with, just return correct result */
		*qualscope = bms_make_singleton(varno);
		/* A single baserel does not create an inner join */
		*inner_join_rels = NULL;
		joinlist = list_make1(jtnode);
	}
	else if (IsA(jtnode, FromExpr))
	{
		FromExpr   *f = (FromExpr *) jtnode;
		int			remaining;
		ListCell   *l;
		List	   *child_postponed_quals = NIL;

		/*
		 * First, recurse to handle child joins.  We collapse subproblems into
		 * a single joinlist whenever the resulting joinlist wouldn't exceed
		 * from_collapse_limit members.  Also, always collapse one-element
		 * subproblems, since that won't lengthen the joinlist anyway.
		 */
		*qualscope = NULL;
		*inner_join_rels = NULL;
		joinlist = NIL;
		remaining = list_length(f->fromlist);
		foreach(l, f->fromlist)
		{
			Relids		sub_qualscope;
			List	   *sub_joinlist;
			int			sub_members;

			sub_joinlist = deconstruct_recurse(root, lfirst(l),
											   below_outer_join,
											   &sub_qualscope,
											   inner_join_rels,
											   &child_postponed_quals);
			*qualscope = bms_add_members(*qualscope, sub_qualscope);
			sub_members = list_length(sub_joinlist);
			remaining--;
			if (sub_members <= 1 ||
				list_length(joinlist) + sub_members + remaining <= from_collapse_limit)
				joinlist = list_concat(joinlist, sub_joinlist);
			else
				joinlist = lappend(joinlist, sub_joinlist);
		}

		/*
		 * A FROM with more than one list element is an inner join subsuming
		 * all below it, so we should report inner_join_rels = qualscope. If
		 * there was exactly one element, we should (and already did) report
		 * whatever its inner_join_rels were.  If there were no elements (is
		 * that possible?) the initialization before the loop fixed it.
		 */
		if (list_length(f->fromlist) > 1)
			*inner_join_rels = *qualscope;

		/* Try to process any quals postponed by children. If they need further
		 * postponement, add them to my output postponed_qual_list */
		foreach(l, child_postponed_quals)
		{
			PostponedQual *pq = (PostponedQual *) lfirst(l);

			if (bms_is_subset(pq->relids, *qualscope))
			{
				distribute_qual_to_rels(root, pq->qual,
										false, below_outer_join, JOIN_INNER,
										*qualscope, NULL, NULL, NULL,
										NULL);
				pfree(pq);
			}
			else
			{
				*postponed_qual_list = lappend(*postponed_qual_list, pq);
			}
		}
		if (child_postponed_quals != NIL)
		{
			pfree(child_postponed_quals);
		}

		/*
		 * Now process the top-level quals.
		 */
		foreach(l, (List *) f->quals)
		{
			Node	   *qual = (Node *) lfirst(l);

			distribute_qual_to_rels(root, qual,
									false, below_outer_join, JOIN_INNER,
									*qualscope, NULL, NULL, NULL,
									postponed_qual_list);
		}
	}
	else if (IsA(jtnode, JoinExpr))
	{
		JoinExpr   *j = (JoinExpr *) jtnode;
		Relids		leftids = NULL;
		Relids		rightids = NULL;
		Relids		left_inners = NULL;
		Relids		right_inners = NULL;
		Relids		nonnullable_rels;
		Relids		ojscope;
		List	   *leftjoinlist,
				   *rightjoinlist;
		SpecialJoinInfo *sjinfo;
		ListCell   *l;
		List *child_postponed_quals = NIL;

		/*
		 * Order of operations here is subtle and critical.  First we recurse
		 * to handle sub-JOINs.  Their join quals will be placed without
		 * regard for whether this level is an outer join, which is correct.
		 * Then we place our own join quals, which are restricted by lower
		 * outer joins in any case, and are forced to this level if this is an
		 * outer join and they mention the outer side.	Finally, if this is an
		 * outer join, we create a join_info_list entry for the join.  This
		 * will prevent quals above us in the join tree that use those rels
		 * from being pushed down below this level.  (It's okay for upper
		 * quals to be pushed down to the outer side, however.)
		 */
		switch (j->jointype)
		{
			case JOIN_INNER:
				leftjoinlist = deconstruct_recurse(root, j->larg,
												   below_outer_join,
												   &leftids, &left_inners,
												   &child_postponed_quals);
				rightjoinlist = deconstruct_recurse(root, j->rarg,
													below_outer_join,
													&rightids, &right_inners,
													&child_postponed_quals);
				*qualscope = bms_union(leftids, rightids);
				*inner_join_rels = bms_copy(*qualscope);
				/* Inner join adds no restrictions for quals */
				nonnullable_rels = NULL;
				break;
			case JOIN_LEFT:
			case JOIN_ANTI:
			case JOIN_LASJ_NOTIN:
				leftjoinlist = deconstruct_recurse(root, j->larg,
												   below_outer_join,
												   &leftids, &left_inners,
												   &child_postponed_quals);
				rightjoinlist = deconstruct_recurse(root, j->rarg,
													true,
													&rightids, &right_inners,
													&child_postponed_quals);
				*qualscope = bms_union(leftids, rightids);
				*inner_join_rels = bms_union(left_inners, right_inners);
				nonnullable_rels = leftids;
				break;
			case JOIN_SEMI:
				leftjoinlist = deconstruct_recurse(root, j->larg,
												   below_outer_join,
												   &leftids, &left_inners,
												   &child_postponed_quals);
				rightjoinlist = deconstruct_recurse(root, j->rarg,
													below_outer_join,
													&rightids, &right_inners,
													&child_postponed_quals);
				*qualscope = bms_union(leftids, rightids);
				*inner_join_rels = bms_union(left_inners, right_inners);
				*inner_join_rels = bms_add_members(*inner_join_rels, rightids);
				/* Semi join adds no restrictions for quals */
				nonnullable_rels = NULL;
 				break;
			case JOIN_FULL:
				leftjoinlist = deconstruct_recurse(root, j->larg,
												   true,
												   &leftids, &left_inners,
													&child_postponed_quals);
				rightjoinlist = deconstruct_recurse(root, j->rarg,
													true,
													&rightids, &right_inners,
													&child_postponed_quals);
				*qualscope = bms_union(leftids, rightids);
				*inner_join_rels = bms_union(left_inners, right_inners);
				/* each side is both outer and inner */
				nonnullable_rels = *qualscope;
				break;
			default:
				/* JOIN_RIGHT was eliminated during reduce_outer_joins() */
				elog(ERROR, "unrecognized join type: %d",
					 (int) j->jointype);
				nonnullable_rels = NULL;		/* keep compiler quiet */
				leftjoinlist = rightjoinlist = NIL;
				break;
		}

		/*
		 * For an OJ, form the SpecialJoinInfo now, because we need the OJ's
		 * semantic scope (ojscope) to pass to distribute_qual_to_rels.  But
		 * we mustn't add it to join_info_list just yet, because we don't want
		 * distribute_qual_to_rels to think it is an outer join below us.
		 *
		 * Semijoins are a bit of a hybrid: we build a SpecialJoinInfo, but we
		 * want ojscope = NULL for distribute_qual_to_rels.
		 */
		if (j->jointype != JOIN_INNER)
		{
			sjinfo = make_outerjoininfo(root,
										leftids, rightids,
										*inner_join_rels,
										j->jointype,
										(List *) j->quals);
			if (j->jointype == JOIN_SEMI)
				ojscope = NULL;
			else
				ojscope = bms_union(sjinfo->min_lefthand,
									sjinfo->min_righthand);
		}
		else
		{
			sjinfo = NULL;
			ojscope = NULL;
		}

		/* Try to process any quals postponed by children. If they need
		 * further postponement, add them to my output postponed_qual_list */
		foreach(l, child_postponed_quals)
		{
			PostponedQual *pq = (PostponedQual *) lfirst(l);

			if (bms_is_subset(pq->relids, *qualscope))
			{
				distribute_qual_to_rels(root, pq->qual,
										false, below_outer_join, JOIN_INNER,
										*qualscope, ojscope, nonnullable_rels, NULL,
										NULL);
				pfree(pq);
			}
			else
			{
				*postponed_qual_list = lappend(*postponed_qual_list, pq);
			}
		}
		if (child_postponed_quals != NIL)
		{
			pfree(child_postponed_quals);
		}

		/* Process the qual clauses */
		foreach(l, (List *) j->quals)
		{
			Node	   *qual = (Node *) lfirst(l);

			distribute_qual_to_rels(root, qual,
									false, below_outer_join, j->jointype,
									*qualscope, ojscope, nonnullable_rels, NULL,
									postponed_qual_list);
		}

		/* Now we can add the SpecialJoinInfo to join_info_list */
		if (sjinfo)
		{
			root->join_info_list = lappend(root->join_info_list, sjinfo);
			/* Each time we do that, recheck placeholder eval levels */
			update_placeholder_eval_levels(root, sjinfo);
		}

		/*
		 * Finally, compute the output joinlist.  We fold subproblems together
		 * except at a FULL JOIN or where join_collapse_limit would be
		 * exceeded.
		 */
		if (j->jointype == JOIN_FULL || j->jointype == JOIN_ANTI || j->jointype == JOIN_LASJ_NOTIN)
		{
			/* force the join order exactly at this node */
			joinlist = list_make1(list_make2(leftjoinlist, rightjoinlist));
		}
		else if (list_length(leftjoinlist) + list_length(rightjoinlist) <=
				 join_collapse_limit)
		{
			/* OK to combine subproblems */
			joinlist = list_concat(leftjoinlist, rightjoinlist);
		}
		else
		{
			/* can't combine, but needn't force join order above here */
			Node	   *leftpart,
					   *rightpart;

			/* avoid creating useless 1-element sublists */
			if (list_length(leftjoinlist) == 1)
				leftpart = (Node *) linitial(leftjoinlist);
			else
				leftpart = (Node *) leftjoinlist;
			if (list_length(rightjoinlist) == 1)
				rightpart = (Node *) linitial(rightjoinlist);
			else
				rightpart = (Node *) rightjoinlist;
			joinlist = list_make2(leftpart, rightpart);
		}
	}
	else
	{
		elog(ERROR, "unrecognized node type: %d",
			 (int) nodeTag(jtnode));
		joinlist = NIL;			/* keep compiler quiet */
	}
	return joinlist;
}

/*
 * make_outerjoininfo
 *	  Build a SpecialJoinInfo for the current outer join
 *
 * Inputs:
 *	left_rels: the base Relids syntactically on outer side of join
 *	right_rels: the base Relids syntactically on inner side of join
 *	inner_join_rels: base Relids participating in inner joins below this one
 *	jointype: what it says (must always be LEFT, FULL, SEMI, or ANTI)
 *	clause: the outer join's join condition (in implicit-AND format)
 *
 * The node should eventually be appended to root->join_info_list, but we
 * do not do that here.
 *
 * Note: we assume that this function is invoked bottom-up, so that
 * root->join_info_list already contains entries for all outer joins that are
 * syntactically below this one.
 */
static SpecialJoinInfo *
make_outerjoininfo(PlannerInfo *root,
				   Relids left_rels, Relids right_rels,
				   Relids inner_join_rels,
				   JoinType jointype, List *clause)
{
	SpecialJoinInfo *sjinfo = makeNode(SpecialJoinInfo);
	Relids		clause_relids;
	Relids		strict_relids;
	Relids		min_lefthand;
	Relids		min_righthand;
	ListCell   *l;

	/*
	 * We should not see RIGHT JOIN here because left/right were switched
	 * earlier
	 */
	Assert(jointype != JOIN_INNER);
	Assert(jointype != JOIN_RIGHT);

	/*
	 * Presently the executor cannot support FOR UPDATE/SHARE marking of rels
	 * appearing on the nullable side of an outer join. (It's somewhat unclear
	 * what that would mean, anyway: what should we mark when a result row is
	 * generated from no element of the nullable relation?)  So, complain if
	 * any nullable rel is FOR UPDATE/SHARE.
	 *
	 * You might be wondering why this test isn't made far upstream in the
	 * parser.	It's because the parser hasn't got enough info --- consider
	 * FOR UPDATE applied to a view.  Only after rewriting and flattening do
	 * we know whether the view contains an outer join.
	 *
	 * We use the original RowMarkClause list here; the PlanRowMark list would
	 * list everything.
	 */
	foreach(l, root->parse->rowMarks)
	{
		RowMarkClause *rc = (RowMarkClause *) lfirst(l);

		if (bms_is_member(rc->rti, right_rels) ||
			(jointype == JOIN_FULL && bms_is_member(rc->rti, left_rels)))
			ereport(ERROR,
					(errcode(ERRCODE_FEATURE_NOT_SUPPORTED),
					 errmsg("SELECT FOR UPDATE/SHARE cannot be applied to the nullable side of an outer join")));
	}

	/* If it's a full join, no need to be very smart */
	sjinfo->syn_lefthand = left_rels;
	sjinfo->syn_righthand = right_rels;
	sjinfo->jointype = jointype;
	/* this always starts out false */
	sjinfo->delay_upper_joins = false;
	sjinfo->join_quals = clause;

	/* If it's a full join, no need to be very smart */
	if (jointype == JOIN_FULL)
	{
		sjinfo->min_lefthand = bms_copy(left_rels);
		sjinfo->min_righthand = bms_copy(right_rels);
		sjinfo->lhs_strict = false;		/* don't care about this */
		return sjinfo;
	}

	/*
	 * Retrieve all relids mentioned within the join clause.
	 */
	clause_relids = pull_varnos((Node *) clause);

	/*
	 * For which relids is the clause strict, ie, it cannot succeed if the
	 * rel's columns are all NULL?
	 */
	strict_relids = find_nonnullable_rels((Node *) clause);

	/* Remember whether the clause is strict for any LHS relations */
	sjinfo->lhs_strict = bms_overlap(strict_relids, left_rels);

	/*
	 * Required LHS always includes the LHS rels mentioned in the clause. We
	 * may have to add more rels based on lower outer joins; see below.
	 */
	min_lefthand = bms_intersect(clause_relids, left_rels);

	/*
	 * Similarly for required RHS.	But here, we must also include any lower
	 * inner joins, to ensure we don't try to commute with any of them.
	 */
	min_righthand = bms_int_members(bms_union(clause_relids, inner_join_rels),
									right_rels);

	foreach(l, root->join_info_list)
	{
		SpecialJoinInfo *otherinfo = (SpecialJoinInfo *) lfirst(l);

		/* ignore full joins --- other mechanisms preserve their ordering */
		if (otherinfo->jointype == JOIN_FULL)
			continue;

		/*
		 * For a lower OJ in our LHS, if our join condition uses the lower
		 * join's RHS and is not strict for that rel, we must preserve the
		 * ordering of the two OJs, so add lower OJ's full syntactic relset to
		 * min_lefthand.  (We must use its full syntactic relset, not just its
		 * min_lefthand + min_righthand.  This is because there might be other
		 * OJs below this one that this one can commute with, but we cannot
		 * commute with them if we don't with this one.)  Also, if the current
		 * join is a semijoin or antijoin, we must preserve ordering
		 * regardless of strictness.
		 *
		 * Note: I believe we have to insist on being strict for at least one
		 * rel in the lower OJ's min_righthand, not its whole syn_righthand.
		 */
		if (bms_overlap(left_rels, otherinfo->syn_righthand))
		{
			if (bms_overlap(clause_relids, otherinfo->syn_righthand) &&
				(jointype == JOIN_SEMI || jointype == JOIN_ANTI ||
				 !bms_overlap(strict_relids, otherinfo->min_righthand)))
			{
				min_lefthand = bms_add_members(min_lefthand,
											   otherinfo->syn_lefthand);
				min_lefthand = bms_add_members(min_lefthand,
											   otherinfo->syn_righthand);
			}
		}

		/*
		 * For a lower OJ in our RHS, if our join condition does not use the
		 * lower join's RHS and the lower OJ's join condition is strict, we
		 * can interchange the ordering of the two OJs; otherwise we must add
		 * lower OJ's full syntactic relset to min_righthand.  Here, we must
		 * preserve ordering anyway if either the current join is a semijoin,
		 * or the lower OJ is either a semijoin or an antijoin.
		 *
		 * Here, we have to consider that "our join condition" includes any
		 * clauses that syntactically appeared above the lower OJ and below
		 * ours; those are equivalent to degenerate clauses in our OJ and must
		 * be treated as such.	Such clauses obviously can't reference our
		 * LHS, and they must be non-strict for the lower OJ's RHS (else
		 * reduce_outer_joins would have reduced the lower OJ to a plain
		 * join).  Hence the other ways in which we handle clauses within our
		 * join condition are not affected by them.  The net effect is
		 * therefore sufficiently represented by the delay_upper_joins flag
		 * saved for us by check_outerjoin_delay.
		 */
		if (bms_overlap(right_rels, otherinfo->syn_righthand))
		{
			if (bms_overlap(clause_relids, otherinfo->syn_righthand) ||
				jointype == JOIN_SEMI ||
				otherinfo->jointype == JOIN_SEMI ||
				otherinfo->jointype == JOIN_ANTI ||
				!otherinfo->lhs_strict || otherinfo->delay_upper_joins)
			{
				min_righthand = bms_add_members(min_righthand,
												otherinfo->syn_lefthand);
				min_righthand = bms_add_members(min_righthand,
												otherinfo->syn_righthand);
			}
		}
	}

	/*
	 * Examine PlaceHolderVars.  If a PHV is supposed to be evaluated within
	 * this join's nullable side, and it may get used above this join, then
	 * ensure that min_righthand contains the full eval_at set of the PHV.
	 * This ensures that the PHV actually can be evaluated within the RHS.
	 * Note that this works only because we should already have determined the
	 * final eval_at level for any PHV syntactically within this join.
	 */
	foreach(l, root->placeholder_list)
	{
		PlaceHolderInfo *phinfo = (PlaceHolderInfo *) lfirst(l);
		Relids		ph_syn_level = phinfo->ph_var->phrels;

		/* Ignore placeholder if it didn't syntactically come from RHS */
		if (!bms_is_subset(ph_syn_level, right_rels))
			continue;

		/* We can also ignore it if it's certainly not used above this join */
		/* XXX this test is probably overly conservative */
		if (bms_is_subset(phinfo->ph_may_need, min_righthand))
			continue;

		/* Else, prevent join from being formed before we eval the PHV */
		min_righthand = bms_add_members(min_righthand, phinfo->ph_eval_at);
	}

	/*
	 * If we found nothing to put in min_lefthand, punt and make it the full
	 * LHS, to avoid having an empty min_lefthand which will confuse later
	 * processing. (We don't try to be smart about such cases, just correct.)
	 * Likewise for min_righthand.
	 */
	if (bms_is_empty(min_lefthand))
		min_lefthand = bms_copy(left_rels);
	if (bms_is_empty(min_righthand))
		min_righthand = bms_copy(right_rels);

	/* Now they'd better be nonempty */
	Assert(!bms_is_empty(min_lefthand));
	Assert(!bms_is_empty(min_righthand));
	/* Shouldn't overlap either */
	Assert(!bms_overlap(min_lefthand, min_righthand));

	sjinfo->min_lefthand = min_lefthand;
	sjinfo->min_righthand = min_righthand;

	return sjinfo;
}


/*****************************************************************************
 *
 *	  QUALIFICATIONS
 *
 *****************************************************************************/

/*
 * distribute_qual_to_rels
 *	  Add clause information to either the baserestrictinfo or joininfo list
 *	  (depending on whether the clause is a join) of each base relation
 *	  mentioned in the clause.	A RestrictInfo node is created and added to
 *	  the appropriate list for each rel.  Alternatively, if the clause uses a
 *	  mergejoinable operator and is not delayed by outer-join rules, enter
 *	  the left- and right-side expressions into the query's list of
 *	  EquivalenceClasses.
 *
 * 'clause': the qual clause to be distributed
 * 'is_deduced': TRUE if the qual came from implied-equality deduction
 * 'below_outer_join': TRUE if the qual is from a JOIN/ON that is below the
 *		nullable side of a higher-level outer join
 * 'jointype': type of join the qual is from (JOIN_INNER for a WHERE clause)
 * 'qualscope': set of baserels the qual's syntactic scope covers
 * 'ojscope': NULL if not an outer-join qual, else the minimum set of baserels
 *		needed to form this join
 * 'outerjoin_nonnullable': NULL if not an outer-join qual, else the set of
 *		baserels appearing on the outer (nonnullable) side of the join
 *		(for FULL JOIN this includes both sides of the join, and must in fact
 *		equal qualscope)
 * 'deduced_nullable_relids': if is_deduced is TRUE, the nullable relids to
 *		impute to the clause; otherwise NULL
 *
 * 'qualscope' identifies what level of JOIN the qual came from syntactically.
 * 'ojscope' is needed if we decide to force the qual up to the outer-join
 * level, which will be ojscope not necessarily qualscope.
 *
 * At the time this is called, root->join_info_list must contain entries for
 * all and only those special joins that are syntactically below this qual.
 */
static void
distribute_qual_to_rels(PlannerInfo *root, Node *clause,
						bool is_deduced,
						bool below_outer_join,
						JoinType jointype,
						Relids qualscope,
						Relids ojscope,
						Relids outerjoin_nonnullable,
						Relids deduced_nullable_relids,
						List **postponed_qual_list)
{
	Relids		relids;
	bool		is_pushed_down;
	bool		outerjoin_delayed;
	bool		pseudoconstant = false;
	bool		maybe_equivalence;
	bool		maybe_outer_join;
	bool        maybe_local_equijoin;
	Relids		nullable_relids;
	RestrictInfo *restrictinfo;

	/*
	 * Retrieve all relids mentioned within the clause.
	 */
	relids = pull_varnos(clause);

	/*
	 * Cross-check: clause should contain no relids not within its scope.
	 * Otherwise the parser messed up.
	 */
	if (!bms_is_subset(relids, qualscope))
	{
		if (postponed_qual_list == NULL)
		{
			elog(ERROR, "JOIN qualification cannot refer to other relations");
		}
		else
		{
			PostponedQual *pq = (PostponedQual *) palloc(sizeof(PostponedQual));

			Assert(!is_deduced);
			pq->qual = clause;
			pq->relids = relids;
			*postponed_qual_list = lappend(*postponed_qual_list, pq);
			return;
		}
	}
	if (ojscope && !bms_is_subset(relids, ojscope))
		elog(ERROR, "JOIN qualification cannot refer to other relations");

	/*
	 * If the clause is variable-free, our normal heuristic for pushing it
	 * down to just the mentioned rels doesn't work, because there are none.
	 *
	 * If the clause is an outer-join clause, we must force it to the OJ's
	 * semantic level to preserve semantics.
	 *
	 * Otherwise, when the clause contains volatile functions, we force it to
	 * be evaluated at its original syntactic level.  This preserves the
	 * expected semantics.
	 *
	 * When the clause contains no volatile functions either, it is actually a
	 * pseudoconstant clause that will not change value during any one
	 * execution of the plan, and hence can be used as a one-time qual in a
	 * gating Result plan node.  We put such a clause into the regular
	 * RestrictInfo lists for the moment, but eventually createplan.c will
	 * pull it out and make a gating Result node immediately above whatever
	 * plan node the pseudoconstant clause is assigned to.	It's usually best
	 * to put a gating node as high in the plan tree as possible. If we are
	 * not below an outer join, we can actually push the pseudoconstant qual
	 * all the way to the top of the tree.	If we are below an outer join, we
	 * leave the qual at its original syntactic level (we could push it up to
	 * just below the outer join, but that seems more complex than it's
	 * worth).
	 */
	if (bms_is_empty(relids))
	{
		if (ojscope)
		{
			/* clause is attached to outer join, eval it there */
			relids = bms_copy(ojscope);
			/* mustn't use as gating qual, so don't mark pseudoconstant */
		}
		else
		{
			/* eval at original syntactic level */
			relids = bms_copy(qualscope);
			if (!contain_volatile_functions(clause))
			{
				/* mark as gating qual */
				pseudoconstant = true;
				/* tell createplan.c to check for gating quals */
				root->hasPseudoConstantQuals = true;
				/* if not below outer join, push it to top of tree */
				if (!below_outer_join)
				{
					relids =
						get_relids_in_jointree((Node *) root->parse->jointree,
											   false);
					qualscope = bms_copy(relids);
				}
			}
		}
	}

	/*----------
	 * Check to see if clause application must be delayed by outer-join
	 * considerations.
	 *
	 * A word about is_pushed_down: we mark the qual as "pushed down" if
	 * it is (potentially) applicable at a level different from its original
	 * syntactic level.  This flag is used to distinguish OUTER JOIN ON quals
	 * from other quals pushed down to the same joinrel.  The rules are:
	 *		WHERE quals and INNER JOIN quals: is_pushed_down = true.
	 *		Non-degenerate OUTER JOIN quals: is_pushed_down = false.
	 *		Degenerate OUTER JOIN quals: is_pushed_down = true.
	 * A "degenerate" OUTER JOIN qual is one that doesn't mention the
	 * non-nullable side, and hence can be pushed down into the nullable side
	 * without changing the join result.  It is correct to treat it as a
	 * regular filter condition at the level where it is evaluated.
	 *
	 * Note: it is not immediately obvious that a simple boolean is enough
	 * for this: if for some reason we were to attach a degenerate qual to
	 * its original join level, it would need to be treated as an outer join
	 * qual there.	However, this cannot happen, because all the rels the
	 * clause mentions must be in the outer join's min_righthand, therefore
	 * the join it needs must be formed before the outer join; and we always
	 * attach quals to the lowest level where they can be evaluated.  But
	 * if we were ever to re-introduce a mechanism for delaying evaluation
	 * of "expensive" quals, this area would need work.
	 *----------
	 */
	if (is_deduced)
	{
		/*
		 * If the qual came from implied-equality deduction, it should not be
		 * outerjoin-delayed, else deducer blew it.  But we can't check this
		 * because the join_info_list list may now contain OJs above where the qual
		 * belongs.  For the same reason, we must rely on caller to supply the
		 * correct nullable_relids set.
		 */
		Assert(!ojscope);
		is_pushed_down = true;
		outerjoin_delayed = false;
		nullable_relids = deduced_nullable_relids;
		/* Don't feed it back for more deductions */
		maybe_equivalence = false;
		maybe_local_equijoin = false;
		maybe_outer_join = false;
	}
	else if (bms_overlap(relids, outerjoin_nonnullable))
	{
		/*
		 * The qual is attached to an outer join and mentions (some of the)
		 * rels on the nonnullable side, so it's not degenerate.
		 *
		 * We can't use such a clause to deduce equivalence (the left and
		 * right sides might be unequal above the join because one of them has
		 * gone to NULL) ... but we might be able to use it for more limited
		 * deductions, if it is mergejoinable.	So consider adding it to the
		 * lists of set-aside outer-join clauses.
		 */
		is_pushed_down = false;
		maybe_equivalence = false;
		maybe_outer_join = true;

		/* Check to see if must be delayed by lower outer join */
		outerjoin_delayed = check_outerjoin_delay(root,
												  &relids,
												  &nullable_relids,
												  false);

		/*
		 * Now force the qual to be evaluated exactly at the level of joining
		 * corresponding to the outer join.  We cannot let it get pushed down
		 * into the nonnullable side, since then we'd produce no output rows,
		 * rather than the intended single null-extended row, for any
		 * nonnullable-side rows failing the qual.
		 *
		 * (Do this step after calling check_outerjoin_delay, because that
		 * trashes relids.)
		 */
		Assert(ojscope);
		relids = ojscope;
		Assert(!pseudoconstant);
	}
	else
	{
		/*
		 * Normal qual clause or degenerate outer-join clause.	Either way, we
		 * can mark it as pushed-down.
		 */
		is_pushed_down = true;

		/* Check to see if must be delayed by lower outer join */
		outerjoin_delayed = check_outerjoin_delay(root,
												  &relids,
												  &nullable_relids,
												  true);

		if (outerjoin_delayed)
		{
			/* Should still be a subset of current scope ... */
			Assert(bms_is_subset(relids, qualscope));

			/*
			 * Because application of the qual will be delayed by outer join,
			 * we mustn't assume its vars are equal everywhere.
			 */
			maybe_equivalence = false;

			/*
			 * It's possible that this is an IS NULL clause that's redundant
			 * with a lower antijoin; if so we can just discard it.  We need
			 * not test in any of the other cases, because this will only be
			 * possible for pushed-down, delayed clauses.
			 */
			if (check_redundant_nullability_qual(root, clause))
				return;
		}
		else
		{
			/*
			 * Qual is not delayed by any lower outer-join restriction, so we
			 * can consider feeding it to the equivalence machinery. However,
			 * if it's itself within an outer-join clause, treat it as though
			 * it appeared below that outer join (note that we can only get
			 * here when the clause references only nullable-side rels).
			 */
			maybe_local_equijoin = true;
			maybe_equivalence = true;
			if (outerjoin_nonnullable != NULL)
				below_outer_join = true;
		}

		/*
		 * Since it doesn't mention the LHS, it's certainly not useful as a
		 * set-aside OJ clause, even if it's in an OJ.
		 */
		maybe_outer_join = false;

        /* the clause should always be considered a part of the set of
           local equijoins managed by its closest RHS parent */
		maybe_local_equijoin = true;
	}

	/*
	 * Build the RestrictInfo node itself.
	 */
	restrictinfo = make_restrictinfo((Expr *) clause,
									 is_pushed_down,
									 outerjoin_delayed,
									 pseudoconstant,
									 relids,
<<<<<<< HEAD
									 nullable_relids,
									 ojscope);
=======
									 outerjoin_nonnullable,
									 nullable_relids);
>>>>>>> 80edfd76

	/*
	 * If it's a join clause (either naturally, or because delayed by
	 * outer-join rules), add vars used in the clause to targetlists of their
	 * relations, so that they will be emitted by the plan nodes that scan
	 * those relations (else they won't be available at the join node!).
	 *
	 * Note: if the clause gets absorbed into an EquivalenceClass then this
	 * may be unnecessary, but for now we have to do it to cover the case
	 * where the EC becomes ec_broken and we end up reinserting the original
	 * clauses into the plan.
	 */
	if (bms_membership(relids) == BMS_MULTIPLE)
	{
		List	   *vars = pull_var_clause(clause,
										   PVC_RECURSE_AGGREGATES,
										   PVC_INCLUDE_PLACEHOLDERS);

		add_vars_to_targetlist(root, vars, relids, false);
		list_free(vars);
	}

	/*
	 * We check "mergejoinability" of every clause, not only join clauses,
	 * because we want to know about equivalences between vars of the same
	 * relation, or between vars and consts.
	 */
	check_mergejoinable(restrictinfo);

	/*
	 * If it is a true equivalence clause, send it to the EquivalenceClass
	 * machinery.  We do *not* attach it directly to any restriction or join
	 * lists.  The EC code will propagate it to the appropriate places later.
	 *
	 * If the clause has a mergejoinable operator and is not
	 * outerjoin-delayed, yet isn't an equivalence because it is an outer-join
	 * clause, the EC code may yet be able to do something with it.  We add it
	 * to appropriate lists for further consideration later.  Specifically:
	 *
	 * If it is a left or right outer-join qualification that relates the two
	 * sides of the outer join (no funny business like leftvar1 = leftvar2 +
	 * rightvar), we add it to root->left_join_clauses or
	 * root->right_join_clauses according to which side the nonnullable
	 * variable appears on.
	 *
	 * If it is a full outer-join qualification, we add it to
	 * root->full_join_clauses.  (Ideally we'd discard cases that aren't
	 * leftvar = rightvar, as we do for left/right joins, but this routine
	 * doesn't have the info needed to do that; and the current usage of the
	 * full_join_clauses list doesn't require that, so it's not currently
	 * worth complicating this routine's API to make it possible.)
	 *
	 * If none of the above hold, pass it off to
	 * distribute_restrictinfo_to_rels().
	 *
	 * In all cases, it's important to initialize the left_ec and right_ec
	 * fields of a mergejoinable clause, so that all possibly mergejoinable
	 * expressions have representations in EquivalenceClasses.	If
	 * process_equivalence is successful, it will take care of that;
	 * otherwise, we have to call initialize_mergeclause_eclasses to do it.
	 */
	if (restrictinfo->mergeopfamilies)
	{
		if (maybe_equivalence)
		{
			if (check_equivalence_delay(root, restrictinfo) &&
				process_equivalence(root, restrictinfo, below_outer_join))
				return;
			/* EC rejected it, so set left_ec/right_ec the hard way ... */
			initialize_mergeclause_eclasses(root, restrictinfo);
			/* ... and fall through to distribute_restrictinfo_to_rels */
		}
		else if (maybe_outer_join && restrictinfo->can_join)
		{
			/* we need to set up left_ec/right_ec the hard way */
			initialize_mergeclause_eclasses(root, restrictinfo);
			/* now see if it should go to any outer-join lists */
			if (bms_is_subset(restrictinfo->left_relids,
							  outerjoin_nonnullable) &&
				!bms_overlap(restrictinfo->right_relids,
							 outerjoin_nonnullable))
			{
				/* we have outervar = innervar */
				root->left_join_clauses = lappend(root->left_join_clauses,
												  restrictinfo);
				return;
			}
			if (bms_is_subset(restrictinfo->right_relids,
							  outerjoin_nonnullable) &&
				!bms_overlap(restrictinfo->left_relids,
							 outerjoin_nonnullable))
			{
				/* we have innervar = outervar */
				root->right_join_clauses = lappend(root->right_join_clauses,
												   restrictinfo);
				return;
			}
			if (jointype == JOIN_FULL)
			{
				/* FULL JOIN (above tests cannot match in this case) */
				root->full_join_clauses = lappend(root->full_join_clauses,
												  restrictinfo);
				return;
			}
			/* nope, so fall through to distribute_restrictinfo_to_rels */
		}
		else
		{
			/* we still need to set up left_ec/right_ec */
			initialize_mergeclause_eclasses(root, restrictinfo);
		}
	}

	/* No EC special case applies, so push it into the clause lists */
	distribute_restrictinfo_to_rels(root, restrictinfo);

	/*
	 * The predicate propagation code (gen_implied_quals()) might be able to
	 * derive other clauses from this, though, so remember this qual for later.
	 * (We cannot do predicate propagation yet, because we haven't built all
	 * the equivalence classes yet.)
	 */
	root->non_eq_clauses = lappend(root->non_eq_clauses, restrictinfo);
}

/*
 * check_outerjoin_delay
 *		Detect whether a qual referencing the given relids must be delayed
 *		in application due to the presence of a lower outer join, and/or
 *		may force extra delay of higher-level outer joins.
 *
 * If the qual must be delayed, add relids to *relids_p to reflect the lowest
 * safe level for evaluating the qual, and return TRUE.  Any extra delay for
 * higher-level joins is reflected by setting delay_upper_joins to TRUE in
 * SpecialJoinInfo structs.  We also compute nullable_relids, the set of
 * referenced relids that are nullable by lower outer joins (note that this
 * can be nonempty even for a non-delayed qual).
 *
 * For an is_pushed_down qual, we can evaluate the qual as soon as (1) we have
 * all the rels it mentions, and (2) we are at or above any outer joins that
 * can null any of these rels and are below the syntactic location of the
 * given qual.	We must enforce (2) because pushing down such a clause below
 * the OJ might cause the OJ to emit null-extended rows that should not have
 * been formed, or that should have been rejected by the clause.  (This is
 * only an issue for non-strict quals, since if we can prove a qual mentioning
 * only nullable rels is strict, we'd have reduced the outer join to an inner
 * join in reduce_outer_joins().)
 *
 * To enforce (2), scan the join_info_list and merge the required-relid sets of
 * any such OJs into the clause's own reference list.  At the time we are
 * called, the join_info_list contains only outer joins below this qual.  We
 * have to repeat the scan until no new relids get added; this ensures that
 * the qual is suitably delayed regardless of the order in which OJs get
 * executed.  As an example, if we have one OJ with LHS=A, RHS=B, and one with
 * LHS=B, RHS=C, it is implied that these can be done in either order; if the
 * B/C join is done first then the join to A can null C, so a qual actually
 * mentioning only C cannot be applied below the join to A.
 *
 * For a non-pushed-down qual, this isn't going to determine where we place the
 * qual, but we need to determine outerjoin_delayed and nullable_relids anyway
 * for use later in the planning process.
 *
 * Lastly, a pushed-down qual that references the nullable side of any current
 * join_info_list member and has to be evaluated above that OJ (because its
 * required relids overlap the LHS too) causes that OJ's delay_upper_joins
 * flag to be set TRUE.  This will prevent any higher-level OJs from
 * being interchanged with that OJ, which would result in not having any
 * correct place to evaluate the qual.	(The case we care about here is a
 * sub-select WHERE clause within the RHS of some outer join.  The WHERE
 * clause must effectively be treated as a degenerate clause of that outer
 * join's condition.  Rather than trying to match such clauses with joins
 * directly, we set delay_upper_joins here, and when the upper outer join
 * is processed by make_outerjoininfo, it will refrain from allowing the
 * two OJs to commute.)
 */
static bool
check_outerjoin_delay(PlannerInfo *root,
					  Relids *relids_p, /* in/out parameter */
					  Relids *nullable_relids_p,		/* output parameter */
					  bool is_pushed_down)
{
	Relids		relids;
	Relids		nullable_relids;
	bool		outerjoin_delayed;
	bool		found_some;

	/* fast path if no special joins */
	if (root->join_info_list == NIL)
	{
		*nullable_relids_p = NULL;
		return false;
	}

	/* must copy relids because we need the original value at the end */
	relids = bms_copy(*relids_p);
	nullable_relids = NULL;
	outerjoin_delayed = false;
	do
	{
		ListCell   *l;

		found_some = false;
		foreach(l, root->join_info_list)
		{
			SpecialJoinInfo *sjinfo = (SpecialJoinInfo *) lfirst(l);

			/* do we reference any nullable rels of this OJ? */
			if (bms_overlap(relids, sjinfo->min_righthand) ||
				(sjinfo->jointype == JOIN_FULL &&
				 bms_overlap(relids, sjinfo->min_lefthand)))
			{
				/* yes; have we included all its rels in relids? */
				if (!bms_is_subset(sjinfo->min_lefthand, relids) ||
					!bms_is_subset(sjinfo->min_righthand, relids))
				{
					/* no, so add them in */
					relids = bms_add_members(relids, sjinfo->min_lefthand);
					relids = bms_add_members(relids, sjinfo->min_righthand);
					outerjoin_delayed = true;
					/* we'll need another iteration */
					found_some = true;
				}
				/* track all the nullable rels of relevant OJs */
				nullable_relids = bms_add_members(nullable_relids,
												  sjinfo->min_righthand);
				if (sjinfo->jointype == JOIN_FULL)
					nullable_relids = bms_add_members(nullable_relids,
													  sjinfo->min_lefthand);
				/* set delay_upper_joins if needed */
				if (is_pushed_down && sjinfo->jointype != JOIN_FULL &&
					bms_overlap(relids, sjinfo->min_lefthand))
					sjinfo->delay_upper_joins = true;
			}
		}
	} while (found_some);

	/* identify just the actually-referenced nullable rels */
	nullable_relids = bms_int_members(nullable_relids, *relids_p);

	/* replace *relids_p, and return nullable_relids */
	bms_free(*relids_p);
	*relids_p = relids;
	*nullable_relids_p = nullable_relids;
	return outerjoin_delayed;
}

/*
 * check_equivalence_delay
 *		Detect whether a potential equivalence clause is rendered unsafe
 *		by outer-join-delay considerations.  Return TRUE if it's safe.
 *
 * The initial tests in distribute_qual_to_rels will consider a mergejoinable
 * clause to be a potential equivalence clause if it is not outerjoin_delayed.
 * But since the point of equivalence processing is that we will recombine the
 * two sides of the clause with others, we have to check that each side
 * satisfies the not-outerjoin_delayed condition on its own; otherwise it might
 * not be safe to evaluate everywhere we could place a derived equivalence
 * condition.
 */
static bool
check_equivalence_delay(PlannerInfo *root,
						RestrictInfo *restrictinfo)
{
	Relids		relids;
	Relids		nullable_relids;

	/* fast path if no special joins */
	if (root->join_info_list == NIL)
		return true;

	/* must copy restrictinfo's relids to avoid changing it */
	relids = bms_copy(restrictinfo->left_relids);
	/* check left side does not need delay */
	if (check_outerjoin_delay(root, &relids, &nullable_relids, true))
		return false;

	/* and similarly for the right side */
	relids = bms_copy(restrictinfo->right_relids);
	if (check_outerjoin_delay(root, &relids, &nullable_relids, true))
		return false;

	return true;
}

/*
 * check_redundant_nullability_qual
 *	  Check to see if the qual is an IS NULL qual that is redundant with
 *	  a lower JOIN_ANTI join.
 *
 * We want to suppress redundant IS NULL quals, not so much to save cycles
 * as to avoid generating bogus selectivity estimates for them.  So if
 * redundancy is detected here, distribute_qual_to_rels() just throws away
 * the qual.
 */
static bool
check_redundant_nullability_qual(PlannerInfo *root, Node *clause)
{
	Var		   *forced_null_var;
	Index		forced_null_rel;
	ListCell   *lc;

	/* Check for IS NULL, and identify the Var forced to NULL */
	forced_null_var = find_forced_null_var(clause);
	if (forced_null_var == NULL)
		return false;
	forced_null_rel = forced_null_var->varno;

	/*
	 * If the Var comes from the nullable side of a lower antijoin, the IS
	 * NULL condition is necessarily true.
	 */
	foreach(lc, root->join_info_list)
	{
		SpecialJoinInfo *sjinfo = (SpecialJoinInfo *) lfirst(lc);

		if (sjinfo->jointype == JOIN_ANTI &&
			bms_is_member(forced_null_rel, sjinfo->syn_righthand))
			return true;
	}

	return false;
}

/*
 * distribute_restrictinfo_to_rels
 *	  Push a completed RestrictInfo into the proper restriction or join
 *	  clause list(s).
 *
 * This is the last step of distribute_qual_to_rels() for ordinary qual
 * clauses.  Clauses that are interesting for equivalence-class processing
 * are diverted to the EC machinery, but may ultimately get fed back here.
 */
void
distribute_restrictinfo_to_rels(PlannerInfo *root,
								RestrictInfo *restrictinfo)
{
	Relids		relids = restrictinfo->required_relids;
	RelOptInfo *rel;

	switch (bms_membership(relids))
	{
		case BMS_SINGLETON:

			/*
			 * There is only one relation participating in the clause, so it
			 * is a restriction clause for that relation.
			 */
			rel = find_base_rel(root, bms_singleton_member(relids));

			/* Add clause to rel's restriction list */
			rel->baserestrictinfo = lappend(rel->baserestrictinfo,
											restrictinfo);
			break;
		case BMS_MULTIPLE:

			/*
			 * The clause is a join clause, since there is more than one rel
			 * in its relid set.
			 */

			/*
			 * Check for hashjoinable operators.  (We don't bother setting the
			 * hashjoin info except in true join clauses.)
			 */
			check_hashjoinable(restrictinfo);

			/*
			 * Add clause to the join lists of all the relevant relations.
			 */
			add_join_clause_to_rels(root, restrictinfo, relids);
			break;
		default:

			/*
			 * clause references no rels, and therefore we have no place to
			 * attach it.  Shouldn't get here if callers are working properly.
			 */
			elog(ERROR, "cannot cope with variable-free clause");
			break;
	}
}

/*
 * process_implied_equality
 *	  Create a restrictinfo item that says "item1 op item2", and push it
 *	  into the appropriate lists.  (In practice opno is always a btree
 *	  equality operator.)
 *
 * "qualscope" is the nominal syntactic level to impute to the restrictinfo.
 * This must contain at least all the rels used in the expressions, but it
 * is used only to set the qual application level when both exprs are
 * variable-free.  Otherwise the qual is applied at the lowest join level
 * that provides all its variables.
 *
 * "nullable_relids" is the set of relids used in the expressions that are
 * potentially nullable below the expressions.  (This has to be supplied by
 * caller because this function is used after deconstruct_jointree, so we
 * don't have knowledge of where the clause items came from.)
 *
 * "both_const" indicates whether both items are known pseudo-constant;
 * in this case it is worth applying eval_const_expressions() in case we
 * can produce constant TRUE or constant FALSE.  (Otherwise it's not,
 * because the expressions went through eval_const_expressions already.)
 *
 * Note: this function will copy item1 and item2, but it is caller's
 * responsibility to make sure that the Relids parameters are fresh copies
 * not shared with other uses.
 *
 * This is currently used only when an EquivalenceClass is found to
 * contain pseudoconstants.  See path/pathkeys.c for more details.
 */
void
process_implied_equality(PlannerInfo *root,
						 Oid opno,
						 Oid collation,
						 Expr *item1,
						 Expr *item2,
						 Relids qualscope,
						 Relids nullable_relids,
						 bool below_outer_join,
						 bool both_const)
{
	Expr	   *clause;

	/*
	 * Build the new clause.  Copy to ensure it shares no substructure with
	 * original (this is necessary in case there are subselects in there...)
	 */
	clause = make_opclause(opno,
						   BOOLOID,		/* opresulttype */
						   false,		/* opretset */
						   (Expr *) copyObject(item1),
						   (Expr *) copyObject(item2),
						   InvalidOid,
						   collation);

	/* If both constant, try to reduce to a boolean constant. */
	if (both_const)
	{
		clause = (Expr *) eval_const_expressions(root, (Node *) clause);

		/* If we produced const TRUE, just drop the clause */
		if (clause && IsA(clause, Const))
		{
			Const	   *cclause = (Const *) clause;

			Assert(cclause->consttype == BOOLOID);
			if (!cclause->constisnull && DatumGetBool(cclause->constvalue))
				return;
		}
	}

	/*
	 * Push the new clause into all the appropriate restrictinfo lists.
	 */
	distribute_qual_to_rels(root, (Node *) clause,
							true, below_outer_join, JOIN_INNER,
							qualscope, NULL, NULL, nullable_relids,
							NULL);
}

/*
 * build_implied_join_equality --- build a RestrictInfo for a derived equality
 *
 * This overlaps the functionality of process_implied_equality(), but we
 * must return the RestrictInfo, not push it into the joininfo tree.
 *
 * Note: this function will copy item1 and item2, but it is caller's
 * responsibility to make sure that the Relids parameters are fresh copies
 * not shared with other uses.
 *
 * Note: we do not do initialize_mergeclause_eclasses() here.  It is
 * caller's responsibility that left_ec/right_ec be set as necessary.
 */
RestrictInfo *
build_implied_join_equality(Oid opno,
							Oid collation,
							Expr *item1,
							Expr *item2,
							Relids qualscope,
							Relids nullable_relids)
{
	RestrictInfo *restrictinfo;
	Expr	   *clause;

	/*
	 * Build the new clause.  Copy to ensure it shares no substructure with
	 * original (this is necessary in case there are subselects in there...)
	 */
	clause = make_opclause(opno,
						   BOOLOID,		/* opresulttype */
						   false,		/* opretset */
						   (Expr *) copyObject(item1),
						   (Expr *) copyObject(item2),
						   InvalidOid,
						   collation);

	/*
	 * Build the RestrictInfo node itself.
	 */
	restrictinfo = make_restrictinfo(clause,
									 true,		/* is_pushed_down */
									 false,		/* outerjoin_delayed */
									 false,		/* pseudoconstant */
<<<<<<< HEAD
									 qualscope,	/* required_relids */
									 nullable_relids,	/* nullable_relids */
									 qualscope); /* ojscope_relids */
=======
									 qualscope, /* required_relids */
									 NULL,		/* outer_relids */
									 NULL);		/* nullable_relids */
>>>>>>> 80edfd76

	/* Set mergejoinability/hashjoinability flags */
	check_mergejoinable(restrictinfo);
	check_hashjoinable(restrictinfo);

	return restrictinfo;
}


/*****************************************************************************
 *
 *	 CHECKS FOR MERGEJOINABLE AND HASHJOINABLE CLAUSES
 *
 *****************************************************************************/

/*
 * check_mergejoinable
 *	  If the restrictinfo's clause is mergejoinable, set the mergejoin
 *	  info fields in the restrictinfo.
 *
 *	  Currently, we support mergejoin for binary opclauses where
 *	  the operator is a mergejoinable operator.  The arguments can be
 *	  anything --- as long as there are no volatile functions in them.
 */
void
check_mergejoinable(RestrictInfo *restrictinfo)
{
	Expr	   *clause = restrictinfo->clause;
	Oid			opno;
	Node	   *leftarg;

	if (restrictinfo->pseudoconstant)
		return;
	if (!is_opclause(clause))
		return;
	if (list_length(((OpExpr *) clause)->args) != 2)
		return;

	opno = ((OpExpr *) clause)->opno;
	leftarg = linitial(((OpExpr *) clause)->args);

	if (op_mergejoinable(opno, exprType(leftarg)) &&
		!contain_volatile_functions((Node *) clause))
		restrictinfo->mergeopfamilies = get_mergejoin_opfamilies(opno);

	/*
	 * Note: op_mergejoinable is just a hint; if we fail to find the operator
	 * in any btree opfamilies, mergeopfamilies remains NIL and so the clause
	 * is not treated as mergejoinable.
	 */
}

/*
 * check_hashjoinable
 *	  If the restrictinfo's clause is hashjoinable, set the hashjoin
 *	  info fields in the restrictinfo.
 *
 *	  Currently, we support hashjoin for binary opclauses where
 *	  the operator is a hashjoinable operator.	The arguments can be
 *	  anything --- as long as there are no volatile functions in them.
 */
void
check_hashjoinable(RestrictInfo *restrictinfo)
{
	Expr	   *clause = restrictinfo->clause;
	Oid			opno;
	Node	   *leftarg;

	/**
	 * If this is a IS NOT FALSE boolean test, we can peek underneath.
	 */
	if (IsA(clause, BooleanTest))
	{
		BooleanTest *bt = (BooleanTest *) clause;

		if (bt->booltesttype == IS_NOT_FALSE)
		{
			clause = bt->arg;
		}
	}

	if (restrictinfo->pseudoconstant)
		return;
	if (!is_opclause(clause))
		return;
	if (list_length(((OpExpr *) clause)->args) != 2)
		return;

	opno = ((OpExpr *) clause)->opno;
	leftarg = linitial(((OpExpr *) clause)->args);

	if (op_hashjoinable(opno, exprType(leftarg)) &&
		!contain_volatile_functions((Node *) clause))
		restrictinfo->hashjoinoperator = opno;
}<|MERGE_RESOLUTION|>--- conflicted
+++ resolved
@@ -3,13 +3,9 @@
  * initsplan.c
  *	  Target list, qualification, joininfo initialization routines
  *
-<<<<<<< HEAD
  * Portions Copyright (c) 2006-2008, Greenplum inc
  * Portions Copyright (c) 2012-Present Pivotal Software, Inc.
- * Portions Copyright (c) 1996-2011, PostgreSQL Global Development Group
-=======
  * Portions Copyright (c) 1996-2012, PostgreSQL Global Development Group
->>>>>>> 80edfd76
  * Portions Copyright (c) 1994, Regents of the University of California
  *
  *
@@ -220,15 +216,10 @@
 		else if (IsA(node, PlaceHolderVar))
 		{
 			PlaceHolderVar *phv = (PlaceHolderVar *) node;
-<<<<<<< HEAD
-			PlaceHolderInfo *phinfo = find_placeholder_info(root, phv);
-			
-=======
 			PlaceHolderInfo *phinfo = find_placeholder_info(root, phv,
 															create_new_ph);
 
 			/* Always adjust ph_needed */
->>>>>>> 80edfd76
 			phinfo->ph_needed = bms_add_members(phinfo->ph_needed,
 												where_needed);
 
@@ -1158,13 +1149,9 @@
 									 outerjoin_delayed,
 									 pseudoconstant,
 									 relids,
-<<<<<<< HEAD
+									 outerjoin_nonnullable,
 									 nullable_relids,
 									 ojscope);
-=======
-									 outerjoin_nonnullable,
-									 nullable_relids);
->>>>>>> 80edfd76
 
 	/*
 	 * If it's a join clause (either naturally, or because delayed by
@@ -1669,15 +1656,10 @@
 									 true,		/* is_pushed_down */
 									 false,		/* outerjoin_delayed */
 									 false,		/* pseudoconstant */
-<<<<<<< HEAD
 									 qualscope,	/* required_relids */
+									 NULL,		/* outer_relids */
 									 nullable_relids,	/* nullable_relids */
 									 qualscope); /* ojscope_relids */
-=======
-									 qualscope, /* required_relids */
-									 NULL,		/* outer_relids */
-									 NULL);		/* nullable_relids */
->>>>>>> 80edfd76
 
 	/* Set mergejoinability/hashjoinability flags */
 	check_mergejoinable(restrictinfo);
