/*-------------------------------------------------------------------------
 *
 * initsplan.c
 *	  Target list, qualification, joininfo initialization routines
 *
 * Portions Copyright (c) 2006-2008, Greenplum inc
 * Portions Copyright (c) 1996-2008, PostgreSQL Global Development Group
 * Portions Copyright (c) 1994, Regents of the University of California
 *
 *
 * IDENTIFICATION
 *	  $PostgreSQL: pgsql/src/backend/optimizer/plan/initsplan.c,v 1.130 2007/02/13 02:31:03 tgl Exp $
 *
 *-------------------------------------------------------------------------
 */
#include "postgres.h"

#include "catalog/pg_operator.h"
#include "catalog/pg_type.h"
#include "optimizer/clauses.h"
#include "optimizer/cost.h"
#include "optimizer/joininfo.h"
#include "optimizer/pathnode.h"
#include "optimizer/paths.h"
#include "optimizer/planmain.h"
#include "optimizer/prep.h"
#include "optimizer/restrictinfo.h"
#include "optimizer/var.h"
#include "parser/parse_expr.h"
#include "parser/parse_oper.h"
#include "utils/builtins.h"
#include "utils/lsyscache.h"
#include "utils/syscache.h"


/* These parameters are set by GUC */
int			from_collapse_limit;
int			join_collapse_limit;

/* a structure to be used in deconstruct_recurse(), records the qual clauses
 * which cannot be distributed to specific relations immediately at that recurse
 * level */
typedef struct PostponedQual
{
	Node	*qual;		/* a qual clause waiting to be processed */
	Relids	relids;		/* the set of baserels it references */
} PostponedQual;

static List *deconstruct_recurse(PlannerInfo *root, Node *jtnode,
					bool below_outer_join,
					Relids *qualscope, Relids *inner_join_rels,
					List **postponed_qual_list);
static OuterJoinInfo *make_outerjoininfo(PlannerInfo *root,
				   Relids left_rels, Relids right_rels,
				   Relids inner_join_rels,
				   JoinType join_type, Node *clause);
void distribute_qual_to_rels(PlannerInfo *root, Node *clause,
						bool is_deduced, bool is_deduced_but_not_equijoin,
						bool below_outer_join,
						Relids qualscope,
						Relids ojscope,
						Relids outerjoin_nonnullable,
						List **postponed_qual_list);
static bool check_outerjoin_delay(PlannerInfo *root, Relids *relids_p,
								  bool is_pushed_down);
static void check_mergejoinable(RestrictInfo *restrictinfo);
static void check_hashjoinable(RestrictInfo *restrictinfo);


/*****************************************************************************
 *
 *	 JOIN TREES
 *
 *****************************************************************************/

/*
 * add_base_rels_to_query
 *
 *	  Scan the query's jointree and create baserel RelOptInfos for all
 *	  the base relations (ie, table, subquery, and function RTEs)
 *	  appearing in the jointree.
 *
 * The initial invocation must pass root->parse->jointree as the value of
 * jtnode.	Internally, the function recurses through the jointree.
 *
 * At the end of this process, there should be one baserel RelOptInfo for
 * every non-join RTE that is used in the query.  Therefore, this routine
 * is the only place that should call build_simple_rel with reloptkind
 * RELOPT_BASEREL.	(Note: build_simple_rel recurses internally to build
 * "other rel" RelOptInfos for the members of any appendrels we find here.)
 */
void
add_base_rels_to_query(PlannerInfo *root, Node *jtnode)
{
	if (jtnode == NULL)
		return;
	if (IsA(jtnode, RangeTblRef))
	{
		int			varno = ((RangeTblRef *) jtnode)->rtindex;

		(void) build_simple_rel(root, varno, RELOPT_BASEREL);
	}
	else if (IsA(jtnode, FromExpr))
	{
		FromExpr   *f = (FromExpr *) jtnode;
		ListCell   *l;

		foreach(l, f->fromlist)
			add_base_rels_to_query(root, lfirst(l));
	}
	else if (IsA(jtnode, JoinExpr))
	{
		JoinExpr   *j = (JoinExpr *) jtnode;
		ListCell   *l;

		add_base_rels_to_query(root, j->larg);
		add_base_rels_to_query(root, j->rarg);

        foreach(l, j->subqfromlist)
			add_base_rels_to_query(root, lfirst(l));
	}
	else
		elog(ERROR, "unrecognized node type: %d",
			 (int) nodeTag(jtnode));
}


/*****************************************************************************
 *
 *	 TARGET LISTS
 *
 *****************************************************************************/

/*
 * build_base_rel_tlists
 *	  Add targetlist entries for each var needed in the query's final tlist
 *	  to the appropriate base relations.
 *
 * We mark such vars as needed by "relation 0" to ensure that they will
 * propagate up through all join plan steps.
 */
void
build_base_rel_tlists(PlannerInfo *root, List *final_tlist)
{
	List	   *tlist_vars = pull_var_clause((Node *) final_tlist, false);

	if (tlist_vars != NIL)
	{
		add_vars_to_targetlist(root, tlist_vars, bms_make_singleton(0));
		list_free(tlist_vars);
	}
}

/*
 * add_IN_vars_to_tlists
 *	  Add targetlist entries for each var needed in InClauseInfo entries
 *	  to the appropriate base relations.
 *
 * Normally this is a waste of time because scanning of the WHERE clause
 * will have added them.  But it is possible that eval_const_expressions()
 * simplified away all references to the vars after the InClauseInfos were
 * made.  We need the IN's righthand-side vars to be available at the join
 * anyway, in case we try to unique-ify the subselect's outputs.  (The only
 * known case that provokes this is "WHERE false AND foo IN (SELECT ...)".
 * We don't try to be very smart about such cases, just correct.)
 */
void
add_IN_vars_to_tlists(PlannerInfo *root)
{
	ListCell   *l;

	foreach(l, root->in_info_list)
	{
		InClauseInfo *ininfo = (InClauseInfo *) lfirst(l);
		List	   *in_vars;

		in_vars = pull_var_clause((Node *) ininfo->sub_targetlist, false);
		if (in_vars != NIL)
		{
			add_vars_to_targetlist(root, in_vars,
								   bms_union(ininfo->lefthand,
											 ininfo->righthand));
			list_free(in_vars);
		}
	}
}

/*
 * add_vars_to_targetlist
 *	  For each variable appearing in the list, add it to the owning
 *	  relation's targetlist if not already present, and mark the variable
 *	  as being needed for the indicated join (or for final output if
 *	  where_needed includes "relation 0").
 */
void
add_vars_to_targetlist(PlannerInfo *root, List *vars, Relids where_needed)
{
	ListCell   *temp;

	Assert(!bms_is_empty(where_needed));

	foreach(temp, vars)
	{
		Var		   *var = (Var *) lfirst(temp);
		RelOptInfo *rel = find_base_rel(root, var->varno);
		int			attrno = var->varattno;

		/* Pseudo column? */
		if (attrno <= FirstLowInvalidHeapAttributeNumber)
		{
			CdbRelColumnInfo *rci = cdb_find_pseudo_column(root, var);

			/* Add to targetlist. */
			if (bms_is_empty(rci->where_needed))
			{
				Assert(rci->targetresno == 0);
				rci->targetresno = list_length(rel->reltargetlist);
				rel->reltargetlist = lappend(rel->reltargetlist, copyObject(var));
			}

			/* Note relids which are consumers of the data from this column. */
			rci->where_needed = bms_add_members(rci->where_needed, where_needed);
			continue;
		}

		/* System-defined attribute, whole row, or user-defined attribute */
		Assert(attrno >= rel->min_attr && attrno <= rel->max_attr);
		attrno -= rel->min_attr;
		if (bms_is_empty(rel->attr_needed[attrno]))
		{
			/* Variable not yet requested, so add to reltargetlist */
			/* XXX is copyObject necessary here? */
			rel->reltargetlist = lappend(rel->reltargetlist, copyObject(var));
		}
		rel->attr_needed[attrno] = bms_add_members(rel->attr_needed[attrno],
												   where_needed);
	}
}


/*****************************************************************************
 *
 *	  JOIN TREE PROCESSING
 *
 *****************************************************************************/

/*
 * deconstruct_jointree
 *	  Recursively scan the query's join tree for WHERE and JOIN/ON qual
 *	  clauses, and add these to the appropriate restrictinfo and joininfo
 *	  lists belonging to base RelOptInfos.	Also, add OuterJoinInfo nodes
 *	  to root->oj_info_list for any outer joins appearing in the query tree.
 *	  Return a "joinlist" data structure showing the join order decisions
 *	  that need to be made by make_one_rel().
 *
 * The "joinlist" result is a list of items that are either RangeTblRef
 * jointree nodes or sub-joinlists.  All the items at the same level of
 * joinlist must be joined in an order to be determined by make_one_rel()
 * (note that legal orders may be constrained by OuterJoinInfo nodes).
 * A sub-joinlist represents a subproblem to be planned separately. Currently
 * sub-joinlists arise only from FULL OUTER JOIN or when collapsing of
 * subproblems is stopped by join_collapse_limit or from_collapse_limit.
 *
 * NOTE: when dealing with inner joins, it is appropriate to let a qual clause
 * be evaluated at the lowest level where all the variables it mentions are
 * available.  However, we cannot push a qual down into the nullable side(s)
 * of an outer join since the qual might eliminate matching rows and cause a
 * NULL row to be incorrectly emitted by the join.	Therefore, we artificially
 * OR the minimum-relids of such an outer join into the required_relids of
 * clauses appearing above it.	This forces those clauses to be delayed until
 * application of the outer join (or maybe even higher in the join tree).
 */
List *
deconstruct_jointree(PlannerInfo *root)
{
	List		*result = NIL;
	Relids		qualscope;
	Relids		inner_join_rels;
	List		*postponed_qual_list = NIL;

	/* Start recursion at top of jointree */
	Assert(root->parse->jointree != NULL &&
		   IsA(root->parse->jointree, FromExpr));

	result = deconstruct_recurse(root, (Node *) root->parse->jointree, false,
					&qualscope, &inner_join_rels, &postponed_qual_list);

	if (postponed_qual_list != NIL)
	{
		elog(ERROR, "JOIN qualification may not refer to other relations.");
	}

	return result;
}

/*
 * deconstruct_recurse
 *	  One recursion level of deconstruct_jointree processing.
 *
 * Inputs:
 *	jtnode is the jointree node to examine
 *	below_outer_join is TRUE if this node is within the nullable side of a
 *		higher-level outer join
 * Outputs:
 *	*qualscope gets the set of base Relids syntactically included in this
 *		jointree node (do not modify or free this, as it may also be pointed
 *		to by RestrictInfo and OuterJoinInfo nodes)
 *	*inner_join_rels gets the set of base Relids syntactically included in
 *		inner joins appearing at or below this jointree node (do not modify
 *		or free this, either)
 *	Return value is the appropriate joinlist for this jointree node
 *	*postponed_qual_list gets the list of qual clauses which cannot be
 *	distributed to relids of current recurse level, and should be postponed to
 *	upper level to be handled
 *
 * In addition, entries will be added to root->oj_info_list for outer joins.
 */
static List *
deconstruct_recurse(PlannerInfo *root, Node *jtnode, bool below_outer_join,
					Relids *qualscope, Relids *inner_join_rels,
					List **postponed_qual_list)
{
	List	   *joinlist;

	if (jtnode == NULL)
	{
		*qualscope = NULL;
		*inner_join_rels = NULL;
		return NIL;
	}
	if (IsA(jtnode, RangeTblRef))
	{
		int			varno = ((RangeTblRef *) jtnode)->rtindex;

		/* No quals to deal with, just return correct result */
		*qualscope = bms_make_singleton(varno);
		/* A single baserel does not create an inner join */
		*inner_join_rels = NULL;
		joinlist = list_make1(jtnode);
	}
	else if (IsA(jtnode, FromExpr))
	{
		FromExpr   *f = (FromExpr *) jtnode;
		int			remaining;
		ListCell   *l;
		List	   *child_postponed_quals = NIL;

		/*
		 * First, recurse to handle child joins.  We collapse subproblems into
		 * a single joinlist whenever the resulting joinlist wouldn't exceed
		 * from_collapse_limit members.  Also, always collapse one-element
		 * subproblems, since that won't lengthen the joinlist anyway.
		 */
		*qualscope = NULL;
		*inner_join_rels = NULL;
		joinlist = NIL;
		remaining = list_length(f->fromlist);
		foreach(l, f->fromlist)
		{
			Relids		sub_qualscope;
			List	   *sub_joinlist;
			int			sub_members;

			sub_joinlist = deconstruct_recurse(root, lfirst(l),
											   below_outer_join,
											   &sub_qualscope,
											   inner_join_rels,
											   &child_postponed_quals);
			*qualscope = bms_add_members(*qualscope, sub_qualscope);
			sub_members = list_length(sub_joinlist);
			remaining--;
			if (sub_members <= 1 ||
				list_length(joinlist) + sub_members + remaining <= from_collapse_limit)
				joinlist = list_concat(joinlist, sub_joinlist);
			else
				joinlist = lappend(joinlist, sub_joinlist);
		}

		/*
		 * A FROM with more than one list element is an inner join subsuming
		 * all below it, so we should report inner_join_rels = qualscope.
		 * If there was exactly one element, we should (and already did) report
		 * whatever its inner_join_rels were.  If there were no elements
		 * (is that possible?) the initialization before the loop fixed it.
		 */
		if (list_length(f->fromlist) > 1)
			*inner_join_rels = *qualscope;

		/* Try to process any quals postponed by children. If they need further
		 * postponement, add them to my output postponed_qual_list */
		foreach(l, child_postponed_quals)
		{
			PostponedQual *pq = (PostponedQual *) lfirst(l);

			if (bms_is_subset(pq->relids, *qualscope))
			{
				distribute_qual_to_rels(root, pq->qual,
										false, false, below_outer_join,
										*qualscope, NULL, NULL,
										NULL);
				pfree(pq);
			}
			else
			{
				*postponed_qual_list = lappend(*postponed_qual_list, pq);
			}
		}
		if (child_postponed_quals != NIL)
		{
			pfree(child_postponed_quals);
		}

		/*
		 * Now process the top-level quals.
		 */
		foreach(l, (List *) f->quals)
			distribute_qual_to_rels(root, (Node *) lfirst(l),
									false, false, below_outer_join,
									*qualscope, NULL, NULL,
									postponed_qual_list);
	}
	else if (IsA(jtnode, JoinExpr))
	{
		JoinExpr   *j = (JoinExpr *) jtnode;
		Relids		leftids = NULL;
		Relids		rightids = NULL;
		Relids		left_inners = NULL;
		Relids		right_inners = NULL;
		Relids		nonnullable_rels;
		Relids		ojscope;
		List	   *leftjoinlist,
				   *rightjoinlist;
		OuterJoinInfo *ojinfo;
        ListCell   *cell;
		ListCell   *qual;
		List *child_postponed_quals = NIL;
		/*
		 * Order of operations here is subtle and critical.  First we recurse
		 * to handle sub-JOINs.  Their join quals will be placed without
		 * regard for whether this level is an outer join, which is correct.
		 * Then we place our own join quals, which are restricted by lower
		 * outer joins in any case, and are forced to this level if this is an
		 * outer join and they mention the outer side.	Finally, if this is an
		 * outer join, we create an oj_info_list entry for the join.  This
		 * will prevent quals above us in the join tree that use those rels
		 * from being pushed down below this level.  (It's okay for upper
		 * quals to be pushed down to the outer side, however.)
		 */
		switch (j->jointype)
		{
			case JOIN_INNER:
				leftjoinlist = deconstruct_recurse(root, j->larg,
												   below_outer_join,
												   &leftids, &left_inners,
												   &child_postponed_quals);
				rightjoinlist = deconstruct_recurse(root, j->rarg,
													below_outer_join,
													&rightids, &right_inners,
													&child_postponed_quals);
				*qualscope = bms_union(leftids, rightids);
				*inner_join_rels = bms_copy(*qualscope);
				/* Inner join adds no restrictions for quals */
				nonnullable_rels = NULL;
				break;
			case JOIN_LEFT:
			case JOIN_LASJ:
			case JOIN_LASJ_NOTIN:
				leftjoinlist = deconstruct_recurse(root, j->larg,
												   below_outer_join,
												   &leftids, &left_inners,
												   &child_postponed_quals);
				rightjoinlist = deconstruct_recurse(root, j->rarg,
													true,
													&rightids, &right_inners,
													&child_postponed_quals);
				*qualscope = bms_union(leftids, rightids);
				*inner_join_rels = bms_union(left_inners, right_inners);
				nonnullable_rels = leftids;
				break;
			case JOIN_FULL:
				leftjoinlist = deconstruct_recurse(root, j->larg,
												   true,
												   &leftids, &left_inners,
													&child_postponed_quals);
				rightjoinlist = deconstruct_recurse(root, j->rarg,
													true,
													&rightids, &right_inners,
													&child_postponed_quals);
				*qualscope = bms_union(leftids, rightids);
				*inner_join_rels = bms_union(left_inners, right_inners);
				/* each side is both outer and inner */
				nonnullable_rels = *qualscope;
				break;
			case JOIN_RIGHT:
				/* notice we switch leftids, rightids, and localRightEquiKeyList */
				leftjoinlist = deconstruct_recurse(root, j->larg,
												   true,
												   &rightids, &right_inners,
												   &child_postponed_quals);
				rightjoinlist = deconstruct_recurse(root, j->rarg,
													below_outer_join,
													&leftids, &left_inners,
													&child_postponed_quals);
				*qualscope = bms_union(leftids, rightids);
				*inner_join_rels = bms_union(left_inners, right_inners);
				nonnullable_rels = leftids;
				break;
			default:
				elog(ERROR, "unrecognized join type: %d",
					 (int) j->jointype);
				nonnullable_rels = NULL;		/* keep compiler quiet */
				leftjoinlist = rightjoinlist = NIL;
				break;
		}

        /*
         * CDB: If subqueries from the JOIN...ON search condition were
         * flattened, 'subqfromlist' is a list of jointree nodes to be
         * included in the cross product with larg and rarg.
         *
         * For left or right joins, the flattened subquery tables must be
         * associated with the null-augmented side (right side of LEFT JOIN).
         * For inner joins either side is ok.  For full outer joins the
         * subqfromlist is not used at present.
         */
        foreach(cell, j->subqfromlist)
        {
            List       *sub_joinlist;
		    Relids		sub_qualscope = NULL;
            Relids      sub_inners;

		    sub_joinlist = deconstruct_recurse(root, lfirst(cell),
                                               below_outer_join ||
                                                    (j->jointype != JOIN_INNER),
										       &sub_qualscope,
                                               &sub_inners,
											   &child_postponed_quals
                                               );
		    rightids = bms_add_members(rightids, sub_qualscope);
            *qualscope = bms_add_members(*qualscope, sub_qualscope);
            *inner_join_rels = bms_add_members(*inner_join_rels, rightids);
            switch (j->jointype)
            {
                case JOIN_INNER:
                case JOIN_LEFT:
                    rightjoinlist = list_concat(rightjoinlist, sub_joinlist);
                    break;
                case JOIN_RIGHT:
                    leftjoinlist = list_concat(leftjoinlist, sub_joinlist);
                    break;
                default:
                    Assert(0);
            }
        }

		/*
		 * For an OJ, form the OuterJoinInfo now, because we need the OJ's
		 * semantic scope (ojscope) to pass to distribute_qual_to_rels.  But
		 * we mustn't add it to oj_info_list just yet, because we don't want
		 * distribute_qual_to_rels to think it is an outer join below us.
		 */
		if (j->jointype != JOIN_INNER)
		{
			ojinfo = make_outerjoininfo(root,
										leftids, rightids,
										*inner_join_rels,
										j->jointype,
										j->quals);
			ojscope = bms_union(ojinfo->min_lefthand, ojinfo->min_righthand);
		}
		else
		{
			ojinfo = NULL;
			ojscope = NULL;
		}

		/* Try to process any quals postponed by children. If they need
		 * further postponement, add them to my output postponed_qual_list */
		foreach(qual, child_postponed_quals)
		{
			PostponedQual *pq = (PostponedQual *) lfirst(qual);

			if (bms_is_subset(pq->relids, *qualscope))
			{
				distribute_qual_to_rels(root, pq->qual,
										false, false, below_outer_join,
										*qualscope, ojscope, nonnullable_rels,
										NULL);
				pfree(pq);
			}
			else
			{
				*postponed_qual_list = lappend(*postponed_qual_list, pq);
			}
		}
		if (child_postponed_quals != NIL)
		{
			pfree(child_postponed_quals);
		}

		/* Process the qual clauses */
		foreach(qual, (List *) j->quals)
			distribute_qual_to_rels(root, (Node *) lfirst(qual),
									false, false, below_outer_join,
									*qualscope, ojscope, nonnullable_rels,
									postponed_qual_list);

		/* Now we can add the OuterJoinInfo to oj_info_list */
		if (ojinfo)
			root->oj_info_list = lappend(root->oj_info_list, ojinfo);

		/*
		 * Finally, compute the output joinlist.  We fold subproblems together
		 * except at a FULL JOIN or where join_collapse_limit would be
		 * exceeded.
		 */
		if (j->jointype == JOIN_FULL || j->jointype == JOIN_LASJ || j->jointype == JOIN_LASJ_NOTIN)
		{
			/* force the join order exactly at this node */
			joinlist = list_make1(list_make2(leftjoinlist, rightjoinlist));
		}
		else if (list_length(leftjoinlist) + list_length(rightjoinlist) <=
				 join_collapse_limit)
		{
			/* OK to combine subproblems */
			joinlist = list_concat(leftjoinlist, rightjoinlist);
		}
		else
		{
			/* can't combine, but needn't force join order above here */
			Node   *leftpart,
				   *rightpart;

			/* avoid creating useless 1-element sublists */
			if (list_length(leftjoinlist) == 1)
				leftpart = (Node *) linitial(leftjoinlist);
			else
				leftpart = (Node *) leftjoinlist;
			if (list_length(rightjoinlist) == 1)
				rightpart = (Node *) linitial(rightjoinlist);
			else
				rightpart = (Node *) rightjoinlist;
			joinlist = list_make2(leftpart, rightpart);
		}
	}
	else
	{
		elog(ERROR, "unrecognized node type: %d",
			 (int) nodeTag(jtnode));
		joinlist = NIL;			/* keep compiler quiet */
	}
	return joinlist;
}

/*
 * make_outerjoininfo
 *	  Build an OuterJoinInfo for the current outer join
 *
 * Inputs:
 *	left_rels: the base Relids syntactically on outer side of join
 *	right_rels: the base Relids syntactically on inner side of join
 *	inner_join_rels: base Relids participating in inner joins below this one
 *	join_type: what it says
 *	clause: the outer join's join condition
 *
 * If the join is a RIGHT JOIN, left_rels and right_rels are switched by
 * the caller, so that left_rels is always the nonnullable side.  Hence
 * we need only distinguish the LEFT and FULL cases.
 *
 * The node should eventually be appended to root->oj_info_list, but we
 * do not do that here.
 *
 * Note: we assume that this function is invoked bottom-up, so that
 * root->oj_info_list already contains entries for all outer joins that are
<<<<<<< HEAD
 * syntactically below this one.
=======
 * syntactically below this one; and indeed that oj_info_list is ordered
 * with syntactically lower joins listed first.
>>>>>>> 65e2f550
 */
static OuterJoinInfo *
make_outerjoininfo(PlannerInfo *root,
				   Relids left_rels, Relids right_rels,
				   Relids inner_join_rels,
				   JoinType join_type, Node *clause)
{
	OuterJoinInfo *ojinfo = makeNode(OuterJoinInfo);
	Relids		clause_relids;
	Relids		strict_relids;
	Relids		min_lefthand;
	Relids		min_righthand;
	ListCell   *l;

	/*
	 * Presently the executor cannot support FOR UPDATE/SHARE marking of rels
	 * appearing on the nullable side of an outer join. (It's somewhat unclear
	 * what that would mean, anyway: what should we mark when a result row is
	 * generated from no element of the nullable relation?)  So, complain if
	 * any nullable rel is FOR UPDATE/SHARE.
	 *
	 * You might be wondering why this test isn't made far upstream in the
	 * parser.	It's because the parser hasn't got enough info --- consider
	 * FOR UPDATE applied to a view.  Only after rewriting and flattening do
	 * we know whether the view contains an outer join.
	 */
	foreach(l, root->parse->rowMarks)
	{
		RowMarkClause *rc = (RowMarkClause *) lfirst(l);

		if (bms_is_member(rc->rti, right_rels) ||
			(join_type == JOIN_FULL && bms_is_member(rc->rti, left_rels)))
			ereport(ERROR,
					(errcode(ERRCODE_FEATURE_NOT_SUPPORTED),
					 errmsg("SELECT FOR UPDATE/SHARE cannot be applied to the nullable side of an outer join")));
	}

	/* this always starts out false */
	ojinfo->delay_upper_joins = false;

	/* If it's a full join, no need to be very smart */
	ojinfo->syn_lefthand = left_rels;
	ojinfo->syn_righthand = right_rels;
	ojinfo->join_type = join_type;
	if (join_type == JOIN_FULL)
	{
		ojinfo->min_lefthand = left_rels;
		ojinfo->min_righthand = right_rels;
		ojinfo->lhs_strict = false;		/* don't care about this */
		return ojinfo;
	}

	/*
	 * Retrieve all relids mentioned within the join clause.
	 */
	clause_relids = pull_varnos(clause);

	/*
	 * For which relids is the clause strict, ie, it cannot succeed if the
	 * rel's columns are all NULL?
	 */
	strict_relids = find_nonnullable_rels(clause);

	/* Remember whether the clause is strict for any LHS relations */
	ojinfo->lhs_strict = bms_overlap(strict_relids, left_rels);

	/*
	 * Required LHS always includes the LHS rels mentioned in the clause.
	 * We may have to add more rels based on lower outer joins; see below.
	 */
	min_lefthand = bms_intersect(clause_relids, left_rels);

	/*
	 * Similarly for required RHS.  But here, we must also include any lower
	 * inner joins, to ensure we don't try to commute with any of them.
	 */
	min_righthand = bms_int_members(bms_union(clause_relids, inner_join_rels),
									right_rels);

	foreach(l, root->oj_info_list)
	{
		OuterJoinInfo *otherinfo = (OuterJoinInfo *) lfirst(l);

		/* ignore full joins --- other mechanisms preserve their ordering */
		if (otherinfo->join_type == JOIN_FULL)
			continue;

		/*
		 * For a lower OJ in our LHS, if our join condition uses the lower
		 * join's RHS and is not strict for that rel, we must preserve the
		 * ordering of the two OJs, so add lower OJ's full syntactic relset to
		 * min_lefthand.  (We must use its full syntactic relset, not just
		 * its min_lefthand + min_righthand.  This is because there might
		 * be other OJs below this one that this one can commute with,
		 * but we cannot commute with them if we don't with this one.)
		 *
		 * Note: I believe we have to insist on being strict for at least one
		 * rel in the lower OJ's min_righthand, not its whole syn_righthand.
		 */
		if (bms_overlap(left_rels, otherinfo->syn_righthand) &&
			bms_overlap(clause_relids, otherinfo->syn_righthand) &&
			!bms_overlap(strict_relids, otherinfo->min_righthand))
		{
			min_lefthand = bms_add_members(min_lefthand,
										   otherinfo->syn_lefthand);
			min_lefthand = bms_add_members(min_lefthand,
										   otherinfo->syn_righthand);
		}

		/*
		 * For a lower OJ in our RHS, if our join condition does not use the
		 * lower join's RHS and the lower OJ's join condition is strict, we
		 * can interchange the ordering of the two OJs; otherwise we must
		 * add lower OJ's full syntactic relset to min_righthand.
		 *
		 * Here, we have to consider that "our join condition" includes
		 * any clauses that syntactically appeared above the lower OJ and
		 * below ours; those are equivalent to degenerate clauses in our
		 * OJ and must be treated as such.  Such clauses obviously can't
		 * reference our LHS, and they must be non-strict for the lower OJ's
		 * RHS (else reduce_outer_joins would have reduced the lower OJ to
		 * a plain join).  Hence the other ways in which we handle clauses
		 * within our join condition are not affected by them.  The net
		 * effect is therefore sufficiently represented by the
		 * delay_upper_joins flag saved for us by check_outerjoin_delay.
		 */
		if (bms_overlap(right_rels, otherinfo->syn_righthand))
		{
			if (bms_overlap(clause_relids, otherinfo->syn_righthand) ||
				!otherinfo->lhs_strict || otherinfo->delay_upper_joins)
			{
				min_righthand = bms_add_members(min_righthand,
												otherinfo->syn_lefthand);
				min_righthand = bms_add_members(min_righthand,
												otherinfo->syn_righthand);
			}
		}
	}

	/*
	 * If we found nothing to put in min_lefthand, punt and make it the full
	 * LHS, to avoid having an empty min_lefthand which will confuse later
	 * processing. (We don't try to be smart about such cases, just correct.)
	 * Likewise for min_righthand.
	 */
	if (bms_is_empty(min_lefthand))
		min_lefthand = bms_copy(left_rels);
	if (bms_is_empty(min_righthand))
		min_righthand = bms_copy(right_rels);

	/* Now they'd better be nonempty */
	Assert(!bms_is_empty(min_lefthand));
	Assert(!bms_is_empty(min_righthand));
	/* Shouldn't overlap either */
	Assert(!bms_overlap(min_lefthand, min_righthand));

	ojinfo->min_lefthand = min_lefthand;
	ojinfo->min_righthand = min_righthand;

	return ojinfo;
}


/*****************************************************************************
 *
 *	  QUALIFICATIONS
 *
 *****************************************************************************/

/*
 * distribute_qual_to_rels
 *	  Add clause information to either the baserestrictinfo or joininfo list
 *	  (depending on whether the clause is a join) of each base relation
 *	  mentioned in the clause.	A RestrictInfo node is created and added to
 *	  the appropriate list for each rel.  Alternatively, if the clause uses a
 *	  mergejoinable operator and is not delayed by outer-join rules, enter
 *	  the left- and right-side expressions into the query's list of
 *	  EquivalenceClasses.
 *
 * 'clause': the qual clause to be distributed
 * 'is_deduced': TRUE if the qual came from implied-equality deduction
 * 'below_outer_join': TRUE if the qual is from a JOIN/ON that is below the
 *		nullable side of a higher-level outer join
 * 'qualscope': set of baserels the qual's syntactic scope covers
 * 'ojscope': NULL if not an outer-join qual, else the minimum set of baserels
 *		needed to form this join
 * 'outerjoin_nonnullable': NULL if not an outer-join qual, else the set of
 *		baserels appearing on the outer (nonnullable) side of the join
 *		(for FULL JOIN this includes both sides of the join, and must in fact
 *		equal qualscope)
 *
 * 'qualscope' identifies what level of JOIN the qual came from syntactically.
 * 'ojscope' is needed if we decide to force the qual up to the outer-join
 * level, which will be ojscope not necessarily qualscope.
 *
 * 'ptrToLocalEquiKeyList': the equiKeyList at *ptrToLocalEquiKeyList may have
 *      its equi key list expanded.  ptrToLocalEquiKeyList may be null
 */
void
distribute_qual_to_rels(PlannerInfo *root, Node *clause,
						bool is_deduced, bool is_deduced_but_not_equijoin,
						bool below_outer_join,
						Relids qualscope,
						Relids ojscope,
						Relids outerjoin_nonnullable,
						List **postponed_qual_list)
{
	Relids		relids;
	bool		is_pushed_down;
	bool		outerjoin_delayed;
	bool		pseudoconstant = false;
	bool		maybe_equivalence;
	bool		maybe_outer_join;
	bool        maybe_local_equijoin;
	RestrictInfo *restrictinfo;

	/*
	 * Retrieve all relids mentioned within the clause.
	 */
	relids = pull_varnos(clause);

	/*
	 * Cross-check: clause should contain no relids not within its scope.
	 * Otherwise the parser messed up.
	 */
	if (!bms_is_subset(relids, qualscope))
	{
		if (postponed_qual_list == NULL)
		{
			elog(ERROR, "JOIN qualification cannot refer to other relations");
		}
		else
		{
			PostponedQual *pq = (PostponedQual *) palloc(sizeof(PostponedQual));

			Assert(!is_deduced);
			pq->qual = clause;
			pq->relids = relids;
			*postponed_qual_list = lappend(*postponed_qual_list, pq);
			return;
		}
	}
	if (ojscope && !bms_is_subset(relids, ojscope))
		elog(ERROR, "JOIN qualification cannot refer to other relations");

	/*
	 * If the clause is variable-free, our normal heuristic for pushing it
	 * down to just the mentioned rels doesn't work, because there are none.
	 *
	 * If the clause is an outer-join clause, we must force it to the OJ's
	 * semantic level to preserve semantics.
	 *
	 * Otherwise, when the clause contains volatile functions, we force it to
	 * be evaluated at its original syntactic level.  This preserves the
	 * expected semantics.
	 *
	 * When the clause contains no volatile functions either, it is actually a
	 * pseudoconstant clause that will not change value during any one
	 * execution of the plan, and hence can be used as a one-time qual in a
	 * gating Result plan node.  We put such a clause into the regular
	 * RestrictInfo lists for the moment, but eventually createplan.c will
	 * pull it out and make a gating Result node immediately above whatever
	 * plan node the pseudoconstant clause is assigned to.	It's usually best
	 * to put a gating node as high in the plan tree as possible. If we are
	 * not below an outer join, we can actually push the pseudoconstant qual
	 * all the way to the top of the tree.	If we are below an outer join, we
	 * leave the qual at its original syntactic level (we could push it up to
	 * just below the outer join, but that seems more complex than it's
	 * worth).
	 */
	if (bms_is_empty(relids))
	{
		if (ojscope)
		{
			/* clause is attached to outer join, eval it there */
			relids = ojscope;
			/* mustn't use as gating qual, so don't mark pseudoconstant */
		}
		else
		{
			/* eval at original syntactic level */
			relids = qualscope;
			if (!contain_volatile_functions(clause))
			{
				/* mark as gating qual */
				pseudoconstant = true;
				/* tell createplan.c to check for gating quals */
				root->hasPseudoConstantQuals = true;
				/* if not below outer join, push it to top of tree */
				if (!below_outer_join)
					relids = get_relids_in_jointree((Node *) root->parse->jointree);
			}
		}
	}

	/*----------
	 * Check to see if clause application must be delayed by outer-join
	 * considerations.
	 *
	 * A word about is_pushed_down: we mark the qual as "pushed down" if
	 * it is (potentially) applicable at a level different from its original
	 * syntactic level.  This flag is used to distinguish OUTER JOIN ON quals
	 * from other quals pushed down to the same joinrel.  The rules are:
	 *		WHERE quals and INNER JOIN quals: is_pushed_down = true.
	 *		Non-degenerate OUTER JOIN quals: is_pushed_down = false.
	 *		Degenerate OUTER JOIN quals: is_pushed_down = true.
	 * A "degenerate" OUTER JOIN qual is one that doesn't mention the
	 * non-nullable side, and hence can be pushed down into the nullable side
	 * without changing the join result.  It is correct to treat it as a
	 * regular filter condition at the level where it is evaluated.
	 *
	 * Note: it is not immediately obvious that a simple boolean is enough
	 * for this: if for some reason we were to attach a degenerate qual to
	 * its original join level, it would need to be treated as an outer join
	 * qual there.  However, this cannot happen, because all the rels the
	 * clause mentions must be in the outer join's min_righthand, therefore
	 * the join it needs must be formed before the outer join; and we always
	 * attach quals to the lowest level where they can be evaluated.  But
	 * if we were ever to re-introduce a mechanism for delaying evaluation
	 * of "expensive" quals, this area would need work.
	 *----------
	 */
	if (is_deduced)
	{
		/*
		 * If the qual came from implied-equality deduction, it should
		 * not be outerjoin-delayed, else deducer blew it.  But we can't
		 * check this because the ojinfo list may now contain OJs above
		 * where the qual belongs.
		 */
		Assert(!ojscope);
		is_pushed_down = true;
		outerjoin_delayed = false;
		/* Don't feed it back for more deductions */
		maybe_equivalence = false;
		maybe_local_equijoin = false;
		maybe_outer_join = false;
	}
	else if (bms_overlap(relids, outerjoin_nonnullable))
	{
		/*
		 * The qual is attached to an outer join and mentions (some of the)
		 * rels on the nonnullable side.
		 *
		 * Note: an outer-join qual that mentions only nullable-side rels can
		 * be pushed down into the nullable side without changing the join
		 * result, so we treat it almost the same as an ordinary inner-join
		 * qual (see below).
		 *
		 * We can't use such a clause to deduce equivalence (the left and right
		 * sides might be unequal above the join because one of them has gone
		 * to NULL) ... but we might be able to use it for more limited
		 * deductions, if there are no lower outer joins that delay its
		 * application.  If so, consider adding it to the lists of set-aside
		 * clauses.
		 */
		maybe_equivalence = false;
		maybe_outer_join = !check_outerjoin_delay(root, &relids, false);

		/*
		 * Now force the qual to be evaluated exactly at the level of joining
		 * corresponding to the outer join.  We cannot let it get pushed down
		 * into the nonnullable side, since then we'd produce no output rows,
		 * rather than the intended single null-extended row, for any
		 * nonnullable-side rows failing the qual.
		 *
		 * (Do this step after calling check_outerjoin_delay, because that
		 * trashes relids.)
		 */
		Assert(ojscope);
		relids = ojscope;
		is_pushed_down = false;
		outerjoin_delayed = true;
		Assert(!pseudoconstant);
	}
	else
	{
		/*
		 * Normal qual clause or degenerate outer-join clause.  Either way,
		 * we can mark it as pushed-down.
		 */
		is_pushed_down = true;

		/* Check to see if must be delayed by outer join */
		outerjoin_delayed = check_outerjoin_delay(root, &relids, true);

		if (outerjoin_delayed)
		{
			/* Should still be a subset of current scope ... */
			Assert(bms_is_subset(relids, qualscope));
			/*
			 * Because application of the qual will be delayed by outer join,
			 * we mustn't assume its vars are equal everywhere.
			 */
			maybe_equivalence = false;
		}
		else
		{
			/*
			 * Qual is not delayed by any lower outer-join restriction, so
			 * we can consider feeding it to the equivalence machinery.
			 * However, if it's itself within an outer-join clause, treat it
			 * as though it appeared below that outer join (note that we can
			 * only get here when the clause references only nullable-side
			 * rels).
			 */
			maybe_local_equijoin = true;
			maybe_equivalence = true;
			if (outerjoin_nonnullable != NULL)
				below_outer_join = true;
		}

		/*
		 * Since it doesn't mention the LHS, it's certainly not useful as a
		 * set-aside OJ clause, even if it's in an OJ.
		 */
		maybe_outer_join = false;

        /* the clause should always be considered a part of the set of
           local equijoins managed by its closest RHS parent */
		maybe_local_equijoin = true;
	}

	/*
	 * Build the RestrictInfo node itself.
	 */
	restrictinfo = make_restrictinfo((Expr *) clause,
									 is_pushed_down,
									 outerjoin_delayed,
									 pseudoconstant,
									 relids);

	/*
	 * If it's a join clause (either naturally, or because delayed by
	 * outer-join rules), add vars used in the clause to targetlists of
	 * their relations, so that they will be emitted by the plan nodes that
	 * scan those relations (else they won't be available at the join node!).
	 *
	 * Note: if the clause gets absorbed into an EquivalenceClass then this
	 * may be unnecessary, but for now we have to do it to cover the case
	 * where the EC becomes ec_broken and we end up reinserting the original
	 * clauses into the plan.
	 */
	if (bms_membership(relids) == BMS_MULTIPLE)
	{
		List	   *vars = pull_var_clause(clause, false);

		add_vars_to_targetlist(root, vars, relids);
		list_free(vars);
	}

	/*
	 * We check "mergejoinability" of every clause, not only join clauses,
	 * because we want to know about equivalences between vars of the same
	 * relation, or between vars and consts.
	 */
	check_mergejoinable(restrictinfo);

	/*
	 * If it is a true equivalence clause, send it to the EquivalenceClass
	 * machinery.  We do *not* attach it directly to any restriction or join
	 * lists.  The EC code will propagate it to the appropriate places later.
	 *
	 * If the clause has a mergejoinable operator and is not outerjoin-delayed,
	 * yet isn't an equivalence because it is an outer-join clause, the EC
	 * code may yet be able to do something with it.  We add it to appropriate
	 * lists for further consideration later.  Specifically:
	 *
	 * If it is a left or right outer-join qualification that relates the
	 * two sides of the outer join (no funny business like leftvar1 =
	 * leftvar2 + rightvar), we add it to root->left_join_clauses or
	 * root->right_join_clauses according to which side the nonnullable
	 * variable appears on.
	 *
	 * If it is a full outer-join qualification, we add it to
	 * root->full_join_clauses.  (Ideally we'd discard cases that aren't
	 * leftvar = rightvar, as we do for left/right joins, but this routine
	 * doesn't have the info needed to do that; and the current usage of
	 * the full_join_clauses list doesn't require that, so it's not
	 * currently worth complicating this routine's API to make it possible.)
	 *
	 * If none of the above hold, pass it off to
	 * distribute_restrictinfo_to_rels().
	 */
	if (restrictinfo->mergeopfamilies)
	{
		if (maybe_equivalence)
		{
			if (process_equivalence(root, restrictinfo, below_outer_join))
				return;
			/* EC rejected it, so pass to distribute_restrictinfo_to_rels */
		}
		else if (maybe_outer_join && restrictinfo->can_join)
		{
			if (bms_is_subset(restrictinfo->left_relids,
							  outerjoin_nonnullable) &&
				!bms_overlap(restrictinfo->right_relids,
							 outerjoin_nonnullable))
			{
				/* we have outervar = innervar */
				root->left_join_clauses = lappend(root->left_join_clauses,
												  restrictinfo);
				return;
			}
			if (bms_is_subset(restrictinfo->right_relids,
								   outerjoin_nonnullable) &&
					 !bms_overlap(restrictinfo->left_relids,
								  outerjoin_nonnullable))
			{
				/* we have innervar = outervar */
				root->right_join_clauses = lappend(root->right_join_clauses,
												   restrictinfo);
				return;
			}
			if (bms_equal(outerjoin_nonnullable, qualscope))
			{
				/* FULL JOIN (above tests cannot match in this case) */
				root->full_join_clauses = lappend(root->full_join_clauses,
												  restrictinfo);
				return;
			}
		}
	}

	/* No EC special case applies, so push it into the clause lists */
	distribute_restrictinfo_to_rels(root, restrictinfo);
}

/*
 * check_outerjoin_delay
 *		Detect whether a qual referencing the given relids must be delayed
 *		in application due to the presence of a lower outer join, and/or
 *		may force extra delay of higher-level outer joins.
 *
 * If the qual must be delayed, add relids to *relids_p to reflect the lowest
 * safe level for evaluating the qual, and return TRUE.  Any extra delay for
 * higher-level joins is reflected by setting delay_upper_joins to TRUE in
 * OuterJoinInfo structs.
 *
 * For a non-outer-join qual, we can evaluate the qual as soon as (1) we have
 * all the rels it mentions, and (2) we are at or above any outer joins that
 * can null any of these rels and are below the syntactic location of the
 * given qual.  We must enforce (2) because pushing down such a clause below
 * the OJ might cause the OJ to emit null-extended rows that should not have
 * been formed, or that should have been rejected by the clause.  (This is
 * only an issue for non-strict quals, since if we can prove a qual mentioning
 * only nullable rels is strict, we'd have reduced the outer join to an inner
 * join in reduce_outer_joins().)
 *
 * To enforce (2), scan the oj_info_list and merge the required-relid sets of
 * any such OJs into the clause's own reference list.  At the time we are
 * called, the oj_info_list contains only outer joins below this qual.  We
 * have to repeat the scan until no new relids get added; this ensures that
 * the qual is suitably delayed regardless of the order in which OJs get
 * executed.  As an example, if we have one OJ with LHS=A, RHS=B, and one with
 * LHS=B, RHS=C, it is implied that these can be done in either order; if the
 * B/C join is done first then the join to A can null C, so a qual actually
 * mentioning only C cannot be applied below the join to A.
 *
 * For an outer-join qual, this isn't going to determine where we place the
 * qual, but we need to determine outerjoin_delayed anyway so we can decide
 * whether the qual is potentially useful for equivalence deductions.
 *
 * Lastly, a pushed-down qual that references the nullable side of any current
 * oj_info_list member and has to be evaluated above that OJ (because its
 * required relids overlap the LHS too) causes that OJ's delay_upper_joins
 * flag to be set TRUE.  This will prevent any higher-level OJs from
 * being interchanged with that OJ, which would result in not having any
 * correct place to evaluate the qual.  (The case we care about here is a
 * sub-select WHERE clause within the RHS of some outer join.  The WHERE
 * clause must effectively be treated as a degenerate clause of that outer
 * join's condition.  Rather than trying to match such clauses with joins
 * directly, we set delay_upper_joins here, and when the upper outer join
 * is processed by make_outerjoininfo, it will refrain from allowing the
 * two OJs to commute.)
 */
static bool
check_outerjoin_delay(PlannerInfo *root, Relids *relids_p,
					  bool is_pushed_down)
{
	Relids		relids = *relids_p;
	bool		outerjoin_delayed;
	bool		found_some;

	outerjoin_delayed = false;
	do {
		ListCell   *l;

		found_some = false;
		foreach(l, root->oj_info_list)
		{
			OuterJoinInfo *ojinfo = (OuterJoinInfo *) lfirst(l);

			/* do we reference any nullable rels of this OJ? */
			if (bms_overlap(relids, ojinfo->min_righthand) ||
				(ojinfo->join_type == JOIN_FULL &&
				 bms_overlap(relids, ojinfo->min_lefthand)))
			{
				/* yes; have we included all its rels in relids? */
				if (!bms_is_subset(ojinfo->min_lefthand, relids) ||
					!bms_is_subset(ojinfo->min_righthand, relids))
				{
					/* no, so add them in */
					relids = bms_add_members(relids, ojinfo->min_lefthand);
					relids = bms_add_members(relids, ojinfo->min_righthand);
					outerjoin_delayed = true;
					/* we'll need another iteration */
					found_some = true;
				}
				/* set delay_upper_joins if needed */
				if (is_pushed_down && ojinfo->join_type != JOIN_FULL &&
					bms_overlap(relids, ojinfo->min_lefthand))
					ojinfo->delay_upper_joins = true;
			}
		}
	} while (found_some);

	*relids_p = relids;
	return outerjoin_delayed;
}

/*
 * distribute_restrictinfo_to_rels
 *	  Push a completed RestrictInfo into the proper restriction or join
 *	  clause list(s).
 *
 * This is the last step of distribute_qual_to_rels() for ordinary qual
 * clauses.  Clauses that are interesting for equivalence-class processing
 * are diverted to the EC machinery, but may ultimately get fed back here.
 */
void
distribute_restrictinfo_to_rels(PlannerInfo *root,
								RestrictInfo *restrictinfo)
{
	Relids		relids = restrictinfo->required_relids;
	RelOptInfo *rel;

	switch (bms_membership(relids))
	{
		case BMS_SINGLETON:

			/*
			 * There is only one relation participating in the clause, so
			 * it is a restriction clause for that relation.
			 */
			rel = find_base_rel(root, bms_singleton_member(relids));

			/* Add clause to rel's restriction list */
			rel->baserestrictinfo = lappend(rel->baserestrictinfo,
											restrictinfo);
			break;
		case BMS_MULTIPLE:

			/*
			 * The clause is a join clause, since there is more than one rel
			 * in its relid set.
			 */

			/*
			 * Check for hashjoinable operators.  (We don't bother setting
			 * the hashjoin info if we're not going to need it.)
			 */
			if (enable_hashjoin)
				check_hashjoinable(restrictinfo);

			/*
			 * Add clause to the join lists of all the relevant relations.
			 */
			add_join_clause_to_rels(root, restrictinfo, relids);
			break;
		default:

			/*
			 * clause references no rels, and therefore we have no place to
			 * attach it.  Shouldn't get here if callers are working properly.
			 */
			elog(ERROR, "cannot cope with variable-free clause");
			break;
	}
}

/*
 * process_implied_equality
 *	  Create a restrictinfo item that says "item1 op item2", and push it
 *	  into the appropriate lists.  (In practice opno is always a btree
 *	  equality operator.)
 *
 * "qualscope" is the nominal syntactic level to impute to the restrictinfo.
 * This must contain at least all the rels used in the expressions, but it
 * is used only to set the qual application level when both exprs are
 * variable-free.  Otherwise the qual is applied at the lowest join level
 * that provides all its variables.
 *
 * "both_const" indicates whether both items are known pseudo-constant;
 * in this case it is worth applying eval_const_expressions() in case we
 * can produce constant TRUE or constant FALSE.  (Otherwise it's not,
 * because the expressions went through eval_const_expressions already.)
 *
 * This is currently used only when an EquivalenceClass is found to
 * contain pseudoconstants.  See path/pathkeys.c for more details.
 */
void
process_implied_equality(PlannerInfo *root,
						 Oid opno,
						 Expr *item1,
						 Expr *item2,
						 Relids qualscope,
						 bool below_outer_join,
						 bool both_const)
{
	Expr	   *clause;

	/*
	 * Build the new clause.  Copy to ensure it shares no substructure with
	 * original (this is necessary in case there are subselects in there...)
	 */
	clause = make_opclause(opno,
						   BOOLOID,		/* opresulttype */
						   false,		/* opretset */
						   (Expr *) copyObject(item1),
						   (Expr *) copyObject(item2));

	/* If both constant, try to reduce to a boolean constant. */
	if (both_const)
	{
		clause = (Expr *) eval_const_expressions(NULL, (Node *) clause);

		/* If we produced const TRUE, just drop the clause */
		if (clause && IsA(clause, Const))
		{
			Const	*cclause = (Const *) clause;

			Assert(cclause->consttype == BOOLOID);
			if (!cclause->constisnull && DatumGetBool(cclause->constvalue))
				return;
		}
	}

	/* Make a copy of qualscope to avoid problems if source EC changes */
	qualscope = bms_copy(qualscope);

	/*
	 * Push the new clause into all the appropriate restrictinfo lists.
	 */
	distribute_qual_to_rels(root, (Node *) clause,
							true, true, below_outer_join,
							qualscope, NULL, NULL,
							NULL);
}

/*
 * build_implied_join_equality --- build a RestrictInfo for a derived equality
 *
 * This overlaps the functionality of process_implied_equality(), but we
 * must return the RestrictInfo, not push it into the joininfo tree.
 */
RestrictInfo *
build_implied_join_equality(Oid opno,
							Expr *item1,
							Expr *item2,
							Relids qualscope)
{
	RestrictInfo *restrictinfo;
	Expr	   *clause;

	/*
	 * Build the new clause.  Copy to ensure it shares no substructure with
	 * original (this is necessary in case there are subselects in there...)
	 */
	clause = make_opclause(opno,
						   BOOLOID,		/* opresulttype */
						   false,		/* opretset */
						   (Expr *) copyObject(item1),
						   (Expr *) copyObject(item2));

	/* Make a copy of qualscope to avoid problems if source EC changes */
	qualscope = bms_copy(qualscope);

	/*
	 * Build the RestrictInfo node itself.
	 */
	restrictinfo = make_restrictinfo(clause,
									 true, /* is_pushed_down */
									 false,	/* outerjoin_delayed */
									 false,	/* pseudoconstant */
									 qualscope);

	/* Set mergejoinability info always, and hashjoinability if enabled */
	check_mergejoinable(restrictinfo);
	if (enable_hashjoin)
		check_hashjoinable(restrictinfo);

	return restrictinfo;
}


/*****************************************************************************
 *
 *	 CHECKS FOR MERGEJOINABLE AND HASHJOINABLE CLAUSES
 *
 *****************************************************************************/

/*
 * check_mergejoinable
 *	  If the restrictinfo's clause is mergejoinable, set the mergejoin
 *	  info fields in the restrictinfo.
 *
 *	  Currently, we support mergejoin for binary opclauses where
 *	  the operator is a mergejoinable operator.  The arguments can be
 *	  anything --- as long as there are no volatile functions in them.
 */
static void
check_mergejoinable(RestrictInfo *restrictinfo)
{
	Expr	   *clause = restrictinfo->clause;
	Oid			opno;

	if (restrictinfo->pseudoconstant)
		return;
	if (!is_opclause(clause))
		return;
	if (list_length(((OpExpr *) clause)->args) != 2)
		return;

	opno = ((OpExpr *) clause)->opno;

	if (op_mergejoinable(opno) &&
		!contain_volatile_functions((Node *) clause))
		restrictinfo->mergeopfamilies = get_mergejoin_opfamilies(opno);

	/*
	 * Note: op_mergejoinable is just a hint; if we fail to find the
	 * operator in any btree opfamilies, mergeopfamilies remains NIL
	 * and so the clause is not treated as mergejoinable.
	 */
}

/*
 * check_hashjoinable
 *	  If the restrictinfo's clause is hashjoinable, set the hashjoin
 *	  info fields in the restrictinfo.
 *
 *	  Currently, we support hashjoin for binary opclauses where
 *	  the operator is a hashjoinable operator.	The arguments can be
 *	  anything --- as long as there are no volatile functions in them.
 */
static void
check_hashjoinable(RestrictInfo *restrictinfo)
{
	Expr	   *clause = restrictinfo->clause;
	Oid			opno;

	/**
	 * If this is a IS NOT FALSE boolean test, we can peek underneath.
	 */
	if (IsA(clause, BooleanTest))
	{
		BooleanTest *bt = (BooleanTest *) clause;

		if (bt->booltesttype == IS_NOT_FALSE)
		{
			clause = bt->arg;
		}
	}

	if (restrictinfo->pseudoconstant)
		return;
	if (!is_opclause(clause))
		return;
	if (list_length(((OpExpr *) clause)->args) != 2)
		return;

	opno = ((OpExpr *) clause)->opno;

	if (op_hashjoinable(opno) &&
		!contain_volatile_functions((Node *) clause))
		restrictinfo->hashjoinoperator = opno;
}<|MERGE_RESOLUTION|>--- conflicted
+++ resolved
@@ -672,12 +672,7 @@
  *
  * Note: we assume that this function is invoked bottom-up, so that
  * root->oj_info_list already contains entries for all outer joins that are
-<<<<<<< HEAD
  * syntactically below this one.
-=======
- * syntactically below this one; and indeed that oj_info_list is ordered
- * with syntactically lower joins listed first.
->>>>>>> 65e2f550
  */
 static OuterJoinInfo *
 make_outerjoininfo(PlannerInfo *root,
