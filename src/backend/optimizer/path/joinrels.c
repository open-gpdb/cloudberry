--- conflicted
+++ resolved
@@ -9,11 +9,7 @@
  *
  *
  * IDENTIFICATION
-<<<<<<< HEAD
- *	  $PostgreSQL: pgsql/src/backend/optimizer/path/joinrels.c,v 1.81.2.3 2007/02/16 00:14:07 tgl Exp $
-=======
  *	  $PostgreSQL: pgsql/src/backend/optimizer/path/joinrels.c,v 1.82 2006/12/12 21:31:02 tgl Exp $
->>>>>>> 782d68e3
  *
  *-------------------------------------------------------------------------
  */
@@ -153,20 +149,12 @@
 			ListCell   *r2;
 
 			/*
-<<<<<<< HEAD
 			 * We can ignore clauseless joins here, *except* when they
 			 * participate in join-order restrictions --- then we might have
 			 * to force a bushy join plan.
 			 */
 			if (old_rel->joininfo == NIL &&
 				!has_join_restriction(root, old_rel))
-=======
-			 * We can ignore clauseless joins here, *except* when there are
-			 * outer joins --- then we might have to force a bushy outer
-			 * join.  See have_relevant_joinclause().
-			 */
-			if (old_rel->joininfo == NIL && root->oj_info_list == NIL)
->>>>>>> 782d68e3
 				continue;
 
 			if (k == other_level)
@@ -185,12 +173,8 @@
 					 * pair of rels.  Do so if there is at least one usable
 					 * join clause or a relevant join restriction.
 					 */
-<<<<<<< HEAD
 					if (have_relevant_joinclause(root, old_rel, new_rel) ||
 						have_join_order_restriction(root, old_rel, new_rel))
-=======
-					if (have_relevant_joinclause(root, old_rel, new_rel))
->>>>>>> 782d68e3
 					{
 						RelOptInfo *jrel;
 
@@ -294,12 +278,8 @@
 		RelOptInfo *other_rel = (RelOptInfo *) lfirst(l);
 
 		if (!bms_overlap(old_rel->relids, other_rel->relids) &&
-<<<<<<< HEAD
 			(have_relevant_joinclause(root, old_rel, other_rel) ||
 			 have_join_order_restriction(root, old_rel, other_rel)))
-=======
-			have_relevant_joinclause(root, old_rel, other_rel))
->>>>>>> 782d68e3
 		{
 			RelOptInfo *jrel;
 
