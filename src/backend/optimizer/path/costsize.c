/*-------------------------------------------------------------------------
 *
 * costsize.c
 *	  Routines to compute (and set) relation sizes and path costs
 *
 * Path costs are measured in arbitrary units established by these basic
 * parameters:
 *
 *	seq_page_cost		Cost of a sequential page fetch
 *	random_page_cost	Cost of a non-sequential page fetch
 *	cpu_tuple_cost		Cost of typical CPU time to process a tuple
 *	cpu_index_tuple_cost  Cost of typical CPU time to process an index tuple
 *	cpu_operator_cost	Cost of CPU time to execute an operator or function
 *	parallel_tuple_cost Cost of CPU time to pass a tuple from worker to master backend
 *	parallel_setup_cost Cost of setting up shared memory for parallelism
 *
 * We expect that the kernel will typically do some amount of read-ahead
 * optimization; this in conjunction with seek costs means that seq_page_cost
 * is normally considerably less than random_page_cost.  (However, if the
 * database is fully cached in RAM, it is reasonable to set them equal.)
 *
 * We also use a rough estimate "effective_cache_size" of the number of
 * disk pages in Postgres + OS-level disk cache.  (We can't simply use
 * NBuffers for this purpose because that would ignore the effects of
 * the kernel's disk cache.)
 *
 * Obviously, taking constants for these values is an oversimplification,
 * but it's tough enough to get any useful estimates even at this level of
 * detail.  Note that all of these parameters are user-settable, in case
 * the default values are drastically off for a particular platform.
 *
 * seq_page_cost and random_page_cost can also be overridden for an individual
 * tablespace, in case some data is on a fast disk and other data is on a slow
 * disk.  Per-tablespace overrides never apply to temporary work files such as
 * an external sort or a materialize node that overflows work_mem.
 *
 * We compute two separate costs for each path:
 *		total_cost: total estimated cost to fetch all tuples
 *		startup_cost: cost that is expended before first tuple is fetched
 * In some scenarios, such as when there is a LIMIT or we are implementing
 * an EXISTS(...) sub-select, it is not necessary to fetch all tuples of the
 * path's result.  A caller can estimate the cost of fetching a partial
 * result by interpolating between startup_cost and total_cost.  In detail:
 *		actual_cost = startup_cost +
 *			(total_cost - startup_cost) * tuples_to_fetch / path->rows;
 * Note that a base relation's rows count (and, by extension, plan_rows for
 * plan nodes below the LIMIT node) are set without regard to any LIMIT, so
 * that this equation works properly.  (Note: while path->rows is never zero
 * for ordinary relations, it is zero for paths for provably-empty relations,
 * so beware of division-by-zero.)	The LIMIT is applied as a top-level
 * plan node.
 *
 * For largely historical reasons, most of the routines in this module use
 * the passed result Path only to store their results (rows, startup_cost and
 * total_cost) into.  All the input data they need is passed as separate
 * parameters, even though much of it could be extracted from the Path.
 * An exception is made for the cost_XXXjoin() routines, which expect all
 * the other fields of the passed XXXPath to be filled in, and similarly
 * cost_index() assumes the passed IndexPath is valid except for its output
 * values.
 *
 *
<<<<<<< HEAD
 * Portions Copyright (c) 2005-2008, Greenplum inc
 * Portions Copyright (c) 2012-Present Pivotal Software, Inc.
 * Portions Copyright (c) 1996-2015, PostgreSQL Global Development Group
=======
 * Portions Copyright (c) 1996-2016, PostgreSQL Global Development Group
>>>>>>> b5bce6c1
 * Portions Copyright (c) 1994, Regents of the University of California
 *
 * IDENTIFICATION
 *	  src/backend/optimizer/path/costsize.c
 *
 *-------------------------------------------------------------------------
 */

#include "postgres.h"

#ifdef _MSC_VER
#include <float.h>				/* for _isnan */
#endif
#include <math.h>

#include "access/amapi.h"
#include "access/htup_details.h"
#include "access/tsmapi.h"
#include "executor/executor.h"
#include "executor/nodeHash.h"
#include "miscadmin.h"
#include "nodes/nodeFuncs.h"
#include "optimizer/clauses.h"
#include "optimizer/cost.h"
#include "optimizer/pathnode.h"
#include "optimizer/paths.h"
#include "optimizer/placeholder.h"
#include "optimizer/plancat.h"
#include "optimizer/planmain.h"
#include "optimizer/restrictinfo.h"
#include "parser/parse_expr.h"
#include "parser/parsetree.h"
#include "utils/lsyscache.h"
#include "utils/selfuncs.h"
#include "utils/spccache.h"
#include "utils/tuplesort.h"

#include "cdb/cdbutil.h"
#include "cdb/cdbvars.h"
#include "executor/execHHashagg.h"

#define LOG2(x)  (log(x) / 0.693147180559945)

double		seq_page_cost = DEFAULT_SEQ_PAGE_COST;
double		random_page_cost = DEFAULT_RANDOM_PAGE_COST;
double		cpu_tuple_cost = DEFAULT_CPU_TUPLE_COST;
double		cpu_index_tuple_cost = DEFAULT_CPU_INDEX_TUPLE_COST;
double		cpu_operator_cost = DEFAULT_CPU_OPERATOR_COST;
double		parallel_tuple_cost = DEFAULT_PARALLEL_TUPLE_COST;
double		parallel_setup_cost = DEFAULT_PARALLEL_SETUP_COST;

int			effective_cache_size = DEFAULT_EFFECTIVE_CACHE_SIZE;

Cost		disable_cost = 1.0e10;

int			max_parallel_workers_per_gather = 2;

bool		enable_seqscan = true;
bool		enable_indexscan = true;
bool		enable_indexonlyscan = true;
bool		enable_bitmapscan = true;
bool		enable_tidscan = true;
bool		enable_sort = true;
bool		enable_hashagg = true;
bool		enable_groupagg = true;
bool		enable_nestloop = false;
bool		enable_material = true;
bool		enable_mergejoin = false;
bool		enable_hashjoin = true;

typedef struct
{
	PlannerInfo *root;
	QualCost	total;
} cost_qual_eval_context;

static List *extract_nonindex_conditions(List *qual_clauses, List *indexquals);
static MergeScanSelCache *cached_scansel(PlannerInfo *root,
			   RestrictInfo *rinfo,
			   PathKey *pathkey);
static void cost_rescan(PlannerInfo *root, Path *path,
			Cost *rescan_startup_cost, Cost *rescan_total_cost);
static bool cost_qual_eval_walker(Node *node, cost_qual_eval_context *context);
static void get_restriction_qual_cost(PlannerInfo *root, RelOptInfo *baserel,
						  ParamPathInfo *param_info,
						  QualCost *qpqual_cost);
static bool has_indexed_join_quals(NestPath *joinpath);
static double approx_tuple_count(PlannerInfo *root, JoinPath *path,
				   List *quals);
static double calc_joinrel_size_estimate(PlannerInfo *root,
<<<<<<< HEAD
						   RelOptInfo *joinrel,
=======
						   RelOptInfo *outer_rel,
						   RelOptInfo *inner_rel,
>>>>>>> b5bce6c1
						   double outer_rows,
						   double inner_rows,
						   SpecialJoinInfo *sjinfo,
						   List *restrictlist);
<<<<<<< HEAD
=======
static Selectivity get_foreign_key_join_selectivity(PlannerInfo *root,
								 Relids outer_relids,
								 Relids inner_relids,
								 SpecialJoinInfo *sjinfo,
								 List **restrictlist);
static void set_rel_width(PlannerInfo *root, RelOptInfo *rel);
>>>>>>> b5bce6c1
static double relation_byte_size(double tuples, int width);
static double page_size(double tuples, int width);
static Selectivity adjust_selectivity_for_nulltest(Selectivity selec,
												Selectivity pselec,
												List *pushed_quals,
												JoinType jointype);
static double spilledTupleNumber(double hashTableCapacity, double numGroups, double rows);

/* CDB: The clamp_row_est() function definition has been moved to cost.h */

/*
 * cost_seqscan
 *	  Determines and returns the cost of scanning a relation sequentially.
 *
 * 'baserel' is the relation to be scanned
 * 'param_info' is the ParamPathInfo if this is a parameterized path, else NULL
 */
void
cost_seqscan(Path *path, PlannerInfo *root,
			 RelOptInfo *baserel, ParamPathInfo *param_info)
{
	Cost		startup_cost = 0;
	Cost		cpu_run_cost;
	Cost		disk_run_cost;
	double		spc_seq_page_cost;
	QualCost	qpqual_cost;
	Cost		cpu_per_tuple;

	/* Should only be applied to base relations */
	Assert(baserel->relid > 0);
	Assert(baserel->rtekind == RTE_RELATION);

	/* Mark the path with the correct row estimate */
	if (param_info)
		path->rows = param_info->ppi_rows;
	else
		path->rows = baserel->rows;

	if (!enable_seqscan)
		startup_cost += disable_cost;

	/* fetch estimated page cost for tablespace containing table */
	get_tablespace_page_costs(baserel->reltablespace,
							  NULL,
							  &spc_seq_page_cost);

	/*
	 * disk costs
	 */
	disk_run_cost = spc_seq_page_cost * baserel->pages;

	/* CPU costs */
	get_restriction_qual_cost(root, baserel, param_info, &qpqual_cost);

	startup_cost += qpqual_cost.startup;
	cpu_per_tuple = cpu_tuple_cost + qpqual_cost.per_tuple;
	cpu_run_cost = cpu_per_tuple * baserel->tuples;
	/* tlist eval costs are paid per output row, not per tuple scanned */
	startup_cost += path->pathtarget->cost.startup;
	cpu_run_cost += path->pathtarget->cost.per_tuple * path->rows;

	/* Adjust costing for parallelism, if used. */
	if (path->parallel_workers > 0)
	{
		double		parallel_divisor = path->parallel_workers;
		double		leader_contribution;

		/*
		 * Early experience with parallel query suggests that when there is
		 * only one worker, the leader often makes a very substantial
		 * contribution to executing the parallel portion of the plan, but as
		 * more workers are added, it does less and less, because it's busy
		 * reading tuples from the workers and doing whatever non-parallel
		 * post-processing is needed.  By the time we reach 4 workers, the
		 * leader no longer makes a meaningful contribution.  Thus, for now,
		 * estimate that the leader spends 30% of its time servicing each
		 * worker, and the remainder executing the parallel plan.
		 */
		leader_contribution = 1.0 - (0.3 * path->parallel_workers);
		if (leader_contribution > 0)
			parallel_divisor += leader_contribution;

		/*
		 * In the case of a parallel plan, the row count needs to represent
		 * the number of tuples processed per worker.  Otherwise, higher-level
		 * plan nodes that appear below the gather will be costed incorrectly,
		 * because they'll anticipate receiving more rows than any given copy
		 * will actually get.
		 */
		path->rows = clamp_row_est(path->rows / parallel_divisor);

		/* The CPU cost is divided among all the workers. */
		cpu_run_cost /= parallel_divisor;

		/*
		 * It may be possible to amortize some of the I/O cost, but probably
		 * not very much, because most operating systems already do aggressive
		 * prefetching.  For now, we assume that the disk run cost can't be
		 * amortized at all.
		 */
	}

	path->startup_cost = startup_cost;
	path->total_cost = startup_cost + cpu_run_cost + disk_run_cost;
}

/*
 * cost_externalscan
 *	  Determines and returns the cost of scanning an external relation.
 *
 *	  Right now this is not very meaningful at all but we'll probably
 *	  want to make some good estimates in the future.
 */
void
cost_externalscan(ExternalPath *path, PlannerInfo *root,
				  RelOptInfo *baserel, ParamPathInfo *param_info)
{
	Cost		startup_cost = 0;
	Cost		run_cost = 0;
	Cost		cpu_per_tuple;

	/* Should only be applied to external relations */
	Assert(baserel->relid > 0);
	Assert(baserel->rtekind == RTE_RELATION);

	/* Mark the path with the correct row estimate */
	if (param_info)
		path->path.rows = param_info->ppi_rows;
	else
		path->path.rows = baserel->rows;

	/*
	 * disk costs
	 */
	run_cost += seq_page_cost * baserel->pages;

	/* CPU costs */
	startup_cost += baserel->baserestrictcost.startup;
	cpu_per_tuple = cpu_tuple_cost + baserel->baserestrictcost.per_tuple;
	run_cost += cpu_per_tuple * baserel->tuples;

	path->path.startup_cost = startup_cost;
	path->path.total_cost = startup_cost + run_cost;
}

/*
 * cost_samplescan
 *	  Determines and returns the cost of scanning a relation using sampling.
 *
 * 'baserel' is the relation to be scanned
 * 'param_info' is the ParamPathInfo if this is a parameterized path, else NULL
 */
void
cost_samplescan(Path *path, PlannerInfo *root,
				RelOptInfo *baserel, ParamPathInfo *param_info)
{
	Cost		startup_cost = 0;
	Cost		run_cost = 0;
	RangeTblEntry *rte;
	TableSampleClause *tsc;
	TsmRoutine *tsm;
	double		spc_seq_page_cost,
				spc_random_page_cost,
				spc_page_cost;
	QualCost	qpqual_cost;
	Cost		cpu_per_tuple;

	/* Should only be applied to base relations with tablesample clauses */
	Assert(baserel->relid > 0);
	rte = planner_rt_fetch(baserel->relid, root);
	Assert(rte->rtekind == RTE_RELATION);
	tsc = rte->tablesample;
	Assert(tsc != NULL);
	tsm = GetTsmRoutine(tsc->tsmhandler);

	/* Mark the path with the correct row estimate */
	if (param_info)
		path->rows = param_info->ppi_rows;
	else
		path->rows = baserel->rows;

	/* fetch estimated page cost for tablespace containing table */
	get_tablespace_page_costs(baserel->reltablespace,
							  &spc_random_page_cost,
							  &spc_seq_page_cost);

	/* if NextSampleBlock is used, assume random access, else sequential */
	spc_page_cost = (tsm->NextSampleBlock != NULL) ?
		spc_random_page_cost : spc_seq_page_cost;

	/*
	 * disk costs (recall that baserel->pages has already been set to the
	 * number of pages the sampling method will visit)
	 */
	run_cost += spc_page_cost * baserel->pages;

	/*
	 * CPU costs (recall that baserel->tuples has already been set to the
	 * number of tuples the sampling method will select).  Note that we ignore
	 * execution cost of the TABLESAMPLE parameter expressions; they will be
	 * evaluated only once per scan, and in most usages they'll likely be
	 * simple constants anyway.  We also don't charge anything for the
	 * calculations the sampling method might do internally.
	 */
	get_restriction_qual_cost(root, baserel, param_info, &qpqual_cost);

	startup_cost += qpqual_cost.startup;
	cpu_per_tuple = cpu_tuple_cost + qpqual_cost.per_tuple;
	run_cost += cpu_per_tuple * baserel->tuples;
	/* tlist eval costs are paid per output row, not per tuple scanned */
	startup_cost += path->pathtarget->cost.startup;
	run_cost += path->pathtarget->cost.per_tuple * path->rows;

	path->startup_cost = startup_cost;
	path->total_cost = startup_cost + run_cost;
}

/*
 * cost_gather
 *	  Determines and returns the cost of gather path.
 *
 * 'rel' is the relation to be operated upon
 * 'param_info' is the ParamPathInfo if this is a parameterized path, else NULL
 * 'rows' may be used to point to a row estimate; if non-NULL, it overrides
 * both 'rel' and 'param_info'.  This is useful when the path doesn't exactly
 * correspond to any particular RelOptInfo.
 */
void
cost_gather(GatherPath *path, PlannerInfo *root,
			RelOptInfo *rel, ParamPathInfo *param_info,
			double *rows)
{
	Cost		startup_cost = 0;
	Cost		run_cost = 0;

	/* Mark the path with the correct row estimate */
	if (rows)
		path->path.rows = *rows;
	else if (param_info)
		path->path.rows = param_info->ppi_rows;
	else
		path->path.rows = rel->rows;

	startup_cost = path->subpath->startup_cost;

	run_cost = path->subpath->total_cost - path->subpath->startup_cost;

	/* Parallel setup and communication cost. */
	startup_cost += parallel_setup_cost;
	run_cost += parallel_tuple_cost * path->path.rows;

	path->path.startup_cost = startup_cost;
	path->path.total_cost = (startup_cost + run_cost);
}

/*
 * cost_index
 *	  Determines and returns the cost of scanning a relation using an index.
 *
 * 'path' describes the indexscan under consideration, and is complete
 *		except for the fields to be set by this routine
 * 'loop_count' is the number of repetitions of the indexscan to factor into
 *		estimates of caching behavior
 *
 * In addition to rows, startup_cost and total_cost, cost_index() sets the
 * path's indextotalcost and indexselectivity fields.  These values will be
 * needed if the IndexPath is used in a BitmapIndexScan.
 *
 * NOTE: path->indexquals must contain only clauses usable as index
 * restrictions.  Any additional quals evaluated as qpquals may reduce the
 * number of returned tuples, but they won't reduce the number of tuples
 * we have to fetch from the table, so they don't reduce the scan cost.
 */
void
cost_index(IndexPath *path, PlannerInfo *root, double loop_count)
{
	IndexOptInfo *index = path->indexinfo;
	RelOptInfo *baserel = index->rel;
	bool		indexonly = (path->path.pathtype == T_IndexOnlyScan);
	amcostestimate_function amcostestimate;
	List	   *qpquals;
	Cost		startup_cost = 0;
	Cost		run_cost = 0;
	Cost		indexStartupCost = 0.0;
	Cost		indexTotalCost = 0.0;
	Selectivity indexSelectivity = 0.0;
	double		indexCorrelation = 0.0,
				csquared;
	double		spc_seq_page_cost,
				spc_random_page_cost;
	Cost		min_IO_cost,
				max_IO_cost;
	QualCost	qpqual_cost;
	Cost		cpu_per_tuple;
	double		tuples_fetched;
	double		pages_fetched;

	/* Should only be applied to base relations */
	Assert(IsA(baserel, RelOptInfo) &&
		   IsA(index, IndexOptInfo));
	Assert(baserel->relid > 0);
	Assert(baserel->rtekind == RTE_RELATION);

	/*
	 * Mark the path with the correct row estimate, and identify which quals
	 * will need to be enforced as qpquals.  We need not check any quals that
	 * are implied by the index's predicate, so we can use indrestrictinfo not
	 * baserestrictinfo as the list of relevant restriction clauses for the
	 * rel.
	 */
	if (path->path.param_info)
	{
		path->path.rows = path->path.param_info->ppi_rows;
		/* qpquals come from the rel's restriction clauses and ppi_clauses */
		qpquals = list_concat(
				extract_nonindex_conditions(path->indexinfo->indrestrictinfo,
											path->indexquals),
			  extract_nonindex_conditions(path->path.param_info->ppi_clauses,
										  path->indexquals));
	}
	else
	{
		path->path.rows = baserel->rows;
		/* qpquals come from just the rel's restriction clauses */
		qpquals = extract_nonindex_conditions(path->indexinfo->indrestrictinfo,
											  path->indexquals);
	}

	if (!enable_indexscan)
		startup_cost += disable_cost;
	/* we don't need to check enable_indexonlyscan; indxpath.c does that */

	/*
	 * Call index-access-method-specific code to estimate the processing cost
	 * for scanning the index, as well as the selectivity of the index (ie,
	 * the fraction of main-table tuples we will have to retrieve) and its
	 * correlation to the main-table tuple order.  We need a cast here because
	 * relation.h uses a weak function type to avoid including amapi.h.
	 */
<<<<<<< HEAD
    index->num_leading_eq = 0;
	OidFunctionCall7(index->amcostestimate,
					 PointerGetDatum(root),
					 PointerGetDatum(path),
					 Float8GetDatum(loop_count),
					 PointerGetDatum(&indexStartupCost),
					 PointerGetDatum(&indexTotalCost),
					 PointerGetDatum(&indexSelectivity),
					 PointerGetDatum(&indexCorrelation));
					
    /*
     * CDB: Note whether all of the key columns are matched by equality
     * predicates.
     *
     * The index->num_leading_eq field is kludgily used as an implicit result
     * parameter from the amcostestimate proc, to avoid changing its externally
     * exposed interface. Transfer to IndexPath, then zap to discourage misuse.
     */
    path->num_leading_eq = index->num_leading_eq;
    index->num_leading_eq = 0;

	/*
	 * clamp index correlation to 99% or less, so that we always account for at least a little bit
	 * of random_page_cost in our calculation.  Otherwise, perfectly correlated indexes look too fast.
	 */
	if (indexCorrelation >= 0.99)
		indexCorrelation = 0.99;
	else if (indexCorrelation <= -0.99)
		indexCorrelation = -0.99;
=======
	amcostestimate = (amcostestimate_function) index->amcostestimate;
	amcostestimate(root, path, loop_count,
				   &indexStartupCost, &indexTotalCost,
				   &indexSelectivity, &indexCorrelation);
>>>>>>> b5bce6c1

	/*
	 * Save amcostestimate's results for possible use in bitmap scan planning.
	 * We don't bother to save indexStartupCost or indexCorrelation, because a
	 * bitmap scan doesn't care about either.
	 */
	path->indextotalcost = indexTotalCost;
	path->indexselectivity = indexSelectivity;

	/* all costs for touching index itself included here */
	startup_cost += indexStartupCost;
	run_cost += indexTotalCost - indexStartupCost;

	/* estimate number of main-table tuples fetched */
	tuples_fetched = clamp_row_est(indexSelectivity * baserel->tuples);

	/* fetch estimated page costs for tablespace containing table */
	get_tablespace_page_costs(baserel->reltablespace,
							  &spc_random_page_cost,
							  &spc_seq_page_cost);

	/*----------
	 * Estimate number of main-table pages fetched, and compute I/O cost.
	 *
	 * When the index ordering is uncorrelated with the table ordering,
	 * we use an approximation proposed by Mackert and Lohman (see
	 * index_pages_fetched() for details) to compute the number of pages
	 * fetched, and then charge spc_random_page_cost per page fetched.
	 *
	 * When the index ordering is exactly correlated with the table ordering
	 * (just after a CLUSTER, for example), the number of pages fetched should
	 * be exactly selectivity * table_size.  What's more, all but the first
	 * will be sequential fetches, not the random fetches that occur in the
	 * uncorrelated case.  So if the number of pages is more than 1, we
	 * ought to charge
	 *		spc_random_page_cost + (pages_fetched - 1) * spc_seq_page_cost
	 * For partially-correlated indexes, we ought to charge somewhere between
	 * these two estimates.  We currently interpolate linearly between the
	 * estimates based on the correlation squared (XXX is that appropriate?).
	 *
	 * If it's an index-only scan, then we will not need to fetch any heap
	 * pages for which the visibility map shows all tuples are visible.
	 * Hence, reduce the estimated number of heap fetches accordingly.
	 * We use the measured fraction of the entire heap that is all-visible,
	 * which might not be particularly relevant to the subset of the heap
	 * that this query will fetch; but it's not clear how to do better.
	 *----------
	 */
	if (loop_count > 1)
	{
		/*
		 * For repeated indexscans, the appropriate estimate for the
		 * uncorrelated case is to scale up the number of tuples fetched in
		 * the Mackert and Lohman formula by the number of scans, so that we
		 * estimate the number of pages fetched by all the scans; then
		 * pro-rate the costs for one scan.  In this case we assume all the
		 * fetches are random accesses.
		 */
		pages_fetched = index_pages_fetched(tuples_fetched * loop_count,
											baserel->pages,
											(double) index->pages,
											root);

		if (indexonly)
			pages_fetched = ceil(pages_fetched * (1.0 - baserel->allvisfrac));

		max_IO_cost = (pages_fetched * spc_random_page_cost) / loop_count;

		/*
		 * In the perfectly correlated case, the number of pages touched by
		 * each scan is selectivity * table_size, and we can use the Mackert
		 * and Lohman formula at the page level to estimate how much work is
		 * saved by caching across scans.  We still assume all the fetches are
		 * random, though, which is an overestimate that's hard to correct for
		 * without double-counting the cache effects.  (But in most cases
		 * where such a plan is actually interesting, only one page would get
		 * fetched per scan anyway, so it shouldn't matter much.)
		 */
		pages_fetched = ceil(indexSelectivity * (double) baserel->pages);

		pages_fetched = index_pages_fetched(pages_fetched * loop_count,
											baserel->pages,
											(double) index->pages,
											root);

		if (indexonly)
			pages_fetched = ceil(pages_fetched * (1.0 - baserel->allvisfrac));

		min_IO_cost = (pages_fetched * spc_random_page_cost) / loop_count;
	}
	else
	{
		/*
		 * Normal case: apply the Mackert and Lohman formula, and then
		 * interpolate between that and the correlation-derived result.
		 */
		pages_fetched = index_pages_fetched(tuples_fetched,
											baserel->pages,
											(double) index->pages,
											root);

		if (indexonly)
			pages_fetched = ceil(pages_fetched * (1.0 - baserel->allvisfrac));

		/* max_IO_cost is for the perfectly uncorrelated case (csquared=0) */
		max_IO_cost = pages_fetched * spc_random_page_cost;

		/* min_IO_cost is for the perfectly correlated case (csquared=1) */
		pages_fetched = ceil(indexSelectivity * (double) baserel->pages);

		if (indexonly)
			pages_fetched = ceil(pages_fetched * (1.0 - baserel->allvisfrac));

		if (pages_fetched > 0)
		{
			min_IO_cost = spc_random_page_cost;
			if (pages_fetched > 1)
				min_IO_cost += (pages_fetched - 1) * spc_seq_page_cost;
		}
		else
			min_IO_cost = 0;
	}

	/*
	 * Now interpolate based on estimated index order correlation to get total
	 * disk I/O cost for main table accesses.
	 */
	csquared = indexCorrelation * indexCorrelation;

	run_cost += max_IO_cost + csquared * (min_IO_cost - max_IO_cost);

	/*
	 * Estimate CPU costs per tuple.
	 *
	 * What we want here is cpu_tuple_cost plus the evaluation costs of any
	 * qual clauses that we have to evaluate as qpquals.  We approximate that
	 * list as allclauses minus any clauses appearing in indexquals.  (We
	 * assume that pointer equality is enough to recognize duplicate
	 * RestrictInfos.)	This method neglects some considerations such as
	 * clauses that needn't be checked because they are implied by a partial
	 * index's predicate.  It does not seem worth the cycles to try to factor
	 * those things in at this stage, even though createplan.c will take pains
	 * to remove such unnecessary clauses from the qpquals list if this path
	 * is selected for use.
	 *
	 * XXX actually, this calculation is almost completely bogus, because
	 * indexquals will contain derived indexable conditions which might be
	 * quite different from the "original" quals in baserestrictinfo.  We
	 * ought to determine the actual qpqual list and cost that, rather than
	 * using this shortcut.  But that's too invasive a change to consider
	 * back-patching, so for the moment we just mask the worst aspects of the
	 * problem by clamping the subtracted amount.
	 */
	cost_qual_eval(&qpqual_cost, qpquals, root);

	startup_cost += qpqual_cost.startup;
	cpu_per_tuple = cpu_tuple_cost + qpqual_cost.per_tuple;

	run_cost += cpu_per_tuple * tuples_fetched;

	/* tlist eval costs are paid per output row, not per tuple scanned */
	startup_cost += path->path.pathtarget->cost.startup;
	run_cost += path->path.pathtarget->cost.per_tuple * path->path.rows;

	path->path.startup_cost = startup_cost;
	path->path.total_cost = startup_cost + run_cost;
}

/*
 * extract_nonindex_conditions
 *
 * Given a list of quals to be enforced in an indexscan, extract the ones that
 * will have to be applied as qpquals (ie, the index machinery won't handle
 * them).  The actual rules for this appear in create_indexscan_plan() in
 * createplan.c, but the full rules are fairly expensive and we don't want to
 * go to that much effort for index paths that don't get selected for the
 * final plan.  So we approximate it as quals that don't appear directly in
 * indexquals and also are not redundant children of the same EquivalenceClass
 * as some indexqual.  This method neglects some infrequently-relevant
 * considerations, specifically clauses that needn't be checked because they
 * are implied by an indexqual.  It does not seem worth the cycles to try to
 * factor that in at this stage, even though createplan.c will take pains to
 * remove such unnecessary clauses from the qpquals list if this path is
 * selected for use.
 */
static List *
extract_nonindex_conditions(List *qual_clauses, List *indexquals)
{
	List	   *result = NIL;
	ListCell   *lc;

	foreach(lc, qual_clauses)
	{
		RestrictInfo *rinfo = (RestrictInfo *) lfirst(lc);

		Assert(IsA(rinfo, RestrictInfo));
		if (rinfo->pseudoconstant)
			continue;			/* we may drop pseudoconstants here */
		if (list_member_ptr(indexquals, rinfo))
			continue;			/* simple duplicate */
		if (is_redundant_derived_clause(rinfo, indexquals))
			continue;			/* derived from same EquivalenceClass */
		/* ... skip the predicate proof attempt createplan.c will try ... */
		result = lappend(result, rinfo);
	}
	return result;
}

/*
 * index_pages_fetched
 *	  Estimate the number of pages actually fetched after accounting for
 *	  cache effects.
 *
 * We use an approximation proposed by Mackert and Lohman, "Index Scans
 * Using a Finite LRU Buffer: A Validated I/O Model", ACM Transactions
 * on Database Systems, Vol. 14, No. 3, September 1989, Pages 401-424.
 * The Mackert and Lohman approximation is that the number of pages
 * fetched is
 *	PF =
 *		min(2TNs/(2T+Ns), T)			when T <= b
 *		2TNs/(2T+Ns)					when T > b and Ns <= 2Tb/(2T-b)
 *		b + (Ns - 2Tb/(2T-b))*(T-b)/T	when T > b and Ns > 2Tb/(2T-b)
 * where
 *		T = # pages in table
 *		N = # tuples in table
 *		s = selectivity = fraction of table to be scanned
 *		b = # buffer pages available (we include kernel space here)
 *
 * We assume that effective_cache_size is the total number of buffer pages
 * available for the whole query, and pro-rate that space across all the
 * tables in the query and the index currently under consideration.  (This
 * ignores space needed for other indexes used by the query, but since we
 * don't know which indexes will get used, we can't estimate that very well;
 * and in any case counting all the tables may well be an overestimate, since
 * depending on the join plan not all the tables may be scanned concurrently.)
 *
 * The product Ns is the number of tuples fetched; we pass in that
 * product rather than calculating it here.  "pages" is the number of pages
 * in the object under consideration (either an index or a table).
 * "index_pages" is the amount to add to the total table space, which was
 * computed for us by query_planner.
 *
 * Caller is expected to have ensured that tuples_fetched is greater than zero
 * and rounded to integer (see clamp_row_est).  The result will likewise be
 * greater than zero and integral.
 */
double
index_pages_fetched(double tuples_fetched, BlockNumber pages,
					double index_pages, PlannerInfo *root)
{
	double		pages_fetched;
	double		total_pages;
	double		T,
				b;

	/* T is # pages in table, but don't allow it to be zero */
	T = (pages > 1) ? (double) pages : 1.0;

	/* Compute number of pages assumed to be competing for cache space */
	total_pages = root->total_table_pages + index_pages;
	total_pages = Max(total_pages, 1.0);
	Assert(T <= total_pages);

	/* b is pro-rated share of effective_cache_size */
	b = (double) effective_cache_size *T / total_pages;

	/* force it positive and integral */
	if (b <= 1.0)
		b = 1.0;
	else
		b = ceil(b);

	/* This part is the Mackert and Lohman formula */
	if (T <= b)
	{
		pages_fetched =
			(2.0 * T * tuples_fetched) / (2.0 * T + tuples_fetched);
		if (pages_fetched >= T)
			pages_fetched = T;
		else
			pages_fetched = ceil(pages_fetched);
	}
	else
	{
		double		lim;

		lim = (2.0 * T * b) / (2.0 * T - b);
		if (tuples_fetched <= lim)
		{
			pages_fetched =
				(2.0 * T * tuples_fetched) / (2.0 * T + tuples_fetched);
		}
		else
		{
			pages_fetched =
				b + (tuples_fetched - lim) * (T - b) / T;
		}
		pages_fetched = ceil(pages_fetched);
	}
	return pages_fetched;
}

/*
 * get_indexpath_pages
 *		Determine the total size of the indexes used in a bitmap index path.
 *
 * Note: if the same index is used more than once in a bitmap tree, we will
 * count it multiple times, which perhaps is the wrong thing ... but it's
 * not completely clear, and detecting duplicates is difficult, so ignore it
 * for now.
 */
static double
get_indexpath_pages(Path *bitmapqual)
{
	double		result = 0;
	ListCell   *l;

	if (IsA(bitmapqual, BitmapAndPath))
	{
		BitmapAndPath *apath = (BitmapAndPath *) bitmapqual;

		foreach(l, apath->bitmapquals)
		{
			result += get_indexpath_pages((Path *) lfirst(l));
		}
	}
	else if (IsA(bitmapqual, BitmapOrPath))
	{
		BitmapOrPath *opath = (BitmapOrPath *) bitmapqual;

		foreach(l, opath->bitmapquals)
		{
			result += get_indexpath_pages((Path *) lfirst(l));
		}
	}
	else if (IsA(bitmapqual, IndexPath))
	{
		IndexPath  *ipath = (IndexPath *) bitmapqual;

		result = (double) ipath->indexinfo->pages;
	}
	else
		elog(ERROR, "unrecognized node type: %d", nodeTag(bitmapqual));

	return result;
}

/*
 * cost_bitmap_heap_scan
 *	  Determines and returns the cost of scanning a relation using a bitmap
 *	  index-then-heap plan.
 *
 * 'baserel' is the relation to be scanned
 * 'param_info' is the ParamPathInfo if this is a parameterized path, else NULL
 * 'bitmapqual' is a tree of IndexPaths, BitmapAndPaths, and BitmapOrPaths
 * 'loop_count' is the number of repetitions of the indexscan to factor into
 *		estimates of caching behavior
 *
 * Note: the component IndexPaths in bitmapqual should have been costed
 * using the same loop_count.
 */
void
cost_bitmap_heap_scan(Path *path, PlannerInfo *root, RelOptInfo *baserel,
					  ParamPathInfo *param_info,
					  Path *bitmapqual, double loop_count)
{
	Cost		startup_cost = 0;
	Cost		run_cost = 0;
	Cost		indexTotalCost;
	Selectivity indexSelectivity;
	QualCost	qpqual_cost;
	Cost		cpu_per_tuple;
	Cost		cost_per_page;
	double		tuples_fetched;
	double		pages_fetched;
	double		spc_seq_page_cost,
				spc_random_page_cost;
	double		T;

	/* Should only be applied to base relations */
	Assert(IsA(baserel, RelOptInfo));
	Assert(baserel->relid > 0);
	Assert(baserel->rtekind == RTE_RELATION);

	/* Mark the path with the correct row estimate */
	if (param_info)
		path->rows = param_info->ppi_rows;
	else
		path->rows = baserel->rows;

	if (!enable_bitmapscan)
		startup_cost += disable_cost;

	/*
	 * Fetch total cost of obtaining the bitmap, as well as its total
	 * selectivity.
	 */
	cost_bitmap_tree_node(bitmapqual, &indexTotalCost, &indexSelectivity);

	startup_cost += indexTotalCost;

	/* Fetch estimated page costs for tablespace containing table. */
	get_tablespace_page_costs(baserel->reltablespace,
							  &spc_random_page_cost,
							  &spc_seq_page_cost);

	/*
	 * Estimate number of main-table pages fetched.
	 */
	tuples_fetched = clamp_row_est(indexSelectivity * baserel->tuples);

	T = (baserel->pages > 1) ? (double) baserel->pages : 1.0;

	if (loop_count > 1)
	{
		/*
		 * For repeated bitmap scans, scale up the number of tuples fetched in
		 * the Mackert and Lohman formula by the number of scans, so that we
		 * estimate the number of pages fetched by all the scans. Then
		 * pro-rate for one scan.
		 */
		pages_fetched = index_pages_fetched(tuples_fetched * loop_count,
											baserel->pages,
											get_indexpath_pages(bitmapqual),
											root);
		pages_fetched /= loop_count;
	}
	else
	{
		/*
		 * For a single scan, the number of heap pages that need to be fetched
		 * is the same as the Mackert and Lohman formula for the case T <= b
		 * (ie, no re-reads needed).
		 */
		pages_fetched = (2.0 * T * tuples_fetched) / (2.0 * T + tuples_fetched);
	}
	if (pages_fetched >= T)
		pages_fetched = T;
	else
		pages_fetched = ceil(pages_fetched);

	/*
	 * For small numbers of pages we should charge spc_random_page_cost
	 * apiece, while if nearly all the table's pages are being read, it's more
	 * appropriate to charge spc_seq_page_cost apiece.	The effect is
	 * nonlinear, too. For lack of a better idea, interpolate like this to
	 * determine the cost per page.
	 */
	if (pages_fetched >= 2.0)
		cost_per_page = spc_random_page_cost -
			(spc_random_page_cost - spc_seq_page_cost)
			* sqrt(pages_fetched / T);
	else
		cost_per_page = spc_random_page_cost;

	run_cost += pages_fetched * cost_per_page;

	/*
	 * Estimate CPU costs per tuple.
	 *
	 * Often the indexquals don't need to be rechecked at each tuple ... but
	 * not always, especially not if there are enough tuples involved that the
	 * bitmaps become lossy.  For the moment, just assume they will be
	 * rechecked always.  This means we charge the full freight for all the
	 * scan clauses.
	 */
	get_restriction_qual_cost(root, baserel, param_info, &qpqual_cost);

	startup_cost += qpqual_cost.startup;
	cpu_per_tuple = cpu_tuple_cost + qpqual_cost.per_tuple;

	run_cost += cpu_per_tuple * tuples_fetched;

	path->startup_cost = startup_cost;
	path->total_cost = startup_cost + run_cost;
}

/*
 * cost_bitmap_appendonly_scan
 *
 * NOTE: This is a copy of cost_bitmap_heap_scan.
 */
void
cost_bitmap_appendonly_scan(Path *path, PlannerInfo *root, RelOptInfo *baserel,
					  ParamPathInfo *param_info,
					  Path *bitmapqual, double loop_count)
{
	Cost		startup_cost = 0;
	Cost		run_cost = 0;
	Cost		indexTotalCost;
	Selectivity indexSelectivity;
	QualCost	qpqual_cost;
	Cost		cpu_per_tuple;
	Cost		cost_per_page;
	double		tuples_fetched;
	double		pages_fetched;
	double		spc_seq_page_cost,
				spc_random_page_cost;
	double		T;

	/* Should only be applied to base relations */
	Assert(IsA(baserel, RelOptInfo));
	Assert(baserel->relid > 0);
	Assert(baserel->rtekind == RTE_RELATION);

	/* Mark the path with the correct row estimate */
	if (param_info)
		path->rows = param_info->ppi_rows;
	else
		path->rows = baserel->rows;

	if (!enable_bitmapscan)
		startup_cost += disable_cost;

	/*
	 * Fetch total cost of obtaining the bitmap, as well as its total
	 * selectivity.
	 */
	cost_bitmap_tree_node(bitmapqual, &indexTotalCost, &indexSelectivity);

	startup_cost += indexTotalCost;

	/* Fetch estimated page costs for tablespace containing table. */
	get_tablespace_page_costs(baserel->reltablespace,
							  &spc_random_page_cost,
							  &spc_seq_page_cost);

	/*
	 * Estimate number of main-table pages fetched.
	 */
	tuples_fetched = clamp_row_est(indexSelectivity * baserel->tuples);

	T = (baserel->pages > 1) ? (double) baserel->pages : 1.0;

	if (loop_count > 1)
	{
		/*
		 * For repeated bitmap scans, scale up the number of tuples fetched in
		 * the Mackert and Lohman formula by the number of scans, so that we
		 * estimate the number of pages fetched by all the scans. Then
		 * pro-rate for one scan.
		 */
		pages_fetched = index_pages_fetched(tuples_fetched * loop_count,
											baserel->pages,
											get_indexpath_pages(bitmapqual),
											root);
		pages_fetched /= loop_count;
	}
	else
	{
		/*
		 * For a single scan, the number of heap pages that need to be fetched
		 * is the same as the Mackert and Lohman formula for the case T <= b
		 * (ie, no re-reads needed).
		 */
		pages_fetched = (2.0 * T * tuples_fetched) / (2.0 * T + tuples_fetched);
	}
	if (pages_fetched >= T)
		pages_fetched = T;
	else
		pages_fetched = ceil(pages_fetched);

	/*
	 * For small numbers of pages we should charge spc_random_page_cost
	 * apiece, while if nearly all the table's pages are being read, it's more
	 * appropriate to charge spc_seq_page_cost apiece.  The effect is
	 * nonlinear, too. For lack of a better idea, interpolate like this to
	 * determine the cost per page.
	 */
	if (pages_fetched >= 2.0)
		cost_per_page = spc_random_page_cost -
			(spc_random_page_cost - spc_seq_page_cost)
			* sqrt(pages_fetched / T);
	else
		cost_per_page = spc_random_page_cost;

	run_cost += pages_fetched * cost_per_page;

	/*
	 * Estimate CPU costs per tuple.
	 *
	 * Often the indexquals don't need to be rechecked at each tuple ... but
	 * not always, especially not if there are enough tuples involved that the
	 * bitmaps become lossy.  For the moment, just assume they will be
	 * rechecked always.  This means we charge the full freight for all the
	 * scan clauses.
	 */
	get_restriction_qual_cost(root, baserel, param_info, &qpqual_cost);

	startup_cost += qpqual_cost.startup;
	cpu_per_tuple = cpu_tuple_cost + qpqual_cost.per_tuple;

	run_cost += cpu_per_tuple * tuples_fetched;

	/* tlist eval costs are paid per output row, not per tuple scanned */
	startup_cost += path->pathtarget->cost.startup;
	run_cost += path->pathtarget->cost.per_tuple * path->rows;

	path->startup_cost = startup_cost;
	path->total_cost = startup_cost + run_cost;
}

/*
 * cost_bitmap_tree_node
 *		Extract cost and selectivity from a bitmap tree node (index/and/or)
 */
void
cost_bitmap_tree_node(Path *path, Cost *cost, Selectivity *selec)
{
	if (IsA(path, IndexPath))
	{
		*cost = ((IndexPath *) path)->indextotalcost;
		*selec = ((IndexPath *) path)->indexselectivity;

		/*
		 * Charge a small amount per retrieved tuple to reflect the costs of
		 * manipulating the bitmap.  This is mostly to make sure that a bitmap
		 * scan doesn't look to be the same cost as an indexscan to retrieve a
		 * single tuple.
		 */
		*cost += 0.1 * cpu_operator_cost * path->rows;
	}
	else if (IsA(path, BitmapAndPath))
	{
		*cost = path->total_cost;
		*selec = ((BitmapAndPath *) path)->bitmapselectivity;
	}
	else if (IsA(path, BitmapOrPath))
	{
		*cost = path->total_cost;
		*selec = ((BitmapOrPath *) path)->bitmapselectivity;
	}
	else
	{
		elog(ERROR, "unrecognized node type: %d", nodeTag(path));
		*cost = *selec = 0;		/* keep compiler quiet */
	}
}

/*
 * cost_bitmap_and_node
 *		Estimate the cost of a BitmapAnd node
 *
 * Note that this considers only the costs of index scanning and bitmap
 * creation, not the eventual heap access.  In that sense the object isn't
 * truly a Path, but it has enough path-like properties (costs in particular)
 * to warrant treating it as one.  We don't bother to set the path rows field,
 * however.
 */
void
cost_bitmap_and_node(BitmapAndPath *path, PlannerInfo *root)
{
	Cost		totalCost;
	Selectivity selec;
	ListCell   *l;

	/*
	 * We estimate AND selectivity on the assumption that the inputs are
	 * independent.  This is probably often wrong, but we don't have the info
	 * to do better.
	 *
	 * The runtime cost of the BitmapAnd itself is estimated at 100x
	 * cpu_operator_cost for each tbm_intersect needed.  Probably too small,
	 * definitely too simplistic?
	 */
	totalCost = 0.0;
	selec = 1.0;
	foreach(l, path->bitmapquals)
	{
		Path	   *subpath = (Path *) lfirst(l);
		Cost		subCost;
		Selectivity subselec;

		cost_bitmap_tree_node(subpath, &subCost, &subselec);

		selec *= subselec;

		totalCost += subCost;
		if (l != list_head(path->bitmapquals))
			totalCost += 100.0 * cpu_operator_cost;
	}
	path->bitmapselectivity = selec;
	path->path.rows = 0;		/* per above, not used */
	path->path.startup_cost = totalCost;
	path->path.total_cost = totalCost;
}

/*
 * cost_bitmap_or_node
 *		Estimate the cost of a BitmapOr node
 *
 * See comments for cost_bitmap_and_node.
 */
void
cost_bitmap_or_node(BitmapOrPath *path, PlannerInfo *root)
{
	Cost		totalCost;
	Selectivity selec;
	ListCell   *l;

	/*
	 * We estimate OR selectivity on the assumption that the inputs are
	 * non-overlapping, since that's often the case in "x IN (list)" type
	 * situations.  Of course, we clamp to 1.0 at the end.
	 *
	 * The runtime cost of the BitmapOr itself is estimated at 100x
	 * cpu_operator_cost for each tbm_union needed.  Probably too small,
	 * definitely too simplistic?  We are aware that the tbm_unions are
	 * optimized out when the inputs are BitmapIndexScans.
	 */
	totalCost = 0.0;
	selec = 0.0;
	foreach(l, path->bitmapquals)
	{
		Path	   *subpath = (Path *) lfirst(l);
		Cost		subCost;
		Selectivity subselec;

		cost_bitmap_tree_node(subpath, &subCost, &subselec);

		selec += subselec;

		totalCost += subCost;
		if (l != list_head(path->bitmapquals) &&
			!IsA(subpath, IndexPath))
			totalCost += 100.0 * cpu_operator_cost;
	}
	path->bitmapselectivity = Min(selec, 1.0);
	path->path.rows = 0;		/* per above, not used */
	path->path.startup_cost = totalCost;
	path->path.total_cost = totalCost;
}

/*
 * cost_tidscan
 *	  Determines and returns the cost of scanning a relation using TIDs.
 *
 * 'baserel' is the relation to be scanned
 * 'tidquals' is the list of TID-checkable quals
 * 'param_info' is the ParamPathInfo if this is a parameterized path, else NULL
 */
void
cost_tidscan(Path *path, PlannerInfo *root,
			 RelOptInfo *baserel, List *tidquals, ParamPathInfo *param_info)
{
	Cost		startup_cost = 0;
	Cost		run_cost = 0;
	bool		isCurrentOf = false;
	QualCost	qpqual_cost;
	Cost		cpu_per_tuple;
	QualCost	tid_qual_cost;
	int			ntuples;
	ListCell   *l;
	double		spc_random_page_cost;

	/* Should only be applied to base relations */
	Assert(baserel->relid > 0);
	Assert(baserel->rtekind == RTE_RELATION);

	/* Mark the path with the correct row estimate */
	if (param_info)
		path->rows = param_info->ppi_rows;
	else
		path->rows = baserel->rows;

	/* Count how many tuples we expect to retrieve */
	ntuples = 0;
	foreach(l, tidquals)
	{
		if (IsA(lfirst(l), ScalarArrayOpExpr))
		{
			/* Each element of the array yields 1 tuple */
			ScalarArrayOpExpr *saop = (ScalarArrayOpExpr *) lfirst(l);
			Node	   *arraynode = (Node *) lsecond(saop->args);

			ntuples += estimate_array_length(arraynode);
		}
		else if (IsA(lfirst(l), CurrentOfExpr))
		{
			/* CURRENT OF yields 1 tuple */
			isCurrentOf = true;
			ntuples++;
		}
		else
		{
			/* It's just CTID = something, count 1 tuple */
			ntuples++;
		}
	}

	/*
	 * We must force TID scan for WHERE CURRENT OF, because only nodeTidscan.c
	 * understands how to do it correctly.  Therefore, honor enable_tidscan
	 * only when CURRENT OF isn't present.  Also note that cost_qual_eval
	 * counts a CurrentOfExpr as having startup cost disable_cost, which we
	 * subtract off here; that's to prevent other plan types such as seqscan
	 * from winning.
	 */
	if (isCurrentOf)
	{
		Assert(baserel->baserestrictcost.startup >= disable_cost);
		startup_cost -= disable_cost;
	}
	else if (!enable_tidscan)
		startup_cost += disable_cost;

	/*
	 * The TID qual expressions will be computed once, any other baserestrict
	 * quals once per retrieved tuple.
	 */
	cost_qual_eval(&tid_qual_cost, tidquals, root);

	/* fetch estimated page cost for tablespace containing table */
	get_tablespace_page_costs(baserel->reltablespace,
							  &spc_random_page_cost,
							  NULL);

	/* disk costs --- assume each tuple on a different page */
	run_cost += spc_random_page_cost * ntuples;

	/* Add scanning CPU costs */
	get_restriction_qual_cost(root, baserel, param_info, &qpqual_cost);

	/* XXX currently we assume TID quals are a subset of qpquals */
	startup_cost += qpqual_cost.startup + tid_qual_cost.per_tuple;
	cpu_per_tuple = cpu_tuple_cost + qpqual_cost.per_tuple -
		tid_qual_cost.per_tuple;
	run_cost += cpu_per_tuple * ntuples;

	/* tlist eval costs are paid per output row, not per tuple scanned */
	startup_cost += path->pathtarget->cost.startup;
	run_cost += path->pathtarget->cost.per_tuple * path->rows;

	path->startup_cost = startup_cost;
	path->total_cost = startup_cost + run_cost;
}

/*
 * cost_subqueryscan
 *	  Determines and returns the cost of scanning a subquery RTE.
 *
 * 'baserel' is the relation to be scanned
 * 'param_info' is the ParamPathInfo if this is a parameterized path, else NULL
 */
void
cost_subqueryscan(SubqueryScanPath *path, PlannerInfo *root,
				  RelOptInfo *baserel, ParamPathInfo *param_info)
{
	Cost		startup_cost;
	Cost		run_cost;
	QualCost	qpqual_cost;
	Cost		cpu_per_tuple;

	/* Should only be applied to base relations that are subqueries */
	Assert(baserel->relid > 0);
	Assert(baserel->rtekind == RTE_SUBQUERY);

	/* Mark the path with the correct row estimate */
	if (param_info)
		path->path.rows = param_info->ppi_rows;
	else
		path->path.rows = baserel->rows;

	/*
	 * Cost of path is cost of evaluating the subplan, plus cost of evaluating
	 * any restriction clauses and tlist that will be attached to the
	 * SubqueryScan node, plus cpu_tuple_cost to account for selection and
	 * projection overhead.
	 */
	path->path.startup_cost = path->subpath->startup_cost;
	path->path.total_cost = path->subpath->total_cost;

	get_restriction_qual_cost(root, baserel, param_info, &qpqual_cost);

	startup_cost = qpqual_cost.startup;
	cpu_per_tuple = cpu_tuple_cost + qpqual_cost.per_tuple;
	run_cost = cpu_per_tuple * baserel->tuples;

	/* tlist eval costs are paid per output row, not per tuple scanned */
	startup_cost += path->path.pathtarget->cost.startup;
	run_cost += path->path.pathtarget->cost.per_tuple * path->path.rows;

	path->path.startup_cost += startup_cost;
	path->path.total_cost += startup_cost + run_cost;
}

/*
 * cost_functionscan
 *	  Determines and returns the cost of scanning a function RTE.
 *
 * 'baserel' is the relation to be scanned
 * 'param_info' is the ParamPathInfo if this is a parameterized path, else NULL
 */
void
cost_functionscan(Path *path, PlannerInfo *root,
				  RelOptInfo *baserel, ParamPathInfo *param_info)
{
	Cost		startup_cost = 0;
	Cost		run_cost = 0;
	QualCost	qpqual_cost;
	Cost		cpu_per_tuple;
	RangeTblEntry *rte;
	QualCost	exprcost;

	/* Should only be applied to base relations that are functions */
	Assert(baserel->relid > 0);
	rte = planner_rt_fetch(baserel->relid, root);
	Assert(rte->rtekind == RTE_FUNCTION);

	/* Mark the path with the correct row estimate */
	if (param_info)
		path->rows = param_info->ppi_rows;
	else
		path->rows = baserel->rows;

	/*
	 * Estimate costs of executing the function expression(s).
	 *
	 * Currently, nodeFunctionscan.c always executes the functions to
	 * completion before returning any rows, and caches the results in a
	 * tuplestore.  So the function eval cost is all startup cost, and per-row
	 * costs are minimal.
	 *
	 * XXX in principle we ought to charge tuplestore spill costs if the
	 * number of rows is large.  However, given how phony our rowcount
	 * estimates for functions tend to be, there's not a lot of point in that
	 * refinement right now.
	 */
	cost_qual_eval_node(&exprcost, (Node *) rte->functions, root);

	startup_cost += exprcost.startup + exprcost.per_tuple;

	/* Add scanning CPU costs */
	get_restriction_qual_cost(root, baserel, param_info, &qpqual_cost);

	startup_cost += qpqual_cost.startup;
	cpu_per_tuple = cpu_tuple_cost + qpqual_cost.per_tuple;
	run_cost += cpu_per_tuple * baserel->tuples;

	/* tlist eval costs are paid per output row, not per tuple scanned */
	startup_cost += path->pathtarget->cost.startup;
	run_cost += path->pathtarget->cost.per_tuple * path->rows;

	path->startup_cost = startup_cost;
	path->total_cost = startup_cost + run_cost;
}

/*
 * cost_tablefunction
 *	  Determines and returns the cost of scanning a table function RTE.
 */
void
cost_tablefunction(Path *path, PlannerInfo *root, RelOptInfo *baserel,
				   ParamPathInfo *param_info)
{
	Cost		startup_cost;
	Cost		run_cost;
	QualCost	qpqual_cost;
	Cost		cpu_per_tuple;

	/* Should only be applied to base relations that are functions */
	Assert(baserel->relid > 0);
	Assert(baserel->rtekind == RTE_TABLEFUNCTION);

	/* Mark the path with the correct row estimate */
	if (param_info)
		path->rows = param_info->ppi_rows;
	else
		path->rows = baserel->rows;

	/* Initialize cost of the subquery input */
	path->startup_cost = baserel->subplan->startup_cost;
	path->total_cost   = baserel->subplan->total_cost;

	/*
	 * For now, estimate function's cost at one operator eval per function
	 * call.  Someday we should revive the function cost estimate columns in
	 * pg_proc...  (see cost_functionscan above)
	 */
	cpu_per_tuple = cpu_operator_cost;

	/* Calculate additional cost of the table function node */
	get_restriction_qual_cost(root, baserel, param_info, &qpqual_cost);

	startup_cost = qpqual_cost.startup;
	cpu_per_tuple = cpu_tuple_cost + qpqual_cost.per_tuple;
	run_cost = cpu_per_tuple * baserel->tuples;

	/* Add in the additional cost */
	path->startup_cost += startup_cost;
	path->total_cost   += startup_cost + run_cost;
}

/*
 * cost_valuesscan
 *	  Determines and returns the cost of scanning a VALUES RTE.
 *
 * 'baserel' is the relation to be scanned
 * 'param_info' is the ParamPathInfo if this is a parameterized path, else NULL
 */
void
cost_valuesscan(Path *path, PlannerInfo *root,
				RelOptInfo *baserel, ParamPathInfo *param_info)
{
	Cost		startup_cost = 0;
	Cost		run_cost = 0;
	QualCost	qpqual_cost;
	Cost		cpu_per_tuple;

	/* Should only be applied to base relations that are values lists */
	Assert(baserel->relid > 0);
	Assert(baserel->rtekind == RTE_VALUES);

	/* Mark the path with the correct row estimate */
	if (param_info)
		path->rows = param_info->ppi_rows;
	else
		path->rows = baserel->rows;

	/*
	 * For now, estimate list evaluation cost at one operator eval per list
	 * (probably pretty bogus, but is it worth being smarter?)
	 */
	cpu_per_tuple = cpu_operator_cost;

	/* Add scanning CPU costs */
	get_restriction_qual_cost(root, baserel, param_info, &qpqual_cost);

	startup_cost += qpqual_cost.startup;
	cpu_per_tuple += cpu_tuple_cost + qpqual_cost.per_tuple;
	run_cost += cpu_per_tuple * baserel->tuples;

	/* tlist eval costs are paid per output row, not per tuple scanned */
	startup_cost += path->pathtarget->cost.startup;
	run_cost += path->pathtarget->cost.per_tuple * path->rows;

	path->startup_cost = startup_cost;
	path->total_cost = startup_cost + run_cost;
}

/*
 * cost_ctescan
 *	  Determines and returns the cost of scanning a CTE RTE.
 *
 * Note: this is used for both self-reference and regular CTEs; the
 * possible cost differences are below the threshold of what we could
 * estimate accurately anyway.  Note that the costs of evaluating the
 * referenced CTE query are added into the final plan as initplan costs,
 * and should NOT be counted here.
 */
void
cost_ctescan(Path *path, PlannerInfo *root,
			 RelOptInfo *baserel, ParamPathInfo *param_info)
{
	Cost		startup_cost = 0;
	Cost		run_cost = 0;
	QualCost	qpqual_cost;
	Cost		cpu_per_tuple;

	/* Should only be applied to base relations that are CTEs */
	Assert(baserel->relid > 0);
	Assert(baserel->rtekind == RTE_CTE);

	/* Mark the path with the correct row estimate */
	if (param_info)
		path->rows = param_info->ppi_rows;
	else
		path->rows = baserel->rows;

	/* Charge one CPU tuple cost per row for tuplestore manipulation */
	cpu_per_tuple = cpu_tuple_cost;

	/* Add scanning CPU costs */
	get_restriction_qual_cost(root, baserel, param_info, &qpqual_cost);

	startup_cost += qpqual_cost.startup;
	cpu_per_tuple += cpu_tuple_cost + qpqual_cost.per_tuple;
	run_cost += cpu_per_tuple * baserel->tuples;

	/* tlist eval costs are paid per output row, not per tuple scanned */
	startup_cost += path->pathtarget->cost.startup;
	run_cost += path->pathtarget->cost.per_tuple * path->rows;

	path->startup_cost = startup_cost;
	path->total_cost = startup_cost + run_cost;
}

/*
 * cost_recursive_union
 *	  Determines and returns the cost of performing a recursive union,
 *	  and also the estimated output size.
 *
 * We are given Paths for the nonrecursive and recursive terms.
 */
void
cost_recursive_union(Path *runion, Path *nrterm, Path *rterm)
{
	Cost		startup_cost;
	Cost		total_cost;
	double		total_rows;

	/* We probably have decent estimates for the non-recursive term */
	startup_cost = nrterm->startup_cost;
	total_cost = nrterm->total_cost;
	total_rows = nrterm->rows;

	/*
	 * We arbitrarily assume that about 10 recursive iterations will be
	 * needed, and that we've managed to get a good fix on the cost and output
	 * size of each one of them.  These are mighty shaky assumptions but it's
	 * hard to see how to do better.
	 */
	total_cost += 10 * rterm->total_cost;
	total_rows += 10 * rterm->rows;

	/*
	 * Also charge cpu_tuple_cost per row to account for the costs of
	 * manipulating the tuplestores.  (We don't worry about possible
	 * spill-to-disk costs.)
	 */
	total_cost += cpu_tuple_cost * total_rows;

	runion->startup_cost = startup_cost;
	runion->total_cost = total_cost;
	runion->rows = total_rows;
	runion->pathtarget->width = Max(nrterm->pathtarget->width,
									rterm->pathtarget->width);
}

/*
 * cost_sort
 *	  Determines and returns the cost of sorting a relation, including
 *	  the cost of reading the input data.
 *
 * If the total volume of data to sort is less than sort_mem, we will do
 * an in-memory sort, which requires no I/O and about t*log2(t) tuple
 * comparisons for t tuples.
 *
 * If the total volume exceeds sort_mem, we switch to a tape-style merge
 * algorithm.  There will still be about t*log2(t) tuple comparisons in
 * total, but we will also need to write and read each tuple once per
 * merge pass.  We expect about ceil(logM(r)) merge passes where r is the
 * number of initial runs formed and M is the merge order used by tuplesort.c.
 * Since the average initial run should be about sort_mem, we have
 *		disk traffic = 2 * relsize * ceil(logM(p / sort_mem))
 *		cpu = comparison_cost * t * log2(t)
 *
 * If the sort is bounded (i.e., only the first k result tuples are needed)
 * and k tuples can fit into sort_mem, we use a heap method that keeps only
 * k tuples in the heap; this will require about t*log2(k) tuple comparisons.
 *
 * The disk traffic is assumed to be 3/4ths sequential and 1/4th random
 * accesses (XXX can't we refine that guess?)
 *
 * By default, we charge two operator evals per tuple comparison, which should
 * be in the right ballpark in most cases.  The caller can tweak this by
 * specifying nonzero comparison_cost; typically that's used for any extra
 * work that has to be done to prepare the inputs to the comparison operators.
 *
 * 'pathkeys' is a list of sort keys
 * 'input_cost' is the total cost for reading the input data
 * 'tuples' is the number of tuples in the relation
 * 'width' is the average tuple width in bytes
 * 'comparison_cost' is the extra cost per comparison, if any
 * 'sort_mem' is the number of kilobytes of work memory allowed for the sort
 * 'limit_tuples' is the bound on the number of output tuples; -1 if no bound
 *
 * NOTE: some callers currently pass NIL for pathkeys because they
 * can't conveniently supply the sort keys.  Since this routine doesn't
 * currently do anything with pathkeys anyway, that doesn't matter...
 * but if it ever does, it should react gracefully to lack of key data.
 * (Actually, the thing we'd most likely be interested in is just the number
 * of sort keys, which all callers *could* supply.)
 */
void
cost_sort(Path *path, PlannerInfo *root,
		  List *pathkeys, Cost input_cost, double tuples, int width,
		  Cost comparison_cost, int sort_mem,
		  double limit_tuples)
{
	Cost		startup_cost = input_cost;
	Cost		run_cost = 0;
	double		input_bytes = relation_byte_size(tuples, width);
	double		output_bytes;
	double		output_tuples;
	long		sort_mem_bytes = (long) global_work_mem(root);

	if (!(root ? root->config->enable_sort : enable_sort))
		startup_cost += disable_cost;

	path->rows = tuples;

	/*
	 * We want to be sure the cost of a sort is never estimated as zero, even
	 * if passed-in tuple count is zero.  Besides, mustn't do log(0)...
	 */
	if (tuples < 2.0)
		tuples = 2.0;

	/* Include the default cost-per-comparison */
	comparison_cost += 2.0 * cpu_operator_cost;

	/* Do we have a useful LIMIT? */
	if (limit_tuples > 0 && limit_tuples < tuples)
	{
		output_tuples = limit_tuples;
		output_bytes = relation_byte_size(output_tuples, width);
	}
	else
	{
		output_tuples = tuples;
		output_bytes = input_bytes;
	}

	if (output_bytes > sort_mem_bytes)
	{
		/*
		 * We'll have to use a disk-based sort of all the tuples
		 */
		double		npages = ceil(input_bytes / BLCKSZ);
		double		nruns = input_bytes / sort_mem_bytes;
		double		mergeorder = tuplesort_merge_order(sort_mem_bytes);
		double		log_runs;
		double		npageaccesses;

		/*
		 * CPU costs
		 *
		 * Assume about N log2 N comparisons
		 */
		startup_cost += comparison_cost * tuples * LOG2(tuples);

		/* Disk costs */

		/* Compute logM(r) as log(r) / log(M) */
		if (nruns > mergeorder)
			log_runs = ceil(log(nruns) / log(mergeorder));
		else
			log_runs = 1.0;
		npageaccesses = 2.0 * npages * log_runs;
		/* Assume 3/4ths of accesses are sequential, 1/4th are not */
		startup_cost += npageaccesses *
			(seq_page_cost * 0.75 + random_page_cost * 0.25);
	}
	else if (tuples > 2 * output_tuples || input_bytes > sort_mem_bytes)
	{
		/*
		 * We'll use a bounded heap-sort keeping just K tuples in memory, for
		 * a total number of tuple comparisons of N log2 K; but the constant
		 * factor is a bit higher than for quicksort.  Tweak it so that the
		 * cost curve is continuous at the crossover point.
		 */
		startup_cost += comparison_cost * tuples * LOG2(2.0 * output_tuples);
	}
	else
	{
		/* We'll use plain quicksort on all the input tuples */
		startup_cost += comparison_cost * tuples * LOG2(tuples);
	}

	/*
	 * Also charge a small amount (arbitrarily set equal to operator cost) per
	 * extracted tuple.  We don't charge cpu_tuple_cost because a Sort node
	 * doesn't do qual-checking or projection, so it has less overhead than
	 * most plan nodes.  Note it's correct to use tuples not output_tuples
	 * here --- the upper LIMIT will pro-rate the run cost so we'd be double
	 * counting the LIMIT otherwise.
	 */
	run_cost += cpu_operator_cost * tuples;

	path->startup_cost = startup_cost;
	path->total_cost = startup_cost + run_cost;
}

/*
 * cost_merge_append
 *	  Determines and returns the cost of a MergeAppend node.
 *
 * MergeAppend merges several pre-sorted input streams, using a heap that
 * at any given instant holds the next tuple from each stream.  If there
 * are N streams, we need about N*log2(N) tuple comparisons to construct
 * the heap at startup, and then for each output tuple, about log2(N)
 * comparisons to delete the top heap entry and another log2(N) comparisons
 * to insert its successor from the same stream.
 *
 * (The effective value of N will drop once some of the input streams are
 * exhausted, but it seems unlikely to be worth trying to account for that.)
 *
 * The heap is never spilled to disk, since we assume N is not very large.
 * So this is much simpler than cost_sort.
 *
 * As in cost_sort, we charge two operator evals per tuple comparison.
 *
 * 'pathkeys' is a list of sort keys
 * 'n_streams' is the number of input streams
 * 'input_startup_cost' is the sum of the input streams' startup costs
 * 'input_total_cost' is the sum of the input streams' total costs
 * 'tuples' is the number of tuples in all the streams
 */
void
cost_merge_append(Path *path, PlannerInfo *root,
				  List *pathkeys, int n_streams,
				  Cost input_startup_cost, Cost input_total_cost,
				  double tuples)
{
	Cost		startup_cost = 0;
	Cost		run_cost = 0;
	Cost		comparison_cost;
	double		N;
	double		logN;

	/*
	 * Avoid log(0)...
	 */
	N = (n_streams < 2) ? 2.0 : (double) n_streams;
	logN = LOG2(N);

	/* Assumed cost per tuple comparison */
	comparison_cost = 2.0 * cpu_operator_cost;

	/* Heap creation cost */
	startup_cost += comparison_cost * N * logN;

	/* Per-tuple heap maintenance cost */
	run_cost += tuples * comparison_cost * 2.0 * logN;

	/*
	 * Also charge a small amount (arbitrarily set equal to operator cost) per
	 * extracted tuple.  We don't charge cpu_tuple_cost because a MergeAppend
	 * node doesn't do qual-checking or projection, so it has less overhead
	 * than most plan nodes.
	 */
	run_cost += cpu_operator_cost * tuples;

	path->startup_cost = startup_cost + input_startup_cost;
	path->total_cost = startup_cost + run_cost + input_total_cost;
}

/*
 * cost_material
 *	  Determines and returns the cost of materializing a relation, including
 *	  the cost of reading the input data.
 *
 * If the total volume of data to materialize exceeds work_mem, we will need
 * to write it to disk, so the cost is much higher in that case.
 *
 * Note that here we are estimating the costs for the first scan of the
 * relation, so the materialization is all overhead --- any savings will
 * occur only on rescan, which is estimated in cost_rescan.
 */
void
cost_material(Path *path, PlannerInfo *root,
			  Cost input_startup_cost, Cost input_total_cost,
			  double tuples, int width)
{
	Cost		startup_cost = input_startup_cost;
	Cost		run_cost = input_total_cost - input_startup_cost;
	double		nbytes = relation_byte_size(tuples, width);

	path->rows = tuples;

	/*
	 * Whether spilling or not, charge 2x cpu_operator_cost per tuple to
	 * reflect bookkeeping overhead.  (This rate must be more than what
	 * cost_rescan charges for materialize, ie, cpu_operator_cost per tuple;
	 * if it is exactly the same then there will be a cost tie between
	 * nestloop with A outer, materialized B inner and nestloop with B outer,
	 * materialized A inner.  The extra cost ensures we'll prefer
	 * materializing the smaller rel.)	Note that this is normally a good deal
	 * less than cpu_tuple_cost; which is OK because a Material plan node
	 * doesn't do qual-checking or projection, so it's got less overhead than
	 * most plan nodes.
	 */
	run_cost += 2 * cpu_operator_cost * tuples;

	/*
	 * If we will spill to disk, charge at the rate of seq_page_cost per page.
	 * This cost is assumed to be evenly spread through the plan run phase,
	 * which isn't exactly accurate but our cost model doesn't allow for
	 * nonuniform costs within the run phase.
	 */
	if (nbytes > global_work_mem(root))
	{
		double		npages = ceil(nbytes / BLCKSZ);

		run_cost += seq_page_cost * npages;
	}

	path->startup_cost = startup_cost;
	path->total_cost = startup_cost + run_cost;
}

/*
 * spilledTupleNumber
 *   - hashTableCapacity: the number of entries in the hash table locally
 *   - numGroups        : the number of groups locally
 *   - rows             : the number of input tuples globally
 *
 * Estimate how many tuples are spilled globally.
 *
 * We first consider the model as randomly picking values from different groups
 * to fill into the hashtable. When the hash table is full, all the contents in
 * the hash table will be either spilled to disk or streaming to next stage of agg.
 *
 * When numGroups is greater than hash table capacity, we use indicate variable method
 * to roughly model the process. Let Xi be the number of the tuples consumed to take
 * the ith entry of hash table after i-1 entries have been filled. Xi is a random
 * variable. And it satisfies geometric distribution with probability (n-(i-1))/n,
 * where n is the number of total entries in the hash table. So E(X1+X2+...+X_hashtablecap)
 * is the expectation of the tuples consumed to just make the hash table full. Thus
 * E(X) = n(Hn - H_{n-m}), Hn is the harmonic series, n is numGroups and m is hashTableCapacity.
 * Further, Hn = log(n) + Euler-Mascheroni-constant + O(1/n), we have
 * E(X) = nlog(n/n-m). So the ratio of input rows and spilled rows is roughly
 * m/(nlog(n/n-m)), we multiply the ratio with all the rows to estimate all the tuples
 * spilled globally. For details of this bound, refer Coupon collector's problem.
 */
static double
spilledTupleNumber(double hashTableCapacity, double numGroups, double rows)
{
	double outputRows;
	if (hashTableCapacity >= numGroups)
		return numGroups;
	outputRows = (hashTableCapacity * rows) / ((log(numGroups/(numGroups - hashTableCapacity)) * numGroups));

	/*
	 * The above is a rough estimation, if the result is less than numGroups which
	 * cannot happen in practical scenario, we return numGroups.
	 */
	if (outputRows < numGroups)
		return numGroups;
	else
		return outputRows;
}

/*
 * cost_agg
 *		Determines and returns the cost of performing an Agg plan node,
 *		including the cost of its input.
 *
 * aggcosts can be NULL when there are no actual aggregate functions (i.e.,
 * we are using a hashed Agg node just to do grouping).
 *
 * Note: when aggstrategy == AGG_SORTED, caller must ensure that input costs
 * are for appropriately-sorted input.
 *
 * GPDB: 'hash_info' contains extra estimates about the hash table size.
 * Passing NULL means that you are using the upstream implementation that
 * can not spill to disk. An example of that is constructing a Hashed Setop
 * node. But most callers are constructing a Hash Aggregate node, which can
 * spill, and should call calcHashAggTableSizes() to get correct estimates.
 * If aggstrategy != AGG_HASHED, 'hash_info' is ignored.
 */
void
cost_agg(Path *path, PlannerInfo *root,
		 AggStrategy aggstrategy, const AggClauseCosts *aggcosts,
		 int numGroupCols, double numGroups,
		 Cost input_startup_cost, Cost input_total_cost,
		 double input_tuples,
		 HashAggTableSizes *hash_info,
		 bool hash_streaming)
{
	double		output_tuples;
	Cost		startup_cost;
	Cost		total_cost;
	AggClauseCosts dummy_aggcosts;

	/* Use all-zero per-aggregate costs if NULL is passed */
	if (aggcosts == NULL)
	{
		Assert(aggstrategy == AGG_HASHED);
		MemSet(&dummy_aggcosts, 0, sizeof(AggClauseCosts));
		aggcosts = &dummy_aggcosts;
	}

	/*
	 * The transCost.per_tuple component of aggcosts should be charged once
	 * per input tuple, corresponding to the costs of evaluating the aggregate
	 * transfns and their input expressions (with any startup cost of course
	 * charged but once).  The finalCost component is charged once per output
	 * tuple, corresponding to the costs of evaluating the finalfns.
	 *
	 * If we are grouping, we charge an additional cpu_operator_cost per
	 * grouping column per input tuple for grouping comparisons.
	 *
	 * We will produce a single output tuple if not grouping, and a tuple per
	 * group otherwise.  We charge cpu_tuple_cost for each output tuple.
	 *
	 * Note: in this cost model, AGG_SORTED and AGG_HASHED have exactly the
	 * same total CPU cost, but AGG_SORTED has lower startup cost.  If the
	 * input path is already sorted appropriately, AGG_SORTED should be
	 * preferred (since it has no risk of memory overflow).  This will happen
	 * as long as the computed total costs are indeed exactly equal --- but if
	 * there's roundoff error we might do the wrong thing.  So be sure that
	 * the computations below form the same intermediate values in the same
	 * order.
	 */
	if (aggstrategy == AGG_PLAIN)
	{
		startup_cost = input_total_cost;
		startup_cost += aggcosts->transCost.startup;
		startup_cost += aggcosts->transCost.per_tuple * input_tuples;
		startup_cost += aggcosts->finalCost;
		/* we aren't grouping */
		total_cost = startup_cost + cpu_tuple_cost;
		output_tuples = 1;
	}
	else if (aggstrategy == AGG_SORTED)
	{
		/* Here we are able to deliver output on-the-fly */
		startup_cost = input_startup_cost;
		total_cost = input_total_cost;
		/* calcs phrased this way to match HASHED case, see note above */
		total_cost += aggcosts->transCost.startup;
		total_cost += aggcosts->transCost.per_tuple * input_tuples;
		total_cost += (cpu_operator_cost * numGroupCols) * input_tuples;
		total_cost += aggcosts->finalCost * numGroups;
		total_cost += cpu_tuple_cost * numGroups;
		output_tuples = numGroups * planner_segment_count(NULL);
	}
	else
	{
		double spilled_bytes = 0.0;
		double spilled_groups = 0.0;
		double hash_table_capacity = 0.0;

		/* must be AGG_HASHED */
		startup_cost = input_total_cost;
		if (!enable_hashagg)
			startup_cost += disable_cost;
		startup_cost += aggcosts->transCost.startup;
		startup_cost += aggcosts->transCost.per_tuple * input_tuples;
		startup_cost += (cpu_operator_cost * numGroupCols) * input_tuples;

		/* account for some disk I/O if we expect to spill */
		if (hash_info && hash_info->nbatches > 0)
		{
			hash_table_capacity = planner_work_mem * 1024L / hash_info->workmem_per_entry;
			spilled_groups = spilledTupleNumber(hash_table_capacity, numGroups, input_tuples);

			if (!hash_streaming)
			{
				double spilled_bytes_for_batch =
					(spilled_groups * hash_info->workmem_per_entry) / hash_info->nbatches;
				double partitions = spilled_bytes_for_batch / (global_work_mem(root));
				double tree_depth = 1;
				if (partitions != 0)
					tree_depth += ceil(log(partitions) / log(gp_hashagg_default_nbatches));

				spilled_bytes = tree_depth * spilled_groups * hash_info->workmem_per_entry;

				/* startup gets charged the write-cost */
				startup_cost += seq_page_cost * (spilled_bytes / BLCKSZ);

				output_tuples = numGroups * planner_segment_count(NULL);;
			}
			else
			{
				output_tuples = spilled_groups;
			}
		}
		else
		{
			output_tuples = numGroups * planner_segment_count(NULL);;
		}

		total_cost = startup_cost;
		total_cost += aggcosts->finalCost * output_tuples;
		total_cost += cpu_tuple_cost * output_tuples;

		if (hash_info && hash_info->nbatches > 2 && !hash_streaming)
		{
			/* total gets charged the read-cost */
			total_cost += seq_page_cost * (spilled_bytes / BLCKSZ);
		}
	}

	path->rows = output_tuples;
	path->startup_cost = startup_cost;
	path->total_cost = total_cost;
}

/*
 * cost_windowagg
 *		Determines and returns the cost of performing a WindowAgg plan node,
 *		including the cost of its input.
 *
 * Input is assumed already properly sorted.
 */
void
cost_windowagg(Path *path, PlannerInfo *root,
			   List *windowFuncs, int numPartCols, int numOrderCols,
			   Cost input_startup_cost, Cost input_total_cost,
			   double input_tuples)
{
	Cost		startup_cost;
	Cost		total_cost;
	ListCell   *lc;

	startup_cost = input_startup_cost;
	total_cost = input_total_cost;

	/*
	 * Window functions are assumed to cost their stated execution cost, plus
	 * the cost of evaluating their input expressions, per tuple.  Since they
	 * may in fact evaluate their inputs at multiple rows during each cycle,
	 * this could be a drastic underestimate; but without a way to know how
	 * many rows the window function will fetch, it's hard to do better.  In
	 * any case, it's a good estimate for all the built-in window functions,
	 * so we'll just do this for now.
	 */
	foreach(lc, windowFuncs)
	{
		WindowFunc *wfunc = (WindowFunc *) lfirst(lc);
		Cost		wfunccost;
		QualCost	argcosts;

		Assert(IsA(wfunc, WindowFunc));

		wfunccost = get_func_cost(wfunc->winfnoid) * cpu_operator_cost;

		/* also add the input expressions' cost to per-input-row costs */
		cost_qual_eval_node(&argcosts, (Node *) wfunc->args, root);
		startup_cost += argcosts.startup;
		wfunccost += argcosts.per_tuple;

		/*
		 * Add the filter's cost to per-input-row costs.  XXX We should reduce
		 * input expression costs according to filter selectivity.
		 */
		cost_qual_eval_node(&argcosts, (Node *) wfunc->aggfilter, root);
		startup_cost += argcosts.startup;
		wfunccost += argcosts.per_tuple;

		total_cost += wfunccost * input_tuples;
	}

	/*
	 * We also charge cpu_operator_cost per grouping column per tuple for
	 * grouping comparisons, plus cpu_tuple_cost per tuple for general
	 * overhead.
	 *
	 * XXX this neglects costs of spooling the data to disk when it overflows
	 * work_mem.  Sooner or later that should get accounted for.
	 */
	total_cost += cpu_operator_cost * (numPartCols + numOrderCols) * input_tuples;
	total_cost += cpu_tuple_cost * input_tuples;

	path->rows = input_tuples;
	path->startup_cost = startup_cost;
	path->total_cost = total_cost;
}

/*
 * cost_group
 *		Determines and returns the cost of performing a Group plan node,
 *		including the cost of its input.
 *
 * Note: caller must ensure that input costs are for appropriately-sorted
 * input.
 */
void
cost_group(Path *path, PlannerInfo *root,
		   int numGroupCols, double numGroups,
		   Cost input_startup_cost, Cost input_total_cost,
		   double input_tuples)
{
	Cost		startup_cost;
	Cost		total_cost;

	startup_cost = input_startup_cost;
	total_cost = input_total_cost;

	/*
	 * Charge one cpu_operator_cost per comparison per input tuple. We assume
	 * all columns get compared at most of the tuples.
	 */
	total_cost += cpu_operator_cost * input_tuples * numGroupCols;

	path->rows = numGroups;
	path->startup_cost = startup_cost;
	path->total_cost = total_cost;
}

/* 
 * cost_shareinputscan
 * 		compute the cost of shareinputscan.  Shareinput scan scans from 
 * 		a material or sort.  It may read disk, but should be costed
 *   	less than material node.
 */
void 
cost_shareinputscan(Path *path, PlannerInfo *root, Cost sharecost, double tuples, int width)
{
	double nbytes = relation_byte_size(tuples, width);
	double npages = ceil(nbytes/BLCKSZ);

	path->rows = tuples;
	path->startup_cost = sharecost;
	path->total_cost = sharecost;
	
	/* I/O cost */
	if (nbytes > global_work_mem(root))
	{
		path->total_cost += seq_page_cost * npages;
	}
	else
	{
		/* Charge a small amount of I/O cost */
		path->total_cost += seq_page_cost * npages * 0.2;
	}
	
	/* charge a small CPU cost.  */
	path->total_cost += cpu_tuple_cost * tuples * 0.1;
}

/*
 * initial_cost_nestloop
 *	  Preliminary estimate of the cost of a nestloop join path.
 *
 * This must quickly produce lower-bound estimates of the path's startup and
 * total costs.  If we are unable to eliminate the proposed path from
 * consideration using the lower bounds, final_cost_nestloop will be called
 * to obtain the final estimates.
 *
 * The exact division of labor between this function and final_cost_nestloop
 * is private to them, and represents a tradeoff between speed of the initial
 * estimate and getting a tight lower bound.  We choose to not examine the
 * join quals here, since that's by far the most expensive part of the
 * calculations.  The end result is that CPU-cost considerations must be
 * left for the second phase; and for SEMI/ANTI joins, we must also postpone
 * incorporation of the inner path's run cost.
 *
 * 'workspace' is to be filled with startup_cost, total_cost, and perhaps
 *		other data to be used by final_cost_nestloop
 * 'jointype' is the type of join to be performed
 * 'outer_path' is the outer input to the join
 * 'inner_path' is the inner input to the join
 * 'sjinfo' is extra info about the join for selectivity estimation
 * 'semifactors' contains valid data if jointype is SEMI or ANTI
 */
void
initial_cost_nestloop(PlannerInfo *root, JoinCostWorkspace *workspace,
					  JoinType jointype,
					  Path *outer_path, Path *inner_path,
					  SpecialJoinInfo *sjinfo,
					  SemiAntiJoinFactors *semifactors)
{
	Cost		startup_cost = 0;
	Cost		run_cost = 0;
	double		outer_path_rows = outer_path->rows;
	Cost		inner_rescan_start_cost;
	Cost		inner_rescan_total_cost;
	Cost		inner_run_cost;
	Cost		inner_rescan_run_cost;

	/* estimate costs to rescan the inner relation */
	cost_rescan(root, inner_path,
				&inner_rescan_start_cost,
				&inner_rescan_total_cost);

	/* cost of source data */

	/*
	 * NOTE: clearly, we must pay both outer and inner paths' startup_cost
	 * before we can start returning tuples, so the join's startup cost is
	 * their sum.  We'll also pay the inner path's rescan startup cost
	 * multiple times.
	 */
	startup_cost += outer_path->startup_cost + inner_path->startup_cost;
	run_cost += outer_path->total_cost - outer_path->startup_cost;
	if (outer_path_rows > 1)
		run_cost += (outer_path_rows - 1) * inner_rescan_start_cost;

	inner_run_cost = inner_path->total_cost - inner_path->startup_cost;
	inner_rescan_run_cost = inner_rescan_total_cost - inner_rescan_start_cost;

	if (jointype == JOIN_SEMI || jointype == JOIN_ANTI)
	{
		/*
		 * SEMI or ANTI join: executor will stop after first match.
		 *
		 * Getting decent estimates requires inspection of the join quals,
		 * which we choose to postpone to final_cost_nestloop.
		 */

		/* Save private data for final_cost_nestloop */
		workspace->inner_run_cost = inner_run_cost;
		workspace->inner_rescan_run_cost = inner_rescan_run_cost;
	}
	else
	{
		/* Normal case; we'll scan whole input rel for each outer row */
		run_cost += inner_run_cost;
		if (outer_path_rows > 1)
			run_cost += (outer_path_rows - 1) * inner_rescan_run_cost;
	}

	/* CPU costs left for later */

	/* Public result fields */
	workspace->startup_cost = startup_cost;
	workspace->total_cost = startup_cost + run_cost;
	/* Save private data for final_cost_nestloop */
	workspace->run_cost = run_cost;
}

/*
 * final_cost_nestloop
 *	  Final estimate of the cost and result size of a nestloop join path.
 *
 * 'path' is already filled in except for the rows and cost fields
 * 'workspace' is the result from initial_cost_nestloop
 * 'sjinfo' is extra info about the join for selectivity estimation
 * 'semifactors' contains valid data if path->jointype is SEMI or ANTI
 */
void
final_cost_nestloop(PlannerInfo *root, NestPath *path,
					JoinCostWorkspace *workspace,
					SpecialJoinInfo *sjinfo,
					SemiAntiJoinFactors *semifactors)
{
	Path	   *outer_path = path->outerjoinpath;
	Path	   *inner_path = path->innerjoinpath;
	double		outer_path_rows = outer_path->rows;
	double		inner_path_rows = inner_path->rows;
	Cost		startup_cost = workspace->startup_cost;
	Cost		run_cost = workspace->run_cost;
	Cost		cpu_per_tuple;
	QualCost	restrict_qual_cost;
	double		ntuples;

	/* Protect some assumptions below that rowcounts aren't zero or NaN */
	if (outer_path_rows <= 0 || isnan(outer_path_rows))
		outer_path_rows = 1;
	if (inner_path_rows <= 0 || isnan(inner_path_rows))
		inner_path_rows = 1;

	/* Mark the path with the correct row estimate */
	if (path->path.param_info)
		path->path.rows = path->path.param_info->ppi_rows;
	else
		path->path.rows = path->path.parent->rows;

	/*
	 * We could include disable_cost in the preliminary estimate, but that
	 * would amount to optimizing for the case where the join method is
	 * disabled, which doesn't seem like the way to bet.
	 */
	if (!(root ? root->config->enable_nestloop: enable_nestloop))
		startup_cost += disable_cost;

	/* cost of inner-relation source data (we already dealt with outer rel) */

	if (path->jointype == JOIN_SEMI || path->jointype == JOIN_ANTI)
	{
		/*
		 * SEMI or ANTI join: executor will stop after first match.
		 */
		Cost		inner_run_cost = workspace->inner_run_cost;
		Cost		inner_rescan_run_cost = workspace->inner_rescan_run_cost;
		double		outer_matched_rows;
		Selectivity inner_scan_frac;

		/*
		 * For an outer-rel row that has at least one match, we can expect the
		 * inner scan to stop after a fraction 1/(match_count+1) of the inner
		 * rows, if the matches are evenly distributed.  Since they probably
		 * aren't quite evenly distributed, we apply a fuzz factor of 2.0 to
		 * that fraction.  (If we used a larger fuzz factor, we'd have to
		 * clamp inner_scan_frac to at most 1.0; but since match_count is at
		 * least 1, no such clamp is needed now.)
		 */
		outer_matched_rows = rint(outer_path_rows * semifactors->outer_match_frac);
		inner_scan_frac = 2.0 / (semifactors->match_count + 1.0);

		/*
		 * Compute number of tuples processed (not number emitted!).  First,
		 * account for successfully-matched outer rows.
		 */
		ntuples = outer_matched_rows * inner_path_rows * inner_scan_frac;

		/*
		 * Now we need to estimate the actual costs of scanning the inner
		 * relation, which may be quite a bit less than N times inner_run_cost
		 * due to early scan stops.  We consider two cases.  If the inner path
		 * is an indexscan using all the joinquals as indexquals, then an
		 * unmatched outer row results in an indexscan returning no rows,
		 * which is probably quite cheap.  Otherwise, the executor will have
		 * to scan the whole inner rel for an unmatched row; not so cheap.
		 */
		if (has_indexed_join_quals(path))
		{
			/*
			 * Successfully-matched outer rows will only require scanning
			 * inner_scan_frac of the inner relation.  In this case, we don't
			 * need to charge the full inner_run_cost even when that's more
			 * than inner_rescan_run_cost, because we can assume that none of
			 * the inner scans ever scan the whole inner relation.  So it's
			 * okay to assume that all the inner scan executions can be
			 * fractions of the full cost, even if materialization is reducing
			 * the rescan cost.  At this writing, it's impossible to get here
			 * for a materialized inner scan, so inner_run_cost and
			 * inner_rescan_run_cost will be the same anyway; but just in
			 * case, use inner_run_cost for the first matched tuple and
			 * inner_rescan_run_cost for additional ones.
			 */
			run_cost += inner_run_cost * inner_scan_frac;
			if (outer_matched_rows > 1)
				run_cost += (outer_matched_rows - 1) * inner_rescan_run_cost * inner_scan_frac;

			/*
			 * Add the cost of inner-scan executions for unmatched outer rows.
			 * We estimate this as the same cost as returning the first tuple
			 * of a nonempty scan.  We consider that these are all rescans,
			 * since we used inner_run_cost once already.
			 */
			run_cost += (outer_path_rows - outer_matched_rows) *
				inner_rescan_run_cost / inner_path_rows;

			/*
			 * We won't be evaluating any quals at all for unmatched rows, so
			 * don't add them to ntuples.
			 */
		}
		else
		{
			/*
			 * Here, a complicating factor is that rescans may be cheaper than
			 * first scans.  If we never scan all the way to the end of the
			 * inner rel, it might be (depending on the plan type) that we'd
			 * never pay the whole inner first-scan run cost.  However it is
			 * difficult to estimate whether that will happen (and it could
			 * not happen if there are any unmatched outer rows!), so be
			 * conservative and always charge the whole first-scan cost once.
			 */
			run_cost += inner_run_cost;

			/* Add inner run cost for additional outer tuples having matches */
			if (outer_matched_rows > 1)
				run_cost += (outer_matched_rows - 1) * inner_rescan_run_cost * inner_scan_frac;

			/* Add inner run cost for unmatched outer tuples */
			run_cost += (outer_path_rows - outer_matched_rows) *
				inner_rescan_run_cost;

			/* And count the unmatched join tuples as being processed */
			ntuples += (outer_path_rows - outer_matched_rows) *
				inner_path_rows;
		}
	}
	else
	{
		/* Normal-case source costs were included in preliminary estimate */

		/* Compute number of tuples processed (not number emitted!) */
		ntuples = outer_path_rows * inner_path_rows;
	}

	/* CPU costs */
	cost_qual_eval(&restrict_qual_cost, path->joinrestrictinfo, root);
	startup_cost += restrict_qual_cost.startup;
	cpu_per_tuple = cpu_tuple_cost + restrict_qual_cost.per_tuple;
	run_cost += cpu_per_tuple * ntuples;

	/* tlist eval costs are paid per output row, not per tuple scanned */
	startup_cost += path->path.pathtarget->cost.startup;
	run_cost += path->path.pathtarget->cost.per_tuple * path->path.rows;

	path->path.startup_cost = startup_cost;
	path->path.total_cost = startup_cost + run_cost;
}

/*
 * initial_cost_mergejoin
 *	  Preliminary estimate of the cost of a mergejoin path.
 *
 * This must quickly produce lower-bound estimates of the path's startup and
 * total costs.  If we are unable to eliminate the proposed path from
 * consideration using the lower bounds, final_cost_mergejoin will be called
 * to obtain the final estimates.
 *
 * The exact division of labor between this function and final_cost_mergejoin
 * is private to them, and represents a tradeoff between speed of the initial
 * estimate and getting a tight lower bound.  We choose to not examine the
 * join quals here, except for obtaining the scan selectivity estimate which
 * is really essential (but fortunately, use of caching keeps the cost of
 * getting that down to something reasonable).
 * We also assume that cost_sort is cheap enough to use here.
 *
 * 'workspace' is to be filled with startup_cost, total_cost, and perhaps
 *		other data to be used by final_cost_mergejoin
 * 'jointype' is the type of join to be performed
 * 'mergeclauses' is the list of joinclauses to be used as merge clauses
 * 'outer_path' is the outer input to the join
 * 'inner_path' is the inner input to the join
 * 'outersortkeys' is the list of sort keys for the outer path
 * 'innersortkeys' is the list of sort keys for the inner path
 * 'sjinfo' is extra info about the join for selectivity estimation
 *
 * Note: outersortkeys and innersortkeys should be NIL if no explicit
 * sort is needed because the respective source path is already ordered.
 */
void
initial_cost_mergejoin(PlannerInfo *root, JoinCostWorkspace *workspace,
					   JoinType jointype,
					   List *mergeclauses,
					   Path *outer_path, Path *inner_path,
					   List *outersortkeys, List *innersortkeys,
					   SpecialJoinInfo *sjinfo)
{
	Cost		startup_cost = 0;
	Cost		run_cost = 0;
	double		outer_path_rows = outer_path->rows;
	double		inner_path_rows = inner_path->rows;
	Cost		inner_run_cost;
	double		outer_rows,
				inner_rows,
				outer_skip_rows,
				inner_skip_rows;
	Selectivity outerstartsel,
				outerendsel,
				innerstartsel,
				innerendsel;
	Path		sort_path;		/* dummy for result of cost_sort */

	/* Protect some assumptions below that rowcounts aren't zero or NaN */
	if (outer_path_rows <= 0 || isnan(outer_path_rows))
		outer_path_rows = 1;
	if (inner_path_rows <= 0 || isnan(inner_path_rows))
		inner_path_rows = 1;

	/*
	 * A merge join will stop as soon as it exhausts either input stream
	 * (unless it's an outer join, in which case the outer side has to be
	 * scanned all the way anyway).  Estimate fraction of the left and right
	 * inputs that will actually need to be scanned.  Likewise, we can
	 * estimate the number of rows that will be skipped before the first join
	 * pair is found, which should be factored into startup cost. We use only
	 * the first (most significant) merge clause for this purpose. Since
	 * mergejoinscansel() is a fairly expensive computation, we cache the
	 * results in the merge clause RestrictInfo.
	 */
	if (mergeclauses && jointype != JOIN_FULL)
	{
		RestrictInfo *firstclause = (RestrictInfo *) linitial(mergeclauses);
		List	   *opathkeys;
		List	   *ipathkeys;
		PathKey    *opathkey;
		PathKey    *ipathkey;
		MergeScanSelCache *cache;

		/* Get the input pathkeys to determine the sort-order details */
		opathkeys = outersortkeys ? outersortkeys : outer_path->pathkeys;
		ipathkeys = innersortkeys ? innersortkeys : inner_path->pathkeys;
		Assert(opathkeys);
		Assert(ipathkeys);
		opathkey = (PathKey *) linitial(opathkeys);
		ipathkey = (PathKey *) linitial(ipathkeys);
		/* debugging check */
		if (opathkey->pk_opfamily != ipathkey->pk_opfamily ||
			opathkey->pk_eclass->ec_collation != ipathkey->pk_eclass->ec_collation ||
			opathkey->pk_strategy != ipathkey->pk_strategy ||
			opathkey->pk_nulls_first != ipathkey->pk_nulls_first)
			elog(ERROR, "left and right pathkeys do not match in mergejoin");

		/* Get the selectivity with caching */
		cache = cached_scansel(root, firstclause, opathkey);

		if (bms_is_subset(firstclause->left_relids,
						  outer_path->parent->relids))
		{
			/* left side of clause is outer */
			outerstartsel = cache->leftstartsel;
			outerendsel = cache->leftendsel;
			innerstartsel = cache->rightstartsel;
			innerendsel = cache->rightendsel;
		}
		else
		{
			/* left side of clause is inner */
			outerstartsel = cache->rightstartsel;
			outerendsel = cache->rightendsel;
			innerstartsel = cache->leftstartsel;
			innerendsel = cache->leftendsel;
		}
		if (jointype == JOIN_LEFT ||
			jointype == JOIN_ANTI ||
			jointype == JOIN_LASJ_NOTIN)
		{
			outerstartsel = 0.0;
			outerendsel = 1.0;
		}
		else if (jointype == JOIN_RIGHT)
		{
			innerstartsel = 0.0;
			innerendsel = 1.0;
		}
	}
	else
	{
		/* cope with clauseless or full mergejoin */
		outerstartsel = innerstartsel = 0.0;
		outerendsel = innerendsel = 1.0;
	}

	/*
	 * Convert selectivities to row counts.  We force outer_rows and
	 * inner_rows to be at least 1, but the skip_rows estimates can be zero.
	 *
	 * CDB: Don't round the skip-estimates, like camp_row_est() doesn't
	 * round the normal estimates in GPDB. Otherwise the assertions might
	 * fail.
	 */
	outer_skip_rows = outer_path_rows * outerstartsel;
	inner_skip_rows = inner_path_rows * innerstartsel;
	outer_rows = clamp_row_est(outer_path_rows * outerendsel);
	inner_rows = clamp_row_est(inner_path_rows * innerendsel);

	Assert(outer_skip_rows <= outer_rows);
	Assert(inner_skip_rows <= inner_rows);

	/*
	 * Readjust scan selectivities to account for above rounding.  This is
	 * normally an insignificant effect, but when there are only a few rows in
	 * the inputs, failing to do this makes for a large percentage error.
	 */
	outerstartsel = outer_skip_rows / outer_path_rows;
	innerstartsel = inner_skip_rows / inner_path_rows;
	outerendsel = outer_rows / outer_path_rows;
	innerendsel = inner_rows / inner_path_rows;

	Assert(outerstartsel <= outerendsel);
	Assert(innerstartsel <= innerendsel);

	/* cost of source data */

	if (outersortkeys)			/* do we need to sort outer? */
	{
		cost_sort(&sort_path,
				  root,
				  outersortkeys,
				  outer_path->total_cost,
				  outer_path_rows,
				  outer_path->pathtarget->width,
				  0.0,
				  work_mem,
				  -1.0);
		startup_cost += sort_path.startup_cost;
		startup_cost += (sort_path.total_cost - sort_path.startup_cost)
			* outerstartsel;
		run_cost += (sort_path.total_cost - sort_path.startup_cost)
			* (outerendsel - outerstartsel);
	}
	else
	{
		startup_cost += outer_path->startup_cost;
		startup_cost += (outer_path->total_cost - outer_path->startup_cost)
			* outerstartsel;
		run_cost += (outer_path->total_cost - outer_path->startup_cost)
			* (outerendsel - outerstartsel);
	}

	if (innersortkeys)			/* do we need to sort inner? */
	{
		cost_sort(&sort_path,
				  root,
				  innersortkeys,
				  inner_path->total_cost,
				  inner_path_rows,
				  inner_path->pathtarget->width,
				  0.0,
				  work_mem,
				  -1.0);
		startup_cost += sort_path.startup_cost;
		startup_cost += (sort_path.total_cost - sort_path.startup_cost)
			* innerstartsel;
		inner_run_cost = (sort_path.total_cost - sort_path.startup_cost)
			* (innerendsel - innerstartsel);
	}
	else
	{
		startup_cost += inner_path->startup_cost;
		startup_cost += (inner_path->total_cost - inner_path->startup_cost)
			* innerstartsel;
		inner_run_cost = (inner_path->total_cost - inner_path->startup_cost)
			* (innerendsel - innerstartsel);
	}

	/*
	 * We can't yet determine whether rescanning occurs, or whether
	 * materialization of the inner input should be done.  The minimum
	 * possible inner input cost, regardless of rescan and materialization
	 * considerations, is inner_run_cost.  We include that in
	 * workspace->total_cost, but not yet in run_cost.
	 */

	/* CPU costs left for later */

	/* Public result fields */
	workspace->startup_cost = startup_cost;
	workspace->total_cost = startup_cost + run_cost + inner_run_cost;
	/* Save private data for final_cost_mergejoin */
	workspace->run_cost = run_cost;
	workspace->inner_run_cost = inner_run_cost;
	workspace->outer_rows = outer_rows;
	workspace->inner_rows = inner_rows;
	workspace->outer_skip_rows = outer_skip_rows;
	workspace->inner_skip_rows = inner_skip_rows;
}

/*
 * final_cost_mergejoin
 *	  Final estimate of the cost and result size of a mergejoin path.
 *
 * Unlike other costsize functions, this routine makes one actual decision:
 * whether we should materialize the inner path.  We do that either because
 * the inner path can't support mark/restore, or because it's cheaper to
 * use an interposed Material node to handle mark/restore.  When the decision
 * is cost-based it would be logically cleaner to build and cost two separate
 * paths with and without that flag set; but that would require repeating most
 * of the cost calculations, which are not all that cheap.  Since the choice
 * will not affect output pathkeys or startup cost, only total cost, there is
 * no possibility of wanting to keep both paths.  So it seems best to make
 * the decision here and record it in the path's materialize_inner field.
 *
 * 'path' is already filled in except for the rows and cost fields and
 *		materialize_inner
 * 'workspace' is the result from initial_cost_mergejoin
 * 'sjinfo' is extra info about the join for selectivity estimation
 */
void
final_cost_mergejoin(PlannerInfo *root, MergePath *path,
					 JoinCostWorkspace *workspace,
					 SpecialJoinInfo *sjinfo)
{
	Path	   *outer_path = path->jpath.outerjoinpath;
	Path	   *inner_path = path->jpath.innerjoinpath;
	double		inner_path_rows = inner_path->rows;
	List	   *mergeclauses = path->path_mergeclauses;
	List	   *innersortkeys = path->innersortkeys;
	Cost		startup_cost = workspace->startup_cost;
	Cost		run_cost = workspace->run_cost;
	Cost		inner_run_cost = workspace->inner_run_cost;
	double		outer_rows = workspace->outer_rows;
	double		inner_rows = workspace->inner_rows;
	double		outer_skip_rows = workspace->outer_skip_rows;
	double		inner_skip_rows = workspace->inner_skip_rows;
	Cost		cpu_per_tuple,
				bare_inner_cost,
				mat_inner_cost;
	QualCost	merge_qual_cost;
	QualCost	qp_qual_cost;
	double		mergejointuples,
				rescannedtuples;
	double		rescanratio;

	/* Protect some assumptions below that rowcounts aren't zero or NaN */
	if (inner_path_rows <= 0 || isnan(inner_path_rows))
		inner_path_rows = 1;

	/* Mark the path with the correct row estimate */
	if (path->jpath.path.param_info)
		path->jpath.path.rows = path->jpath.path.param_info->ppi_rows;
	else
		path->jpath.path.rows = path->jpath.path.parent->rows;

	/*
	 * We could include disable_cost in the preliminary estimate, but that
	 * would amount to optimizing for the case where the join method is
	 * disabled, which doesn't seem like the way to bet.
	 */
	if (!(root ? root->config->enable_mergejoin : enable_mergejoin))
		startup_cost += disable_cost;

	/*
	 * Compute cost of the mergequals and qpquals (other restriction clauses)
	 * separately.
	 */
	cost_qual_eval(&merge_qual_cost, mergeclauses, root);
	cost_qual_eval(&qp_qual_cost, path->jpath.joinrestrictinfo, root);
	qp_qual_cost.startup -= merge_qual_cost.startup;
	qp_qual_cost.per_tuple -= merge_qual_cost.per_tuple;

	/*
	 * Get approx # tuples passing the mergequals.  We use approx_tuple_count
	 * here because we need an estimate done with JOIN_INNER semantics.
	 */
	mergejointuples = approx_tuple_count(root, &path->jpath, mergeclauses);

	/*
	 * When there are equal merge keys in the outer relation, the mergejoin
	 * must rescan any matching tuples in the inner relation. This means
	 * re-fetching inner tuples; we have to estimate how often that happens.
	 *
	 * For regular inner and outer joins, the number of re-fetches can be
	 * estimated approximately as size of merge join output minus size of
	 * inner relation. Assume that the distinct key values are 1, 2, ..., and
	 * denote the number of values of each key in the outer relation as m1,
	 * m2, ...; in the inner relation, n1, n2, ...  Then we have
	 *
	 * size of join = m1 * n1 + m2 * n2 + ...
	 *
	 * number of rescanned tuples = (m1 - 1) * n1 + (m2 - 1) * n2 + ... = m1 *
	 * n1 + m2 * n2 + ... - (n1 + n2 + ...) = size of join - size of inner
	 * relation
	 *
	 * This equation works correctly for outer tuples having no inner match
	 * (nk = 0), but not for inner tuples having no outer match (mk = 0); we
	 * are effectively subtracting those from the number of rescanned tuples,
	 * when we should not.  Can we do better without expensive selectivity
	 * computations?
	 *
	 * The whole issue is moot if we are working from a unique-ified outer
	 * input.
	 */
	if (IsA(outer_path, UniquePath))
		rescannedtuples = 0;
	else
	{
		rescannedtuples = mergejointuples - inner_path_rows;
		/* Must clamp because of possible underestimate */
		if (rescannedtuples < 0)
			rescannedtuples = 0;
	}
	/* We'll inflate various costs this much to account for rescanning */
	rescanratio = 1.0 + (rescannedtuples / inner_path_rows);

	/*
	 * Decide whether we want to materialize the inner input to shield it from
	 * mark/restore and performing re-fetches.  Our cost model for regular
	 * re-fetches is that a re-fetch costs the same as an original fetch,
	 * which is probably an overestimate; but on the other hand we ignore the
	 * bookkeeping costs of mark/restore.  Not clear if it's worth developing
	 * a more refined model.  So we just need to inflate the inner run cost by
	 * rescanratio.
	 */
	bare_inner_cost = inner_run_cost * rescanratio;

	/*
	 * When we interpose a Material node the re-fetch cost is assumed to be
	 * just cpu_operator_cost per tuple, independently of the underlying
	 * plan's cost; and we charge an extra cpu_operator_cost per original
	 * fetch as well.  Note that we're assuming the materialize node will
	 * never spill to disk, since it only has to remember tuples back to the
	 * last mark.  (If there are a huge number of duplicates, our other cost
	 * factors will make the path so expensive that it probably won't get
	 * chosen anyway.)	So we don't use cost_rescan here.
	 *
	 * Note: keep this estimate in sync with create_mergejoin_plan's labeling
	 * of the generated Material node.
	 */
	mat_inner_cost = inner_run_cost +
		cpu_operator_cost * inner_path_rows * rescanratio;

	/*
	 * Prefer materializing if it looks cheaper, unless the user has asked to
	 * suppress materialization.
	 */
	if (enable_material && mat_inner_cost < bare_inner_cost)
		path->materialize_inner = true;

	/*
	 * Even if materializing doesn't look cheaper, we *must* do it if the
	 * inner path is to be used directly (without sorting) and it doesn't
	 * support mark/restore.
	 *
	 * Since the inner side must be ordered, and only Sorts and IndexScans can
	 * create order to begin with, and they both support mark/restore, you
	 * might think there's no problem --- but you'd be wrong.  Nestloop and
	 * merge joins can *preserve* the order of their inputs, so they can be
	 * selected as the input of a mergejoin, and they don't support
	 * mark/restore at present.
	 *
	 * We don't test the value of enable_material here, because
	 * materialization is required for correctness in this case, and turning
	 * it off does not entitle us to deliver an invalid plan.
	 */
	else if (innersortkeys == NIL &&
			 !ExecSupportsMarkRestore(inner_path))
		path->materialize_inner = true;

	/*
	 * Also, force materializing if the inner path is to be sorted and the
	 * sort is expected to spill to disk.  This is because the final merge
	 * pass can be done on-the-fly if it doesn't have to support mark/restore.
	 * We don't try to adjust the cost estimates for this consideration,
	 * though.
	 *
	 * Since materialization is a performance optimization in this case,
	 * rather than necessary for correctness, we skip it if enable_material is
	 * off.
	 */
	else if (enable_material && innersortkeys != NIL &&
			 relation_byte_size(inner_path_rows,
								inner_path->pathtarget->width) >
			 (work_mem * 1024L))
		path->materialize_inner = true;
	else
		path->materialize_inner = false;

	/* Charge the right incremental cost for the chosen case */
	if (path->materialize_inner)
		run_cost += mat_inner_cost;
	else
		run_cost += bare_inner_cost;

	/* CPU costs */

	/*
	 * The number of tuple comparisons needed is approximately number of outer
	 * rows plus number of inner rows plus number of rescanned tuples (can we
	 * refine this?).  At each one, we need to evaluate the mergejoin quals.
	 */
	startup_cost += merge_qual_cost.startup;
	startup_cost += merge_qual_cost.per_tuple *
		(outer_skip_rows + inner_skip_rows * rescanratio);
	run_cost += merge_qual_cost.per_tuple *
		((outer_rows - outer_skip_rows) +
		 (inner_rows - inner_skip_rows) * rescanratio);

	/*
	 * For each tuple that gets through the mergejoin proper, we charge
	 * cpu_tuple_cost plus the cost of evaluating additional restriction
	 * clauses that are to be applied at the join.  (This is pessimistic since
	 * not all of the quals may get evaluated at each tuple.)
	 *
	 * Note: we could adjust for SEMI/ANTI joins skipping some qual
	 * evaluations here, but it's probably not worth the trouble.
	 */
	startup_cost += qp_qual_cost.startup;
	cpu_per_tuple = cpu_tuple_cost + qp_qual_cost.per_tuple;
	run_cost += cpu_per_tuple * mergejointuples;

	/* tlist eval costs are paid per output row, not per tuple scanned */
	startup_cost += path->jpath.path.pathtarget->cost.startup;
	run_cost += path->jpath.path.pathtarget->cost.per_tuple * path->jpath.path.rows;

	path->jpath.path.startup_cost = startup_cost;
	path->jpath.path.total_cost = startup_cost + run_cost;
}

/*
 * run mergejoinscansel() with caching
 */
static MergeScanSelCache *
cached_scansel(PlannerInfo *root, RestrictInfo *rinfo, PathKey *pathkey)
{
	MergeScanSelCache *cache;
	ListCell   *lc;
	Selectivity leftstartsel,
				leftendsel,
				rightstartsel,
				rightendsel;
	MemoryContext oldcontext;

	/* Do we have this result already? */
	foreach(lc, rinfo->scansel_cache)
	{
		cache = (MergeScanSelCache *) lfirst(lc);
		if (cache->opfamily == pathkey->pk_opfamily &&
			cache->collation == pathkey->pk_eclass->ec_collation &&
			cache->strategy == pathkey->pk_strategy &&
			cache->nulls_first == pathkey->pk_nulls_first)
			return cache;
	}

	/* Nope, do the computation */
	mergejoinscansel(root,
					 (Node *) rinfo->clause,
					 pathkey->pk_opfamily,
					 pathkey->pk_strategy,
					 pathkey->pk_nulls_first,
					 &leftstartsel,
					 &leftendsel,
					 &rightstartsel,
					 &rightendsel);

	/* Cache the result in suitably long-lived workspace */
	oldcontext = MemoryContextSwitchTo(root->planner_cxt);

	cache = (MergeScanSelCache *) palloc(sizeof(MergeScanSelCache));
	cache->opfamily = pathkey->pk_opfamily;
	cache->collation = pathkey->pk_eclass->ec_collation;
	cache->strategy = pathkey->pk_strategy;
	cache->nulls_first = pathkey->pk_nulls_first;
	cache->leftstartsel = leftstartsel;
	cache->leftendsel = leftendsel;
	cache->rightstartsel = rightstartsel;
	cache->rightendsel = rightendsel;

	rinfo->scansel_cache = lappend(rinfo->scansel_cache, cache);

	MemoryContextSwitchTo(oldcontext);

	return cache;
}

/*
 * initial_cost_hashjoin
 *	  Preliminary estimate of the cost of a hashjoin path.
 *
 * This must quickly produce lower-bound estimates of the path's startup and
 * total costs.  If we are unable to eliminate the proposed path from
 * consideration using the lower bounds, final_cost_hashjoin will be called
 * to obtain the final estimates.
 *
 * The exact division of labor between this function and final_cost_hashjoin
 * is private to them, and represents a tradeoff between speed of the initial
 * estimate and getting a tight lower bound.  We choose to not examine the
 * join quals here (other than by counting the number of hash clauses),
 * so we can't do much with CPU costs.  We do assume that
 * ExecChooseHashTableSize is cheap enough to use here.
 *
 * 'workspace' is to be filled with startup_cost, total_cost, and perhaps
 *		other data to be used by final_cost_hashjoin
 * 'jointype' is the type of join to be performed
 * 'hashclauses' is the list of joinclauses to be used as hash clauses
 * 'outer_path' is the outer input to the join
 * 'inner_path' is the inner input to the join
 * 'sjinfo' is extra info about the join for selectivity estimation
 * 'semifactors' contains valid data if jointype is SEMI or ANTI
 */
void
initial_cost_hashjoin(PlannerInfo *root, JoinCostWorkspace *workspace,
					  JoinType jointype,
					  List *hashclauses,
					  Path *outer_path, Path *inner_path,
					  SpecialJoinInfo *sjinfo,
					  SemiAntiJoinFactors *semifactors)
{
	Cost		startup_cost = 0;
	Cost		run_cost = 0;
	double		outer_path_rows = outer_path->rows;
	double		inner_path_rows = inner_path->rows;
	int			num_hashclauses = list_length(hashclauses);
	int			numbuckets;
	int			numbatches;
	int			num_skew_mcvs;

	/* cost of source data */
	startup_cost += outer_path->startup_cost;
	run_cost += outer_path->total_cost - outer_path->startup_cost;
	startup_cost += inner_path->total_cost;

	/*
	 * Cost of computing hash function: must do it once per input tuple. We
	 * charge one cpu_operator_cost for each column's hash function.  Also,
	 * tack on one cpu_tuple_cost per inner row, to model the costs of
	 * inserting the row into the hashtable.
	 *
	 * XXX when a hashclause is more complex than a single operator, we really
	 * should charge the extra eval costs of the left or right side, as
	 * appropriate, here.  This seems more work than it's worth at the moment.
	 */
	startup_cost += (cpu_operator_cost * num_hashclauses + cpu_tuple_cost)
		* inner_path_rows;
	run_cost += cpu_operator_cost * num_hashclauses * outer_path_rows;

	/* Get hash table size that executor would use for inner relation */
	ExecChooseHashTableSize(inner_path_rows,
							inner_path->pathtarget->width,
							true,		/* useskew */
							global_work_mem(root) / 1024L,
							&numbuckets,
							&numbatches,
							&num_skew_mcvs);

	/*
	 * If inner relation is too big then we will need to "batch" the join,
	 * which implies writing and reading most of the tuples to disk an extra
	 * time.  Charge seq_page_cost per page, since the I/O should be nice and
	 * sequential.  Writing the inner rel counts as startup cost, all the rest
	 * as run cost.
	 */
	if (numbatches > 1)
	{
		double		outerpages = page_size(outer_path_rows,
										   outer_path->pathtarget->width);
		double		innerpages = page_size(inner_path_rows,
										   inner_path->pathtarget->width);

		startup_cost += seq_page_cost * innerpages;
		run_cost += seq_page_cost * (innerpages + 2 * outerpages);
	}

	/* CPU costs left for later */

	/* Public result fields */
	workspace->startup_cost = startup_cost;
	workspace->total_cost = startup_cost + run_cost;
	/* Save private data for final_cost_hashjoin */
	workspace->run_cost = run_cost;
	workspace->numbuckets = numbuckets;
	workspace->numbatches = numbatches;
}

/*
 * final_cost_hashjoin
 *	  Final estimate of the cost and result size of a hashjoin path.
 *
 * Note: the numbatches estimate is also saved into 'path' for use later
 *
 * 'path' is already filled in except for the rows and cost fields and
 *		num_batches
 * 'workspace' is the result from initial_cost_hashjoin
 * 'sjinfo' is extra info about the join for selectivity estimation
 * 'semifactors' contains valid data if path->jointype is SEMI or ANTI
 */
void
final_cost_hashjoin(PlannerInfo *root, HashPath *path,
					JoinCostWorkspace *workspace,
					SpecialJoinInfo *sjinfo,
					SemiAntiJoinFactors *semifactors)
{
	Path	   *outer_path = path->jpath.outerjoinpath;
	Path	   *inner_path = path->jpath.innerjoinpath;
	double		outer_path_rows = outer_path->rows;
	double		inner_path_rows = inner_path->rows;
	List	   *hashclauses = path->path_hashclauses;
	Cost		startup_cost = workspace->startup_cost;
	Cost		run_cost = workspace->run_cost;
	int			numbuckets = workspace->numbuckets;
	int			numbatches = workspace->numbatches;
	QualCost	hash_qual_cost;
	QualCost	qp_qual_cost;
	double		hashjointuples;
	double		virtualbuckets;
	Selectivity innerbucketsize;
	ListCell   *hcl;

	/* Mark the path with the correct row estimate */
	if (path->jpath.path.param_info)
		path->jpath.path.rows = path->jpath.path.param_info->ppi_rows;
	else
		path->jpath.path.rows = path->jpath.path.parent->rows;

	/*
	 * We could include disable_cost in the preliminary estimate, but that
	 * would amount to optimizing for the case where the join method is
	 * disabled, which doesn't seem like the way to bet.
	 */
	if (!(root ? root->config->enable_hashjoin : enable_hashjoin))
		startup_cost += disable_cost;

	/* mark the path with estimated # of batches */
	path->num_batches = numbatches;

	/* and compute the number of "virtual" buckets in the whole join */
	virtualbuckets = (double) numbuckets *(double) numbatches;

	/*
	 * Determine bucketsize fraction for inner relation.  We use the smallest
	 * bucketsize estimated for any individual hashclause; this is undoubtedly
	 * conservative.
	 *
	 * BUT: if inner relation has been unique-ified, we can assume it's good
	 * for hashing.  This is important both because it's the right answer, and
	 * because we avoid contaminating the cache with a value that's wrong for
	 * non-unique-ified paths.
	 */
	if (IsA(inner_path, UniquePath))
		innerbucketsize = 1.0 / virtualbuckets;
	else
	{
		innerbucketsize = 1.0;
		foreach(hcl, hashclauses)
		{
			RestrictInfo *restrictinfo = (RestrictInfo *) lfirst(hcl);
			Expr *clause = restrictinfo->clause;
			Selectivity thisbucketsize;

			Assert(IsA(restrictinfo, RestrictInfo));

			/**
			 * If this is a IS NOT FALSE boolean test, we can peek underneath.
			 */
			if (IsA(clause, BooleanTest))
			{
				BooleanTest *bt = (BooleanTest *) clause;

				if (bt->booltesttype == IS_NOT_FALSE)
				{
					clause = bt->arg;
				}
			}

			/*
			 * First we have to figure out which side of the hashjoin clause
			 * is the inner side.
			 *
			 * Since we tend to visit the same clauses over and over when
			 * planning a large query, we cache the bucketsize estimate in the
			 * RestrictInfo node to avoid repeated lookups of statistics.
			 */
			if (bms_is_subset(restrictinfo->right_relids,
							  inner_path->parent->relids))
			{
				/* righthand side is inner */
				thisbucketsize = restrictinfo->right_bucketsize;
				if (thisbucketsize < 0)
				{
					/* not cached yet */
					thisbucketsize =
						estimate_hash_bucketsize(root,
												 get_rightop(clause),
												 virtualbuckets,
												 inner_path);
					restrictinfo->right_bucketsize = thisbucketsize;
				}
			}
			else
			{
				Assert(bms_is_subset(restrictinfo->left_relids,
									 inner_path->parent->relids));
				/* lefthand side is inner */
				thisbucketsize = restrictinfo->left_bucketsize;
				if (thisbucketsize < 0)
				{
					/* not cached yet */
					thisbucketsize =
						estimate_hash_bucketsize(root,
												 get_leftop(clause),
												 virtualbuckets,
												 inner_path);
					restrictinfo->left_bucketsize = thisbucketsize;
				}
			}

			if (innerbucketsize > thisbucketsize)
				innerbucketsize = thisbucketsize;
		}
	}

	/*
	 * Compute cost of the hashquals and qpquals (other restriction clauses)
	 * separately.
	 */
	cost_qual_eval(&hash_qual_cost, hashclauses, root);
	cost_qual_eval(&qp_qual_cost, path->jpath.joinrestrictinfo, root);
	qp_qual_cost.startup -= hash_qual_cost.startup;
	qp_qual_cost.per_tuple -= hash_qual_cost.per_tuple;

	/* CPU costs */

	if (path->jpath.jointype == JOIN_SEMI || path->jpath.jointype == JOIN_ANTI)
	{
		double		outer_matched_rows;
		Selectivity inner_scan_frac;

		/*
		 * SEMI or ANTI join: executor will stop after first match.
		 *
		 * For an outer-rel row that has at least one match, we can expect the
		 * bucket scan to stop after a fraction 1/(match_count+1) of the
		 * bucket's rows, if the matches are evenly distributed.  Since they
		 * probably aren't quite evenly distributed, we apply a fuzz factor of
		 * 2.0 to that fraction.  (If we used a larger fuzz factor, we'd have
		 * to clamp inner_scan_frac to at most 1.0; but since match_count is
		 * at least 1, no such clamp is needed now.)
		 */
		outer_matched_rows = rint(outer_path_rows * semifactors->outer_match_frac);
		inner_scan_frac = 2.0 / (semifactors->match_count + 1.0);

		startup_cost += hash_qual_cost.startup;
		run_cost += hash_qual_cost.per_tuple * outer_matched_rows *
			clamp_row_est(inner_path_rows * innerbucketsize * inner_scan_frac) * 0.5;

		/*
		 * For unmatched outer-rel rows, the picture is quite a lot different.
		 * In the first place, there is no reason to assume that these rows
		 * preferentially hit heavily-populated buckets; instead assume they
		 * are uncorrelated with the inner distribution and so they see an
		 * average bucket size of inner_path_rows / virtualbuckets.  In the
		 * second place, it seems likely that they will have few if any exact
		 * hash-code matches and so very few of the tuples in the bucket will
		 * actually require eval of the hash quals.  We don't have any good
		 * way to estimate how many will, but for the moment assume that the
		 * effective cost per bucket entry is one-tenth what it is for
		 * matchable tuples.
		 */
		run_cost += hash_qual_cost.per_tuple *
			(outer_path_rows - outer_matched_rows) *
			clamp_row_est(inner_path_rows / virtualbuckets) * 0.05;

		/* Get # of tuples that will pass the basic join */
		if (path->jpath.jointype == JOIN_SEMI)
			hashjointuples = outer_matched_rows;
		else
			hashjointuples = outer_path_rows - outer_matched_rows;
	}
	else
	{
		/*
		 * The number of tuple comparisons needed is the number of outer
		 * tuples times the typical number of tuples in a hash bucket, which
		 * is the inner relation size times its bucketsize fraction.  At each
		 * one, we need to evaluate the hashjoin quals.  But actually,
		 * charging the full qual eval cost at each tuple is pessimistic,
		 * since we don't evaluate the quals unless the hash values match
		 * exactly.  For lack of a better idea, halve the cost estimate to
		 * allow for that.
		 */
		startup_cost += hash_qual_cost.startup;
		run_cost += hash_qual_cost.per_tuple * outer_path_rows *
			clamp_row_est(inner_path_rows * innerbucketsize) * 0.5;

		/*
		 * Get approx # tuples passing the hashquals.  We use
		 * approx_tuple_count here because we need an estimate done with
		 * JOIN_INNER semantics.
		 */
		hashjointuples = approx_tuple_count(root, &path->jpath, hashclauses);
	}

	/*
	 * For each tuple that gets through the hashjoin proper, we charge
	 * cpu_tuple_cost plus the cost of evaluating additional restriction
	 * clauses that are to be applied at the join.  (This is pessimistic since
	 * not all of the quals may get evaluated at each tuple.)
     *
     * CDB: Charge the cpu_tuple_cost only for tuples that pass all the quals.
	 */
	startup_cost += qp_qual_cost.startup;
    run_cost += qp_qual_cost.per_tuple * hashjointuples;
    run_cost += cpu_tuple_cost * path->jpath.path.parent->rows;

	/* tlist eval costs are paid per output row, not per tuple scanned */
	startup_cost += path->jpath.path.pathtarget->cost.startup;
	run_cost += path->jpath.path.pathtarget->cost.per_tuple * path->jpath.path.rows;

	path->jpath.path.startup_cost = startup_cost;
	path->jpath.path.total_cost = startup_cost + run_cost;
}


/*
 * cost_subplan
 *		Figure the costs for a SubPlan (or initplan).
 *
 * Note: we could dig the subplan's Plan out of the root list, but in practice
 * all callers have it handy already, so we make them pass it.
 */
void
cost_subplan(PlannerInfo *root, SubPlan *subplan, Plan *plan)
{
	QualCost	sp_cost;

	/* Figure any cost for evaluating the testexpr */
	cost_qual_eval(&sp_cost,
				   make_ands_implicit((Expr *) subplan->testexpr),
				   root);

	if (subplan->useHashTable)
	{
		/*
		 * If we are using a hash table for the subquery outputs, then the
		 * cost of evaluating the query is a one-time cost.  We charge one
		 * cpu_operator_cost per tuple for the work of loading the hashtable,
		 * too.
		 */
		sp_cost.startup += plan->total_cost +
			cpu_operator_cost * plan->plan_rows;

		/*
		 * The per-tuple costs include the cost of evaluating the lefthand
		 * expressions, plus the cost of probing the hashtable.  We already
		 * accounted for the lefthand expressions as part of the testexpr, and
		 * will also have counted one cpu_operator_cost for each comparison
		 * operator.  That is probably too low for the probing cost, but it's
		 * hard to make a better estimate, so live with it for now.
		 */
	}
	else
	{
		/*
		 * Otherwise we will be rescanning the subplan output on each
		 * evaluation.  We need to estimate how much of the output we will
		 * actually need to scan.  NOTE: this logic should agree with the
		 * tuple_fraction estimates used by make_subplan() in
		 * plan/subselect.c.
		 */
		Cost		plan_run_cost = plan->total_cost - plan->startup_cost;

		if (subplan->subLinkType == EXISTS_SUBLINK)
		{
			/* we only need to fetch 1 tuple; clamp to avoid zero divide */
			sp_cost.per_tuple += plan_run_cost / clamp_row_est(plan->plan_rows);
		}
		else if (subplan->subLinkType == ALL_SUBLINK ||
				 subplan->subLinkType == ANY_SUBLINK)
		{
			/* assume we need 50% of the tuples */
			sp_cost.per_tuple += 0.50 * plan_run_cost;
			/* also charge a cpu_operator_cost per row examined */
			sp_cost.per_tuple += 0.50 * plan->plan_rows * cpu_operator_cost;
		}
		else
		{
			/* assume we need all tuples */
			sp_cost.per_tuple += plan_run_cost;
		}

		/*
		 * Also account for subplan's startup cost. If the subplan is
		 * uncorrelated or undirect correlated, AND its topmost node is one
		 * that materializes its output, assume that we'll only need to pay
		 * its startup cost once; otherwise assume we pay the startup cost
		 * every time.
		 */
		if (subplan->parParam == NIL &&
			ExecMaterializesOutput(nodeTag(plan)))
			sp_cost.startup += plan->startup_cost;
		else
			sp_cost.per_tuple += plan->startup_cost;
	}

	subplan->startup_cost = sp_cost.startup;
	subplan->per_call_cost = sp_cost.per_tuple;
}


/*
 * cost_rescan
 *		Given a finished Path, estimate the costs of rescanning it after
 *		having done so the first time.  For some Path types a rescan is
 *		cheaper than an original scan (if no parameters change), and this
 *		function embodies knowledge about that.  The default is to return
 *		the same costs stored in the Path.  (Note that the cost estimates
 *		actually stored in Paths are always for first scans.)
 *
 * This function is not currently intended to model effects such as rescans
 * being cheaper due to disk block caching; what we are concerned with is
 * plan types wherein the executor caches results explicitly, or doesn't
 * redo startup calculations, etc.
 */
static void
cost_rescan(PlannerInfo *root, Path *path,
			Cost *rescan_startup_cost,	/* output parameters */
			Cost *rescan_total_cost)
{
	switch (path->pathtype)
	{
		case T_FunctionScan:

			/*
			 * Currently, nodeFunctionscan.c always executes the function to
			 * completion before returning any rows, and caches the results in
			 * a tuplestore.  So the function eval cost is all startup cost
			 * and isn't paid over again on rescans. However, all run costs
			 * will be paid over again.
			 */
			*rescan_startup_cost = 0;
			*rescan_total_cost = path->total_cost - path->startup_cost;
			break;
		case T_HashJoin:

			/*
			 * If it's a single-batch join, we don't need to rebuild the hash
			 * table during a rescan.
			 */
			if (((HashPath *) path)->num_batches == 1)
			{
				/* Startup cost is exactly the cost of hash table building */
				*rescan_startup_cost = 0;
				*rescan_total_cost = path->total_cost - path->startup_cost;
			}
			else
			{
				/* Otherwise, no special treatment */
				*rescan_startup_cost = path->startup_cost;
				*rescan_total_cost = path->total_cost;
			}
			break;
		case T_CteScan:
		case T_WorkTableScan:
			{
				/*
				 * These plan types materialize their final result in a
				 * tuplestore or tuplesort object.  So the rescan cost is only
				 * cpu_tuple_cost per tuple, unless the result is large enough
				 * to spill to disk.
				 */
				Cost		run_cost = cpu_tuple_cost * path->rows;
				double		nbytes = relation_byte_size(path->rows,
													path->pathtarget->width);
				long		work_mem_bytes = work_mem * 1024L;

				if (nbytes > work_mem_bytes)
				{
					/* It will spill, so account for re-read cost */
					double		npages = ceil(nbytes / BLCKSZ);

					run_cost += seq_page_cost * npages;
				}
				*rescan_startup_cost = 0;
				*rescan_total_cost = run_cost;
			}
			break;
		case T_Material:
		case T_Sort:
			{
				/*
				 * These plan types not only materialize their results, but do
				 * not implement qual filtering or projection.  So they are
				 * even cheaper to rescan than the ones above.  We charge only
				 * cpu_operator_cost per tuple.  (Note: keep that in sync with
				 * the run_cost charge in cost_sort, and also see comments in
				 * cost_material before you change it.)
				 */
<<<<<<< HEAD
				Cost		run_cost = cpu_operator_cost * path->parent->rows;
				double		nbytes = relation_byte_size(path->parent->rows,
														path->parent->width);
=======
				Cost		run_cost = cpu_operator_cost * path->rows;
				double		nbytes = relation_byte_size(path->rows,
													path->pathtarget->width);
>>>>>>> b5bce6c1
				long		work_mem_bytes = work_mem * 1024L;

				if (nbytes > work_mem_bytes)
				{
					/* It will spill, so account for re-read cost */
					double		npages = ceil(nbytes / BLCKSZ);

					run_cost += seq_page_cost * npages;
				}
				*rescan_startup_cost = 0;
				*rescan_total_cost = run_cost;
			}
			break;
		default:
			*rescan_startup_cost = path->startup_cost;
			*rescan_total_cost = path->total_cost;
			break;
	}
}


/*
 * cost_qual_eval
 *		Estimate the CPU costs of evaluating a WHERE clause.
 *		The input can be either an implicitly-ANDed list of boolean
 *		expressions, or a list of RestrictInfo nodes.  (The latter is
 *		preferred since it allows caching of the results.)
 *		The result includes both a one-time (startup) component,
 *		and a per-evaluation component.
 */
void
cost_qual_eval(QualCost *cost, List *quals, PlannerInfo *root)
{
	cost_qual_eval_context context;
	ListCell   *l;

	context.root = root;
	context.total.startup = 0;
	context.total.per_tuple = 0;

	/* We don't charge any cost for the implicit ANDing at top level ... */

	foreach(l, quals)
	{
		Node	   *qual = (Node *) lfirst(l);

		cost_qual_eval_walker(qual, &context);
	}

	*cost = context.total;
}

/*
 * cost_qual_eval_node
 *		As above, for a single RestrictInfo or expression.
 */
void
cost_qual_eval_node(QualCost *cost, Node *qual, PlannerInfo *root)
{
	cost_qual_eval_context context;

	context.root = root;
	context.total.startup = 0;
	context.total.per_tuple = 0;

	cost_qual_eval_walker(qual, &context);

	*cost = context.total;
}

static bool
cost_qual_eval_walker(Node *node, cost_qual_eval_context *context)
{
	if (node == NULL)
		return false;

	/*
	 * RestrictInfo nodes contain an eval_cost field reserved for this
	 * routine's use, so that it's not necessary to evaluate the qual clause's
	 * cost more than once.  If the clause's cost hasn't been computed yet,
	 * the field's startup value will contain -1.
	 */
	if (IsA(node, RestrictInfo))
	{
		RestrictInfo *rinfo = (RestrictInfo *) node;

		if (rinfo->eval_cost.startup < 0)
		{
			cost_qual_eval_context locContext;

			locContext.root = context->root;
			locContext.total.startup = 0;
			locContext.total.per_tuple = 0;

			/*
			 * For an OR clause, recurse into the marked-up tree so that we
			 * set the eval_cost for contained RestrictInfos too.
			 */
			if (rinfo->orclause)
				cost_qual_eval_walker((Node *) rinfo->orclause, &locContext);
			else
				cost_qual_eval_walker((Node *) rinfo->clause, &locContext);

			/*
			 * If the RestrictInfo is marked pseudoconstant, it will be tested
			 * only once, so treat its cost as all startup cost.
			 */
			if (rinfo->pseudoconstant)
			{
				/* count one execution during startup */
				locContext.total.startup += locContext.total.per_tuple;
				locContext.total.per_tuple = 0;
			}
			rinfo->eval_cost = locContext.total;
		}
		context->total.startup += rinfo->eval_cost.startup;
		context->total.per_tuple += rinfo->eval_cost.per_tuple;
		/* do NOT recurse into children */
		return false;
	}

	/*
	 * For each operator or function node in the given tree, we charge the
	 * estimated execution cost given by pg_proc.procost (remember to multiply
	 * this by cpu_operator_cost).
	 *
	 * Vars and Consts are charged zero, and so are boolean operators (AND,
	 * OR, NOT). Simplistic, but a lot better than no model at all.
	 *
	 * Should we try to account for the possibility of short-circuit
	 * evaluation of AND/OR?  Probably *not*, because that would make the
	 * results depend on the clause ordering, and we are not in any position
	 * to expect that the current ordering of the clauses is the one that's
	 * going to end up being used.  The above per-RestrictInfo caching would
	 * not mix well with trying to re-order clauses anyway.
	 *
	 * Another issue that is entirely ignored here is that if a set-returning
	 * function is below top level in the tree, the functions/operators above
	 * it will need to be evaluated multiple times.  In practical use, such
	 * cases arise so seldom as to not be worth the added complexity needed;
	 * moreover, since our rowcount estimates for functions tend to be pretty
	 * phony, the results would also be pretty phony.
	 */
	if (IsA(node, FuncExpr))
	{
		context->total.per_tuple +=
			get_func_cost(((FuncExpr *) node)->funcid) * cpu_operator_cost;
	}
	else if (IsA(node, OpExpr) ||
			 IsA(node, DistinctExpr) ||
			 IsA(node, NullIfExpr))
	{
		/* rely on struct equivalence to treat these all alike */
		set_opfuncid((OpExpr *) node);
		context->total.per_tuple +=
			get_func_cost(((OpExpr *) node)->opfuncid) * cpu_operator_cost;
	}
	else if (IsA(node, ScalarArrayOpExpr))
	{
		/*
		 * Estimate that the operator will be applied to about half of the
		 * array elements before the answer is determined.
		 */
		ScalarArrayOpExpr *saop = (ScalarArrayOpExpr *) node;
		Node	   *arraynode = (Node *) lsecond(saop->args);

		set_sa_opfuncid(saop);
		context->total.per_tuple += get_func_cost(saop->opfuncid) *
			cpu_operator_cost * estimate_array_length(arraynode) * 0.5;
	}
	else if (IsA(node, Aggref) ||
			 IsA(node, WindowFunc))
	{
		/*
		 * Aggref and WindowFunc nodes are (and should be) treated like Vars,
		 * ie, zero execution cost in the current model, because they behave
		 * essentially like Vars in execQual.c.  We disregard the costs of
		 * their input expressions for the same reason.  The actual execution
		 * costs of the aggregate/window functions and their arguments have to
		 * be factored into plan-node-specific costing of the Agg or WindowAgg
		 * plan node.
		 */
		return false;			/* don't recurse into children */
	}
	else if (IsA(node, CoerceViaIO))
	{
		CoerceViaIO *iocoerce = (CoerceViaIO *) node;
		Oid			iofunc;
		Oid			typioparam;
		bool		typisvarlena;

		/* check the result type's input function */
		getTypeInputInfo(iocoerce->resulttype,
						 &iofunc, &typioparam);
		context->total.per_tuple += get_func_cost(iofunc) * cpu_operator_cost;
		/* check the input type's output function */
		getTypeOutputInfo(exprType((Node *) iocoerce->arg),
						  &iofunc, &typisvarlena);
		context->total.per_tuple += get_func_cost(iofunc) * cpu_operator_cost;
	}
	else if (IsA(node, ArrayCoerceExpr))
	{
		ArrayCoerceExpr *acoerce = (ArrayCoerceExpr *) node;
		Node	   *arraynode = (Node *) acoerce->arg;

		if (OidIsValid(acoerce->elemfuncid))
			context->total.per_tuple += get_func_cost(acoerce->elemfuncid) *
				cpu_operator_cost * estimate_array_length(arraynode);
	}
	else if (IsA(node, RowCompareExpr))
	{
		/* Conservatively assume we will check all the columns */
		RowCompareExpr *rcexpr = (RowCompareExpr *) node;
		ListCell   *lc;

		foreach(lc, rcexpr->opnos)
		{
			Oid			opid = lfirst_oid(lc);

			context->total.per_tuple += get_func_cost(get_opcode(opid)) *
				cpu_operator_cost;
		}
	}
	else if (IsA(node, CurrentOfExpr))
	{
		/* Report high cost to prevent selection of anything but TID scan */
		context->total.startup += disable_cost;
	}
	else if (IsA(node, SubLink))
	{
		/* This routine should not be applied to un-planned expressions */
		elog(ERROR, "cannot handle unplanned sub-select");
	}
	else if (IsA(node, SubPlan))
	{
		if (!context->root)
		{
			/* Cannot cost subplans without root. */
			return 0;
		}

		/*
		 * A subplan node in an expression typically indicates that the
		 * subplan will be executed on each evaluation, so charge accordingly.
		 * (Sub-selects that can be executed as InitPlans have already been
		 * removed from the expression.)
		 */
		SubPlan    *subplan = (SubPlan *) node;

		context->total.startup += subplan->startup_cost;
		context->total.per_tuple += subplan->per_call_cost;

		/*
		 * We don't want to recurse into the testexpr, because it was already
		 * counted in the SubPlan node's costs.  So we're done.
		 */
		return false;
	}
	else if (IsA(node, AlternativeSubPlan))
	{
		/*
		 * Arbitrarily use the first alternative plan for costing.  (We should
		 * certainly only include one alternative, and we don't yet have
		 * enough information to know which one the executor is most likely to
		 * use.)
		 */
		AlternativeSubPlan *asplan = (AlternativeSubPlan *) node;

		return cost_qual_eval_walker((Node *) linitial(asplan->subplans),
									 context);
	}
	else if (IsA(node, PlaceHolderVar))
	{
		/*
		 * A PlaceHolderVar should be given cost zero when considering general
		 * expression evaluation costs.  The expense of doing the contained
		 * expression is charged as part of the tlist eval costs of the scan
		 * or join where the PHV is first computed (see set_rel_width and
		 * add_placeholders_to_joinrel).  If we charged it again here, we'd be
		 * double-counting the cost for each level of plan that the PHV
		 * bubbles up through.  Hence, return without recursing into the
		 * phexpr.
		 */
		return false;
	}

	/* recurse into children */
	return expression_tree_walker(node, cost_qual_eval_walker,
								  (void *) context);
}

/*
 * get_restriction_qual_cost
 *	  Compute evaluation costs of a baserel's restriction quals, plus any
 *	  movable join quals that have been pushed down to the scan.
 *	  Results are returned into *qpqual_cost.
 *
 * This is a convenience subroutine that works for seqscans and other cases
 * where all the given quals will be evaluated the hard way.  It's not useful
 * for cost_index(), for example, where the index machinery takes care of
 * some of the quals.  We assume baserestrictcost was previously set by
 * set_baserel_size_estimates().
 */
static void
get_restriction_qual_cost(PlannerInfo *root, RelOptInfo *baserel,
						  ParamPathInfo *param_info,
						  QualCost *qpqual_cost)
{
	if (param_info)
	{
		/* Include costs of pushed-down clauses */
		cost_qual_eval(qpqual_cost, param_info->ppi_clauses, root);

		qpqual_cost->startup += baserel->baserestrictcost.startup;
		qpqual_cost->per_tuple += baserel->baserestrictcost.per_tuple;
	}
	else
		*qpqual_cost = baserel->baserestrictcost;
}


/*
 * compute_semi_anti_join_factors
 *	  Estimate how much of the inner input a SEMI or ANTI join
 *	  can be expected to scan.
 *
 * In a hash or nestloop SEMI/ANTI join, the executor will stop scanning
 * inner rows as soon as it finds a match to the current outer row.
 * We should therefore adjust some of the cost components for this effect.
 * This function computes some estimates needed for these adjustments.
 * These estimates will be the same regardless of the particular paths used
 * for the outer and inner relation, so we compute these once and then pass
 * them to all the join cost estimation functions.
 *
 * Input parameters:
 *	outerrel: outer relation under consideration
 *	innerrel: inner relation under consideration
 *	jointype: must be JOIN_SEMI or JOIN_ANTI
 *	sjinfo: SpecialJoinInfo relevant to this join
 *	restrictlist: join quals
 * Output parameters:
 *	*semifactors is filled in (see relation.h for field definitions)
 */
void
compute_semi_anti_join_factors(PlannerInfo *root,
							   RelOptInfo *outerrel,
							   RelOptInfo *innerrel,
							   JoinType jointype,
							   SpecialJoinInfo *sjinfo,
							   List *restrictlist,
							   SemiAntiJoinFactors *semifactors)
{
	Selectivity jselec;
	Selectivity nselec;
	Selectivity avgmatch;
	SpecialJoinInfo norm_sjinfo;
	List	   *joinquals;
	ListCell   *l;

	/* Should only be called in these cases */
	Assert(jointype == JOIN_SEMI || jointype == JOIN_ANTI);

	/*
	 * In an ANTI join, we must ignore clauses that are "pushed down", since
	 * those won't affect the match logic.  In a SEMI join, we do not
	 * distinguish joinquals from "pushed down" quals, so just use the whole
	 * restrictinfo list.
	 */
	if (jointype == JOIN_ANTI)
	{
		Relids		joinrelids = bms_union(outerrel->relids, innerrel->relids);

		joinquals = NIL;
		foreach(l, restrictlist)
		{
			RestrictInfo *rinfo = (RestrictInfo *) lfirst(l);

			Assert(IsA(rinfo, RestrictInfo));
			if (!RINFO_IS_PUSHED_DOWN(rinfo, joinrelids))
				joinquals = lappend(joinquals, rinfo);
		}
	}
	else
		joinquals = restrictlist;

	/*
	 * Get the JOIN_SEMI or JOIN_ANTI selectivity of the join clauses.
	 */
	jselec = clauselist_selectivity(root,
									joinquals,
									0,
									jointype,
									sjinfo,
									gp_selectivity_damping_for_scans);

	/*
	 * Also get the normal inner-join selectivity of the join clauses.
	 */
	norm_sjinfo.type = T_SpecialJoinInfo;
	norm_sjinfo.min_lefthand = outerrel->relids;
	norm_sjinfo.min_righthand = innerrel->relids;
	norm_sjinfo.syn_lefthand = outerrel->relids;
	norm_sjinfo.syn_righthand = innerrel->relids;
	norm_sjinfo.jointype = JOIN_INNER;
	/* we don't bother trying to make the remaining fields valid */
	norm_sjinfo.lhs_strict = false;
	norm_sjinfo.delay_upper_joins = false;
	norm_sjinfo.semi_can_btree = false;
	norm_sjinfo.semi_can_hash = false;
	norm_sjinfo.semi_operators = NIL;
	norm_sjinfo.semi_rhs_exprs = NIL;

	nselec = clauselist_selectivity(root,
									joinquals,
									0,
									JOIN_INNER,
									&norm_sjinfo,
									gp_selectivity_damping_for_scans);

	/* Avoid leaking a lot of ListCells */
	if (jointype == JOIN_ANTI)
		list_free(joinquals);

	/*
	 * jselec can be interpreted as the fraction of outer-rel rows that have
	 * any matches (this is true for both SEMI and ANTI cases).  And nselec is
	 * the fraction of the Cartesian product that matches.  So, the average
	 * number of matches for each outer-rel row that has at least one match is
	 * nselec * inner_rows / jselec.
	 *
	 * Note: it is correct to use the inner rel's "rows" count here, even
	 * though we might later be considering a parameterized inner path with
	 * fewer rows.  This is because we have included all the join clauses in
	 * the selectivity estimate.
	 */
	if (jselec > 0)				/* protect against zero divide */
	{
		avgmatch = nselec * innerrel->rows / jselec;
		/* Clamp to sane range */
		avgmatch = Max(1.0, avgmatch);
	}
	else
		avgmatch = 1.0;

	semifactors->outer_match_frac = jselec;
	semifactors->match_count = avgmatch;
}

/*
 * has_indexed_join_quals
 *	  Check whether all the joinquals of a nestloop join are used as
 *	  inner index quals.
 *
 * If the inner path of a SEMI/ANTI join is an indexscan (including bitmap
 * indexscan) that uses all the joinquals as indexquals, we can assume that an
 * unmatched outer tuple is cheap to process, whereas otherwise it's probably
 * expensive.
 */
static bool
has_indexed_join_quals(NestPath *joinpath)
{
	Relids		joinrelids = joinpath->path.parent->relids;
	Path	   *innerpath = joinpath->innerjoinpath;
	List	   *indexclauses;
	bool		found_one;
	ListCell   *lc;

	/* If join still has quals to evaluate, it's not fast */
	if (joinpath->joinrestrictinfo != NIL)
		return false;
	/* Nor if the inner path isn't parameterized at all */
	if (innerpath->param_info == NULL)
		return false;

	/* Find the indexclauses list for the inner scan */
	switch (innerpath->pathtype)
	{
		case T_IndexScan:
		case T_IndexOnlyScan:
			indexclauses = ((IndexPath *) innerpath)->indexclauses;
			break;
		case T_BitmapHeapScan:
			{
				/* Accept only a simple bitmap scan, not AND/OR cases */
				Path	   *bmqual = ((BitmapHeapPath *) innerpath)->bitmapqual;

				if (IsA(bmqual, IndexPath))
					indexclauses = ((IndexPath *) bmqual)->indexclauses;
				else
					return false;
				break;
			}
		default:

			/*
			 * If it's not a simple indexscan, it probably doesn't run quickly
			 * for zero rows out, even if it's a parameterized path using all
			 * the joinquals.
			 */
			return false;
	}

	/*
	 * Examine the inner path's param clauses.  Any that are from the outer
	 * path must be found in the indexclauses list, either exactly or in an
	 * equivalent form generated by equivclass.c.  Also, we must find at least
	 * one such clause, else it's a clauseless join which isn't fast.
	 */
	found_one = false;
	foreach(lc, innerpath->param_info->ppi_clauses)
	{
		RestrictInfo *rinfo = (RestrictInfo *) lfirst(lc);

		if (join_clause_is_movable_into(rinfo,
										innerpath->parent->relids,
										joinrelids))
		{
			if (!(list_member_ptr(indexclauses, rinfo) ||
				  is_redundant_derived_clause(rinfo, indexclauses)))
				return false;
			found_one = true;
		}
	}
	return found_one;
}


/*
 * approx_tuple_count
 *		Quick-and-dirty estimation of the number of join rows passing
 *		a set of qual conditions.
 *
 * The quals can be either an implicitly-ANDed list of boolean expressions,
 * or a list of RestrictInfo nodes (typically the latter).
 *
 * Currently this is only used in join estimation, so sjinfo should never
 * be NULL.
 *
 * We intentionally compute the selectivity under JOIN_INNER rules, even
 * if it's some type of outer join.  This is appropriate because we are
 * trying to figure out how many tuples pass the initial merge or hash
 * join step.
 *
 * This is quick-and-dirty because we bypass clauselist_selectivity, and
 * simply multiply the independent clause selectivities together.  Now
 * clauselist_selectivity often can't do any better than that anyhow, but
 * for some situations (such as range constraints) it is smarter.  However,
 * we can't effectively cache the results of clauselist_selectivity, whereas
 * the individual clause selectivities can be and are cached.
 *
 * Since we are only using the results to estimate how many potential
 * output tuples are generated and passed through qpqual checking, it
 * seems OK to live with the approximation.
 */
static double
approx_tuple_count(PlannerInfo *root, JoinPath *path, List *quals)
{
	double		tuples;
	double		outer_tuples = path->outerjoinpath->rows;
	double		inner_tuples = path->innerjoinpath->rows;
	SpecialJoinInfo sjinfo;
	Selectivity selec = 1.0;
	ListCell   *l;

	/*
	 * Make up a SpecialJoinInfo for JOIN_INNER semantics.
	 */
	sjinfo.type = T_SpecialJoinInfo;
	sjinfo.min_lefthand = path->outerjoinpath->parent->relids;
	sjinfo.min_righthand = path->innerjoinpath->parent->relids;
	sjinfo.syn_lefthand = path->outerjoinpath->parent->relids;
	sjinfo.syn_righthand = path->innerjoinpath->parent->relids;
	sjinfo.jointype = JOIN_INNER;
	/* we don't bother trying to make the remaining fields valid */
	sjinfo.lhs_strict = false;
	sjinfo.delay_upper_joins = false;
	sjinfo.semi_can_btree = false;
	sjinfo.semi_can_hash = false;
	sjinfo.semi_operators = NIL;
	sjinfo.semi_rhs_exprs = NIL;

	/* Get the approximate selectivity */
	foreach(l, quals)
	{
		Node	   *qual = (Node *) lfirst(l);

		/* Note that clause_selectivity will be able to cache its result */
		selec *= clause_selectivity(root, qual, 0, JOIN_INNER, &sjinfo,
									false /* use_damping */);
	}

	/* Apply it to the input relation sizes */
	tuples = selec * outer_tuples * inner_tuples;

	return clamp_row_est(tuples);
}


/*
 * set_baserel_size_estimates
 *		Set the size estimates for the given base relation.
 *
 * The rel's targetlist and restrictinfo list must have been constructed
 * already, and rel->tuples must be set.
 *
 * We set the following fields of the rel node:
 *	rows: the estimated number of output tuples (after applying
 *		  restriction clauses).
 *	width: the estimated average output tuple width in bytes.
 *	baserestrictcost: estimated cost of evaluating baserestrictinfo clauses.
 */
void
set_baserel_size_estimates(PlannerInfo *root, RelOptInfo *rel)
{
	double		nrows;

	/* Should only be applied to base relations */
	Assert(rel->relid > 0);

	nrows = rel->tuples *
		clauselist_selectivity(root,
							   rel->baserestrictinfo,
							   0,
							   JOIN_INNER,
							   NULL,
							   gp_selectivity_damping_for_scans);

	rel->rows = clamp_row_est(nrows);

	cost_qual_eval(&rel->baserestrictcost, rel->baserestrictinfo, root);

	set_rel_width(root, rel);
}



/*
 * adjust_selectivity_for_nulltest
 *		adjust selectivity of a nulltest on the inner side of an
 *		outer join
 *
 * This is a patch to make the workaround for (NOT) IN subqueries
 *
 *    ... FROM T1 LEFT OUTER JOIN T2 ON ... WHERE T2.X IS (NOT) NULL
 *
 * work. This is not a comprehensive fix but addresses only
 * this very special case.
 *
 */
static Selectivity
adjust_selectivity_for_nulltest(Selectivity selec,
								Selectivity pselec,
								List *pushed_quals,
								JoinType jointype)
{
	Assert(IS_OUTER_JOIN(jointype));

	/*
	 * consider only singletons; the case of multiple
	 * nulltests on the inner side of an outer join is not very
	 * useful in practice;
	 */
	if (JOIN_FULL != jointype &&
		1 == list_length(pushed_quals))
	{
		Node *clause = (Node *) lfirst(list_head(pushed_quals));

		if (IsA(clause, RestrictInfo))
		{
			clause = (Node *)((RestrictInfo*)clause) -> clause;

			if (IsA(clause, NullTest))
			{
				int			nulltesttype;
				Node	   *node;
				Node	   *basenode;

				/* extract information */
				nulltesttype = ((NullTest *) clause)->nulltesttype;
				node = (Node *) ((NullTest *) clause)->arg;
	
				/* CONSIDER: is this really necessary? */
				if (IsA(node, RelabelType))
					basenode = (Node *) ((RelabelType *) node)->arg;
				else
					basenode = node;

				if (IsA(basenode, Var))
				{
					double	nullfrac = 1 - selec;
	
					/* adjust selectivity according to test */
					switch (((NullTest *) clause)->nulltesttype)
					{
						case IS_NULL:
							pselec = nullfrac + ((1 - nullfrac ) * pselec);
							break;

						case IS_NOT_NULL:
							pselec = (1 - nullfrac) + (nullfrac * pselec);
							break;

						default:
							/* unknown null test*/
							Assert(false);
					}
				}
			}
		}
	}

	Assert(pselec >= 0.0 && pselec <= 1.0);
	return pselec;
}


/*
 * get_parameterized_baserel_size
 *		Make a size estimate for a parameterized scan of a base relation.
 *
 * 'param_clauses' lists the additional join clauses to be used.
 *
 * set_baserel_size_estimates must have been applied already.
 */
double
get_parameterized_baserel_size(PlannerInfo *root, RelOptInfo *rel,
							   List *param_clauses)
{
	List	   *allclauses;
	double		nrows;

	/*
	 * Estimate the number of rows returned by the parameterized scan, knowing
	 * that it will apply all the extra join clauses as well as the rel's own
	 * restriction clauses.  Note that we force the clauses to be treated as
	 * non-join clauses during selectivity estimation.
	 */
	allclauses = list_concat(list_copy(param_clauses),
							 rel->baserestrictinfo);
	nrows = rel->tuples *
		clauselist_selectivity(root,
							   allclauses,
							   rel->relid,		/* do not use 0! */
							   JOIN_INNER,
							   NULL,
							   false); /* GPDB_92_MERGE_FIXME: do we need damping? */
	nrows = clamp_row_est(nrows);
	/* For safety, make sure result is not more than the base estimate */
	if (nrows > rel->rows)
		nrows = rel->rows;
	return nrows;
}

/*
 * set_joinrel_size_estimates
 *		Set the size estimates for the given join relation.
 *
 * The rel's targetlist must have been constructed already, and a
 * restriction clause list that matches the given component rels must
 * be provided.
 *
 * Since there is more than one way to make a joinrel for more than two
 * base relations, the results we get here could depend on which component
 * rel pair is provided.  In theory we should get the same answers no matter
 * which pair is provided; in practice, since the selectivity estimation
 * routines don't handle all cases equally well, we might not.  But there's
 * not much to be done about it.  (Would it make sense to repeat the
 * calculations for each pair of input rels that's encountered, and somehow
 * average the results?  Probably way more trouble than it's worth, and
 * anyway we must keep the rowcount estimate the same for all paths for the
 * joinrel.)
 *
 * We set only the rows field here.  The reltarget field was already set by
 * build_joinrel_tlist, and baserestrictcost is not used for join rels.
 */
void
set_joinrel_size_estimates(PlannerInfo *root, RelOptInfo *rel,
						   RelOptInfo *outer_rel,
						   RelOptInfo *inner_rel,
						   SpecialJoinInfo *sjinfo,
						   List *restrictlist)
{
	rel->rows = calc_joinrel_size_estimate(root,
<<<<<<< HEAD
										   rel,
=======
										   outer_rel,
										   inner_rel,
>>>>>>> b5bce6c1
										   outer_rel->rows,
										   inner_rel->rows,
										   sjinfo,
										   restrictlist);
}

/*
 * get_parameterized_joinrel_size
 *		Make a size estimate for a parameterized scan of a join relation.
 *
 * 'rel' is the joinrel under consideration.
 * 'outer_path', 'inner_path' are (probably also parameterized) Paths that
 *		produce the relations being joined.
 * 'sjinfo' is any SpecialJoinInfo relevant to this join.
 * 'restrict_clauses' lists the join clauses that need to be applied at the
 * join node (including any movable clauses that were moved down to this join,
 * and not including any movable clauses that were pushed down into the
 * child paths).
 *
 * set_joinrel_size_estimates must have been applied already.
 */
double
get_parameterized_joinrel_size(PlannerInfo *root, RelOptInfo *rel,
							   Path *outer_path,
							   Path *inner_path,
							   SpecialJoinInfo *sjinfo,
							   List *restrict_clauses)
{
	double		nrows;

	/*
	 * Estimate the number of rows returned by the parameterized join as the
	 * sizes of the input paths times the selectivity of the clauses that have
	 * ended up at this join node.
	 *
	 * As with set_joinrel_size_estimates, the rowcount estimate could depend
	 * on the pair of input paths provided, though ideally we'd get the same
	 * estimate for any pair with the same parameterization.
	 */
	nrows = calc_joinrel_size_estimate(root,
<<<<<<< HEAD
									   rel,
									   outer_rows,
									   inner_rows,
=======
									   outer_path->parent,
									   inner_path->parent,
									   outer_path->rows,
									   inner_path->rows,
>>>>>>> b5bce6c1
									   sjinfo,
									   restrict_clauses);
	/* For safety, make sure result is not more than the base estimate */
	if (nrows > rel->rows)
		nrows = rel->rows;
	return nrows;
}

/*
 * calc_joinrel_size_estimate
 *		Workhorse for set_joinrel_size_estimates and
 *		get_parameterized_joinrel_size.
 *
 * outer_rel/inner_rel are the relations being joined, but they should be
 * assumed to have sizes outer_rows/inner_rows; those numbers might be less
 * than what rel->rows says, when we are considering parameterized paths.
 */
static double
calc_joinrel_size_estimate(PlannerInfo *root,
<<<<<<< HEAD
						   RelOptInfo *joinrel,
=======
						   RelOptInfo *outer_rel,
						   RelOptInfo *inner_rel,
>>>>>>> b5bce6c1
						   double outer_rows,
						   double inner_rows,
						   SpecialJoinInfo *sjinfo,
						   List *restrictlist_in)
{
	/* This apparently-useless variable dodges a compiler bug in VS2013: */
	List	   *restrictlist = restrictlist_in;
	JoinType	jointype = sjinfo->jointype;
	Selectivity fkselec;
	Selectivity jselec;
	Selectivity pselec;
	double		nrows;
	double		adjnrows;

	/*
	 * Compute joinclause selectivity.  Note that we are only considering
	 * clauses that become restriction clauses at this join level; we are not
	 * double-counting them because they were not considered in estimating the
	 * sizes of the component rels.
	 *
	 * First, see whether any of the joinclauses can be matched to known FK
	 * constraints.  If so, drop those clauses from the restrictlist, and
	 * instead estimate their selectivity using FK semantics.  (We do this
	 * without regard to whether said clauses are local or "pushed down".
	 * Probably, an FK-matching clause could never be seen as pushed down at
	 * an outer join, since it would be strict and hence would be grounds for
	 * join strength reduction.)  fkselec gets the net selectivity for
	 * FK-matching clauses, or 1.0 if there are none.
	 */
	fkselec = get_foreign_key_join_selectivity(root,
											   outer_rel->relids,
											   inner_rel->relids,
											   sjinfo,
											   &restrictlist);

	/*
	 * For an outer join, we have to distinguish the selectivity of the join's
	 * own clauses (JOIN/ON conditions) from any clauses that were "pushed
	 * down".  For inner joins we just count them all as joinclauses.
	 */
	if (IS_OUTER_JOIN(jointype))
	{
		List	   *joinquals = NIL;
		List	   *pushedquals = NIL;
		ListCell   *l;

		/* Grovel through the clauses to separate into two lists */
		foreach(l, restrictlist)
		{
			RestrictInfo *rinfo = (RestrictInfo *) lfirst(l);

			Assert(IsA(rinfo, RestrictInfo));
			if (RINFO_IS_PUSHED_DOWN(rinfo, joinrel->relids))
				pushedquals = lappend(pushedquals, rinfo);
			else
				joinquals = lappend(joinquals, rinfo);
		}

		/* Get the separate selectivities */
		jselec = clauselist_selectivity(root,
										joinquals,
										0,
										jointype,
										sjinfo,
										gp_selectivity_damping_for_joins);
		pselec = clauselist_selectivity(root,
										pushedquals,
										0,
										jointype,
										sjinfo,
										gp_selectivity_damping_for_joins);
										
		/* 
		 * special case where a pushed qual probes the inner
		 * side of an outer join to be NULL
		 */
		if (gp_adjust_selectivity_for_outerjoins)
			pselec = adjust_selectivity_for_nulltest(jselec,
													 pselec,
													 pushedquals, 
													 jointype);

		/* Avoid leaking a lot of ListCells */
		list_free(joinquals);
		list_free(pushedquals);
	}
	else
	{
		jselec = clauselist_selectivity(root,
										restrictlist,
										0,
										jointype,
										sjinfo,
										gp_selectivity_damping_for_joins);
		pselec = 0.0;			/* not used, keep compiler quiet */
	}

	/*
	 * Basically, we multiply size of Cartesian product by selectivity.
	 *
	 * If we are doing an outer join, take that into account: the joinqual
	 * selectivity has to be clamped using the knowledge that the output must
	 * be at least as large as the non-nullable input.  However, any
	 * pushed-down quals are applied after the outer join, so their
	 * selectivity applies fully.
	 *
	 * For JOIN_SEMI and JOIN_ANTI, the selectivity is defined as the fraction
	 * of LHS rows that have matches, and we apply that straightforwardly.
	 */
	switch (jointype)
	{
		case JOIN_INNER:
			nrows = outer_rows * inner_rows * fkselec * jselec;
			/* pselec not used */
			break;
		case JOIN_LEFT:
			nrows = outer_rows * inner_rows * fkselec * jselec;
			if (nrows < outer_rows)
				nrows = outer_rows;
			nrows *= pselec;
			break;
		case JOIN_FULL:
			nrows = outer_rows * inner_rows * fkselec * jselec;
			if (nrows < outer_rows)
				nrows = outer_rows;
			if (nrows < inner_rows)
				nrows = inner_rows;
			nrows *= pselec;
			break;
		case JOIN_SEMI:
			nrows = outer_rows * fkselec * jselec;
			/* pselec not used */
			break;
		case JOIN_ANTI:
<<<<<<< HEAD
		case JOIN_LASJ_NOTIN:
			nrows = outer_rows * (1.0 - jselec);
=======
			nrows = outer_rows * (1.0 - fkselec * jselec);
>>>>>>> b5bce6c1
			nrows *= pselec;
			break;
		default:
			/* other values not expected here */
			elog(ERROR, "unrecognized join type: %d", (int) jointype);
			nrows = 0;			/* keep compiler quiet */
			break;
	}

    /*
     * CDB: Force estimated number of join output rows to be at least 2.
     * Otherwise a later nested join could take this join as its outer input,
     * thinking that there will be only one pass over its inner table,
     * which could be very slow if the actual number of rows is > 1.
     * Someday we should improve the join selectivity estimates.
     */
    adjnrows = Max(10, outer_rows);
    adjnrows = Max(adjnrows, inner_rows);
    adjnrows = LOG2(adjnrows);
    if (nrows < adjnrows)
		nrows = adjnrows;

	return clamp_row_est(nrows);
}

/*
 * get_foreign_key_join_selectivity
 *		Estimate join selectivity for foreign-key-related clauses.
 *
 * Remove any clauses that can be matched to FK constraints from *restrictlist,
 * and return a substitute estimate of their selectivity.  1.0 is returned
 * when there are no such clauses.
 *
 * The reason for treating such clauses specially is that we can get better
 * estimates this way than by relying on clauselist_selectivity(), especially
 * for multi-column FKs where that function's assumption that the clauses are
 * independent falls down badly.  But even with single-column FKs, we may be
 * able to get a better answer when the pg_statistic stats are missing or out
 * of date.
 */
static Selectivity
get_foreign_key_join_selectivity(PlannerInfo *root,
								 Relids outer_relids,
								 Relids inner_relids,
								 SpecialJoinInfo *sjinfo,
								 List **restrictlist)
{
	Selectivity fkselec = 1.0;
	JoinType	jointype = sjinfo->jointype;
	List	   *worklist = *restrictlist;
	ListCell   *lc;

	/* Consider each FK constraint that is known to match the query */
	foreach(lc, root->fkey_list)
	{
		ForeignKeyOptInfo *fkinfo = (ForeignKeyOptInfo *) lfirst(lc);
		bool		ref_is_outer;
		List	   *removedlist;
		ListCell   *cell;
		ListCell   *prev;
		ListCell   *next;

		/*
		 * This FK is not relevant unless it connects a baserel on one side of
		 * this join to a baserel on the other side.
		 */
		if (bms_is_member(fkinfo->con_relid, outer_relids) &&
			bms_is_member(fkinfo->ref_relid, inner_relids))
			ref_is_outer = false;
		else if (bms_is_member(fkinfo->ref_relid, outer_relids) &&
				 bms_is_member(fkinfo->con_relid, inner_relids))
			ref_is_outer = true;
		else
			continue;

		/*
		 * Modify the restrictlist by removing clauses that match the FK (and
		 * putting them into removedlist instead).  It seems unsafe to modify
		 * the originally-passed List structure, so we make a shallow copy the
		 * first time through.
		 */
		if (worklist == *restrictlist)
			worklist = list_copy(worklist);

		removedlist = NIL;
		prev = NULL;
		for (cell = list_head(worklist); cell; cell = next)
		{
			RestrictInfo *rinfo = (RestrictInfo *) lfirst(cell);
			bool		remove_it = false;
			int			i;

			next = lnext(cell);
			/* Drop this clause if it matches any column of the FK */
			for (i = 0; i < fkinfo->nkeys; i++)
			{
				if (rinfo->parent_ec)
				{
					/*
					 * EC-derived clauses can only match by EC.  It is okay to
					 * consider any clause derived from the same EC as
					 * matching the FK: even if equivclass.c chose to generate
					 * a clause equating some other pair of Vars, it could
					 * have generated one equating the FK's Vars.  So for
					 * purposes of estimation, we can act as though it did so.
					 *
					 * Note: checking parent_ec is a bit of a cheat because
					 * there are EC-derived clauses that don't have parent_ec
					 * set; but such clauses must compare expressions that
					 * aren't just Vars, so they cannot match the FK anyway.
					 */
					if (fkinfo->eclass[i] == rinfo->parent_ec)
					{
						remove_it = true;
						break;
					}
				}
				else
				{
					/*
					 * Otherwise, see if rinfo was previously matched to FK as
					 * a "loose" clause.
					 */
					if (list_member_ptr(fkinfo->rinfos[i], rinfo))
					{
						remove_it = true;
						break;
					}
				}
			}
			if (remove_it)
			{
				worklist = list_delete_cell(worklist, cell, prev);
				removedlist = lappend(removedlist, rinfo);
			}
			else
				prev = cell;
		}

		/*
		 * If we failed to remove all the matching clauses we expected to
		 * find, chicken out and ignore this FK; applying its selectivity
		 * might result in double-counting.  Put any clauses we did manage to
		 * remove back into the worklist.
		 *
		 * Since the matching clauses are known not outerjoin-delayed, they
		 * should certainly have appeared in the initial joinclause list.  If
		 * we didn't find them, they must have been matched to, and removed
		 * by, some other FK in a previous iteration of this loop.  (A likely
		 * case is that two FKs are matched to the same EC; there will be only
		 * one EC-derived clause in the initial list, so the first FK will
		 * consume it.)  Applying both FKs' selectivity independently risks
		 * underestimating the join size; in particular, this would undo one
		 * of the main things that ECs were invented for, namely to avoid
		 * double-counting the selectivity of redundant equality conditions.
		 * Later we might think of a reasonable way to combine the estimates,
		 * but for now, just punt, since this is a fairly uncommon situation.
		 */
		if (list_length(removedlist) !=
			(fkinfo->nmatched_ec + fkinfo->nmatched_ri))
		{
			worklist = list_concat(worklist, removedlist);
			continue;
		}

		/*
		 * Finally we get to the payoff: estimate selectivity using the
		 * knowledge that each referencing row will match exactly one row in
		 * the referenced table.
		 *
		 * XXX that's not true in the presence of nulls in the referencing
		 * column(s), so in principle we should derate the estimate for those.
		 * However (1) if there are any strict restriction clauses for the
		 * referencing column(s) elsewhere in the query, derating here would
		 * be double-counting the null fraction, and (2) it's not very clear
		 * how to combine null fractions for multiple referencing columns.
		 *
		 * In the first branch of the logic below, null derating is done
		 * implicitly by relying on clause_selectivity(); in the other two
		 * paths, we do nothing for now about correcting for nulls.
		 *
		 * XXX another point here is that if either side of an FK constraint
		 * is an inheritance parent, we estimate as though the constraint
		 * covers all its children as well.  This is not an unreasonable
		 * assumption for a referencing table, ie the user probably applied
		 * identical constraints to all child tables (though perhaps we ought
		 * to check that).  But it's not possible to have done that for a
		 * referenced table.  Fortunately, precisely because that doesn't
		 * work, it is uncommon in practice to have an FK referencing a parent
		 * table.  So, at least for now, disregard inheritance here.
		 */
		if (ref_is_outer && jointype != JOIN_INNER)
		{
			/*
			 * When the referenced table is on the outer side of a non-inner
			 * join, knowing that each inner row has exactly one match is not
			 * as useful as one could wish, since we really need to know the
			 * fraction of outer rows with a match.  Still, we can avoid the
			 * folly of multiplying the per-column estimates together.  Take
			 * the smallest per-column selectivity, instead.  (This should
			 * correspond to the FK column with the most nulls.)
			 */
			Selectivity thisfksel = 1.0;

			foreach(cell, removedlist)
			{
				RestrictInfo *rinfo = (RestrictInfo *) lfirst(cell);
				Selectivity csel;

				csel = clause_selectivity(root, (Node *) rinfo,
										  0, jointype, sjinfo);
				thisfksel = Min(thisfksel, csel);
			}
			fkselec *= thisfksel;
		}
		else if (jointype == JOIN_SEMI || jointype == JOIN_ANTI)
		{
			/*
			 * For JOIN_SEMI and JOIN_ANTI, the selectivity is defined as the
			 * fraction of LHS rows that have matches.  If the referenced
			 * table is on the inner side, that means the selectivity is 1.0
			 * (modulo nulls, which we're ignoring for now).  We already
			 * covered the other case, so no work here.
			 */
		}
		else
		{
			/*
			 * Otherwise, selectivity is exactly 1/referenced-table-size; but
			 * guard against tuples == 0.  Note we should use the raw table
			 * tuple count, not any estimate of its filtered or joined size.
			 */
			RelOptInfo *ref_rel = find_base_rel(root, fkinfo->ref_relid);
			double		ref_tuples = Max(ref_rel->tuples, 1.0);

			fkselec *= 1.0 / ref_tuples;
		}
	}

	*restrictlist = worklist;
	return fkselec;
}

/*
 * set_subquery_size_estimates
 *		Set the size estimates for a base relation that is a subquery.
 *
 * The rel's targetlist and restrictinfo list must have been constructed
 * already, and the Paths for the subquery must have been completed.
 * We look at the subquery's PlannerInfo to extract data.
 *
 * We set the same fields as set_baserel_size_estimates.
 */
void
set_subquery_size_estimates(PlannerInfo *root, RelOptInfo *rel)
{
	PlannerInfo *subroot = rel->subroot;
	RelOptInfo *sub_final_rel;
	RangeTblEntry *rte PG_USED_FOR_ASSERTS_ONLY;
	ListCell   *lc;

	/* Should only be applied to base relations that are subqueries */
	Assert(rel->relid > 0);
	rte = planner_rt_fetch(rel->relid, root);
	Assert(rte->rtekind == RTE_SUBQUERY);

<<<<<<< HEAD
	/* Copy raw number of output rows from subplan */
	if (rel->onerow)
		rel->tuples = 1;
	else
		rel->tuples = rel->subplan->plan_rows;
=======
	/*
	 * Copy raw number of output rows from subquery.  All of its paths should
	 * have the same output rowcount, so just look at cheapest-total.
	 */
	sub_final_rel = fetch_upper_rel(subroot, UPPERREL_FINAL, NULL);
	rel->tuples = sub_final_rel->cheapest_total_path->rows;
>>>>>>> b5bce6c1

	/*
	 * Compute per-output-column width estimates by examining the subquery's
	 * targetlist.  For any output that is a plain Var, get the width estimate
	 * that was made while planning the subquery.  Otherwise, we leave it to
	 * set_rel_width to fill in a datatype-based default estimate.
	 */
	foreach(lc, subroot->parse->targetList)
	{
		TargetEntry *te = (TargetEntry *) lfirst(lc);
		Node	   *texpr = (Node *) te->expr;
		int32		item_width = 0;

		Assert(IsA(te, TargetEntry));
		/* junk columns aren't visible to upper query */
		if (te->resjunk)
			continue;

		/*
		 * The subquery could be an expansion of a view that's had columns
		 * added to it since the current query was parsed, so that there are
		 * non-junk tlist columns in it that don't correspond to any column
		 * visible at our query level.  Ignore such columns.
		 */
		if (te->resno < rel->min_attr || te->resno > rel->max_attr)
			continue;

		/*
		 * XXX This currently doesn't work for subqueries containing set
		 * operations, because the Vars in their tlists are bogus references
		 * to the first leaf subquery, which wouldn't give the right answer
		 * even if we could still get to its PlannerInfo.
		 *
		 * Also, the subquery could be an appendrel for which all branches are
		 * known empty due to constraint exclusion, in which case
		 * set_append_rel_pathlist will have left the attr_widths set to zero.
		 *
		 * In either case, we just leave the width estimate zero until
		 * set_rel_width fixes it.
		 */
		if (IsA(texpr, Var) &&
			subroot->parse->setOperations == NULL)
		{
			Var		   *var = (Var *) texpr;
			RelOptInfo *subrel = find_base_rel(subroot, var->varno);

			item_width = subrel->attr_widths[var->varattno - subrel->min_attr];
		}
		rel->attr_widths[te->resno - rel->min_attr] = item_width;
	}

	/* Now estimate number of output rows, etc */
	set_baserel_size_estimates(root, rel);
}

/*
 * set_function_size_estimates
 *		Set the size estimates for a base relation that is a function call.
 *
 * The rel's targetlist and restrictinfo list must have been constructed
 * already.
 *
 * We set the same fields as set_baserel_size_estimates.
 */
void
set_function_size_estimates(PlannerInfo *root, RelOptInfo *rel)
{
	RangeTblEntry *rte;
	ListCell   *lc;
	bool		onerow = true;

	/* Should only be applied to base relations that are functions */
	Assert(rel->relid > 0);
	rte = planner_rt_fetch(rel->relid, root);
	Assert(rte->rtekind == RTE_FUNCTION);

	/*
	 * Estimate number of rows the functions will return. The rowcount of the
	 * node is that of the largest function result.
	 */
	rel->tuples = 0;
	foreach(lc, rte->functions)
	{
		RangeTblFunction *rtfunc = (RangeTblFunction *) lfirst(lc);
		double		ntup = expression_returns_set_rows(rtfunc->funcexpr);

		/* CDB: Could the function return more than one row? */
		if (onerow)
			onerow = !expression_returns_set(rtfunc->funcexpr);

		if (ntup > rel->tuples)
			rel->tuples = ntup;
	}
	if (rte->functions)
		rel->onerow = onerow;

	/* Now estimate number of output rows, etc */
	set_baserel_size_estimates(root, rel);
}

/*
 * set_table_function_size_estimates
 *		Set the size estimates for a base relation that is a table function call.
 *
 * The rel's targetlist and restrictinfo list must have been constructed
 * already.
 *
 * We set the same fields as set_baserel_size_estimates.
 */
void
set_table_function_size_estimates(PlannerInfo *root, RelOptInfo *rel)
{
	/*
	 * Estimate number of rows the function itself will return.
	 *
	 * If the function can return more than a single row then simply do
	 * a best guess that it returns the same number of rows as the subscan.
	 *
	 * This will obviously be way wrong in many cases, to improve we would
	 * need a stats callback function for table functions.
	 */
	if (rel->onerow)
		rel->tuples = 1;
	else
		rel->tuples = rel->subplan->plan_rows;

	/* Now estimate number of output rows, etc */
	set_baserel_size_estimates(root, rel);
}

/*
 * set_values_size_estimates
 *		Set the size estimates for a base relation that is a values list.
 *
 * The rel's targetlist and restrictinfo list must have been constructed
 * already.
 *
 * We set the same fields as set_baserel_size_estimates.
 */
void
set_values_size_estimates(PlannerInfo *root, RelOptInfo *rel)
{
	RangeTblEntry *rte;

	/* Should only be applied to base relations that are values lists */
	Assert(rel->relid > 0);
	rte = planner_rt_fetch(rel->relid, root);
	Assert(rte->rtekind == RTE_VALUES);

	/*
	 * Estimate number of rows the values list will return. We know this
	 * precisely based on the list length (well, barring set-returning
	 * functions in list items, but that's a refinement not catered for
	 * anywhere else either).
	 */
	rel->tuples = list_length(rte->values_lists);

	/* Now estimate number of output rows, etc */
	set_baserel_size_estimates(root, rel);
}

/*
 * set_cte_size_estimates
 *		Set the size estimates for a base relation that is a CTE reference.
 *
 * The rel's targetlist and restrictinfo list must have been constructed
 * already, and we need an estimate of the number of rows returned by the CTE
 * (if a regular CTE) or the non-recursive term (if a self-reference).
 *
 * We set the same fields as set_baserel_size_estimates.
 */
void
set_cte_size_estimates(PlannerInfo *root, RelOptInfo *rel, double cte_rows)
{
	RangeTblEntry *rte;

	/* Should only be applied to base relations that are CTE references */
	Assert(rel->relid > 0);
	rte = planner_rt_fetch(rel->relid, root);
	Assert(rte->rtekind == RTE_CTE);

	if (rte->self_reference)
	{
		/*
		 * In a self-reference, arbitrarily assume the average worktable size
		 * is about 10 times the nonrecursive term's size.
		 */
		rel->tuples = 10 * cte_rows;
	}
	else
	{
		/* Otherwise just believe the CTE's rowcount estimate */
		rel->tuples = cte_rows;
	}

	/* Now estimate number of output rows, etc */
	set_baserel_size_estimates(root, rel);
}

/*
 * set_foreign_size_estimates
 *		Set the size estimates for a base relation that is a foreign table.
 *
 * There is not a whole lot that we can do here; the foreign-data wrapper
 * is responsible for producing useful estimates.  We can do a decent job
 * of estimating baserestrictcost, so we set that, and we also set up width
 * using what will be purely datatype-driven estimates from the targetlist.
 * There is no way to do anything sane with the rows value, so we just put
 * a default estimate and hope that the wrapper can improve on it.  The
 * wrapper's GetForeignRelSize function will be called momentarily.
 *
 * The rel's targetlist and restrictinfo list must have been constructed
 * already.
 */
void
set_foreign_size_estimates(PlannerInfo *root, RelOptInfo *rel)
{
	/* Should only be applied to base relations */
	Assert(rel->relid > 0);

	rel->rows = 1000;			/* entirely bogus default estimate */

	cost_qual_eval(&rel->baserestrictcost, rel->baserestrictinfo, root);

	set_rel_width(root, rel);
}


/*
 * set_rel_width
 *		Set the estimated output width of a base relation.
 *
 * The estimated output width is the sum of the per-attribute width estimates
 * for the actually-referenced columns, plus any PHVs or other expressions
 * that have to be calculated at this relation.  This is the amount of data
 * we'd need to pass upwards in case of a sort, hash, etc.
 *
 * This function also sets reltarget->cost, so it's a bit misnamed now.
 *
 * NB: this works best on plain relations because it prefers to look at
 * real Vars.  For subqueries, set_subquery_size_estimates will already have
 * copied up whatever per-column estimates were made within the subquery,
 * and for other types of rels there isn't much we can do anyway.  We fall
 * back on (fairly stupid) datatype-based width estimates if we can't get
 * any better number.
 *
 * The per-attribute width estimates are cached for possible re-use while
 * building join relations or post-scan/join pathtargets.
 */
void
set_rel_width(PlannerInfo *root, RelOptInfo *rel)
{
	Oid			reloid = planner_rt_fetch(rel->relid, root)->relid;
	int32		tuple_width = 0;
	bool		have_wholerow_var = false;
	ListCell   *lc;

	/* Vars are assumed to have cost zero, but other exprs do not */
	rel->reltarget->cost.startup = 0;
	rel->reltarget->cost.per_tuple = 0;

	foreach(lc, rel->reltarget->exprs)
	{
		Node	   *node = (Node *) lfirst(lc);

		/*
		 * Ordinarily, a Var in a rel's targetlist must belong to that rel;
		 * but there are corner cases involving LATERAL references where that
		 * isn't so.  If the Var has the wrong varno, fall through to the
		 * generic case (it doesn't seem worth the trouble to be any smarter).
		 */
		if (IsA(node, Var) &&
			((Var *) node)->varno == rel->relid)
		{
			Var		   *var = (Var *) node;
			int			ndx;
			int32		item_width;

			/*
			 * Postgres Upstream asserts for var->varattno >= rel->min_attr and
			 * var->varattno <= rel->max_attr are not valid in GPDB since GPDB
			 * also handles cases for virtual columns.
			 */

			/* Virtual column? */
			if (var->varattno <= FirstLowInvalidHeapAttributeNumber)
			{
				CdbRelColumnInfo   *rci = cdb_find_pseudo_column(root, var);

				tuple_width += rci->attr_width;
				continue;
			}

			ndx = var->varattno - rel->min_attr;

			/*
			 * If it's a whole-row Var, we'll deal with it below after we have
			 * already cached as many attr widths as possible.
			 */
			if (var->varattno == 0)
			{
				have_wholerow_var = true;
				continue;
			}

			/*
			 * The width may have been cached already (especially if it's a
			 * subquery), so don't duplicate effort.
			 */
			if (rel->attr_widths[ndx] > 0)
			{
				tuple_width += rel->attr_widths[ndx];
				continue;
			}

			/* Try to get column width from statistics */
			if (reloid != InvalidOid && var->varattno > 0)
			{
				item_width = get_attavgwidth(reloid, var->varattno);
				if (item_width > 0)
				{
					rel->attr_widths[ndx] = item_width;
					tuple_width += item_width;
					continue;
				}
			}

			/*
			 * Not a plain relation, or can't find statistics for it. Estimate
			 * using just the type info.
			 */
			item_width = get_typavgwidth(var->vartype, var->vartypmod);
			Assert(item_width > 0);
			rel->attr_widths[ndx] = item_width;
			tuple_width += item_width;
		}
		else if (IsA(node, PlaceHolderVar))
		{
			/*
			 * We will need to evaluate the PHV's contained expression while
			 * scanning this rel, so be sure to include it in reltarget->cost.
			 */
			PlaceHolderVar *phv = (PlaceHolderVar *) node;
			PlaceHolderInfo *phinfo = find_placeholder_info(root, phv, false);
			QualCost	cost;

			tuple_width += phinfo->ph_width;
			cost_qual_eval_node(&cost, (Node *) phv->phexpr, root);
			rel->reltarget->cost.startup += cost.startup;
			rel->reltarget->cost.per_tuple += cost.per_tuple;
		}
		else
		{
			/*
			 * We could be looking at an expression pulled up from a subquery,
			 * or a ROW() representing a whole-row child Var, etc.  Do what we
			 * can using the expression type information.
			 */
			int32		item_width;
			QualCost	cost;

			item_width = get_typavgwidth(exprType(node), exprTypmod(node));
			Assert(item_width > 0);
			tuple_width += item_width;
			/* Not entirely clear if we need to account for cost, but do so */
			cost_qual_eval_node(&cost, node, root);
			rel->reltarget->cost.startup += cost.startup;
			rel->reltarget->cost.per_tuple += cost.per_tuple;
		}
	}

	/*
	 * If we have a whole-row reference, estimate its width as the sum of
	 * per-column widths plus heap tuple header overhead.
	 */
	if (have_wholerow_var)
	{
		int32		wholerow_width = MAXALIGN(SizeofHeapTupleHeader);

		if (reloid != InvalidOid)
		{
			/* Real relation, so estimate true tuple width */
			wholerow_width += get_relation_data_width(reloid,
										   rel->attr_widths - rel->min_attr);
		}
		else
		{
			/* Do what we can with info for a phony rel */
			AttrNumber	i;

			for (i = 1; i <= rel->max_attr; i++)
				wholerow_width += rel->attr_widths[i - rel->min_attr];
		}

		rel->attr_widths[0 - rel->min_attr] = wholerow_width;

		/*
		 * Include the whole-row Var as part of the output tuple.  Yes, that
		 * really is what happens at runtime.
		 */
		tuple_width += wholerow_width;
	}

	Assert(tuple_width >= 0);
	rel->reltarget->width = tuple_width;
}

/*
 * set_pathtarget_cost_width
 *		Set the estimated eval cost and output width of a PathTarget tlist.
 *
 * As a notational convenience, returns the same PathTarget pointer passed in.
 *
 * Most, though not quite all, uses of this function occur after we've run
 * set_rel_width() for base relations; so we can usually obtain cached width
 * estimates for Vars.  If we can't, fall back on datatype-based width
 * estimates.  Present early-planning uses of PathTargets don't need accurate
 * widths badly enough to justify going to the catalogs for better data.
 */
PathTarget *
set_pathtarget_cost_width(PlannerInfo *root, PathTarget *target)
{
	int32		tuple_width = 0;
	ListCell   *lc;

	/* Vars are assumed to have cost zero, but other exprs do not */
	target->cost.startup = 0;
	target->cost.per_tuple = 0;

	foreach(lc, target->exprs)
	{
		Node	   *node = (Node *) lfirst(lc);

		if (IsA(node, Var))
		{
			Var		   *var = (Var *) node;
			int32		item_width;

			/* We should not see any upper-level Vars here */
			Assert(var->varlevelsup == 0);

			/* Try to get data from RelOptInfo cache */
			if (var->varno < root->simple_rel_array_size)
			{
				RelOptInfo *rel = root->simple_rel_array[var->varno];

				if (rel != NULL &&
					var->varattno >= rel->min_attr &&
					var->varattno <= rel->max_attr)
				{
					int			ndx = var->varattno - rel->min_attr;

					if (rel->attr_widths[ndx] > 0)
					{
						tuple_width += rel->attr_widths[ndx];
						continue;
					}
				}
			}

			/*
			 * No cached data available, so estimate using just the type info.
			 */
			item_width = get_typavgwidth(var->vartype, var->vartypmod);
			Assert(item_width > 0);
			tuple_width += item_width;
		}
		else
		{
			/*
			 * Handle general expressions using type info.
			 */
			int32		item_width;
			QualCost	cost;

			item_width = get_typavgwidth(exprType(node), exprTypmod(node));
			Assert(item_width > 0);
			tuple_width += item_width;

			/* Account for cost, too */
			cost_qual_eval_node(&cost, node, root);
			target->cost.startup += cost.startup;
			target->cost.per_tuple += cost.per_tuple;
		}
	}

	Assert(tuple_width >= 0);
	target->width = tuple_width;

	return target;
}

/*
 * relation_byte_size
 *	  Estimate the storage space in bytes for a given number of tuples
 *	  of a given width (size in bytes).
 */
static double
relation_byte_size(double tuples, int width)
{
	return tuples * (MAXALIGN(width) + MAXALIGN(SizeofHeapTupleHeader));
}

/*
 * page_size
 *	  Returns an estimate of the number of pages covered by a given
 *	  number of tuples of a given width (size in bytes).
 */
static double
page_size(double tuples, int width)
{
	return ceil(relation_byte_size(tuples, width) / BLCKSZ);
}

/**
 * Determine the number of segments the planner should use.  The result of this
 * calculation is ordinarily saved in root->cdbpath_segments.  Functions that 
 * need it in contexts in which root is not defined may call this function to
 * derive it.
 */
int planner_segment_count(GpPolicy *policy)
{
	if ( Gp_role != GP_ROLE_DISPATCH )
		return 1;
	else if ( gp_segments_for_planner > 0 )
		return gp_segments_for_planner;
	else if (policy)
		return policy->numsegments;
	else
		return getgpsegmentCount();
}

/**
 * Determines the total amount of memory available. This method is to be used
 * during planning only. When planning in dispatch mode, it calculates total
 * memory as sum work_mem on segments. In utility mode, it returns work_mem.
 * Output:
 * 	total memory in bytes.
 */
double global_work_mem(PlannerInfo *root)
{
	int			segment_count = planner_segment_count(NULL);

	return (double) planner_work_mem * 1024L * segment_count;	
}

/* CDB -- The incremental cost functions below are for use outside the
 *        the usual optimizer (in the aggregation planner, etc.)  They
 *        are modeled on corresponding cost function, but address the
 *        specific needs of the planner.
 */

/* incremental_hashjoin_cost
 *
 * Globals: seq_page_cost, cpu_operator_cost.
 */
Cost incremental_hashjoin_cost(double rows, int inner_width, int outer_width, List *hashclauses, PlannerInfo *root)
{
	Cost startup_cost;
	Cost run_cost;
	QualCost hash_qual_cost;
	int numbuckets;
	int numbatches;
	int			num_skew_mcvs;
	double virtualbuckets;
	Selectivity innerbucketsize;
	int num_hashclauses = list_length(hashclauses);

	/*
	 * Each inner row joins to a single outer row and vice versa, no
	 * selectivity issues.
	 */
	startup_cost = 0;
	run_cost = 0;
	
	/*
	 * Cost of computing hash function: must do it once per input tuple. We
	 * charge one cpu_operator_cost for each column's hash function.  Also,
	 * tack on one cpu_tuple_cost per inner row, to model the costs of
	 * inserting the row into the hashtable.
	 */
	startup_cost += (cpu_operator_cost * num_hashclauses + cpu_tuple_cost) * rows;
	run_cost += cpu_operator_cost * num_hashclauses * rows;

	/* Get hash table size that executor would use for inner relation */
	ExecChooseHashTableSize(rows,
							inner_width,
							true /* useSkew */,
							global_work_mem(root) / 1024L,
							&numbuckets,
							&numbatches,
							&num_skew_mcvs);
	virtualbuckets = (double) numbuckets *(double) numbatches;

	/*
	 * Determine bucketsize fraction for inner relation.  Both inner and
	 * outer relations are unique in the join key.
	 */
	innerbucketsize = 1.0 / virtualbuckets;

	/*
	 * If inner relation is too big then we will need to "batch" the join,
	 * which implies writing and reading most of the tuples to disk an extra
	 * time.  Charge seq_page_cost per page, since the I/O should be nice and
	 * sequential.  Writing the inner rel counts as startup cost,
	 * all the rest as run cost.
	 */
	if (numbatches > 1)
	{
		double		outerpages = page_size(rows, outer_width);
		double		innerpages = page_size(rows, inner_width);

		startup_cost += seq_page_cost * innerpages;
		run_cost += seq_page_cost * (innerpages + 2 * outerpages);
	}

	/*
	 * The number of tuple comparisons needed is the number of outer tuples
	 * times half the typical number of tuples in a hash bucket, which is 
	 * the inner relation size times its bucketsize fraction.  At each one, 
	 * we need to evaluate the hashjoin quals.  But actually, charging the 
	 * full qual eval cost at each tuple is pessimistic, since we don't 
	 * evaluate the quals  unless the hash values match exactly.  For lack 
	 * of a better idea, halve the cost estimate to allow for that.
     *
     * CDB: Assume there are no rows that pass the hash value comparison but
     * fail the full qual eval.  Thus the full comparison is charged for just 
     * 'hashjointuples', i.e. those rows that pass the hashjoin quals.
	 */
	cost_qual_eval(&hash_qual_cost, hashclauses, root);
	startup_cost += hash_qual_cost.startup;
	run_cost += hash_qual_cost.per_tuple * rows * 0.5;

	if (gp_cost_hashjoin_chainwalk)
	{
		/* CDB: Add a small charge for walking the hash chains. */
		run_cost += 0.05 * cpu_operator_cost * 2 * rows * innerbucketsize;
	}

	return startup_cost + run_cost;
}



/* incremental_mergejoin_cost
 *
 * Globals: cpu_tuple_cost
 */
Cost incremental_mergejoin_cost(double rows, List *mergeclauses, PlannerInfo *root)
{
	QualCost merge_qual_cost;
	Cost startup_cost = 0;
	Cost per_tuple_cost = 0;
	Cost run_cost = 0;

	cost_qual_eval(&merge_qual_cost, mergeclauses, root);

	startup_cost += merge_qual_cost.startup;
	per_tuple_cost = merge_qual_cost.per_tuple;
	
	/* CPU costs */

	/*
	 * The number of tuple comparisons needed is number of outer
	 * rows plus number of inner rows.
	 */
	startup_cost += merge_qual_cost.startup;
	run_cost += merge_qual_cost.per_tuple * 2 * rows;
	run_cost += (cpu_tuple_cost + per_tuple_cost) * rows;
	
	return startup_cost + run_cost;
}<|MERGE_RESOLUTION|>--- conflicted
+++ resolved
@@ -60,13 +60,9 @@
  * values.
  *
  *
-<<<<<<< HEAD
  * Portions Copyright (c) 2005-2008, Greenplum inc
  * Portions Copyright (c) 2012-Present Pivotal Software, Inc.
- * Portions Copyright (c) 1996-2015, PostgreSQL Global Development Group
-=======
  * Portions Copyright (c) 1996-2016, PostgreSQL Global Development Group
->>>>>>> b5bce6c1
  * Portions Copyright (c) 1994, Regents of the University of California
  *
  * IDENTIFICATION
@@ -157,25 +153,18 @@
 static double approx_tuple_count(PlannerInfo *root, JoinPath *path,
 				   List *quals);
 static double calc_joinrel_size_estimate(PlannerInfo *root,
-<<<<<<< HEAD
 						   RelOptInfo *joinrel,
-=======
 						   RelOptInfo *outer_rel,
 						   RelOptInfo *inner_rel,
->>>>>>> b5bce6c1
 						   double outer_rows,
 						   double inner_rows,
 						   SpecialJoinInfo *sjinfo,
 						   List *restrictlist);
-<<<<<<< HEAD
-=======
 static Selectivity get_foreign_key_join_selectivity(PlannerInfo *root,
 								 Relids outer_relids,
 								 Relids inner_relids,
 								 SpecialJoinInfo *sjinfo,
 								 List **restrictlist);
-static void set_rel_width(PlannerInfo *root, RelOptInfo *rel);
->>>>>>> b5bce6c1
 static double relation_byte_size(double tuples, int width);
 static double page_size(double tuples, int width);
 static Selectivity adjust_selectivity_for_nulltest(Selectivity selec,
@@ -515,17 +504,12 @@
 	 * correlation to the main-table tuple order.  We need a cast here because
 	 * relation.h uses a weak function type to avoid including amapi.h.
 	 */
-<<<<<<< HEAD
     index->num_leading_eq = 0;
-	OidFunctionCall7(index->amcostestimate,
-					 PointerGetDatum(root),
-					 PointerGetDatum(path),
-					 Float8GetDatum(loop_count),
-					 PointerGetDatum(&indexStartupCost),
-					 PointerGetDatum(&indexTotalCost),
-					 PointerGetDatum(&indexSelectivity),
-					 PointerGetDatum(&indexCorrelation));
-					
+	amcostestimate = (amcostestimate_function) index->amcostestimate;
+	amcostestimate(root, path, loop_count,
+				   &indexStartupCost, &indexTotalCost,
+				   &indexSelectivity, &indexCorrelation);
+
     /*
      * CDB: Note whether all of the key columns are matched by equality
      * predicates.
@@ -545,12 +529,6 @@
 		indexCorrelation = 0.99;
 	else if (indexCorrelation <= -0.99)
 		indexCorrelation = -0.99;
-=======
-	amcostestimate = (amcostestimate_function) index->amcostestimate;
-	amcostestimate(root, path, loop_count,
-				   &indexStartupCost, &indexTotalCost,
-				   &indexSelectivity, &indexCorrelation);
->>>>>>> b5bce6c1
 
 	/*
 	 * Save amcostestimate's results for possible use in bitmap scan planning.
@@ -1503,7 +1481,7 @@
  *	  Determines and returns the cost of scanning a table function RTE.
  */
 void
-cost_tablefunction(Path *path, PlannerInfo *root, RelOptInfo *baserel,
+cost_tablefunction(TableFunctionScanPath *path, PlannerInfo *root, RelOptInfo *baserel,
 				   ParamPathInfo *param_info)
 {
 	Cost		startup_cost;
@@ -1517,13 +1495,13 @@
 
 	/* Mark the path with the correct row estimate */
 	if (param_info)
-		path->rows = param_info->ppi_rows;
+		path->path.rows = param_info->ppi_rows;
 	else
-		path->rows = baserel->rows;
+		path->path.rows = baserel->rows;
 
 	/* Initialize cost of the subquery input */
-	path->startup_cost = baserel->subplan->startup_cost;
-	path->total_cost   = baserel->subplan->total_cost;
+	path->path.startup_cost = path->subpath->startup_cost;
+	path->path.total_cost   = path->subpath->total_cost;
 
 	/*
 	 * For now, estimate function's cost at one operator eval per function
@@ -1540,8 +1518,8 @@
 	run_cost = cpu_per_tuple * baserel->tuples;
 
 	/* Add in the additional cost */
-	path->startup_cost += startup_cost;
-	path->total_cost   += startup_cost + run_cost;
+	path->path.startup_cost += startup_cost;
+	path->path.total_cost   += startup_cost + run_cost;
 }
 
 /*
@@ -2068,7 +2046,13 @@
 		total_cost += (cpu_operator_cost * numGroupCols) * input_tuples;
 		total_cost += aggcosts->finalCost * numGroups;
 		total_cost += cpu_tuple_cost * numGroups;
-		output_tuples = numGroups * planner_segment_count(NULL);
+		output_tuples = numGroups;
+
+		if (!enable_groupagg)
+		{
+			startup_cost += disable_cost;
+			total_cost += disable_cost;
+		}
 	}
 	else
 	{
@@ -2104,7 +2088,7 @@
 				/* startup gets charged the write-cost */
 				startup_cost += seq_page_cost * (spilled_bytes / BLCKSZ);
 
-				output_tuples = numGroups * planner_segment_count(NULL);;
+				output_tuples = numGroups;
 			}
 			else
 			{
@@ -2113,7 +2097,7 @@
 		}
 		else
 		{
-			output_tuples = numGroups * planner_segment_count(NULL);;
+			output_tuples = numGroups;
 		}
 
 		total_cost = startup_cost;
@@ -3559,15 +3543,9 @@
 				 * the run_cost charge in cost_sort, and also see comments in
 				 * cost_material before you change it.)
 				 */
-<<<<<<< HEAD
 				Cost		run_cost = cpu_operator_cost * path->parent->rows;
 				double		nbytes = relation_byte_size(path->parent->rows,
-														path->parent->width);
-=======
-				Cost		run_cost = cpu_operator_cost * path->rows;
-				double		nbytes = relation_byte_size(path->rows,
-													path->pathtarget->width);
->>>>>>> b5bce6c1
+														path->pathtarget->width);
 				long		work_mem_bytes = work_mem * 1024L;
 
 				if (nbytes > work_mem_bytes)
@@ -4351,12 +4329,9 @@
 						   List *restrictlist)
 {
 	rel->rows = calc_joinrel_size_estimate(root,
-<<<<<<< HEAD
 										   rel,
-=======
 										   outer_rel,
 										   inner_rel,
->>>>>>> b5bce6c1
 										   outer_rel->rows,
 										   inner_rel->rows,
 										   sjinfo,
@@ -4397,16 +4372,11 @@
 	 * estimate for any pair with the same parameterization.
 	 */
 	nrows = calc_joinrel_size_estimate(root,
-<<<<<<< HEAD
 									   rel,
-									   outer_rows,
-									   inner_rows,
-=======
 									   outer_path->parent,
 									   inner_path->parent,
 									   outer_path->rows,
 									   inner_path->rows,
->>>>>>> b5bce6c1
 									   sjinfo,
 									   restrict_clauses);
 	/* For safety, make sure result is not more than the base estimate */
@@ -4426,12 +4396,9 @@
  */
 static double
 calc_joinrel_size_estimate(PlannerInfo *root,
-<<<<<<< HEAD
 						   RelOptInfo *joinrel,
-=======
 						   RelOptInfo *outer_rel,
 						   RelOptInfo *inner_rel,
->>>>>>> b5bce6c1
 						   double outer_rows,
 						   double inner_rows,
 						   SpecialJoinInfo *sjinfo,
@@ -4566,12 +4533,8 @@
 			/* pselec not used */
 			break;
 		case JOIN_ANTI:
-<<<<<<< HEAD
 		case JOIN_LASJ_NOTIN:
-			nrows = outer_rows * (1.0 - jselec);
-=======
 			nrows = outer_rows * (1.0 - fkselec * jselec);
->>>>>>> b5bce6c1
 			nrows *= pselec;
 			break;
 		default:
@@ -4782,7 +4745,8 @@
 				Selectivity csel;
 
 				csel = clause_selectivity(root, (Node *) rinfo,
-										  0, jointype, sjinfo);
+										  0, jointype, sjinfo,
+										  false /* use_damping */);
 				thisfksel = Min(thisfksel, csel);
 			}
 			fkselec *= thisfksel;
@@ -4838,20 +4802,15 @@
 	rte = planner_rt_fetch(rel->relid, root);
 	Assert(rte->rtekind == RTE_SUBQUERY);
 
-<<<<<<< HEAD
-	/* Copy raw number of output rows from subplan */
+	/*
+	 * Copy raw number of output rows from subquery.  All of its paths should
+	 * have the same output rowcount, so just look at cheapest-total.
+	 */
+	sub_final_rel = fetch_upper_rel(subroot, UPPERREL_FINAL, NULL);
 	if (rel->onerow)
 		rel->tuples = 1;
 	else
-		rel->tuples = rel->subplan->plan_rows;
-=======
-	/*
-	 * Copy raw number of output rows from subquery.  All of its paths should
-	 * have the same output rowcount, so just look at cheapest-total.
-	 */
-	sub_final_rel = fetch_upper_rel(subroot, UPPERREL_FINAL, NULL);
-	rel->tuples = sub_final_rel->cheapest_total_path->rows;
->>>>>>> b5bce6c1
+		rel->tuples = sub_final_rel->cheapest_total_path->rows;
 
 	/*
 	 * Compute per-output-column width estimates by examining the subquery's
@@ -4964,6 +4923,9 @@
 void
 set_table_function_size_estimates(PlannerInfo *root, RelOptInfo *rel)
 {
+	PlannerInfo *subroot = rel->subroot;
+	RelOptInfo *sub_final_rel;
+
 	/*
 	 * Estimate number of rows the function itself will return.
 	 *
@@ -4972,11 +4934,15 @@
 	 *
 	 * This will obviously be way wrong in many cases, to improve we would
 	 * need a stats callback function for table functions.
-	 */
+	 *
+	 * Copy raw number of output rows from subquery.  All of its paths should
+	 * have the same output rowcount, so just look at cheapest-total.
+	 */
+	sub_final_rel = fetch_upper_rel(subroot, UPPERREL_FINAL, NULL);
 	if (rel->onerow)
 		rel->tuples = 1;
 	else
-		rel->tuples = rel->subplan->plan_rows;
+		rel->tuples = sub_final_rel->cheapest_total_path->rows;
 
 	/* Now estimate number of output rows, etc */
 	set_baserel_size_estimates(root, rel);
