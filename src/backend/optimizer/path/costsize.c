/*-------------------------------------------------------------------------
 *
 * costsize.c
 *	  Routines to compute (and set) relation sizes and path costs
 *
 * Path costs are measured in arbitrary units established by these basic
 * parameters:
 *
 *	seq_page_cost		Cost of a sequential page fetch
 *	random_page_cost	Cost of a non-sequential page fetch
 *	cpu_tuple_cost		Cost of typical CPU time to process a tuple
 *	cpu_index_tuple_cost  Cost of typical CPU time to process an index tuple
 *	cpu_operator_cost	Cost of CPU time to execute an operator or function
 *
 * We expect that the kernel will typically do some amount of read-ahead
 * optimization; this in conjunction with seek costs means that seq_page_cost
 * is normally considerably less than random_page_cost.  (However, if the
 * database is fully cached in RAM, it is reasonable to set them equal.)
 *
 * We also use a rough estimate "effective_cache_size" of the number of
 * disk pages in Postgres + OS-level disk cache.  (We can't simply use
 * NBuffers for this purpose because that would ignore the effects of
 * the kernel's disk cache.)
 *
 * Obviously, taking constants for these values is an oversimplification,
 * but it's tough enough to get any useful estimates even at this level of
 * detail.	Note that all of these parameters are user-settable, in case
 * the default values are drastically off for a particular platform.
 *
 * seq_page_cost and random_page_cost can also be overridden for an individual
 * tablespace, in case some data is on a fast disk and other data is on a slow
 * disk.  Per-tablespace overrides never apply to temporary work files such as
 * an external sort or a materialize node that overflows work_mem.
 *
 * We compute two separate costs for each path:
 *		total_cost: total estimated cost to fetch all tuples
 *		startup_cost: cost that is expended before first tuple is fetched
 * In some scenarios, such as when there is a LIMIT or we are implementing
 * an EXISTS(...) sub-select, it is not necessary to fetch all tuples of the
 * path's result.  A caller can estimate the cost of fetching a partial
 * result by interpolating between startup_cost and total_cost.  In detail:
 *		actual_cost = startup_cost +
 *			(total_cost - startup_cost) * tuples_to_fetch / path->rows;
 * Note that a base relation's rows count (and, by extension, plan_rows for
 * plan nodes below the LIMIT node) are set without regard to any LIMIT, so
 * that this equation works properly.  (Also, these routines guarantee not to
 * set the rows count to zero, so there will be no zero divide.)  The LIMIT is
 * applied as a top-level plan node.
 *
 * For largely historical reasons, most of the routines in this module use
 * the passed result Path only to store their results (rows, startup_cost and
 * total_cost) into.  All the input data they need is passed as separate
 * parameters, even though much of it could be extracted from the Path.
 * An exception is made for the cost_XXXjoin() routines, which expect all
 * the other fields of the passed XXXPath to be filled in, and similarly
 * cost_index() assumes the passed IndexPath is valid except for its output
 * values.
 *
 *
<<<<<<< HEAD
 * Portions Copyright (c) 2005-2008, Greenplum inc
 * Portions Copyright (c) 2012-Present Pivotal Software, Inc.
 * Portions Copyright (c) 1996-2011, PostgreSQL Global Development Group
=======
 * Portions Copyright (c) 1996-2012, PostgreSQL Global Development Group
>>>>>>> 80edfd76
 * Portions Copyright (c) 1994, Regents of the University of California
 *
 * IDENTIFICATION
 *	  src/backend/optimizer/path/costsize.c
 *
 *-------------------------------------------------------------------------
 */

#include "postgres.h"

#include <math.h>

#include "executor/executor.h"
#include "executor/nodeHash.h"
#include "miscadmin.h"
#include "nodes/nodeFuncs.h"
#include "optimizer/clauses.h"
#include "optimizer/cost.h"
#include "optimizer/pathnode.h"
#include "optimizer/paths.h"
#include "optimizer/placeholder.h"
#include "optimizer/plancat.h"
#include "optimizer/planmain.h"
#include "optimizer/restrictinfo.h"
#include "parser/parse_expr.h"
#include "parser/parsetree.h"
#include "utils/lsyscache.h"
#include "utils/selfuncs.h"
#include "utils/spccache.h"
#include "utils/tuplesort.h"

#include "cdb/cdbpath.h"        /* cdbpath_rows() */
#include "cdb/cdbvars.h"

#define LOG2(x)  (log(x) / 0.693147180559945)

<<<<<<< HEAD
/*
 * Some Paths return less than the nominal number of rows of their parent
 * relations; join nodes need to do this to get the correct input count:
 */
#define PATH_ROWS(root, path) (cdbpath_rows((root), (path)))

=======
>>>>>>> 80edfd76

double		seq_page_cost = DEFAULT_SEQ_PAGE_COST;
double		random_page_cost = DEFAULT_RANDOM_PAGE_COST;
double		cpu_tuple_cost = DEFAULT_CPU_TUPLE_COST;
double		cpu_index_tuple_cost = DEFAULT_CPU_INDEX_TUPLE_COST;
double		cpu_operator_cost = DEFAULT_CPU_OPERATOR_COST;

int			effective_cache_size = DEFAULT_EFFECTIVE_CACHE_SIZE;

Cost		disable_cost = 1.0e10;

bool		enable_seqscan = true;
bool		enable_indexscan = true;
bool		enable_indexonlyscan = true;
bool		enable_bitmapscan = true;
bool		force_bitmap_table_scan = false;
bool		enable_tidscan = true;
bool		enable_sort = true;
bool		enable_hashagg = true;
bool		enable_groupagg = true;
bool		enable_nestloop = false;
bool		enable_material = true;
bool		enable_mergejoin = false;
bool		enable_hashjoin = true;

typedef struct
{
	PlannerInfo *root;
	QualCost	total;
} cost_qual_eval_context;

static MergeScanSelCache *cached_scansel(PlannerInfo *root,
			   RestrictInfo *rinfo,
			   PathKey *pathkey);
static void cost_rescan(PlannerInfo *root, Path *path,
			Cost *rescan_startup_cost, Cost *rescan_total_cost);
static bool cost_qual_eval_walker(Node *node, cost_qual_eval_context *context);
static void get_restriction_qual_cost(PlannerInfo *root, RelOptInfo *baserel,
						  ParamPathInfo *param_info,
						  QualCost *qpqual_cost);
static bool has_indexed_join_quals(NestPath *joinpath);
static double approx_tuple_count(PlannerInfo *root, JoinPath *path,
				   List *quals);
<<<<<<< HEAD
=======
static double calc_joinrel_size_estimate(PlannerInfo *root,
						   double outer_rows,
						   double inner_rows,
						   SpecialJoinInfo *sjinfo,
						   List *restrictlist);
static void set_rel_width(PlannerInfo *root, RelOptInfo *rel);
>>>>>>> 80edfd76
static double relation_byte_size(double tuples, int width);
static double page_size(double tuples, int width);
static Selectivity adjust_selectivity_for_nulltest(Selectivity selec,
												Selectivity pselec,
												List *pushed_quals,
												JoinType jointype,
												RelOptInfo *left,
												RelOptInfo *right);

/* CDB: The clamp_row_est() function definition has been moved to cost.h */

/*
 * cost_seqscan
 *	  Determines and returns the cost of scanning a relation sequentially.
 *
 * 'baserel' is the relation to be scanned
 * 'param_info' is the ParamPathInfo if this is a parameterized path, else NULL
 */
void
cost_seqscan(Path *path, PlannerInfo *root,
			 RelOptInfo *baserel, ParamPathInfo *param_info)
{
	Cost		startup_cost = 0;
	Cost		run_cost = 0;
	double		spc_seq_page_cost;
	QualCost	qpqual_cost;
	Cost		cpu_per_tuple;

	/* Should only be applied to base relations */
	Assert(baserel->relid > 0);
	Assert(baserel->rtekind == RTE_RELATION);

	/* Mark the path with the correct row estimate */
	if (param_info)
		path->rows = param_info->ppi_rows;
	else
		path->rows = baserel->rows;

	if (!enable_seqscan)
		startup_cost += disable_cost;

	/* fetch estimated page cost for tablespace containing table */
	get_tablespace_page_costs(baserel->reltablespace,
							  NULL,
							  &spc_seq_page_cost);

	/*
	 * disk costs
	 */
	run_cost += spc_seq_page_cost * baserel->pages;

	/* CPU costs */
	get_restriction_qual_cost(root, baserel, param_info, &qpqual_cost);

	startup_cost += qpqual_cost.startup;
	cpu_per_tuple = cpu_tuple_cost + qpqual_cost.per_tuple;
	run_cost += cpu_per_tuple * baserel->tuples;

	path->startup_cost = startup_cost;
	path->total_cost = startup_cost + run_cost;
}

/*
 * cost_appendonlyscan
 *	  Determines and returns the cost of scanning a relation sequentially.
 */
void
cost_appendonlyscan(AppendOnlyPath *path, PlannerInfo *root,
					RelOptInfo *baserel)
{
	Cost		startup_cost = 0;
	Cost		run_cost = 0;
	Cost		cpu_per_tuple;
	
	/* Should only be applied to base relations */
	Assert(baserel->relid > 0);
	Assert(baserel->rtekind == RTE_RELATION);

	if (!(root ? root->config->enable_seqscan : enable_seqscan))
		startup_cost += disable_cost;

	/*
	 * disk costs
	 */
	run_cost += seq_page_cost * baserel->pages;

	/* CPU costs */
	startup_cost += baserel->baserestrictcost.startup;
	cpu_per_tuple = cpu_tuple_cost + baserel->baserestrictcost.per_tuple;
	run_cost += cpu_per_tuple * baserel->tuples;

	path->path.startup_cost = startup_cost;
	path->path.total_cost = startup_cost + run_cost;
}

/*
 * cost_aocsscan
 *	  Determines and returns the cost of scanning a relation sequentially.
 */
void
cost_aocsscan(AOCSPath *path, PlannerInfo *root,
					RelOptInfo *baserel)
{
	Cost		startup_cost = 0;
	Cost		run_cost = 0;
	Cost		cpu_per_tuple;
	
	/* Should only be applied to base relations */
	Assert(baserel->relid > 0);
	Assert(baserel->rtekind == RTE_RELATION);

	if (!(root ? root->config->enable_seqscan : enable_seqscan))
		startup_cost += disable_cost;

	/*
	 * disk costs
	 */
	run_cost += seq_page_cost * baserel->pages;

	/* CPU costs */
	startup_cost += baserel->baserestrictcost.startup;
	cpu_per_tuple = cpu_tuple_cost + baserel->baserestrictcost.per_tuple;
	run_cost += cpu_per_tuple * baserel->tuples;

	path->path.startup_cost = startup_cost;
	path->path.total_cost = startup_cost + run_cost;
}

/*
 * cost_externalscan
 *	  Determines and returns the cost of scanning an external relation.
 *
 *	  Right now this is not very meaningful at all but we'll probably
 *	  want to make some good estimates in the future.
 */
void
cost_externalscan(ExternalPath *path, PlannerInfo *root,
				  RelOptInfo *baserel)
{
	Cost		startup_cost = 0;
	Cost		run_cost = 0;
	Cost		cpu_per_tuple;
	
	/* Should only be applied to external relations */
	Assert(baserel->relid > 0);
	Assert(baserel->rtekind == RTE_RELATION);
	
	/*
	 * disk costs
	 */
	run_cost += seq_page_cost * baserel->pages;

	/* CPU costs */
	startup_cost += baserel->baserestrictcost.startup;
	cpu_per_tuple = cpu_tuple_cost + baserel->baserestrictcost.per_tuple;
	run_cost += cpu_per_tuple * baserel->tuples;

	path->path.startup_cost = startup_cost;
	path->path.total_cost = startup_cost + run_cost;
}

/*
 * cost_index
 *	  Determines and returns the cost of scanning a relation using an index.
 *
 * 'path' describes the indexscan under consideration, and is complete
 *		except for the fields to be set by this routine
 * 'loop_count' is the number of repetitions of the indexscan to factor into
 *		estimates of caching behavior
 *
 * In addition to rows, startup_cost and total_cost, cost_index() sets the
 * path's indextotalcost and indexselectivity fields.  These values will be
 * needed if the IndexPath is used in a BitmapIndexScan.
 *
 * NOTE: path->indexquals must contain only clauses usable as index
 * restrictions.  Any additional quals evaluated as qpquals may reduce the
 * number of returned tuples, but they won't reduce the number of tuples
 * we have to fetch from the table, so they don't reduce the scan cost.
 */
void
cost_index(IndexPath *path, PlannerInfo *root, double loop_count)
{
	IndexOptInfo *index = path->indexinfo;
	RelOptInfo *baserel = index->rel;
	bool		indexonly = (path->path.pathtype == T_IndexOnlyScan);
	List	   *allclauses;
	Cost		startup_cost = 0;
	Cost		run_cost = 0;
	Cost		indexStartupCost = 0.0;
	Cost		indexTotalCost = 0.0;
	Selectivity indexSelectivity = 0.0;
	double		indexCorrelation = 0.0,
				csquared;
	double		spc_seq_page_cost,
				spc_random_page_cost;
	Cost		min_IO_cost,
				max_IO_cost;
	QualCost	qpqual_cost;
	Cost		cpu_per_tuple;
	double		tuples_fetched;
	double		pages_fetched;

	/* Should only be applied to base relations */
	Assert(IsA(baserel, RelOptInfo) &&
		   IsA(index, IndexOptInfo));
	Assert(baserel->relid > 0);
	Assert(baserel->rtekind == RTE_RELATION);

<<<<<<< HEAD
	if (!(root ? root->config->enable_indexscan : enable_indexscan))
=======
	/* Mark the path with the correct row estimate */
	if (path->path.param_info)
	{
		path->path.rows = path->path.param_info->ppi_rows;
		/* also get the set of clauses that should be enforced by the scan */
		allclauses = list_concat(list_copy(path->path.param_info->ppi_clauses),
								 baserel->baserestrictinfo);
	}
	else
	{
		path->path.rows = baserel->rows;
		/* allclauses should just be the rel's restriction clauses */
		allclauses = baserel->baserestrictinfo;
	}

	if (!enable_indexscan)
>>>>>>> 80edfd76
		startup_cost += disable_cost;
	/* we don't need to check enable_indexonlyscan; indxpath.c does that */

	/*
	 * Call index-access-method-specific code to estimate the processing cost
	 * for scanning the index, as well as the selectivity of the index (ie,
	 * the fraction of main-table tuples we will have to retrieve) and its
	 * correlation to the main-table tuple order.
	 */
<<<<<<< HEAD
    index->num_leading_eq = 0;
	OidFunctionCall9(index->amcostestimate,
=======
	OidFunctionCall7(index->amcostestimate,
>>>>>>> 80edfd76
					 PointerGetDatum(root),
					 PointerGetDatum(path),
					 Float8GetDatum(loop_count),
					 PointerGetDatum(&indexStartupCost),
					 PointerGetDatum(&indexTotalCost),
					 PointerGetDatum(&indexSelectivity),
					 PointerGetDatum(&indexCorrelation));
					
    /*
     * CDB: Note whether all of the key columns are matched by equality
     * predicates.
     *
     * The index->num_leading_eq field is kludgily used as an implicit result
     * parameter from the amcostestimate proc, to avoid changing its externally
     * exposed interface. Transfer to IndexPath, then zap to discourage misuse.
     */
    path->num_leading_eq = index->num_leading_eq;
    index->num_leading_eq = 0;

	/*
	 * clamp index correlation to 99% or less, so that we always account for at least a little bit
	 * of random_page_cost in our calculation.  Otherwise, perfectly correlated indexes look too fast.
	 */
	if (indexCorrelation >= 0.99)
		indexCorrelation = 0.99;
	else if (indexCorrelation <= -0.99)
		indexCorrelation = -0.99;

	/*
	 * Save amcostestimate's results for possible use in bitmap scan planning.
	 * We don't bother to save indexStartupCost or indexCorrelation, because a
	 * bitmap scan doesn't care about either.
	 */
	path->indextotalcost = indexTotalCost;
	path->indexselectivity = indexSelectivity;

	/* all costs for touching index itself included here */
	startup_cost += indexStartupCost;
	run_cost += indexTotalCost - indexStartupCost;

	/* estimate number of main-table tuples fetched */
	tuples_fetched = clamp_row_est(indexSelectivity * baserel->tuples);

	/* fetch estimated page costs for tablespace containing table */
	get_tablespace_page_costs(baserel->reltablespace,
							  &spc_random_page_cost,
							  &spc_seq_page_cost);

	/*----------
	 * Estimate number of main-table pages fetched, and compute I/O cost.
	 *
	 * When the index ordering is uncorrelated with the table ordering,
	 * we use an approximation proposed by Mackert and Lohman (see
	 * index_pages_fetched() for details) to compute the number of pages
	 * fetched, and then charge spc_random_page_cost per page fetched.
	 *
	 * When the index ordering is exactly correlated with the table ordering
	 * (just after a CLUSTER, for example), the number of pages fetched should
	 * be exactly selectivity * table_size.  What's more, all but the first
	 * will be sequential fetches, not the random fetches that occur in the
	 * uncorrelated case.  So if the number of pages is more than 1, we
	 * ought to charge
	 *		spc_random_page_cost + (pages_fetched - 1) * spc_seq_page_cost
	 * For partially-correlated indexes, we ought to charge somewhere between
	 * these two estimates.  We currently interpolate linearly between the
	 * estimates based on the correlation squared (XXX is that appropriate?).
	 *
	 * If it's an index-only scan, then we will not need to fetch any heap
	 * pages for which the visibility map shows all tuples are visible.
	 * Hence, reduce the estimated number of heap fetches accordingly.
	 * We use the measured fraction of the entire heap that is all-visible,
	 * which might not be particularly relevant to the subset of the heap
	 * that this query will fetch; but it's not clear how to do better.
	 *----------
	 */
	if (loop_count > 1)
	{
		/*
		 * For repeated indexscans, the appropriate estimate for the
		 * uncorrelated case is to scale up the number of tuples fetched in
		 * the Mackert and Lohman formula by the number of scans, so that we
		 * estimate the number of pages fetched by all the scans; then
		 * pro-rate the costs for one scan.  In this case we assume all the
		 * fetches are random accesses.
		 */
		pages_fetched = index_pages_fetched(tuples_fetched * loop_count,
											baserel->pages,
											(double) index->pages,
											root);

		if (indexonly)
			pages_fetched = ceil(pages_fetched * (1.0 - baserel->allvisfrac));

		max_IO_cost = (pages_fetched * spc_random_page_cost) / loop_count;

		/*
		 * In the perfectly correlated case, the number of pages touched by
		 * each scan is selectivity * table_size, and we can use the Mackert
		 * and Lohman formula at the page level to estimate how much work is
		 * saved by caching across scans.  We still assume all the fetches are
		 * random, though, which is an overestimate that's hard to correct for
		 * without double-counting the cache effects.  (But in most cases
		 * where such a plan is actually interesting, only one page would get
		 * fetched per scan anyway, so it shouldn't matter much.)
		 */
		pages_fetched = ceil(indexSelectivity * (double) baserel->pages);

		pages_fetched = index_pages_fetched(pages_fetched * loop_count,
											baserel->pages,
											(double) index->pages,
											root);

		if (indexonly)
			pages_fetched = ceil(pages_fetched * (1.0 - baserel->allvisfrac));

		min_IO_cost = (pages_fetched * spc_random_page_cost) / loop_count;
	}
	else
	{
		/*
		 * Normal case: apply the Mackert and Lohman formula, and then
		 * interpolate between that and the correlation-derived result.
		 */
		pages_fetched = index_pages_fetched(tuples_fetched,
											baserel->pages,
											(double) index->pages,
											root);

		if (indexonly)
			pages_fetched = ceil(pages_fetched * (1.0 - baserel->allvisfrac));

		/* max_IO_cost is for the perfectly uncorrelated case (csquared=0) */
		max_IO_cost = pages_fetched * spc_random_page_cost;

		/* min_IO_cost is for the perfectly correlated case (csquared=1) */
		pages_fetched = ceil(indexSelectivity * (double) baserel->pages);

		if (indexonly)
			pages_fetched = ceil(pages_fetched * (1.0 - baserel->allvisfrac));

		if (pages_fetched > 0)
		{
			min_IO_cost = spc_random_page_cost;
			if (pages_fetched > 1)
				min_IO_cost += (pages_fetched - 1) * spc_seq_page_cost;
		}
		else
			min_IO_cost = 0;
	}

	/*
	 * Now interpolate based on estimated index order correlation to get total
	 * disk I/O cost for main table accesses.
	 */
	csquared = indexCorrelation * indexCorrelation;

	run_cost += max_IO_cost + csquared * (min_IO_cost - max_IO_cost);

	/*
	 * Estimate CPU costs per tuple.
	 *
<<<<<<< HEAD
	 * Normally the indexquals will be removed from the list of restriction
	 * clauses that we have to evaluate as qpquals, so we should subtract
	 * their costs from baserestrictcost.  But if we are doing a join then
	 * some of the indexquals are join clauses and shouldn't be subtracted.
	 * Rather than work out exactly how much to subtract, we don't subtract
	 * anything.
	 *
	 * XXX actually, this calculation is almost completely bogus, because
	 * indexquals will contain derived indexable conditions which might be
	 * quite different from the "original" quals in baserestrictinfo.  We
	 * ought to determine the actual qpqual list and cost that, rather than
	 * using this shortcut.  But that's too invasive a change to consider
	 * back-patching, so for the moment we just mask the worst aspects of the
	 * problem by clamping the subtracted amount.
	 */
	startup_cost += baserel->baserestrictcost.startup;
	cpu_per_tuple = cpu_tuple_cost + baserel->baserestrictcost.per_tuple;

	if (outer_rel == NULL)
	{
		QualCost	index_qual_cost;

		cost_qual_eval(&index_qual_cost, indexQuals, root);
		/* any startup cost still has to be paid ... */
		cpu_per_tuple -= Min(index_qual_cost.per_tuple,
							 baserel->baserestrictcost.per_tuple);
	}
=======
	 * What we want here is cpu_tuple_cost plus the evaluation costs of any
	 * qual clauses that we have to evaluate as qpquals.  We approximate that
	 * list as allclauses minus any clauses appearing in indexquals.  (We
	 * assume that pointer equality is enough to recognize duplicate
	 * RestrictInfos.)	This method neglects some considerations such as
	 * clauses that needn't be checked because they are implied by a partial
	 * index's predicate.  It does not seem worth the cycles to try to factor
	 * those things in at this stage, even though createplan.c will take pains
	 * to remove such unnecessary clauses from the qpquals list if this path
	 * is selected for use.
	 */
	cost_qual_eval(&qpqual_cost,
				   list_difference_ptr(allclauses, path->indexquals),
				   root);

	startup_cost += qpqual_cost.startup;
	cpu_per_tuple = cpu_tuple_cost + qpqual_cost.per_tuple;
>>>>>>> 80edfd76

	run_cost += cpu_per_tuple * tuples_fetched;

	path->path.startup_cost = startup_cost;
	path->path.total_cost = startup_cost + run_cost;
}

/*
 * index_pages_fetched
 *	  Estimate the number of pages actually fetched after accounting for
 *	  cache effects.
 *
 * We use an approximation proposed by Mackert and Lohman, "Index Scans
 * Using a Finite LRU Buffer: A Validated I/O Model", ACM Transactions
 * on Database Systems, Vol. 14, No. 3, September 1989, Pages 401-424.
 * The Mackert and Lohman approximation is that the number of pages
 * fetched is
 *	PF =
 *		min(2TNs/(2T+Ns), T)			when T <= b
 *		2TNs/(2T+Ns)					when T > b and Ns <= 2Tb/(2T-b)
 *		b + (Ns - 2Tb/(2T-b))*(T-b)/T	when T > b and Ns > 2Tb/(2T-b)
 * where
 *		T = # pages in table
 *		N = # tuples in table
 *		s = selectivity = fraction of table to be scanned
 *		b = # buffer pages available (we include kernel space here)
 *
 * We assume that effective_cache_size is the total number of buffer pages
 * available for the whole query, and pro-rate that space across all the
 * tables in the query and the index currently under consideration.  (This
 * ignores space needed for other indexes used by the query, but since we
 * don't know which indexes will get used, we can't estimate that very well;
 * and in any case counting all the tables may well be an overestimate, since
 * depending on the join plan not all the tables may be scanned concurrently.)
 *
 * The product Ns is the number of tuples fetched; we pass in that
 * product rather than calculating it here.  "pages" is the number of pages
 * in the object under consideration (either an index or a table).
 * "index_pages" is the amount to add to the total table space, which was
 * computed for us by query_planner.
 *
 * Caller is expected to have ensured that tuples_fetched is greater than zero
 * and rounded to integer (see clamp_row_est).	The result will likewise be
 * greater than zero and integral.
 */
double
index_pages_fetched(double tuples_fetched, BlockNumber pages,
					double index_pages, PlannerInfo *root)
{
	double		pages_fetched;
	double		total_pages;
	double		T,
				b;

	/* T is # pages in table, but don't allow it to be zero */
	T = (pages > 1) ? (double) pages : 1.0;

	/* Compute number of pages assumed to be competing for cache space */
	total_pages = root->total_table_pages + index_pages;
	total_pages = Max(total_pages, 1.0);
	Assert(T <= total_pages);

	/* b is pro-rated share of effective_cache_size */
	b = (double) effective_cache_size *T / total_pages;

	/* force it positive and integral */
	if (b <= 1.0)
		b = 1.0;
	else
		b = ceil(b);

	/* This part is the Mackert and Lohman formula */
	if (T <= b)
	{
		pages_fetched =
			(2.0 * T * tuples_fetched) / (2.0 * T + tuples_fetched);
		if (pages_fetched >= T)
			pages_fetched = T;
		else
			pages_fetched = ceil(pages_fetched);
	}
	else
	{
		double		lim;

		lim = (2.0 * T * b) / (2.0 * T - b);
		if (tuples_fetched <= lim)
		{
			pages_fetched =
				(2.0 * T * tuples_fetched) / (2.0 * T + tuples_fetched);
		}
		else
		{
			pages_fetched =
				b + (tuples_fetched - lim) * (T - b) / T;
		}
		pages_fetched = ceil(pages_fetched);
	}
	return pages_fetched;
}

/*
 * get_indexpath_pages
 *		Determine the total size of the indexes used in a bitmap index path.
 *
 * Note: if the same index is used more than once in a bitmap tree, we will
 * count it multiple times, which perhaps is the wrong thing ... but it's
 * not completely clear, and detecting duplicates is difficult, so ignore it
 * for now.
 */
static double
get_indexpath_pages(Path *bitmapqual)
{
	double		result = 0;
	ListCell   *l;

	if (IsA(bitmapqual, BitmapAndPath))
	{
		BitmapAndPath *apath = (BitmapAndPath *) bitmapqual;

		foreach(l, apath->bitmapquals)
		{
			result += get_indexpath_pages((Path *) lfirst(l));
		}
	}
	else if (IsA(bitmapqual, BitmapOrPath))
	{
		BitmapOrPath *opath = (BitmapOrPath *) bitmapqual;

		foreach(l, opath->bitmapquals)
		{
			result += get_indexpath_pages((Path *) lfirst(l));
		}
	}
	else if (IsA(bitmapqual, IndexPath))
	{
		IndexPath  *ipath = (IndexPath *) bitmapqual;

		result = (double) ipath->indexinfo->pages;
	}
	else
		elog(ERROR, "unrecognized node type: %d", nodeTag(bitmapqual));

	return result;
}

/*
 * cost_bitmap_heap_scan
 *	  Determines and returns the cost of scanning a relation using a bitmap
 *	  index-then-heap plan.
 *
 * 'baserel' is the relation to be scanned
 * 'param_info' is the ParamPathInfo if this is a parameterized path, else NULL
 * 'bitmapqual' is a tree of IndexPaths, BitmapAndPaths, and BitmapOrPaths
 * 'loop_count' is the number of repetitions of the indexscan to factor into
 *		estimates of caching behavior
 *
 * Note: the component IndexPaths in bitmapqual should have been costed
 * using the same loop_count.
 */
void
cost_bitmap_heap_scan(Path *path, PlannerInfo *root, RelOptInfo *baserel,
					  ParamPathInfo *param_info,
					  Path *bitmapqual, double loop_count)
{
	Cost		startup_cost = 0;
	Cost		run_cost = 0;
	Cost		indexTotalCost;
	Selectivity indexSelectivity;
	QualCost	qpqual_cost;
	Cost		cpu_per_tuple;
	Cost		cost_per_page;
	double		tuples_fetched;
	double		pages_fetched;
	double		spc_seq_page_cost,
				spc_random_page_cost;
	double		T;

	/* Should only be applied to base relations */
	Assert(IsA(baserel, RelOptInfo));
	Assert(baserel->relid > 0);
	Assert(baserel->rtekind == RTE_RELATION);

<<<<<<< HEAD
	if (!(root ? root->config->enable_bitmapscan : enable_bitmapscan))
=======
	/* Mark the path with the correct row estimate */
	if (param_info)
		path->rows = param_info->ppi_rows;
	else
		path->rows = baserel->rows;

	if (!enable_bitmapscan)
>>>>>>> 80edfd76
		startup_cost += disable_cost;

	/*
	 * Fetch total cost of obtaining the bitmap, as well as its total
	 * selectivity.
	 */
	cost_bitmap_tree_node(bitmapqual, &indexTotalCost, &indexSelectivity);

	startup_cost += indexTotalCost;

	/* Fetch estimated page costs for tablespace containing table. */
	get_tablespace_page_costs(baserel->reltablespace,
							  &spc_random_page_cost,
							  &spc_seq_page_cost);

	/*
	 * Estimate number of main-table pages fetched.
	 */
	tuples_fetched = clamp_row_est(indexSelectivity * baserel->tuples);

	T = (baserel->pages > 1) ? (double) baserel->pages : 1.0;

	if (loop_count > 1)
	{
		/*
		 * For repeated bitmap scans, scale up the number of tuples fetched in
		 * the Mackert and Lohman formula by the number of scans, so that we
		 * estimate the number of pages fetched by all the scans. Then
		 * pro-rate for one scan.
		 */
		pages_fetched = index_pages_fetched(tuples_fetched * loop_count,
											baserel->pages,
											get_indexpath_pages(bitmapqual),
											root);
		pages_fetched /= loop_count;
	}
	else
	{
		/*
		 * For a single scan, the number of heap pages that need to be fetched
		 * is the same as the Mackert and Lohman formula for the case T <= b
		 * (ie, no re-reads needed).
		 */
		pages_fetched = (2.0 * T * tuples_fetched) / (2.0 * T + tuples_fetched);
	}
	if (pages_fetched >= T)
		pages_fetched = T;
	else
		pages_fetched = ceil(pages_fetched);

	/*
	 * For small numbers of pages we should charge random_page_cost apiece,
	 * while if nearly all the table's pages are being read, it's more
	 * appropriate to charge seq_page_cost apiece.	The effect is nonlinear,
	 * too. For lack of a better idea, interpolate like this to determine the
	 * cost per page.
	 */
	if (pages_fetched >= 2.0)
		cost_per_page = random_page_cost -
			(random_page_cost - seq_page_cost) * sqrt(pages_fetched / T);
	else
		cost_per_page = random_page_cost;

	run_cost += pages_fetched * cost_per_page;

	/*
	 * Estimate CPU costs per tuple.
	 *
	 * Often the indexquals don't need to be rechecked at each tuple ... but
	 * not always, especially not if there are enough tuples involved that the
	 * bitmaps become lossy.  For the moment, just assume they will be
	 * rechecked always.
	 */
	startup_cost += baserel->baserestrictcost.startup;
	cpu_per_tuple = cpu_tuple_cost + baserel->baserestrictcost.per_tuple;

	run_cost += cpu_per_tuple * tuples_fetched;

	path->startup_cost = startup_cost;
	path->total_cost = startup_cost + run_cost;
}

/*
 * cost_bitmap_appendonly_scan
 *
 * NOTE: This is a copy of cost_bitmap_heap_scan.
 */
void
cost_bitmap_appendonly_scan(Path *path, PlannerInfo *root, RelOptInfo *baserel,
					  Path *bitmapqual, RelOptInfo *outer_rel)
{
	Cost		startup_cost = 0;
	Cost		run_cost = 0;
	Cost		indexTotalCost;
	Selectivity indexSelectivity;
	Cost		cpu_per_tuple;
	Cost		cost_per_page;
	double		tuples_fetched;
	double		pages_fetched;
	double		spc_seq_page_cost,
				spc_random_page_cost;
	double		T;

	/* Should only be applied to base relations */
	Assert(IsA(baserel, RelOptInfo));
	Assert(baserel->relid > 0);
	Assert(baserel->rtekind == RTE_RELATION);

	/*
	 * Fetch total cost of obtaining the bitmap, as well as its total
	 * selectivity.
	 */
	cost_bitmap_tree_node(bitmapqual, &indexTotalCost, &indexSelectivity);

	startup_cost += indexTotalCost;

	/* Fetch estimated page costs for tablespace containing table. */
	get_tablespace_page_costs(baserel->reltablespace,
							  &spc_random_page_cost,
							  &spc_seq_page_cost);

	/*
	 * Estimate number of main-table pages fetched.
	 */
	tuples_fetched = clamp_row_est(indexSelectivity * baserel->tuples);

	T = (baserel->pages > 1) ? (double) baserel->pages : 1.0;

	if (outer_rel != NULL && outer_rel->rows > 1)
	{
		/*
		 * For repeated bitmap scans, scale up the number of tuples fetched in
		 * the Mackert and Lohman formula by the number of scans, so that we
		 * estimate the number of pages fetched by all the scans. Then
		 * pro-rate for one scan.
		 */
		double		num_scans = outer_rel->rows;

		pages_fetched = index_pages_fetched(tuples_fetched * num_scans,
											baserel->pages,
											get_indexpath_pages(bitmapqual),
											root);
		pages_fetched /= num_scans;
	}
	else
	{
		/*
		 * For a single scan, the number of heap pages that need to be fetched
		 * is the same as the Mackert and Lohman formula for the case T <= b
		 * (ie, no re-reads needed).
		 */
		pages_fetched = (2.0 * T * tuples_fetched) / (2.0 * T + tuples_fetched);
	}
	if (pages_fetched >= T)
		pages_fetched = T;
	else
		pages_fetched = ceil(pages_fetched);

	/*
	 * For small numbers of pages we should charge spc_random_page_cost
	 * apiece, while if nearly all the table's pages are being read, it's more
	 * appropriate to charge spc_seq_page_cost apiece.	The effect is
	 * nonlinear, too. For lack of a better idea, interpolate like this to
	 * determine the cost per page.
	 */
	if (pages_fetched >= 2.0)
		cost_per_page = spc_random_page_cost -
			(spc_random_page_cost - spc_seq_page_cost)
			* sqrt(pages_fetched / T);
	else
		cost_per_page = spc_random_page_cost;

	run_cost += pages_fetched * cost_per_page;

	/*
	 * Estimate CPU costs per tuple.
	 *
	 * Often the indexquals don't need to be rechecked at each tuple ... but
	 * not always, especially not if there are enough tuples involved that the
	 * bitmaps become lossy.  For the moment, just assume they will be
	 * rechecked always.  This means we charge the full freight for all the
	 * scan clauses.
	 */
	get_restriction_qual_cost(root, baserel, param_info, &qpqual_cost);

	startup_cost += qpqual_cost.startup;
	cpu_per_tuple = cpu_tuple_cost + qpqual_cost.per_tuple;

	run_cost += cpu_per_tuple * tuples_fetched;

	path->startup_cost = startup_cost;
	path->total_cost = startup_cost + run_cost;
}

/*
 * cost_bitmap_tree_node
 *		Extract cost and selectivity from a bitmap tree node (index/and/or)
 */
void
cost_bitmap_tree_node(Path *path, Cost *cost, Selectivity *selec)
{
	if (IsA(path, IndexPath))
	{
		*cost = ((IndexPath *) path)->indextotalcost;
		*selec = ((IndexPath *) path)->indexselectivity;

		/*
		 * Charge a small amount per retrieved tuple to reflect the costs of
		 * manipulating the bitmap.  This is mostly to make sure that a bitmap
		 * scan doesn't look to be the same cost as an indexscan to retrieve a
		 * single tuple.
		 */
		*cost += 0.1 * cpu_operator_cost * path->rows;
	}
	else if (IsA(path, BitmapAndPath))
	{
		*cost = path->total_cost;
		*selec = ((BitmapAndPath *) path)->bitmapselectivity;
	}
	else if (IsA(path, BitmapOrPath))
	{
		*cost = path->total_cost;
		*selec = ((BitmapOrPath *) path)->bitmapselectivity;
	}
	else
	{
		elog(ERROR, "unrecognized node type: %d", nodeTag(path));
		*cost = *selec = 0;		/* keep compiler quiet */
	}
}

/*
 * cost_bitmap_and_node
 *		Estimate the cost of a BitmapAnd node
 *
 * Note that this considers only the costs of index scanning and bitmap
 * creation, not the eventual heap access.	In that sense the object isn't
 * truly a Path, but it has enough path-like properties (costs in particular)
 * to warrant treating it as one.  We don't bother to set the path rows field,
 * however.
 */
void
cost_bitmap_and_node(BitmapAndPath *path, PlannerInfo *root)
{
	Cost		totalCost;
	Selectivity selec;
	ListCell   *l;

	/*
	 * We estimate AND selectivity on the assumption that the inputs are
	 * independent.  This is probably often wrong, but we don't have the info
	 * to do better.
	 *
	 * The runtime cost of the BitmapAnd itself is estimated at 100x
	 * cpu_operator_cost for each tbm_intersect needed.  Probably too small,
	 * definitely too simplistic?
	 */
	totalCost = 0.0;
	selec = 1.0;
	foreach(l, path->bitmapquals)
	{
		Path	   *subpath = (Path *) lfirst(l);
		Cost		subCost;
		Selectivity subselec;

		cost_bitmap_tree_node(subpath, &subCost, &subselec);

		selec *= subselec;

		totalCost += subCost;
		if (l != list_head(path->bitmapquals))
			totalCost += 100.0 * cpu_operator_cost;
	}
	path->bitmapselectivity = selec;
	path->path.rows = 0;		/* per above, not used */
	path->path.startup_cost = totalCost;
	path->path.total_cost = totalCost;
}

/*
 * cost_bitmap_or_node
 *		Estimate the cost of a BitmapOr node
 *
 * See comments for cost_bitmap_and_node.
 */
void
cost_bitmap_or_node(BitmapOrPath *path, PlannerInfo *root)
{
	Cost		totalCost;
	Selectivity selec;
	ListCell   *l;

	/*
	 * We estimate OR selectivity on the assumption that the inputs are
	 * non-overlapping, since that's often the case in "x IN (list)" type
	 * situations.	Of course, we clamp to 1.0 at the end.
	 *
	 * The runtime cost of the BitmapOr itself is estimated at 100x
	 * cpu_operator_cost for each tbm_union needed.  Probably too small,
	 * definitely too simplistic?  We are aware that the tbm_unions are
	 * optimized out when the inputs are BitmapIndexScans.
	 */
	totalCost = 0.0;
	selec = 0.0;
	foreach(l, path->bitmapquals)
	{
		Path	   *subpath = (Path *) lfirst(l);
		Cost		subCost;
		Selectivity subselec;

		cost_bitmap_tree_node(subpath, &subCost, &subselec);

		selec += subselec;

		totalCost += subCost;
		if (l != list_head(path->bitmapquals) &&
			!IsA(subpath, IndexPath))
			totalCost += 100.0 * cpu_operator_cost;
	}
	path->bitmapselectivity = Min(selec, 1.0);
	path->path.rows = 0;		/* per above, not used */
	path->path.startup_cost = totalCost;
	path->path.total_cost = totalCost;
}

/*
 * cost_tidscan
 *	  Determines and returns the cost of scanning a relation using TIDs.
 */
void
cost_tidscan(Path *path, PlannerInfo *root,
			 RelOptInfo *baserel, List *tidquals)
{
	Cost		startup_cost = 0;
	Cost		run_cost = 0;
	bool		isCurrentOf = false;
	Cost		cpu_per_tuple;
	QualCost	tid_qual_cost;
	int			ntuples;
	ListCell   *l;
	double		spc_random_page_cost;

	/* Should only be applied to base relations */
	Assert(baserel->relid > 0);
	Assert(baserel->rtekind == RTE_RELATION);

	/* For now, tidscans are never parameterized */
	path->rows = baserel->rows;

	/* Count how many tuples we expect to retrieve */
	ntuples = 0;
	foreach(l, tidquals)
	{
		if (IsA(lfirst(l), ScalarArrayOpExpr))
		{
			/* Each element of the array yields 1 tuple */
			ScalarArrayOpExpr *saop = (ScalarArrayOpExpr *) lfirst(l);
			Node	   *arraynode = (Node *) lsecond(saop->args);

			ntuples += estimate_array_length(arraynode);
		}
		else if (IsA(lfirst(l), CurrentOfExpr))
		{
			/* CURRENT OF yields 1 tuple */
			isCurrentOf = true;
			ntuples++;
		}
		else
		{
			/* It's just CTID = something, count 1 tuple */
			ntuples++;
		}
	}

	/*
	 * We must force TID scan for WHERE CURRENT OF, because only nodeTidscan.c
	 * understands how to do it correctly.	Therefore, honor enable_tidscan
	 * only when CURRENT OF isn't present.  Also note that cost_qual_eval
	 * counts a CurrentOfExpr as having startup cost disable_cost, which we
	 * subtract off here; that's to prevent other plan types such as seqscan
	 * from winning.
	 */
	if (isCurrentOf)
	{
		Assert(baserel->baserestrictcost.startup >= disable_cost);
		startup_cost -= disable_cost;
	}
	else if (!(root ? root->config->enable_tidscan : enable_tidscan))
		startup_cost += disable_cost;

	/*
	 * The TID qual expressions will be computed once, any other baserestrict
	 * quals once per retrived tuple.
	 */
	cost_qual_eval(&tid_qual_cost, tidquals, root);

	/* fetch estimated page cost for tablespace containing table */
	get_tablespace_page_costs(baserel->reltablespace,
							  &spc_random_page_cost,
							  NULL);

	/* disk costs --- assume each tuple on a different page */
	run_cost += spc_random_page_cost * ntuples;

	/* CPU costs */
	startup_cost += baserel->baserestrictcost.startup +
		tid_qual_cost.per_tuple;
	cpu_per_tuple = cpu_tuple_cost + baserel->baserestrictcost.per_tuple -
		tid_qual_cost.per_tuple;
	run_cost += cpu_per_tuple * ntuples;

	path->startup_cost = startup_cost;
	path->total_cost = startup_cost + run_cost;
}

/*
 * cost_subqueryscan
 *	  Determines and returns the cost of scanning a subquery RTE.
 *
 * 'baserel' is the relation to be scanned
 * 'param_info' is the ParamPathInfo if this is a parameterized path, else NULL
 */
void
cost_subqueryscan(Path *path, PlannerInfo *root,
				  RelOptInfo *baserel, ParamPathInfo *param_info)
{
	Cost		startup_cost;
	Cost		run_cost;
	QualCost	qpqual_cost;
	Cost		cpu_per_tuple;

	/* Should only be applied to base relations that are subqueries */
	Assert(baserel->relid > 0);
	Assert(baserel->rtekind == RTE_SUBQUERY);

	/* Mark the path with the correct row estimate */
	if (param_info)
		path->rows = param_info->ppi_rows;
	else
		path->rows = baserel->rows;

	/*
	 * Cost of path is cost of evaluating the subplan, plus cost of evaluating
	 * any restriction clauses that will be attached to the SubqueryScan node,
	 * plus cpu_tuple_cost to account for selection and projection overhead.
	 */
	path->startup_cost = baserel->subplan->startup_cost;
	path->total_cost = baserel->subplan->total_cost;

	get_restriction_qual_cost(root, baserel, param_info, &qpqual_cost);

	startup_cost = qpqual_cost.startup;
	cpu_per_tuple = cpu_tuple_cost + qpqual_cost.per_tuple;
	run_cost = cpu_per_tuple * baserel->tuples;

	path->startup_cost += startup_cost;
	path->total_cost += startup_cost + run_cost;
}

/*
 * cost_functionscan
 *	  Determines and returns the cost of scanning a function RTE.
 */
void
cost_functionscan(Path *path, PlannerInfo *root, RelOptInfo *baserel)
{
	Cost		startup_cost = 0;
	Cost		run_cost = 0;
	Cost		cpu_per_tuple;
	RangeTblEntry *rte;
	QualCost	exprcost;

	/* Should only be applied to base relations that are functions */
	Assert(baserel->relid > 0);
	rte = planner_rt_fetch(baserel->relid, root);
	Assert(rte->rtekind == RTE_FUNCTION);

	/* functionscans are never parameterized */
	path->rows = baserel->rows;

	/*
	 * Estimate costs of executing the function expression.
	 *
	 * Currently, nodeFunctionscan.c always executes the function to
	 * completion before returning any rows, and caches the results in a
	 * tuplestore.	So the function eval cost is all startup cost, and per-row
	 * costs are minimal.
	 *
	 * XXX in principle we ought to charge tuplestore spill costs if the
	 * number of rows is large.  However, given how phony our rowcount
	 * estimates for functions tend to be, there's not a lot of point in that
	 * refinement right now.
	 */
	cost_qual_eval_node(&exprcost, rte->funcexpr, root);

	startup_cost += exprcost.startup + exprcost.per_tuple;

	/* Add scanning CPU costs */
	startup_cost += baserel->baserestrictcost.startup;
	cpu_per_tuple = cpu_tuple_cost + baserel->baserestrictcost.per_tuple;
	run_cost += cpu_per_tuple * baserel->tuples;

	path->startup_cost = startup_cost;
	path->total_cost = startup_cost + run_cost;
}

/*
 * cost_tablefunction
 *	  Determines and returns the cost of scanning a table function RTE.
 */
void
cost_tablefunction(Path *path, PlannerInfo *root, RelOptInfo *baserel)
{
	Cost		startup_cost;
	Cost		run_cost;
	Cost		cpu_per_tuple;

	/* Should only be applied to base relations that are functions */
	Assert(baserel->relid > 0);
	Assert(baserel->rtekind == RTE_TABLEFUNCTION);

	/* Initialize cost of the subquery input */
	path->startup_cost = baserel->subplan->startup_cost;
	path->total_cost   = baserel->subplan->total_cost;

	/*
	 * For now, estimate function's cost at one operator eval per function
	 * call.  Someday we should revive the function cost estimate columns in
	 * pg_proc...  (see cost_functionscan above)
	 */
	cpu_per_tuple = cpu_operator_cost;

	/* Calculate additional cost of the table function node */
	cpu_per_tuple += cpu_tuple_cost + baserel->baserestrictcost.per_tuple;
	startup_cost   = baserel->baserestrictcost.startup;
	run_cost	   = cpu_per_tuple * baserel->tuples;

	/* Add in the additional cost */
	path->startup_cost += startup_cost;
	path->total_cost   += startup_cost + run_cost;
}

/*
 * cost_valuesscan
 *	  Determines and returns the cost of scanning a VALUES RTE.
 */
void
cost_valuesscan(Path *path, PlannerInfo *root, RelOptInfo *baserel)
{
	Cost		startup_cost = 0;
	Cost		run_cost = 0;
	Cost		cpu_per_tuple;

	/* Should only be applied to base relations that are values lists */
	Assert(baserel->relid > 0);
	Assert(baserel->rtekind == RTE_VALUES);

	/* valuesscans are never parameterized */
	path->rows = baserel->rows;

	/*
	 * For now, estimate list evaluation cost at one operator eval per list
	 * (probably pretty bogus, but is it worth being smarter?)
	 */
	cpu_per_tuple = cpu_operator_cost;

	/* Add scanning CPU costs */
	startup_cost += baserel->baserestrictcost.startup;
	cpu_per_tuple += cpu_tuple_cost + baserel->baserestrictcost.per_tuple;
	run_cost += cpu_per_tuple * baserel->tuples;

	path->startup_cost = startup_cost;
	path->total_cost = startup_cost + run_cost;
}

/*
 * cost_ctescan
 *	  Determines and returns the cost of scanning a CTE RTE.
 *
 * Note: this is used for both self-reference and regular CTEs; the
 * possible cost differences are below the threshold of what we could
 * estimate accurately anyway.	Note that the costs of evaluating the
 * referenced CTE query are added into the final plan as initplan costs,
 * and should NOT be counted here.
 */
void
cost_ctescan(Path *path, PlannerInfo *root, RelOptInfo *baserel)
{
	Cost		startup_cost = 0;
	Cost		run_cost = 0;
	Cost		cpu_per_tuple;

	/* Should only be applied to base relations that are CTEs */
	Assert(baserel->relid > 0);
	Assert(baserel->rtekind == RTE_CTE);

	/* ctescans are never parameterized */
	path->rows = baserel->rows;

	/* Charge one CPU tuple cost per row for tuplestore manipulation */
	cpu_per_tuple = cpu_tuple_cost;

	/* Add scanning CPU costs */
	startup_cost += baserel->baserestrictcost.startup;
	cpu_per_tuple += cpu_tuple_cost + baserel->baserestrictcost.per_tuple;
	run_cost += cpu_per_tuple * baserel->tuples;

	path->startup_cost = startup_cost;
	path->total_cost = startup_cost + run_cost;
}

/*
 * cost_recursive_union
 *	  Determines and returns the cost of performing a recursive union,
 *	  and also the estimated output size.
 *
 * We are given Plans for the nonrecursive and recursive terms.
 *
 * Note that the arguments and output are Plans, not Paths as in most of
 * the rest of this module.  That's because we don't bother setting up a
 * Path representation for recursive union --- we have only one way to do it.
 */
void
cost_recursive_union(Plan *runion, Plan *nrterm, Plan *rterm)
{
	Cost		startup_cost;
	Cost		total_cost;
	double		total_rows;

	/* We probably have decent estimates for the non-recursive term */
	startup_cost = nrterm->startup_cost;
	total_cost = nrterm->total_cost;
	total_rows = nrterm->plan_rows;

	/*
	 * We arbitrarily assume that about 10 recursive iterations will be
	 * needed, and that we've managed to get a good fix on the cost and output
	 * size of each one of them.  These are mighty shaky assumptions but it's
	 * hard to see how to do better.
	 */
	total_cost += 10 * rterm->total_cost;
	total_rows += 10 * rterm->plan_rows;

	/*
	 * Also charge cpu_tuple_cost per row to account for the costs of
	 * manipulating the tuplestores.  (We don't worry about possible
	 * spill-to-disk costs.)
	 */
	total_cost += cpu_tuple_cost * total_rows;

	runion->startup_cost = startup_cost;
	runion->total_cost = total_cost;
	runion->plan_rows = total_rows;
	runion->plan_width = Max(nrterm->plan_width, rterm->plan_width);
}

/*
 * cost_sort
 *	  Determines and returns the cost of sorting a relation, including
 *	  the cost of reading the input data.
 *
 * If the total volume of data to sort is less than sort_mem, we will do
 * an in-memory sort, which requires no I/O and about t*log2(t) tuple
 * comparisons for t tuples.
 *
 * If the total volume exceeds sort_mem, we switch to a tape-style merge
 * algorithm.  There will still be about t*log2(t) tuple comparisons in
 * total, but we will also need to write and read each tuple once per
 * merge pass.	We expect about ceil(logM(r)) merge passes where r is the
 * number of initial runs formed and M is the merge order used by tuplesort.c.
 * Since the average initial run should be about twice sort_mem, we have
 *		disk traffic = 2 * relsize * ceil(logM(p / (2*sort_mem)))
 *		cpu = comparison_cost * t * log2(t)
 *
 * If the sort is bounded (i.e., only the first k result tuples are needed)
 * and k tuples can fit into sort_mem, we use a heap method that keeps only
 * k tuples in the heap; this will require about t*log2(k) tuple comparisons.
 *
 * The disk traffic is assumed to be 3/4ths sequential and 1/4th random
 * accesses (XXX can't we refine that guess?)
 *
 * By default, we charge two operator evals per tuple comparison, which should
 * be in the right ballpark in most cases.	The caller can tweak this by
 * specifying nonzero comparison_cost; typically that's used for any extra
 * work that has to be done to prepare the inputs to the comparison operators.
 *
 * 'pathkeys' is a list of sort keys
 * 'input_cost' is the total cost for reading the input data
 * 'tuples' is the number of tuples in the relation
 * 'width' is the average tuple width in bytes
 * 'comparison_cost' is the extra cost per comparison, if any
 * 'sort_mem' is the number of kilobytes of work memory allowed for the sort
 * 'limit_tuples' is the bound on the number of output tuples; -1 if no bound
 *
 * NOTE: some callers currently pass NIL for pathkeys because they
 * can't conveniently supply the sort keys.  Since this routine doesn't
 * currently do anything with pathkeys anyway, that doesn't matter...
 * but if it ever does, it should react gracefully to lack of key data.
 * (Actually, the thing we'd most likely be interested in is just the number
 * of sort keys, which all callers *could* supply.)
 */
void
cost_sort(Path *path, PlannerInfo *root,
		  List *pathkeys, Cost input_cost, double tuples, int width,
		  Cost comparison_cost, int sort_mem,
		  double limit_tuples)
{
	Cost		startup_cost = input_cost;
	Cost		run_cost = 0;
	double		input_bytes = relation_byte_size(tuples, width);
	double		output_bytes;
	double		output_tuples;
	long		sort_mem_bytes = (long) global_work_mem(root);

	if (!(root ? root->config->enable_sort : enable_sort))
		startup_cost += disable_cost;

	path->rows = tuples;

	/*
	 * We want to be sure the cost of a sort is never estimated as zero, even
	 * if passed-in tuple count is zero.  Besides, mustn't do log(0)...
	 */
	if (tuples < 2.0)
		tuples = 2.0;

	/* Include the default cost-per-comparison */
	comparison_cost += 2.0 * cpu_operator_cost;

	/* Do we have a useful LIMIT? */
	if (limit_tuples > 0 && limit_tuples < tuples)
	{
		output_tuples = limit_tuples;
		output_bytes = relation_byte_size(output_tuples, width);
	}
	else
	{
		output_tuples = tuples;
		output_bytes = input_bytes;
	}

	if (output_bytes > sort_mem_bytes)
	{
		/*
		 * We'll have to use a disk-based sort of all the tuples
		 */
		double		npages = ceil(input_bytes / BLCKSZ);
		double		nruns = (input_bytes / sort_mem_bytes) * 0.5;
		double		mergeorder = tuplesort_merge_order(sort_mem_bytes);
		double		log_runs;
		double		npageaccesses;

		/*
		 * CPU costs
		 *
		 * Assume about N log2 N comparisons
		 */
		startup_cost += comparison_cost * tuples * LOG2(tuples);

		/* Disk costs */

		/* Compute logM(r) as log(r) / log(M) */
		if (nruns > mergeorder)
			log_runs = ceil(log(nruns) / log(mergeorder));
		else
			log_runs = 1.0;
		npageaccesses = 2.0 * npages * log_runs;
		/* Assume 3/4ths of accesses are sequential, 1/4th are not */
		startup_cost += npageaccesses *
			(seq_page_cost * 0.75 + random_page_cost * 0.25);
	}
	else if (tuples > 2 * output_tuples || input_bytes > sort_mem_bytes)
	{
		/*
		 * We'll use a bounded heap-sort keeping just K tuples in memory, for
		 * a total number of tuple comparisons of N log2 K; but the constant
		 * factor is a bit higher than for quicksort.  Tweak it so that the
		 * cost curve is continuous at the crossover point.
		 */
		startup_cost += comparison_cost * tuples * LOG2(2.0 * output_tuples);
	}
	else
	{
		/* We'll use plain quicksort on all the input tuples */
		startup_cost += comparison_cost * tuples * LOG2(tuples);
	}

	/*
	 * Also charge a small amount (arbitrarily set equal to operator cost) per
	 * extracted tuple.  We don't charge cpu_tuple_cost because a Sort node
	 * doesn't do qual-checking or projection, so it has less overhead than
	 * most plan nodes.  Note it's correct to use tuples not output_tuples
	 * here --- the upper LIMIT will pro-rate the run cost so we'd be double
	 * counting the LIMIT otherwise.
	 */
	run_cost += cpu_operator_cost * tuples;

	path->startup_cost = startup_cost;
	path->total_cost = startup_cost + run_cost;
}

/*
 * cost_merge_append
 *	  Determines and returns the cost of a MergeAppend node.
 *
 * MergeAppend merges several pre-sorted input streams, using a heap that
 * at any given instant holds the next tuple from each stream.	If there
 * are N streams, we need about N*log2(N) tuple comparisons to construct
 * the heap at startup, and then for each output tuple, about log2(N)
 * comparisons to delete the top heap entry and another log2(N) comparisons
 * to insert its successor from the same stream.
 *
 * (The effective value of N will drop once some of the input streams are
 * exhausted, but it seems unlikely to be worth trying to account for that.)
 *
 * The heap is never spilled to disk, since we assume N is not very large.
 * So this is much simpler than cost_sort.
 *
 * As in cost_sort, we charge two operator evals per tuple comparison.
 *
 * 'pathkeys' is a list of sort keys
 * 'n_streams' is the number of input streams
 * 'input_startup_cost' is the sum of the input streams' startup costs
 * 'input_total_cost' is the sum of the input streams' total costs
 * 'tuples' is the number of tuples in all the streams
 */
void
cost_merge_append(Path *path, PlannerInfo *root,
				  List *pathkeys, int n_streams,
				  Cost input_startup_cost, Cost input_total_cost,
				  double tuples)
{
	Cost		startup_cost = 0;
	Cost		run_cost = 0;
	Cost		comparison_cost;
	double		N;
	double		logN;

	/*
	 * Avoid log(0)...
	 */
	N = (n_streams < 2) ? 2.0 : (double) n_streams;
	logN = LOG2(N);

	/* Assumed cost per tuple comparison */
	comparison_cost = 2.0 * cpu_operator_cost;

	/* Heap creation cost */
	startup_cost += comparison_cost * N * logN;

	/* Per-tuple heap maintenance cost */
	run_cost += tuples * comparison_cost * 2.0 * logN;

	/*
	 * Also charge a small amount (arbitrarily set equal to operator cost) per
	 * extracted tuple.  We don't charge cpu_tuple_cost because a MergeAppend
	 * node doesn't do qual-checking or projection, so it has less overhead
	 * than most plan nodes.
	 */
	run_cost += cpu_operator_cost * tuples;

	path->startup_cost = startup_cost + input_startup_cost;
	path->total_cost = startup_cost + run_cost + input_total_cost;
}

/*
 * cost_material
 *	  Determines and returns the cost of materializing a relation, including
 *	  the cost of reading the input data.
 *
 * If the total volume of data to materialize exceeds work_mem, we will need
 * to write it to disk, so the cost is much higher in that case.
 *
 * Note that here we are estimating the costs for the first scan of the
 * relation, so the materialization is all overhead --- any savings will
 * occur only on rescan, which is estimated in cost_rescan.
 */
void
cost_material(Path *path, PlannerInfo *root,
			  Cost input_startup_cost, Cost input_total_cost,
			  double tuples, int width)
{
	Cost		startup_cost = input_startup_cost;
	Cost		run_cost = input_total_cost - input_startup_cost;
	double		nbytes = relation_byte_size(tuples, width);

	path->rows = tuples;

	/*
	 * Whether spilling or not, charge 2x cpu_operator_cost per tuple to
	 * reflect bookkeeping overhead.  (This rate must be more than what
	 * cost_rescan charges for materialize, ie, cpu_operator_cost per tuple;
	 * if it is exactly the same then there will be a cost tie between
	 * nestloop with A outer, materialized B inner and nestloop with B outer,
	 * materialized A inner.  The extra cost ensures we'll prefer
	 * materializing the smaller rel.)	Note that this is normally a good deal
	 * less than cpu_tuple_cost; which is OK because a Material plan node
	 * doesn't do qual-checking or projection, so it's got less overhead than
	 * most plan nodes.
	 */
	run_cost += 2 * cpu_operator_cost * tuples;

	/*
	 * If we will spill to disk, charge at the rate of seq_page_cost per page.
	 * This cost is assumed to be evenly spread through the plan run phase,
	 * which isn't exactly accurate but our cost model doesn't allow for
	 * nonuniform costs within the run phase.
	 */
	if (nbytes > global_work_mem(root))
	{
		double		npages = ceil(nbytes / BLCKSZ);

		run_cost += seq_page_cost * npages;
	}

	path->startup_cost = startup_cost;
	path->total_cost = startup_cost + run_cost;
}

/*
 * cost_agg
 *		Determines and returns the cost of performing an Agg plan node,
 *		including the cost of its input.
 *
 * aggcosts can be NULL when there are no actual aggregate functions (i.e.,
 * we are using a hashed Agg node just to do grouping).
 *
 * Note: when aggstrategy == AGG_SORTED, caller must ensure that input costs
 * are for appropriately-sorted input.
 */
void
cost_agg(Path *path, PlannerInfo *root,
		 AggStrategy aggstrategy, const AggClauseCosts *aggcosts,
		 int numGroupCols, double numGroups,
		 Cost input_startup_cost, Cost input_total_cost,
		 double input_tuples, double input_width,
		 double hash_batches, double hashentry_width,
		 bool hash_streaming)
{
	double		output_tuples;
	Cost		startup_cost;
	Cost		total_cost;
	AggClauseCosts dummy_aggcosts;

	/* Use all-zero per-aggregate costs if NULL is passed */
	if (aggcosts == NULL)
	{
		Assert(aggstrategy == AGG_HASHED);
		MemSet(&dummy_aggcosts, 0, sizeof(AggClauseCosts));
		aggcosts = &dummy_aggcosts;
	}

	/*
	 * The transCost.per_tuple component of aggcosts should be charged once
	 * per input tuple, corresponding to the costs of evaluating the aggregate
	 * transfns and their input expressions (with any startup cost of course
	 * charged but once).  The finalCost component is charged once per output
	 * tuple, corresponding to the costs of evaluating the finalfns.
	 *
	 * If we are grouping, we charge an additional cpu_operator_cost per
	 * grouping column per input tuple for grouping comparisons.
	 *
	 * We will produce a single output tuple if not grouping, and a tuple per
	 * group otherwise.  We charge cpu_tuple_cost for each output tuple.
	 *
	 * Note: in this cost model, AGG_SORTED and AGG_HASHED have exactly the
	 * same total CPU cost, but AGG_SORTED has lower startup cost.	If the
	 * input path is already sorted appropriately, AGG_SORTED should be
	 * preferred (since it has no risk of memory overflow).  This will happen
	 * as long as the computed total costs are indeed exactly equal --- but if
	 * there's roundoff error we might do the wrong thing.  So be sure that
	 * the computations below form the same intermediate values in the same
	 * order.
	 */
	if (aggstrategy == AGG_PLAIN)
	{
		startup_cost = input_total_cost;
		startup_cost += aggcosts->transCost.startup;
		startup_cost += aggcosts->transCost.per_tuple * input_tuples;
		startup_cost += aggcosts->finalCost;
		/* we aren't grouping */
		total_cost = startup_cost + cpu_tuple_cost;
		output_tuples = 1;
	}
	else if (aggstrategy == AGG_SORTED)
	{
		/* Here we are able to deliver output on-the-fly */
		startup_cost = input_startup_cost;
		total_cost = input_total_cost;
		/* calcs phrased this way to match HASHED case, see note above */
		total_cost += aggcosts->transCost.startup;
		total_cost += aggcosts->transCost.per_tuple * input_tuples;
		total_cost += (cpu_operator_cost * numGroupCols) * input_tuples;
		total_cost += aggcosts->finalCost * numGroups;
		total_cost += cpu_tuple_cost * numGroups;
		output_tuples = numGroups;
	}
	else
	{
		double spilled_bytes = 0.0;
		double spilled_groups = 0.0;

		/* must be AGG_HASHED */
		startup_cost = input_total_cost;
		startup_cost += aggcosts->transCost.startup;
		startup_cost += aggcosts->transCost.per_tuple * input_tuples;
		startup_cost += (cpu_operator_cost * numGroupCols) * input_tuples;
<<<<<<< HEAD

		/* account for some disk I/O if we expect to spill */
		if (hash_batches > 0)
		{
			/*
			 * Estimate the number of spilled groups. We know that it is between
			 * numGroups and input_tuples. However, we do not have a good measure
			 * to know the exact number. Currently, we choose 0.5 of 
			 * (input_tuples - numGroups) as additional groups to be spilled.
			 */
			spilled_groups = numGroups + (input_tuples - numGroups) * 0.5;

			if (!hash_streaming)
			{
				double spilled_bytes_for_batch =
					(spilled_groups * hashentry_width) / hash_batches;
				double partitions = spilled_bytes_for_batch / (global_work_mem(root));
				double tree_depth = 1;
				if (partitions != 0)
					tree_depth += ceil(log(partitions) / log(gp_hashagg_default_nbatches));

				spilled_bytes = tree_depth * spilled_groups * hashentry_width;

				/* startup gets charged the write-cost */
				startup_cost += seq_page_cost * (spilled_bytes / BLCKSZ);
			}
		}

		if (!hash_streaming)
		{
			total_cost = startup_cost;
			total_cost += aggcosts->finalCost * numGroups;
			total_cost += cpu_tuple_cost * numGroups;
		}
		else
		{
			total_cost = startup_cost;
			total_cost += aggcosts->finalCost * spilled_groups;
			total_cost += cpu_tuple_cost * spilled_groups;
		}

		if (hash_batches > 2)
		{
			/* total gets charged the read-cost */
			total_cost += seq_page_cost * (spilled_bytes / BLCKSZ);
		}
=======
		total_cost = startup_cost;
		total_cost += aggcosts->finalCost * numGroups;
		total_cost += cpu_tuple_cost * numGroups;
		output_tuples = numGroups;
>>>>>>> 80edfd76
	}

	path->rows = output_tuples;
	path->startup_cost = startup_cost;
	path->total_cost = total_cost;
}

/*
 * cost_windowagg
 *		Determines and returns the cost of performing a WindowAgg plan node,
 *		including the cost of its input.
 *
 * Input is assumed already properly sorted.
 */
void
cost_windowagg(Path *path, PlannerInfo *root,
			   List *windowFuncs, int numPartCols, int numOrderCols,
			   Cost input_startup_cost, Cost input_total_cost,
			   double input_tuples)
{
	Cost		startup_cost;
	Cost		total_cost;
	ListCell   *lc;

	startup_cost = input_startup_cost;
	total_cost = input_total_cost;

	/*
	 * Window functions are assumed to cost their stated execution cost, plus
	 * the cost of evaluating their input expressions, per tuple.  Since they
	 * may in fact evaluate their inputs at multiple rows during each cycle,
	 * this could be a drastic underestimate; but without a way to know how
	 * many rows the window function will fetch, it's hard to do better.  In
	 * any case, it's a good estimate for all the built-in window functions,
	 * so we'll just do this for now.
	 */
	foreach(lc, windowFuncs)
	{
		WindowFunc *wfunc = (WindowFunc *) lfirst(lc);
		Cost		wfunccost;
		QualCost	argcosts;

		Assert(IsA(wfunc, WindowFunc));

		wfunccost = get_func_cost(wfunc->winfnoid) * cpu_operator_cost;

		/* also add the input expressions' cost to per-input-row costs */
		cost_qual_eval_node(&argcosts, (Node *) wfunc->args, root);
		startup_cost += argcosts.startup;
		wfunccost += argcosts.per_tuple;

		total_cost += wfunccost * input_tuples;
	}

	/*
	 * We also charge cpu_operator_cost per grouping column per tuple for
	 * grouping comparisons, plus cpu_tuple_cost per tuple for general
	 * overhead.
	 *
	 * XXX this neglects costs of spooling the data to disk when it overflows
	 * work_mem.  Sooner or later that should get accounted for.
	 */
	total_cost += cpu_operator_cost * (numPartCols + numOrderCols) * input_tuples;
	total_cost += cpu_tuple_cost * input_tuples;

	path->rows = input_tuples;
	path->startup_cost = startup_cost;
	path->total_cost = total_cost;
}

/*
 * cost_group
 *		Determines and returns the cost of performing a Group plan node,
 *		including the cost of its input.
 *
 * Note: caller must ensure that input costs are for appropriately-sorted
 * input.
 */
void
cost_group(Path *path, PlannerInfo *root,
		   int numGroupCols, double numGroups,
		   Cost input_startup_cost, Cost input_total_cost,
		   double input_tuples)
{
	Cost		startup_cost;
	Cost		total_cost;

	startup_cost = input_startup_cost;
	total_cost = input_total_cost;

	/*
	 * Charge one cpu_operator_cost per comparison per input tuple. We assume
	 * all columns get compared at most of the tuples.
	 */
	total_cost += cpu_operator_cost * input_tuples * numGroupCols;

	path->rows = numGroups;
	path->startup_cost = startup_cost;
	path->total_cost = total_cost;
}

/* 
 * cost_shareinputscan
 * 		compute the cost of shareinputscan.  Shareinput scan scans from 
 * 		a material or sort.  It may read disk, but should be costed
 *   	less than material node.
 */
void 
cost_shareinputscan(Path *path, PlannerInfo *root, Cost sharecost, double tuples, int width)
{
	double nbytes = relation_byte_size(tuples, width);
	double npages = ceil(nbytes/BLCKSZ);

	path->startup_cost = sharecost;
	path->total_cost = sharecost;
	
	/* I/O cost */
	if (nbytes > global_work_mem(root))
	{
		path->total_cost += seq_page_cost * npages;
	}
	else
	{
		/* Charge a small amount of I/O cost */
		path->total_cost += seq_page_cost * npages * 0.2;
	}
	
	/* charge a small CPU cost.  */
	path->total_cost += cpu_tuple_cost * tuples * 0.1;
}

/*
<<<<<<< HEAD
 * If a nestloop's inner path is an indexscan, be sure to use its estimated
 * output row count, which may be lower than the restriction-clause-only row
 * count of its parent.  (We don't include this case in the PATH_ROWS macro
 * because it applies *only* to a nestloop's inner relation.)  We have to
 * be prepared to recurse through Append or MergeAppend nodes in case of an
 * appendrel.  (It's not clear MergeAppend can be seen here, but we may as
 * well handle it if so.)
 */
static double
nestloop_inner_path_rows(PlannerInfo *root, Path *path)
{
	double		result;

    if (IsA(path, AppendPath))
	{
		ListCell   *l;

		result = 0;
		foreach(l, ((AppendPath *) path)->subpaths)
		{
			result += nestloop_inner_path_rows(root, (Path *) lfirst(l));
		}
	}
	else if (IsA(path, MergeAppendPath))
	{
		ListCell   *l;

		result = 0;
		foreach(l, ((MergeAppendPath *) path)->subpaths)
		{
			result += nestloop_inner_path_rows(root, (Path *) lfirst(l));
		}
	}
	else
		result = PATH_ROWS(root, path);

	return result;
}

/*
 * cost_nestloop
 *	  Determines and returns the cost of joining two relations using the
 *	  nested loop algorithm.
 *
 * 'path' is already filled in except for the cost fields
=======
 * initial_cost_nestloop
 *	  Preliminary estimate of the cost of a nestloop join path.
 *
 * This must quickly produce lower-bound estimates of the path's startup and
 * total costs.  If we are unable to eliminate the proposed path from
 * consideration using the lower bounds, final_cost_nestloop will be called
 * to obtain the final estimates.
 *
 * The exact division of labor between this function and final_cost_nestloop
 * is private to them, and represents a tradeoff between speed of the initial
 * estimate and getting a tight lower bound.  We choose to not examine the
 * join quals here, since that's by far the most expensive part of the
 * calculations.  The end result is that CPU-cost considerations must be
 * left for the second phase.
 *
 * 'workspace' is to be filled with startup_cost, total_cost, and perhaps
 *		other data to be used by final_cost_nestloop
 * 'jointype' is the type of join to be performed
 * 'outer_path' is the outer input to the join
 * 'inner_path' is the inner input to the join
>>>>>>> 80edfd76
 * 'sjinfo' is extra info about the join for selectivity estimation
 * 'semifactors' contains valid data if jointype is SEMI or ANTI
 */
void
initial_cost_nestloop(PlannerInfo *root, JoinCostWorkspace *workspace,
					  JoinType jointype,
					  Path *outer_path, Path *inner_path,
					  SpecialJoinInfo *sjinfo,
					  SemiAntiJoinFactors *semifactors)
{
	Cost		startup_cost = 0;
	Cost		run_cost = 0;
	double		outer_path_rows = outer_path->rows;
	Cost		inner_rescan_start_cost;
	Cost		inner_rescan_total_cost;
	Cost		inner_run_cost;
	Cost		inner_rescan_run_cost;
<<<<<<< HEAD
	Cost		cpu_per_tuple;
	QualCost	restrict_qual_cost;
	double		outer_path_rows = PATH_ROWS(root, outer_path);
	double		inner_path_rows = nestloop_inner_path_rows(root, inner_path);
	double		ntuples;
	Selectivity outer_match_frac;
	Selectivity match_count;
	bool		indexed_join_quals;


	if (!enable_nestloop)
		startup_cost += disable_cost;
=======
>>>>>>> 80edfd76

	/* estimate costs to rescan the inner relation */
	cost_rescan(root, inner_path,
				&inner_rescan_start_cost,
				&inner_rescan_total_cost);

	/* cost of source data */

	/*
	 * NOTE: clearly, we must pay both outer and inner paths' startup_cost
	 * before we can start returning tuples, so the join's startup cost is
	 * their sum.  We'll also pay the inner path's rescan startup cost
	 * multiple times.
	 */
	startup_cost += outer_path->startup_cost + inner_path->startup_cost;
	run_cost += outer_path->total_cost - outer_path->startup_cost;
	if (outer_path_rows > 1)
		run_cost += (outer_path_rows - 1) * inner_rescan_start_cost;

	inner_run_cost = inner_path->total_cost - inner_path->startup_cost;
	inner_rescan_run_cost = inner_rescan_total_cost - inner_rescan_start_cost;

	if (jointype == JOIN_SEMI || jointype == JOIN_ANTI)
	{
		double		outer_matched_rows;
		Selectivity inner_scan_frac;

		/*
		 * SEMI or ANTI join: executor will stop after first match.
		 *
		 * For an outer-rel row that has at least one match, we can expect the
		 * inner scan to stop after a fraction 1/(match_count+1) of the inner
		 * rows, if the matches are evenly distributed.  Since they probably
		 * aren't quite evenly distributed, we apply a fuzz factor of 2.0 to
		 * that fraction.  (If we used a larger fuzz factor, we'd have to
		 * clamp inner_scan_frac to at most 1.0; but since match_count is at
		 * least 1, no such clamp is needed now.)
		 *
		 * A complicating factor is that rescans may be cheaper than first
		 * scans.  If we never scan all the way to the end of the inner rel,
		 * it might be (depending on the plan type) that we'd never pay the
		 * whole inner first-scan run cost.  However it is difficult to
		 * estimate whether that will happen, so be conservative and always
		 * charge the whole first-scan cost once.
		 */
		run_cost += inner_run_cost;

		outer_matched_rows = rint(outer_path_rows * semifactors->outer_match_frac);
		inner_scan_frac = 2.0 / (semifactors->match_count + 1.0);

		/* Add inner run cost for additional outer tuples having matches */
		if (outer_matched_rows > 1)
			run_cost += (outer_matched_rows - 1) * inner_rescan_run_cost * inner_scan_frac;

		/*
		 * The cost of processing unmatched rows varies depending on the
		 * details of the joinclauses, so we leave that part for later.
		 */

		/* Save private data for final_cost_nestloop */
		workspace->outer_matched_rows = outer_matched_rows;
		workspace->inner_scan_frac = inner_scan_frac;
	}
	else
	{
		/* Normal case; we'll scan whole input rel for each outer row */
		run_cost += inner_run_cost;
		if (outer_path_rows > 1)
			run_cost += (outer_path_rows - 1) * inner_rescan_run_cost;
	}

	/* CPU costs left for later */

	/* Public result fields */
	workspace->startup_cost = startup_cost;
	workspace->total_cost = startup_cost + run_cost;
	/* Save private data for final_cost_nestloop */
	workspace->run_cost = run_cost;
	workspace->inner_rescan_run_cost = inner_rescan_run_cost;
}

/*
 * final_cost_nestloop
 *	  Final estimate of the cost and result size of a nestloop join path.
 *
 * 'path' is already filled in except for the rows and cost fields
 * 'workspace' is the result from initial_cost_nestloop
 * 'sjinfo' is extra info about the join for selectivity estimation
 * 'semifactors' contains valid data if path->jointype is SEMI or ANTI
 */
void
final_cost_nestloop(PlannerInfo *root, NestPath *path,
					JoinCostWorkspace *workspace,
					SpecialJoinInfo *sjinfo,
					SemiAntiJoinFactors *semifactors)
{
	Path	   *outer_path = path->outerjoinpath;
	Path	   *inner_path = path->innerjoinpath;
	double		outer_path_rows = outer_path->rows;
	double		inner_path_rows = inner_path->rows;
	Cost		startup_cost = workspace->startup_cost;
	Cost		run_cost = workspace->run_cost;
	Cost		inner_rescan_run_cost = workspace->inner_rescan_run_cost;
	Cost		cpu_per_tuple;
	QualCost	restrict_qual_cost;
	double		ntuples;

	/* Mark the path with the correct row estimate */
	if (path->path.param_info)
		path->path.rows = path->path.param_info->ppi_rows;
	else
		path->path.rows = path->path.parent->rows;

	/*
	 * We could include disable_cost in the preliminary estimate, but that
	 * would amount to optimizing for the case where the join method is
	 * disabled, which doesn't seem like the way to bet.
	 */
	if (!enable_nestloop)
		startup_cost += disable_cost;

	/* cost of source data */

	if (path->jointype == JOIN_SEMI || path->jointype == JOIN_ANTI)
	{
		double		outer_matched_rows = workspace->outer_matched_rows;
		Selectivity inner_scan_frac = workspace->inner_scan_frac;

		/*
		 * SEMI or ANTI join: executor will stop after first match.
		 */

		/* Compute number of tuples processed (not number emitted!) */
		ntuples = outer_matched_rows * inner_path_rows * inner_scan_frac;

		/*
		 * For unmatched outer-rel rows, there are two cases.  If the inner
		 * path is an indexscan using all the joinquals as indexquals, then an
		 * unmatched row results in an indexscan returning no rows, which is
		 * probably quite cheap.  We estimate this case as the same cost to
		 * return the first tuple of a nonempty scan.  Otherwise, the executor
		 * will have to scan the whole inner rel; not so cheap.
		 */
		if (has_indexed_join_quals(path))
		{
			run_cost += (outer_path_rows - outer_matched_rows) *
				inner_rescan_run_cost / inner_path_rows;

			/*
			 * We won't be evaluating any quals at all for these rows, so
			 * don't add them to ntuples.
			 */
		}
		else
		{
			run_cost += (outer_path_rows - outer_matched_rows) *
				inner_rescan_run_cost;
			ntuples += (outer_path_rows - outer_matched_rows) *
				inner_path_rows;
		}
	}
	else
	{
		/* Normal-case source costs were included in preliminary estimate */

		/* Compute number of tuples processed (not number emitted!) */
		ntuples = outer_path_rows * inner_path_rows;
	}

	/* CPU costs */
	cost_qual_eval(&restrict_qual_cost, path->joinrestrictinfo, root);
	startup_cost += restrict_qual_cost.startup;
	cpu_per_tuple = cpu_tuple_cost + restrict_qual_cost.per_tuple;
	run_cost += cpu_per_tuple * ntuples;

	path->path.startup_cost = startup_cost;
	path->path.total_cost = startup_cost + run_cost;
}

/*
 * initial_cost_mergejoin
 *	  Preliminary estimate of the cost of a mergejoin path.
 *
 * This must quickly produce lower-bound estimates of the path's startup and
 * total costs.  If we are unable to eliminate the proposed path from
 * consideration using the lower bounds, final_cost_mergejoin will be called
 * to obtain the final estimates.
 *
 * The exact division of labor between this function and final_cost_mergejoin
 * is private to them, and represents a tradeoff between speed of the initial
 * estimate and getting a tight lower bound.  We choose to not examine the
 * join quals here, except for obtaining the scan selectivity estimate which
 * is really essential (but fortunately, use of caching keeps the cost of
 * getting that down to something reasonable).
 * We also assume that cost_sort is cheap enough to use here.
 *
 * 'workspace' is to be filled with startup_cost, total_cost, and perhaps
 *		other data to be used by final_cost_mergejoin
 * 'jointype' is the type of join to be performed
 * 'mergeclauses' is the list of joinclauses to be used as merge clauses
 * 'outer_path' is the outer input to the join
 * 'inner_path' is the inner input to the join
 * 'outersortkeys' is the list of sort keys for the outer path
 * 'innersortkeys' is the list of sort keys for the inner path
 * 'sjinfo' is extra info about the join for selectivity estimation
 *
 * Note: outersortkeys and innersortkeys should be NIL if no explicit
 * sort is needed because the respective source path is already ordered.
 */
void
initial_cost_mergejoin(PlannerInfo *root, JoinCostWorkspace *workspace,
					   JoinType jointype,
					   List *mergeclauses,
					   Path *outer_path, Path *inner_path,
					   List *outersortkeys, List *innersortkeys,
					   SpecialJoinInfo *sjinfo)
{
	Cost		startup_cost = 0;
	Cost		run_cost = 0;
<<<<<<< HEAD
	Cost		cpu_per_tuple,
				inner_run_cost,
				bare_inner_cost,
				mat_inner_cost;
	QualCost	merge_qual_cost;
	QualCost	qp_qual_cost;
	double		outer_path_rows = PATH_ROWS(root, outer_path);
	double		inner_path_rows = PATH_ROWS(root, inner_path);
=======
	double		outer_path_rows = outer_path->rows;
	double		inner_path_rows = inner_path->rows;
	Cost		inner_run_cost;
>>>>>>> 80edfd76
	double		outer_rows,
				inner_rows,
				outer_skip_rows,
				inner_skip_rows;
	Selectivity outerstartsel,
				outerendsel,
				innerstartsel,
				innerendsel;
	Path		sort_path;		/* dummy for result of cost_sort */

	/* Protect some assumptions below that rowcounts aren't zero or NaN */
	if (outer_path_rows <= 0 || isnan(outer_path_rows))
		outer_path_rows = 1;
	if (inner_path_rows <= 0 || isnan(inner_path_rows))
		inner_path_rows = 1;

<<<<<<< HEAD
	if (!(root ? root->config->enable_mergejoin : enable_mergejoin))
		startup_cost += disable_cost;

	/*
	 * Compute cost of the mergequals and qpquals (other restriction clauses)
	 * separately.
	 */
	cost_qual_eval(&merge_qual_cost, mergeclauses, root);
	cost_qual_eval(&qp_qual_cost, path->jpath.joinrestrictinfo, root);
	qp_qual_cost.startup -= merge_qual_cost.startup;
	qp_qual_cost.per_tuple -= merge_qual_cost.per_tuple;

	/*
	 * Get approx # tuples passing the mergequals.	We use approx_tuple_count
	 * here because we need an estimate done with JOIN_INNER semantics.
	 */
	mergejointuples = approx_tuple_count(root, &path->jpath, mergeclauses);

	/*
	 * When there are equal merge keys in the outer relation, the mergejoin
	 * must rescan any matching tuples in the inner relation. This means
	 * re-fetching inner tuples; we have to estimate how often that happens.
	 *
	 * For regular inner and outer joins, the number of re-fetches can be
	 * estimated approximately as size of merge join output minus size of
	 * inner relation. Assume that the distinct key values are 1, 2, ..., and
	 * denote the number of values of each key in the outer relation as m1,
	 * m2, ...; in the inner relation, n1, n2, ...	Then we have
	 *
	 * size of join = m1 * n1 + m2 * n2 + ...
	 *
	 * number of rescanned tuples = (m1 - 1) * n1 + (m2 - 1) * n2 + ... = m1 *
	 * n1 + m2 * n2 + ... - (n1 + n2 + ...) = size of join - size of inner
	 * relation
	 *
	 * This equation works correctly for outer tuples having no inner match
	 * (nk = 0), but not for inner tuples having no outer match (mk = 0); we
	 * are effectively subtracting those from the number of rescanned tuples,
	 * when we should not.	Can we do better without expensive selectivity
	 * computations?
	 *
	 * The whole issue is moot if we are working from a unique-ified outer
	 * input.
	 */
	if (IsA(outer_path, UniquePath))
		rescannedtuples = 0;
	else
	{
		rescannedtuples = mergejointuples - inner_path_rows;
		/* Must clamp because of possible underestimate */
		if (rescannedtuples < 0)
			rescannedtuples = 0;
	}
	/* We'll inflate various costs this much to account for rescanning */
	rescanratio = 1.0 + (rescannedtuples / inner_path_rows);

=======
>>>>>>> 80edfd76
	/*
	 * A merge join will stop as soon as it exhausts either input stream
	 * (unless it's an outer join, in which case the outer side has to be
	 * scanned all the way anyway).  Estimate fraction of the left and right
	 * inputs that will actually need to be scanned.  Likewise, we can
	 * estimate the number of rows that will be skipped before the first join
	 * pair is found, which should be factored into startup cost. We use only
	 * the first (most significant) merge clause for this purpose. Since
	 * mergejoinscansel() is a fairly expensive computation, we cache the
	 * results in the merge clause RestrictInfo.
	 */
	if (mergeclauses && jointype != JOIN_FULL)
	{
		RestrictInfo *firstclause = (RestrictInfo *) linitial(mergeclauses);
		List	   *opathkeys;
		List	   *ipathkeys;
		PathKey    *opathkey;
		PathKey    *ipathkey;
		MergeScanSelCache *cache;

		/* Get the input pathkeys to determine the sort-order details */
		opathkeys = outersortkeys ? outersortkeys : outer_path->pathkeys;
		ipathkeys = innersortkeys ? innersortkeys : inner_path->pathkeys;
		Assert(opathkeys);
		Assert(ipathkeys);
		opathkey = (PathKey *) linitial(opathkeys);
		ipathkey = (PathKey *) linitial(ipathkeys);
		/* debugging check */
		if (opathkey->pk_opfamily != ipathkey->pk_opfamily ||
			opathkey->pk_eclass->ec_collation != ipathkey->pk_eclass->ec_collation ||
			opathkey->pk_strategy != ipathkey->pk_strategy ||
			opathkey->pk_nulls_first != ipathkey->pk_nulls_first)
			elog(ERROR, "left and right pathkeys do not match in mergejoin");

		/* Get the selectivity with caching */
		cache = cached_scansel(root, firstclause, opathkey);

		if (bms_is_subset(firstclause->left_relids,
						  outer_path->parent->relids))
		{
			/* left side of clause is outer */
			outerstartsel = cache->leftstartsel;
			outerendsel = cache->leftendsel;
			innerstartsel = cache->rightstartsel;
			innerendsel = cache->rightendsel;
		}
		else
		{
			/* left side of clause is inner */
			outerstartsel = cache->rightstartsel;
			outerendsel = cache->rightendsel;
			innerstartsel = cache->leftstartsel;
			innerendsel = cache->leftendsel;
		}
<<<<<<< HEAD
		if (path->jpath.jointype == JOIN_LEFT || 
			path->jpath.jointype == JOIN_ANTI ||
			path->jpath.jointype == JOIN_LASJ_NOTIN)
=======
		if (jointype == JOIN_LEFT ||
			jointype == JOIN_ANTI)
>>>>>>> 80edfd76
		{
			outerstartsel = 0.0;
			outerendsel = 1.0;
		}
		else if (jointype == JOIN_RIGHT)
		{
			innerstartsel = 0.0;
			innerendsel = 1.0;
		}
	}
	else
	{
		/* cope with clauseless or full mergejoin */
		outerstartsel = innerstartsel = 0.0;
		outerendsel = innerendsel = 1.0;
	}

	/*
	 * Convert selectivities to row counts.  We force outer_rows and
	 * inner_rows to be at least 1, but the skip_rows estimates can be zero.
	 *
	 * CDB: Don't round the skip-estimates, like camp_row_est() doesn't
	 * round the normal estimates in GPDB. Otherwise the assertions might
	 * fail.
	 */
	outer_skip_rows = outer_path_rows * outerstartsel;
	inner_skip_rows = inner_path_rows * innerstartsel;
	outer_rows = clamp_row_est(outer_path_rows * outerendsel);
	inner_rows = clamp_row_est(inner_path_rows * innerendsel);

	Assert(outer_skip_rows <= outer_rows);
	Assert(inner_skip_rows <= inner_rows);

	/*
	 * Readjust scan selectivities to account for above rounding.  This is
	 * normally an insignificant effect, but when there are only a few rows in
	 * the inputs, failing to do this makes for a large percentage error.
	 */
	outerstartsel = outer_skip_rows / outer_path_rows;
	innerstartsel = inner_skip_rows / inner_path_rows;
	outerendsel = outer_rows / outer_path_rows;
	innerendsel = inner_rows / inner_path_rows;

	Assert(outerstartsel <= outerendsel);
	Assert(innerstartsel <= innerendsel);

	/* cost of source data */

	if (outersortkeys)			/* do we need to sort outer? */
	{
		cost_sort(&sort_path,
				  root,
				  outersortkeys,
				  outer_path->total_cost,
				  outer_path_rows,
				  outer_path->parent->width,
				  0.0,
				  work_mem,
				  -1.0);
		startup_cost += sort_path.startup_cost;
		startup_cost += (sort_path.total_cost - sort_path.startup_cost)
			* outerstartsel;
		run_cost += (sort_path.total_cost - sort_path.startup_cost)
			* (outerendsel - outerstartsel);
	}
	else
	{
		startup_cost += outer_path->startup_cost;
		startup_cost += (outer_path->total_cost - outer_path->startup_cost)
			* outerstartsel;
		run_cost += (outer_path->total_cost - outer_path->startup_cost)
			* (outerendsel - outerstartsel);
	}

	if (innersortkeys)			/* do we need to sort inner? */
	{
		cost_sort(&sort_path,
				  root,
				  innersortkeys,
				  inner_path->total_cost,
				  inner_path_rows,
				  inner_path->parent->width,
				  0.0,
				  work_mem,
				  -1.0);
		startup_cost += sort_path.startup_cost;
		startup_cost += (sort_path.total_cost - sort_path.startup_cost)
			* innerstartsel;
		inner_run_cost = (sort_path.total_cost - sort_path.startup_cost)
			* (innerendsel - innerstartsel);
	}
	else
	{
		startup_cost += inner_path->startup_cost;
		startup_cost += (inner_path->total_cost - inner_path->startup_cost)
			* innerstartsel;
		inner_run_cost = (inner_path->total_cost - inner_path->startup_cost)
			* (innerendsel - innerstartsel);
	}

	/*
	 * We can't yet determine whether rescanning occurs, or whether
	 * materialization of the inner input should be done.  The minimum
	 * possible inner input cost, regardless of rescan and materialization
	 * considerations, is inner_run_cost.  We include that in
	 * workspace->total_cost, but not yet in run_cost.
	 */

	/* CPU costs left for later */

	/* Public result fields */
	workspace->startup_cost = startup_cost;
	workspace->total_cost = startup_cost + run_cost + inner_run_cost;
	/* Save private data for final_cost_mergejoin */
	workspace->run_cost = run_cost;
	workspace->inner_run_cost = inner_run_cost;
	workspace->outer_rows = outer_rows;
	workspace->inner_rows = inner_rows;
	workspace->outer_skip_rows = outer_skip_rows;
	workspace->inner_skip_rows = inner_skip_rows;
}

/*
 * final_cost_mergejoin
 *	  Final estimate of the cost and result size of a mergejoin path.
 *
 * Unlike other costsize functions, this routine makes one actual decision:
 * whether we should materialize the inner path.  We do that either because
 * the inner path can't support mark/restore, or because it's cheaper to
 * use an interposed Material node to handle mark/restore.	When the decision
 * is cost-based it would be logically cleaner to build and cost two separate
 * paths with and without that flag set; but that would require repeating most
 * of the cost calculations, which are not all that cheap.	Since the choice
 * will not affect output pathkeys or startup cost, only total cost, there is
 * no possibility of wanting to keep both paths.  So it seems best to make
 * the decision here and record it in the path's materialize_inner field.
 *
 * 'path' is already filled in except for the rows and cost fields and
 *		materialize_inner
 * 'workspace' is the result from initial_cost_mergejoin
 * 'sjinfo' is extra info about the join for selectivity estimation
 */
void
final_cost_mergejoin(PlannerInfo *root, MergePath *path,
					 JoinCostWorkspace *workspace,
					 SpecialJoinInfo *sjinfo)
{
	Path	   *outer_path = path->jpath.outerjoinpath;
	Path	   *inner_path = path->jpath.innerjoinpath;
	double		inner_path_rows = inner_path->rows;
	List	   *mergeclauses = path->path_mergeclauses;
	List	   *innersortkeys = path->innersortkeys;
	Cost		startup_cost = workspace->startup_cost;
	Cost		run_cost = workspace->run_cost;
	Cost		inner_run_cost = workspace->inner_run_cost;
	double		outer_rows = workspace->outer_rows;
	double		inner_rows = workspace->inner_rows;
	double		outer_skip_rows = workspace->outer_skip_rows;
	double		inner_skip_rows = workspace->inner_skip_rows;
	Cost		cpu_per_tuple,
				bare_inner_cost,
				mat_inner_cost;
	QualCost	merge_qual_cost;
	QualCost	qp_qual_cost;
	double		mergejointuples,
				rescannedtuples;
	double		rescanratio;

	/* Protect some assumptions below that rowcounts aren't zero or NaN */
	if (inner_path_rows <= 0 || isnan(inner_path_rows))
		inner_path_rows = 1;

	/* Mark the path with the correct row estimate */
	if (path->jpath.path.param_info)
		path->jpath.path.rows = path->jpath.path.param_info->ppi_rows;
	else
		path->jpath.path.rows = path->jpath.path.parent->rows;

	/*
	 * We could include disable_cost in the preliminary estimate, but that
	 * would amount to optimizing for the case where the join method is
	 * disabled, which doesn't seem like the way to bet.
	 */
	if (!enable_mergejoin)
		startup_cost += disable_cost;

	/*
	 * Compute cost of the mergequals and qpquals (other restriction clauses)
	 * separately.
	 */
	cost_qual_eval(&merge_qual_cost, mergeclauses, root);
	cost_qual_eval(&qp_qual_cost, path->jpath.joinrestrictinfo, root);
	qp_qual_cost.startup -= merge_qual_cost.startup;
	qp_qual_cost.per_tuple -= merge_qual_cost.per_tuple;

	/*
	 * Get approx # tuples passing the mergequals.	We use approx_tuple_count
	 * here because we need an estimate done with JOIN_INNER semantics.
	 */
	mergejointuples = approx_tuple_count(root, &path->jpath, mergeclauses);

	/*
	 * When there are equal merge keys in the outer relation, the mergejoin
	 * must rescan any matching tuples in the inner relation. This means
	 * re-fetching inner tuples; we have to estimate how often that happens.
	 *
	 * For regular inner and outer joins, the number of re-fetches can be
	 * estimated approximately as size of merge join output minus size of
	 * inner relation. Assume that the distinct key values are 1, 2, ..., and
	 * denote the number of values of each key in the outer relation as m1,
	 * m2, ...; in the inner relation, n1, n2, ...	Then we have
	 *
	 * size of join = m1 * n1 + m2 * n2 + ...
	 *
	 * number of rescanned tuples = (m1 - 1) * n1 + (m2 - 1) * n2 + ... = m1 *
	 * n1 + m2 * n2 + ... - (n1 + n2 + ...) = size of join - size of inner
	 * relation
	 *
	 * This equation works correctly for outer tuples having no inner match
	 * (nk = 0), but not for inner tuples having no outer match (mk = 0); we
	 * are effectively subtracting those from the number of rescanned tuples,
	 * when we should not.	Can we do better without expensive selectivity
	 * computations?
	 *
	 * The whole issue is moot if we are working from a unique-ified outer
	 * input.
	 */
	if (IsA(outer_path, UniquePath))
		rescannedtuples = 0;
	else
	{
		rescannedtuples = mergejointuples - inner_path_rows;
		/* Must clamp because of possible underestimate */
		if (rescannedtuples < 0)
			rescannedtuples = 0;
	}
	/* We'll inflate various costs this much to account for rescanning */
	rescanratio = 1.0 + (rescannedtuples / inner_path_rows);

	/*
	 * Decide whether we want to materialize the inner input to shield it from
	 * mark/restore and performing re-fetches.	Our cost model for regular
	 * re-fetches is that a re-fetch costs the same as an original fetch,
	 * which is probably an overestimate; but on the other hand we ignore the
	 * bookkeeping costs of mark/restore.  Not clear if it's worth developing
	 * a more refined model.  So we just need to inflate the inner run cost by
	 * rescanratio.
	 */
	bare_inner_cost = inner_run_cost * rescanratio;

	/*
	 * When we interpose a Material node the re-fetch cost is assumed to be
	 * just cpu_operator_cost per tuple, independently of the underlying
	 * plan's cost; and we charge an extra cpu_operator_cost per original
	 * fetch as well.  Note that we're assuming the materialize node will
	 * never spill to disk, since it only has to remember tuples back to the
	 * last mark.  (If there are a huge number of duplicates, our other cost
	 * factors will make the path so expensive that it probably won't get
	 * chosen anyway.)	So we don't use cost_rescan here.
	 *
	 * Note: keep this estimate in sync with create_mergejoin_plan's labeling
	 * of the generated Material node.
	 */
	mat_inner_cost = inner_run_cost +
		cpu_operator_cost * inner_path_rows * rescanratio;

	/*
	 * Prefer materializing if it looks cheaper, unless the user has asked to
	 * suppress materialization.
	 */
	if (enable_material && mat_inner_cost < bare_inner_cost)
		path->materialize_inner = true;

	/*
	 * Even if materializing doesn't look cheaper, we *must* do it if the
	 * inner path is to be used directly (without sorting) and it doesn't
	 * support mark/restore.
	 *
	 * Since the inner side must be ordered, and only Sorts and IndexScans can
	 * create order to begin with, and they both support mark/restore, you
	 * might think there's no problem --- but you'd be wrong.  Nestloop and
	 * merge joins can *preserve* the order of their inputs, so they can be
	 * selected as the input of a mergejoin, and they don't support
	 * mark/restore at present.
	 *
	 * We don't test the value of enable_material here, because
	 * materialization is required for correctness in this case, and turning
	 * it off does not entitle us to deliver an invalid plan.
	 */
	else if (innersortkeys == NIL &&
			 !ExecSupportsMarkRestore(inner_path->pathtype))
		path->materialize_inner = true;

	/*
	 * Also, force materializing if the inner path is to be sorted and the
	 * sort is expected to spill to disk.  This is because the final merge
	 * pass can be done on-the-fly if it doesn't have to support mark/restore.
	 * We don't try to adjust the cost estimates for this consideration,
	 * though.
	 *
	 * Since materialization is a performance optimization in this case,
	 * rather than necessary for correctness, we skip it if enable_material is
	 * off.
	 */
	else if (enable_material && innersortkeys != NIL &&
			 relation_byte_size(inner_path_rows, inner_path->parent->width) >
			 (work_mem * 1024L))
		path->materialize_inner = true;
	else
		path->materialize_inner = false;

	/* Charge the right incremental cost for the chosen case */
	if (path->materialize_inner)
		run_cost += mat_inner_cost;
	else
		run_cost += bare_inner_cost;

	/* CPU costs */

	/*
	 * The number of tuple comparisons needed is approximately number of outer
	 * rows plus number of inner rows plus number of rescanned tuples (can we
	 * refine this?).  At each one, we need to evaluate the mergejoin quals.
	 */
	startup_cost += merge_qual_cost.startup;
	startup_cost += merge_qual_cost.per_tuple *
		(outer_skip_rows + inner_skip_rows * rescanratio);
	run_cost += merge_qual_cost.per_tuple *
		((outer_rows - outer_skip_rows) +
		 (inner_rows - inner_skip_rows) * rescanratio);

	/*
	 * For each tuple that gets through the mergejoin proper, we charge
	 * cpu_tuple_cost plus the cost of evaluating additional restriction
	 * clauses that are to be applied at the join.	(This is pessimistic since
	 * not all of the quals may get evaluated at each tuple.)
	 *
	 * Note: we could adjust for SEMI/ANTI joins skipping some qual
	 * evaluations here, but it's probably not worth the trouble.
	 */
	startup_cost += qp_qual_cost.startup;
	cpu_per_tuple = cpu_tuple_cost + qp_qual_cost.per_tuple;
	run_cost += cpu_per_tuple * mergejointuples;

	path->jpath.path.startup_cost = startup_cost;
	path->jpath.path.total_cost = startup_cost + run_cost;
}

/*
 * run mergejoinscansel() with caching
 */
static MergeScanSelCache *
cached_scansel(PlannerInfo *root, RestrictInfo *rinfo, PathKey *pathkey)
{
	MergeScanSelCache *cache;
	ListCell   *lc;
	Selectivity leftstartsel,
				leftendsel,
				rightstartsel,
				rightendsel;
	MemoryContext oldcontext;

	/* Do we have this result already? */
	foreach(lc, rinfo->scansel_cache)
	{
		cache = (MergeScanSelCache *) lfirst(lc);
		if (cache->opfamily == pathkey->pk_opfamily &&
			cache->collation == pathkey->pk_eclass->ec_collation &&
			cache->strategy == pathkey->pk_strategy &&
			cache->nulls_first == pathkey->pk_nulls_first)
			return cache;
	}

	/* Nope, do the computation */
	mergejoinscansel(root,
					 (Node *) rinfo->clause,
					 pathkey->pk_opfamily,
					 pathkey->pk_strategy,
					 pathkey->pk_nulls_first,
					 &leftstartsel,
					 &leftendsel,
					 &rightstartsel,
					 &rightendsel);

	/* Cache the result in suitably long-lived workspace */
	oldcontext = MemoryContextSwitchTo(root->planner_cxt);

	cache = (MergeScanSelCache *) palloc(sizeof(MergeScanSelCache));
	cache->opfamily = pathkey->pk_opfamily;
	cache->collation = pathkey->pk_eclass->ec_collation;
	cache->strategy = pathkey->pk_strategy;
	cache->nulls_first = pathkey->pk_nulls_first;
	cache->leftstartsel = leftstartsel;
	cache->leftendsel = leftendsel;
	cache->rightstartsel = rightstartsel;
	cache->rightendsel = rightendsel;

	rinfo->scansel_cache = lappend(rinfo->scansel_cache, cache);

	MemoryContextSwitchTo(oldcontext);

	return cache;
}

/*
 * initial_cost_hashjoin
 *	  Preliminary estimate of the cost of a hashjoin path.
 *
 * This must quickly produce lower-bound estimates of the path's startup and
 * total costs.  If we are unable to eliminate the proposed path from
 * consideration using the lower bounds, final_cost_hashjoin will be called
 * to obtain the final estimates.
 *
 * The exact division of labor between this function and final_cost_hashjoin
 * is private to them, and represents a tradeoff between speed of the initial
 * estimate and getting a tight lower bound.  We choose to not examine the
 * join quals here (other than by counting the number of hash clauses),
 * so we can't do much with CPU costs.  We do assume that
 * ExecChooseHashTableSize is cheap enough to use here.
 *
 * 'workspace' is to be filled with startup_cost, total_cost, and perhaps
 *		other data to be used by final_cost_hashjoin
 * 'jointype' is the type of join to be performed
 * 'hashclauses' is the list of joinclauses to be used as hash clauses
 * 'outer_path' is the outer input to the join
 * 'inner_path' is the inner input to the join
 * 'sjinfo' is extra info about the join for selectivity estimation
 * 'semifactors' contains valid data if jointype is SEMI or ANTI
 */
void
initial_cost_hashjoin(PlannerInfo *root, JoinCostWorkspace *workspace,
					  JoinType jointype,
					  List *hashclauses,
					  Path *outer_path, Path *inner_path,
					  SpecialJoinInfo *sjinfo,
					  SemiAntiJoinFactors *semifactors)
{
	Cost		startup_cost = 0;
	Cost		run_cost = 0;
<<<<<<< HEAD
	QualCost	hash_qual_cost;
	QualCost	qp_qual_cost;
	double		hashjointuples;
	double		outer_path_rows = PATH_ROWS(root, outer_path);
	double		inner_path_rows = PATH_ROWS(root, inner_path);
=======
	double		outer_path_rows = outer_path->rows;
	double		inner_path_rows = inner_path->rows;
>>>>>>> 80edfd76
	int			num_hashclauses = list_length(hashclauses);
	int			numbuckets;
	int			numbatches;
	int			num_skew_mcvs;
<<<<<<< HEAD
	double		virtualbuckets;
	Selectivity innerbucketsize;
	Selectivity outer_match_frac;
	Selectivity match_count;
	ListCell   *hcl;

	if (!(root ? root->config->enable_hashjoin : enable_hashjoin))
		startup_cost += disable_cost;

	/*
	 * Compute cost of the hashquals and qpquals (other restriction clauses)
	 * separately.
	 */
	cost_qual_eval(&hash_qual_cost, hashclauses, root);
	cost_qual_eval(&qp_qual_cost, path->jpath.joinrestrictinfo, root);
	qp_qual_cost.startup -= hash_qual_cost.startup;
	qp_qual_cost.per_tuple -= hash_qual_cost.per_tuple;
=======
>>>>>>> 80edfd76

	/* cost of source data */
	startup_cost += outer_path->startup_cost;
	run_cost += outer_path->total_cost - outer_path->startup_cost;
	startup_cost += inner_path->total_cost;

	/*
	 * Cost of computing hash function: must do it once per input tuple. We
	 * charge one cpu_operator_cost for each column's hash function.  Also,
	 * tack on one cpu_tuple_cost per inner row, to model the costs of
	 * inserting the row into the hashtable.
	 *
	 * XXX when a hashclause is more complex than a single operator, we really
	 * should charge the extra eval costs of the left or right side, as
	 * appropriate, here.  This seems more work than it's worth at the moment.
	 */
	startup_cost += (cpu_operator_cost * num_hashclauses + cpu_tuple_cost)
		* inner_path_rows;
	run_cost += cpu_operator_cost * num_hashclauses * outer_path_rows;

	/* Get hash table size that executor would use for inner relation */
	ExecChooseHashTableSize(inner_path_rows,
							inner_path->parent->width,
							true,		/* useskew */
							global_work_mem(root),
							&numbuckets,
							&numbatches,
							&num_skew_mcvs);

	/*
	 * If inner relation is too big then we will need to "batch" the join,
	 * which implies writing and reading most of the tuples to disk an extra
	 * time.  Charge seq_page_cost per page, since the I/O should be nice and
	 * sequential.	Writing the inner rel counts as startup cost, all the rest
	 * as run cost.
	 */
	if (numbatches > 1)
	{
		double		outerpages = page_size(outer_path_rows,
										   outer_path->parent->width);
		double		innerpages = page_size(inner_path_rows,
										   inner_path->parent->width);

		startup_cost += seq_page_cost * innerpages;
		run_cost += seq_page_cost * (innerpages + 2 * outerpages);
	}

	/* CPU costs left for later */

	/* Public result fields */
	workspace->startup_cost = startup_cost;
	workspace->total_cost = startup_cost + run_cost;
	/* Save private data for final_cost_hashjoin */
	workspace->run_cost = run_cost;
	workspace->numbuckets = numbuckets;
	workspace->numbatches = numbatches;
}

/*
 * final_cost_hashjoin
 *	  Final estimate of the cost and result size of a hashjoin path.
 *
 * Note: the numbatches estimate is also saved into 'path' for use later
 *
 * 'path' is already filled in except for the rows and cost fields and
 *		num_batches
 * 'workspace' is the result from initial_cost_hashjoin
 * 'sjinfo' is extra info about the join for selectivity estimation
 * 'semifactors' contains valid data if path->jointype is SEMI or ANTI
 */
void
final_cost_hashjoin(PlannerInfo *root, HashPath *path,
					JoinCostWorkspace *workspace,
					SpecialJoinInfo *sjinfo,
					SemiAntiJoinFactors *semifactors)
{
	Path	   *outer_path = path->jpath.outerjoinpath;
	Path	   *inner_path = path->jpath.innerjoinpath;
	double		outer_path_rows = outer_path->rows;
	double		inner_path_rows = inner_path->rows;
	List	   *hashclauses = path->path_hashclauses;
	Cost		startup_cost = workspace->startup_cost;
	Cost		run_cost = workspace->run_cost;
	int			numbuckets = workspace->numbuckets;
	int			numbatches = workspace->numbatches;
	Cost		cpu_per_tuple;
	QualCost	hash_qual_cost;
	QualCost	qp_qual_cost;
	double		hashjointuples;
	double		virtualbuckets;
	Selectivity innerbucketsize;
	ListCell   *hcl;

	/* Mark the path with the correct row estimate */
	if (path->jpath.path.param_info)
		path->jpath.path.rows = path->jpath.path.param_info->ppi_rows;
	else
		path->jpath.path.rows = path->jpath.path.parent->rows;

	/*
	 * We could include disable_cost in the preliminary estimate, but that
	 * would amount to optimizing for the case where the join method is
	 * disabled, which doesn't seem like the way to bet.
	 */
	if (!enable_hashjoin)
		startup_cost += disable_cost;

	/* mark the path with estimated # of batches */
	path->num_batches = numbatches;

	/* and compute the number of "virtual" buckets in the whole join */
	virtualbuckets = (double) numbuckets *(double) numbatches;

	/*
	 * Determine bucketsize fraction for inner relation.  We use the smallest
	 * bucketsize estimated for any individual hashclause; this is undoubtedly
	 * conservative.
	 *
	 * BUT: if inner relation has been unique-ified, we can assume it's good
	 * for hashing.  This is important both because it's the right answer, and
	 * because we avoid contaminating the cache with a value that's wrong for
	 * non-unique-ified paths.
	 */
	if (IsA(inner_path, UniquePath))
		innerbucketsize = 1.0 / virtualbuckets;
	else
	{
		innerbucketsize = 1.0;
		foreach(hcl, hashclauses)
		{
			RestrictInfo *restrictinfo = (RestrictInfo *) lfirst(hcl);
			Expr *clause = restrictinfo->clause;
			Selectivity thisbucketsize;

			Assert(IsA(restrictinfo, RestrictInfo));

			/**
			 * If this is a IS NOT FALSE boolean test, we can peek underneath.
			 */
			if (IsA(clause, BooleanTest))
			{
				BooleanTest *bt = (BooleanTest *) clause;

				if (bt->booltesttype == IS_NOT_FALSE)
				{
					clause = bt->arg;
				}
			}

			/*
			 * First we have to figure out which side of the hashjoin clause
			 * is the inner side.
			 *
			 * Since we tend to visit the same clauses over and over when
			 * planning a large query, we cache the bucketsize estimate in the
			 * RestrictInfo node to avoid repeated lookups of statistics.
			 */
			if (bms_is_subset(restrictinfo->right_relids,
							  inner_path->parent->relids))
			{
				/* righthand side is inner */
				thisbucketsize = restrictinfo->right_bucketsize;
				if (thisbucketsize < 0)
				{
					/* not cached yet */
					thisbucketsize =
						estimate_hash_bucketsize(root,
										   get_rightop(clause),
												 virtualbuckets);
					restrictinfo->right_bucketsize = thisbucketsize;
				}
			}
			else
			{
				Assert(bms_is_subset(restrictinfo->left_relids,
									 inner_path->parent->relids));
				/* lefthand side is inner */
				thisbucketsize = restrictinfo->left_bucketsize;
				if (thisbucketsize < 0)
				{
					/* not cached yet */
					thisbucketsize =
						estimate_hash_bucketsize(root,
											get_leftop(clause),
												 virtualbuckets);
					restrictinfo->left_bucketsize = thisbucketsize;
				}
			}

			if (innerbucketsize > thisbucketsize)
				innerbucketsize = thisbucketsize;
		}
	}

	/*
	 * Compute cost of the hashquals and qpquals (other restriction clauses)
	 * separately.
	 */
	cost_qual_eval(&hash_qual_cost, hashclauses, root);
	cost_qual_eval(&qp_qual_cost, path->jpath.joinrestrictinfo, root);
	qp_qual_cost.startup -= hash_qual_cost.startup;
	qp_qual_cost.per_tuple -= hash_qual_cost.per_tuple;

	/* CPU costs */

	if (path->jpath.jointype == JOIN_SEMI || path->jpath.jointype == JOIN_ANTI)
	{
		double		outer_matched_rows;
		Selectivity inner_scan_frac;

		/*
		 * SEMI or ANTI join: executor will stop after first match.
		 *
		 * For an outer-rel row that has at least one match, we can expect the
		 * bucket scan to stop after a fraction 1/(match_count+1) of the
		 * bucket's rows, if the matches are evenly distributed.  Since they
		 * probably aren't quite evenly distributed, we apply a fuzz factor of
		 * 2.0 to that fraction.  (If we used a larger fuzz factor, we'd have
		 * to clamp inner_scan_frac to at most 1.0; but since match_count is
		 * at least 1, no such clamp is needed now.)
		 */
		outer_matched_rows = rint(outer_path_rows * semifactors->outer_match_frac);
		inner_scan_frac = 2.0 / (semifactors->match_count + 1.0);

		startup_cost += hash_qual_cost.startup;
		run_cost += hash_qual_cost.per_tuple * outer_matched_rows *
			clamp_row_est(inner_path_rows * innerbucketsize * inner_scan_frac) * 0.5;

		/*
		 * For unmatched outer-rel rows, the picture is quite a lot different.
		 * In the first place, there is no reason to assume that these rows
		 * preferentially hit heavily-populated buckets; instead assume they
		 * are uncorrelated with the inner distribution and so they see an
		 * average bucket size of inner_path_rows / virtualbuckets.  In the
		 * second place, it seems likely that they will have few if any exact
		 * hash-code matches and so very few of the tuples in the bucket will
		 * actually require eval of the hash quals.  We don't have any good
		 * way to estimate how many will, but for the moment assume that the
		 * effective cost per bucket entry is one-tenth what it is for
		 * matchable tuples.
		 */
		run_cost += hash_qual_cost.per_tuple *
			(outer_path_rows - outer_matched_rows) *
			clamp_row_est(inner_path_rows / virtualbuckets) * 0.05;

		/* Get # of tuples that will pass the basic join */
		if (path->jpath.jointype == JOIN_SEMI)
			hashjointuples = outer_matched_rows;
		else
			hashjointuples = outer_path_rows - outer_matched_rows;
	}
	else
	{
		/*
		 * The number of tuple comparisons needed is the number of outer
		 * tuples times the typical number of tuples in a hash bucket, which
		 * is the inner relation size times its bucketsize fraction.  At each
		 * one, we need to evaluate the hashjoin quals.  But actually,
		 * charging the full qual eval cost at each tuple is pessimistic,
		 * since we don't evaluate the quals unless the hash values match
		 * exactly.  For lack of a better idea, halve the cost estimate to
		 * allow for that.
		 */
		startup_cost += hash_qual_cost.startup;
		run_cost += hash_qual_cost.per_tuple * outer_path_rows *
			clamp_row_est(inner_path_rows * innerbucketsize) * 0.5;

		/*
		 * Get approx # tuples passing the hashquals.  We use
		 * approx_tuple_count here because we need an estimate done with
		 * JOIN_INNER semantics.
		 */
		hashjointuples = approx_tuple_count(root, &path->jpath, hashclauses);
	}

	/*
	 * For each tuple that gets through the hashjoin proper, we charge
	 * cpu_tuple_cost plus the cost of evaluating additional restriction
	 * clauses that are to be applied at the join.	(This is pessimistic since
	 * not all of the quals may get evaluated at each tuple.)
     *
     * CDB: Charge the cpu_tuple_cost only for tuples that pass all the quals.
	 */
	startup_cost += qp_qual_cost.startup;
    run_cost += qp_qual_cost.per_tuple * hashjointuples;
    run_cost += cpu_tuple_cost * path->jpath.path.parent->rows;

	path->jpath.path.startup_cost = startup_cost;
	path->jpath.path.total_cost = startup_cost + run_cost;
}


/*
 * cost_subplan
 *		Figure the costs for a SubPlan (or initplan).
 *
 * Note: we could dig the subplan's Plan out of the root list, but in practice
 * all callers have it handy already, so we make them pass it.
 */
void
cost_subplan(PlannerInfo *root, SubPlan *subplan, Plan *plan)
{
	QualCost	sp_cost;

	/* Figure any cost for evaluating the testexpr */
	cost_qual_eval(&sp_cost,
				   make_ands_implicit((Expr *) subplan->testexpr),
				   root);

	if (subplan->useHashTable)
	{
		/*
		 * If we are using a hash table for the subquery outputs, then the
		 * cost of evaluating the query is a one-time cost.  We charge one
		 * cpu_operator_cost per tuple for the work of loading the hashtable,
		 * too.
		 */
		sp_cost.startup += plan->total_cost +
			cpu_operator_cost * plan->plan_rows;

		/*
		 * The per-tuple costs include the cost of evaluating the lefthand
		 * expressions, plus the cost of probing the hashtable.  We already
		 * accounted for the lefthand expressions as part of the testexpr, and
		 * will also have counted one cpu_operator_cost for each comparison
		 * operator.  That is probably too low for the probing cost, but it's
		 * hard to make a better estimate, so live with it for now.
		 */
	}
	else
	{
		/*
		 * Otherwise we will be rescanning the subplan output on each
		 * evaluation.	We need to estimate how much of the output we will
		 * actually need to scan.  NOTE: this logic should agree with the
		 * tuple_fraction estimates used by make_subplan() in
		 * plan/subselect.c.
		 */
		Cost		plan_run_cost = plan->total_cost - plan->startup_cost;

		if (subplan->subLinkType == EXISTS_SUBLINK)
		{
			/* we only need to fetch 1 tuple */
			sp_cost.per_tuple += plan_run_cost / plan->plan_rows;
		}
		else if (subplan->subLinkType == ALL_SUBLINK ||
				 subplan->subLinkType == ANY_SUBLINK)
		{
			/* assume we need 50% of the tuples */
			sp_cost.per_tuple += 0.50 * plan_run_cost;
			/* also charge a cpu_operator_cost per row examined */
			sp_cost.per_tuple += 0.50 * plan->plan_rows * cpu_operator_cost;
		}
		else
		{
			/* assume we need all tuples */
			sp_cost.per_tuple += plan_run_cost;
		}

		/*
		 * Also account for subplan's startup cost. If the subplan is
		 * uncorrelated or undirect correlated, AND its topmost node is one
		 * that materializes its output, assume that we'll only need to pay
		 * its startup cost once; otherwise assume we pay the startup cost
		 * every time.
		 */
		if (subplan->parParam == NIL &&
			ExecMaterializesOutput(nodeTag(plan)))
			sp_cost.startup += plan->startup_cost;
		else
			sp_cost.per_tuple += plan->startup_cost;
	}

	subplan->startup_cost = sp_cost.startup;
	subplan->per_call_cost = sp_cost.per_tuple;
}


/*
 * cost_rescan
 *		Given a finished Path, estimate the costs of rescanning it after
 *		having done so the first time.	For some Path types a rescan is
 *		cheaper than an original scan (if no parameters change), and this
 *		function embodies knowledge about that.  The default is to return
 *		the same costs stored in the Path.	(Note that the cost estimates
 *		actually stored in Paths are always for first scans.)
 *
 * This function is not currently intended to model effects such as rescans
 * being cheaper due to disk block caching; what we are concerned with is
 * plan types wherein the executor caches results explicitly, or doesn't
 * redo startup calculations, etc.
 */
static void
cost_rescan(PlannerInfo *root, Path *path,
			Cost *rescan_startup_cost,	/* output parameters */
			Cost *rescan_total_cost)
{
	switch (path->pathtype)
	{
		case T_FunctionScan:

			/*
			 * Currently, nodeFunctionscan.c always executes the function to
			 * completion before returning any rows, and caches the results in
			 * a tuplestore.  So the function eval cost is all startup cost
			 * and isn't paid over again on rescans. However, all run costs
			 * will be paid over again.
			 */
			*rescan_startup_cost = 0;
			*rescan_total_cost = path->total_cost - path->startup_cost;
			break;
		case T_HashJoin:

			/*
			 * Assume that all of the startup cost represents hash table
			 * building, which we won't have to do over.
			 */
			*rescan_startup_cost = 0;
			*rescan_total_cost = path->total_cost - path->startup_cost;
			break;
		case T_CteScan:
		case T_WorkTableScan:
			{
				/*
				 * These plan types materialize their final result in a
				 * tuplestore or tuplesort object.	So the rescan cost is only
				 * cpu_tuple_cost per tuple, unless the result is large enough
				 * to spill to disk.
				 */
				Cost		run_cost = cpu_tuple_cost * path->rows;
				double		nbytes = relation_byte_size(path->rows,
														path->parent->width);
				long		work_mem_bytes = work_mem * 1024L;

				if (nbytes > work_mem_bytes)
				{
					/* It will spill, so account for re-read cost */
					double		npages = ceil(nbytes / BLCKSZ);

					run_cost += seq_page_cost * npages;
				}
				*rescan_startup_cost = 0;
				*rescan_total_cost = run_cost;
			}
			break;
		case T_Material:
		case T_Sort:
			{
				/*
				 * These plan types not only materialize their results, but do
				 * not implement qual filtering or projection.	So they are
				 * even cheaper to rescan than the ones above.	We charge only
				 * cpu_operator_cost per tuple.  (Note: keep that in sync with
				 * the run_cost charge in cost_sort, and also see comments in
				 * cost_material before you change it.)
				 */
				Cost		run_cost = cpu_operator_cost * path->rows;
				double		nbytes = relation_byte_size(path->rows,
														path->parent->width);
				long		work_mem_bytes = work_mem * 1024L;

				if (nbytes > work_mem_bytes)
				{
					/* It will spill, so account for re-read cost */
					double		npages = ceil(nbytes / BLCKSZ);

					run_cost += seq_page_cost * npages;
				}
				*rescan_startup_cost = 0;
				*rescan_total_cost = run_cost;
			}
			break;
		default:
			*rescan_startup_cost = path->startup_cost;
			*rescan_total_cost = path->total_cost;
			break;
	}
}


/*
 * cost_qual_eval
 *		Estimate the CPU costs of evaluating a WHERE clause.
 *		The input can be either an implicitly-ANDed list of boolean
 *		expressions, or a list of RestrictInfo nodes.  (The latter is
 *		preferred since it allows caching of the results.)
 *		The result includes both a one-time (startup) component,
 *		and a per-evaluation component.
 */
void
cost_qual_eval(QualCost *cost, List *quals, PlannerInfo *root)
{
	cost_qual_eval_context context;
	ListCell   *l;

	context.root = root;
	context.total.startup = 0;
	context.total.per_tuple = 0;

	/* We don't charge any cost for the implicit ANDing at top level ... */

	foreach(l, quals)
	{
		Node	   *qual = (Node *) lfirst(l);

		cost_qual_eval_walker(qual, &context);
	}

	*cost = context.total;
}

/*
 * cost_qual_eval_node
 *		As above, for a single RestrictInfo or expression.
 */
void
cost_qual_eval_node(QualCost *cost, Node *qual, PlannerInfo *root)
{
	cost_qual_eval_context context;

	context.root = root;
	context.total.startup = 0;
	context.total.per_tuple = 0;

	cost_qual_eval_walker(qual, &context);

	*cost = context.total;
}

static bool
cost_qual_eval_walker(Node *node, cost_qual_eval_context *context)
{
	if (node == NULL)
		return false;

	/*
	 * RestrictInfo nodes contain an eval_cost field reserved for this
	 * routine's use, so that it's not necessary to evaluate the qual clause's
	 * cost more than once.  If the clause's cost hasn't been computed yet,
	 * the field's startup value will contain -1.
	 */
	if (IsA(node, RestrictInfo))
	{
		RestrictInfo *rinfo = (RestrictInfo *) node;

		if (rinfo->eval_cost.startup < 0)
		{
			cost_qual_eval_context locContext;

			locContext.root = context->root;
			locContext.total.startup = 0;
			locContext.total.per_tuple = 0;

			/*
			 * For an OR clause, recurse into the marked-up tree so that we
			 * set the eval_cost for contained RestrictInfos too.
			 */
			if (rinfo->orclause)
				cost_qual_eval_walker((Node *) rinfo->orclause, &locContext);
			else
				cost_qual_eval_walker((Node *) rinfo->clause, &locContext);

			/*
			 * If the RestrictInfo is marked pseudoconstant, it will be tested
			 * only once, so treat its cost as all startup cost.
			 */
			if (rinfo->pseudoconstant)
			{
				/* count one execution during startup */
				locContext.total.startup += locContext.total.per_tuple;
				locContext.total.per_tuple = 0;
			}
			rinfo->eval_cost = locContext.total;
		}
		context->total.startup += rinfo->eval_cost.startup;
		context->total.per_tuple += rinfo->eval_cost.per_tuple;
		/* do NOT recurse into children */
		return false;
	}

	/*
	 * For each operator or function node in the given tree, we charge the
	 * estimated execution cost given by pg_proc.procost (remember to multiply
	 * this by cpu_operator_cost).
	 *
	 * Vars and Consts are charged zero, and so are boolean operators (AND,
	 * OR, NOT). Simplistic, but a lot better than no model at all.
	 *
	 * Should we try to account for the possibility of short-circuit
	 * evaluation of AND/OR?  Probably *not*, because that would make the
	 * results depend on the clause ordering, and we are not in any position
	 * to expect that the current ordering of the clauses is the one that's
	 * going to end up being used.	The above per-RestrictInfo caching would
	 * not mix well with trying to re-order clauses anyway.
	 */
	if (IsA(node, FuncExpr))
	{
		context->total.per_tuple +=
			get_func_cost(((FuncExpr *) node)->funcid) * cpu_operator_cost;
	}
	else if (IsA(node, OpExpr) ||
			 IsA(node, DistinctExpr) ||
			 IsA(node, NullIfExpr))
	{
		/* rely on struct equivalence to treat these all alike */
		set_opfuncid((OpExpr *) node);
		context->total.per_tuple +=
			get_func_cost(((OpExpr *) node)->opfuncid) * cpu_operator_cost;
	}
	else if (IsA(node, ScalarArrayOpExpr))
	{
		/*
		 * Estimate that the operator will be applied to about half of the
		 * array elements before the answer is determined.
		 */
		ScalarArrayOpExpr *saop = (ScalarArrayOpExpr *) node;
		Node	   *arraynode = (Node *) lsecond(saop->args);

		set_sa_opfuncid(saop);
		context->total.per_tuple += get_func_cost(saop->opfuncid) *
			cpu_operator_cost * estimate_array_length(arraynode) * 0.5;
	}
	else if (IsA(node, Aggref) ||
			 IsA(node, WindowFunc))
	{
		/*
		 * Aggref and WindowFunc nodes are (and should be) treated like Vars,
		 * ie, zero execution cost in the current model, because they behave
		 * essentially like Vars in execQual.c.  We disregard the costs of
		 * their input expressions for the same reason.  The actual execution
		 * costs of the aggregate/window functions and their arguments have to
		 * be factored into plan-node-specific costing of the Agg or WindowAgg
		 * plan node.
		 */
		return false;			/* don't recurse into children */
	}
	else if (IsA(node, CoerceViaIO))
	{
		CoerceViaIO *iocoerce = (CoerceViaIO *) node;
		Oid			iofunc;
		Oid			typioparam;
		bool		typisvarlena;

		/* check the result type's input function */
		getTypeInputInfo(iocoerce->resulttype,
						 &iofunc, &typioparam);
		context->total.per_tuple += get_func_cost(iofunc) * cpu_operator_cost;
		/* check the input type's output function */
		getTypeOutputInfo(exprType((Node *) iocoerce->arg),
						  &iofunc, &typisvarlena);
		context->total.per_tuple += get_func_cost(iofunc) * cpu_operator_cost;
	}
	else if (IsA(node, ArrayCoerceExpr))
	{
		ArrayCoerceExpr *acoerce = (ArrayCoerceExpr *) node;
		Node	   *arraynode = (Node *) acoerce->arg;

		if (OidIsValid(acoerce->elemfuncid))
			context->total.per_tuple += get_func_cost(acoerce->elemfuncid) *
				cpu_operator_cost * estimate_array_length(arraynode);
	}
	else if (IsA(node, RowCompareExpr))
	{
		/* Conservatively assume we will check all the columns */
		RowCompareExpr *rcexpr = (RowCompareExpr *) node;
		ListCell   *lc;

		foreach(lc, rcexpr->opnos)
		{
			Oid			opid = lfirst_oid(lc);

			context->total.per_tuple += get_func_cost(get_opcode(opid)) *
				cpu_operator_cost;
		}
	}
	else if (IsA(node, CurrentOfExpr))
	{
		/* Report high cost to prevent selection of anything but TID scan */
		context->total.startup += disable_cost;
	}
	else if (IsA(node, SubLink))
	{
		/* This routine should not be applied to un-planned expressions */
		elog(ERROR, "cannot handle unplanned sub-select");
	}
	else if (IsA(node, SubPlan))
	{
		if (!context->root)
		{
			/* Cannot cost subplans without root. */
			return 0;
		}

		/*
		 * A subplan node in an expression typically indicates that the
		 * subplan will be executed on each evaluation, so charge accordingly.
		 * (Sub-selects that can be executed as InitPlans have already been
		 * removed from the expression.)
		 */
		SubPlan    *subplan = (SubPlan *) node;

		context->total.startup += subplan->startup_cost;
		context->total.per_tuple += subplan->per_call_cost;

		/*
		 * We don't want to recurse into the testexpr, because it was already
		 * counted in the SubPlan node's costs.  So we're done.
		 */
		return false;
	}
	else if (IsA(node, AlternativeSubPlan))
	{
		/*
		 * Arbitrarily use the first alternative plan for costing.	(We should
		 * certainly only include one alternative, and we don't yet have
		 * enough information to know which one the executor is most likely to
		 * use.)
		 */
		AlternativeSubPlan *asplan = (AlternativeSubPlan *) node;

		return cost_qual_eval_walker((Node *) linitial(asplan->subplans),
									 context);
	}

	/* recurse into children */
	return expression_tree_walker(node, cost_qual_eval_walker,
								  (void *) context);
}

<<<<<<< HEAD
=======
/*
 * get_restriction_qual_cost
 *	  Compute evaluation costs of a baserel's restriction quals, plus any
 *	  movable join quals that have been pushed down to the scan.
 *	  Results are returned into *qpqual_cost.
 *
 * This is a convenience subroutine that works for seqscans and other cases
 * where all the given quals will be evaluated the hard way.  It's not useful
 * for cost_index(), for example, where the index machinery takes care of
 * some of the quals.  We assume baserestrictcost was previously set by
 * set_baserel_size_estimates().
 */
static void
get_restriction_qual_cost(PlannerInfo *root, RelOptInfo *baserel,
						  ParamPathInfo *param_info,
						  QualCost *qpqual_cost)
{
	if (param_info)
	{
		/* Include costs of pushed-down clauses */
		cost_qual_eval(qpqual_cost, param_info->ppi_clauses, root);

		qpqual_cost->startup += baserel->baserestrictcost.startup;
		qpqual_cost->per_tuple += baserel->baserestrictcost.per_tuple;
	}
	else
		*qpqual_cost = baserel->baserestrictcost;
}


>>>>>>> 80edfd76
/*
 * compute_semi_anti_join_factors
 *	  Estimate how much of the inner input a SEMI or ANTI join
 *	  can be expected to scan.
 *
 * In a hash or nestloop SEMI/ANTI join, the executor will stop scanning
 * inner rows as soon as it finds a match to the current outer row.
 * We should therefore adjust some of the cost components for this effect.
 * This function computes some estimates needed for these adjustments.
 * These estimates will be the same regardless of the particular paths used
 * for the outer and inner relation, so we compute these once and then pass
 * them to all the join cost estimation functions.
 *
 * Input parameters:
 *	outerrel: outer relation under consideration
 *	innerrel: inner relation under consideration
 *	jointype: must be JOIN_SEMI or JOIN_ANTI
 *	sjinfo: SpecialJoinInfo relevant to this join
 *	restrictlist: join quals
 * Output parameters:
 *	*semifactors is filled in (see relation.h for field definitions)
 */
void
compute_semi_anti_join_factors(PlannerInfo *root,
							   RelOptInfo *outerrel,
							   RelOptInfo *innerrel,
							   JoinType jointype,
							   SpecialJoinInfo *sjinfo,
							   List *restrictlist,
							   SemiAntiJoinFactors *semifactors)
{
	Selectivity jselec;
	Selectivity nselec;
	Selectivity avgmatch;
	SpecialJoinInfo norm_sjinfo;
	List	   *joinquals;
	ListCell   *l;

	/* Should only be called in these cases */
	Assert(jointype == JOIN_SEMI || jointype == JOIN_ANTI);

	/*
	 * In an ANTI join, we must ignore clauses that are "pushed down", since
	 * those won't affect the match logic.  In a SEMI join, we do not
	 * distinguish joinquals from "pushed down" quals, so just use the whole
	 * restrictinfo list.
	 */
	if (jointype == JOIN_ANTI)
	{
		joinquals = NIL;
		foreach(l, restrictlist)
		{
			RestrictInfo *rinfo = (RestrictInfo *) lfirst(l);

			Assert(IsA(rinfo, RestrictInfo));
			if (!rinfo->is_pushed_down)
				joinquals = lappend(joinquals, rinfo);
		}
	}
	else
		joinquals = restrictlist;

	/*
	 * Get the JOIN_SEMI or JOIN_ANTI selectivity of the join clauses.
	 */
	jselec = clauselist_selectivity(root,
									joinquals,
									0,
									jointype,
									sjinfo,
									gp_selectivity_damping_for_scans);

	/*
	 * Also get the normal inner-join selectivity of the join clauses.
	 */
	norm_sjinfo.type = T_SpecialJoinInfo;
	norm_sjinfo.min_lefthand = outerrel->relids;
	norm_sjinfo.min_righthand = innerrel->relids;
	norm_sjinfo.syn_lefthand = outerrel->relids;
	norm_sjinfo.syn_righthand = innerrel->relids;
	norm_sjinfo.jointype = JOIN_INNER;
	/* we don't bother trying to make the remaining fields valid */
	norm_sjinfo.lhs_strict = false;
	norm_sjinfo.delay_upper_joins = false;
	norm_sjinfo.join_quals = NIL;

	nselec = clauselist_selectivity(root,
									joinquals,
									0,
									JOIN_INNER,
									&norm_sjinfo,
									gp_selectivity_damping_for_scans);

	/* Avoid leaking a lot of ListCells */
	if (jointype == JOIN_ANTI)
		list_free(joinquals);

	/*
	 * jselec can be interpreted as the fraction of outer-rel rows that have
	 * any matches (this is true for both SEMI and ANTI cases).  And nselec is
	 * the fraction of the Cartesian product that matches.	So, the average
	 * number of matches for each outer-rel row that has at least one match is
	 * nselec * inner_rows / jselec.
	 *
	 * Note: it is correct to use the inner rel's "rows" count here, even
	 * though we might later be considering a parameterized inner path with
	 * fewer rows.	This is because we have included all the join clauses in
	 * the selectivity estimate.
	 */
	if (jselec > 0)				/* protect against zero divide */
	{
		avgmatch = nselec * innerrel->rows / jselec;
		/* Clamp to sane range */
		avgmatch = Max(1.0, avgmatch);
	}
	else
		avgmatch = 1.0;

	semifactors->outer_match_frac = jselec;
	semifactors->match_count = avgmatch;
}

/*
 * has_indexed_join_quals
 *	  Check whether all the joinquals of a nestloop join are used as
 *	  inner index quals.
 *
 * If the inner path of a SEMI/ANTI join is an indexscan (including bitmap
 * indexscan) that uses all the joinquals as indexquals, we can assume that an
 * unmatched outer tuple is cheap to process, whereas otherwise it's probably
 * expensive.
 */
static bool
has_indexed_join_quals(NestPath *joinpath)
{
	Relids		joinrelids = joinpath->path.parent->relids;
	Path	   *innerpath = joinpath->innerjoinpath;
	List	   *indexclauses;
	bool		found_one;
	ListCell   *lc;

	/* If join still has quals to evaluate, it's not fast */
	if (joinpath->joinrestrictinfo != NIL)
		return false;
	/* Nor if the inner path isn't parameterized at all */
	if (innerpath->param_info == NULL)
		return false;

	/* Find the indexclauses list for the inner scan */
	switch (innerpath->pathtype)
	{
		case T_IndexScan:
		case T_IndexOnlyScan:
			indexclauses = ((IndexPath *) innerpath)->indexclauses;
			break;
		case T_BitmapHeapScan:
			{
				/* Accept only a simple bitmap scan, not AND/OR cases */
				Path	   *bmqual = ((BitmapHeapPath *) innerpath)->bitmapqual;

				if (IsA(bmqual, IndexPath))
					indexclauses = ((IndexPath *) bmqual)->indexclauses;
				else
					return false;
				break;
			}
		default:

			/*
			 * If it's not a simple indexscan, it probably doesn't run quickly
			 * for zero rows out, even if it's a parameterized path using all
			 * the joinquals.
			 */
			return false;
	}

	/*
	 * Examine the inner path's param clauses.  Any that are from the outer
	 * path must be found in the indexclauses list, either exactly or in an
	 * equivalent form generated by equivclass.c.  Also, we must find at least
	 * one such clause, else it's a clauseless join which isn't fast.
	 */
	found_one = false;
	foreach(lc, innerpath->param_info->ppi_clauses)
	{
		RestrictInfo *rinfo = (RestrictInfo *) lfirst(lc);

		if (join_clause_is_movable_into(rinfo,
										innerpath->parent->relids,
										joinrelids))
		{
			if (!(list_member_ptr(indexclauses, rinfo) ||
				  is_redundant_derived_clause(rinfo, indexclauses)))
				return false;
			found_one = true;
		}
	}
	return found_one;
}


/*
 * approx_tuple_count
 *		Quick-and-dirty estimation of the number of join rows passing
 *		a set of qual conditions.
 *
 * The quals can be either an implicitly-ANDed list of boolean expressions,
 * or a list of RestrictInfo nodes (typically the latter).
 *
 * Currently this is only used in join estimation, so sjinfo should never
 * be NULL.
 *
 * We intentionally compute the selectivity under JOIN_INNER rules, even
 * if it's some type of outer join.  This is appropriate because we are
 * trying to figure out how many tuples pass the initial merge or hash
 * join step.
 *
 * This is quick-and-dirty because we bypass clauselist_selectivity, and
 * simply multiply the independent clause selectivities together.  Now
 * clauselist_selectivity often can't do any better than that anyhow, but
 * for some situations (such as range constraints) it is smarter.  However,
 * we can't effectively cache the results of clauselist_selectivity, whereas
 * the individual clause selectivities can be and are cached.
 *
 * Since we are only using the results to estimate how many potential
 * output tuples are generated and passed through qpqual checking, it
 * seems OK to live with the approximation.
 */
static double
approx_tuple_count(PlannerInfo *root, JoinPath *path, List *quals)
{
	double		tuples;
	double		outer_tuples = path->outerjoinpath->rows;
	double		inner_tuples = path->innerjoinpath->rows;
	SpecialJoinInfo sjinfo;
	Selectivity selec = 1.0;
	ListCell   *l;

	/*
	 * Make up a SpecialJoinInfo for JOIN_INNER semantics.
	 */
	sjinfo.type = T_SpecialJoinInfo;
	sjinfo.min_lefthand = path->outerjoinpath->parent->relids;
	sjinfo.min_righthand = path->innerjoinpath->parent->relids;
	sjinfo.syn_lefthand = path->outerjoinpath->parent->relids;
	sjinfo.syn_righthand = path->innerjoinpath->parent->relids;
	sjinfo.jointype = JOIN_INNER;
	/* we don't bother trying to make the remaining fields valid */
	sjinfo.lhs_strict = false;
	sjinfo.delay_upper_joins = false;
	sjinfo.join_quals = NIL;

	/* Get the approximate selectivity */
	foreach(l, quals)
	{
		Node	   *qual = (Node *) lfirst(l);

		/* Note that clause_selectivity will be able to cache its result */
		selec *= clause_selectivity(root, qual, 0, JOIN_INNER, &sjinfo,
									false /* use_damping */);
	}

	/* Apply it to the input relation sizes */
	tuples = selec * outer_tuples * inner_tuples;

	return clamp_row_est(tuples);
}


/*
 * set_baserel_size_estimates
 *		Set the size estimates for the given base relation.
 *
 * The rel's targetlist and restrictinfo list must have been constructed
 * already, and rel->tuples must be set.
 *
 * We set the following fields of the rel node:
 *	rows: the estimated number of output tuples (after applying
 *		  restriction clauses).
 *	width: the estimated average output tuple width in bytes.
 *	baserestrictcost: estimated cost of evaluating baserestrictinfo clauses.
 */
void
set_baserel_size_estimates(PlannerInfo *root, RelOptInfo *rel)
{
	double		nrows;

	/* Should only be applied to base relations */
	Assert(rel->relid > 0);

	nrows = rel->tuples *
		clauselist_selectivity(root,
							   rel->baserestrictinfo,
							   0,
							   JOIN_INNER,
							   NULL,
							   gp_selectivity_damping_for_scans);

	rel->rows = clamp_row_est(nrows);

	cost_qual_eval(&rel->baserestrictcost, rel->baserestrictinfo, root);

	set_rel_width(root, rel);
}



/*
 * adjust_selectivity_for_nulltest
 *		adjust selectivity of a nulltest on the inner side of an
 *		outer join
 *
 * This is a patch to make the workaround for (NOT) IN subqueries
 *
 *    ... FROM T1 LEFT OUTER JOIN T2 ON ... WHERE T2.X IS (NOT) NULL
 *
 * work. This is not a comprehensive fix but addresses only
 * this very special case.
 *
 */
static Selectivity
adjust_selectivity_for_nulltest(Selectivity selec,
								Selectivity pselec,
								List *pushed_quals,
								JoinType jointype,
								RelOptInfo *left,
								RelOptInfo *right)
{
	Assert(IS_OUTER_JOIN(jointype));

	/*
	 * consider only singletons; the case of multiple
	 * nulltests on the inner side of an outer join is not very
	 * useful in practice;
	 */
	if (JOIN_FULL != jointype &&
		1 == list_length(pushed_quals))
	{
		Node *clause = (Node *) lfirst(list_head(pushed_quals));

		if (IsA(clause, RestrictInfo))
		{
			clause = (Node *)((RestrictInfo*)clause) -> clause;

			if (IsA(clause, NullTest))
			{
				int			nulltesttype;
				Node	   *node;
				Node	   *basenode;

				/* extract information */
				nulltesttype = ((NullTest *) clause)->nulltesttype;
				node = (Node *) ((NullTest *) clause)->arg;
	
				/* CONSIDER: is this really necessary? */
				if (IsA(node, RelabelType))
					basenode = (Node *) ((RelabelType *) node)->arg;
				else
					basenode = node;

				if (IsA(basenode, Var))
				{
#ifdef USE_ASSERT_CHECKING
					Var *var = (Var *) basenode;
#endif /* USE_ASSERT_CHECKING */
					double	nullfrac = 1 - selec;
	
					/* 
					 * a pushed qual must be applied on the inner side only; type implies 
					 * where to find the var in the inputs
					 */
					Assert(!(JOIN_RIGHT == jointype) || bms_is_member(var->varno, left->relids));
					Assert(!(JOIN_LEFT == jointype) || bms_is_member(var->varno, right->relids));

					/* adjust selectivity according to test */
					switch (((NullTest *) clause)->nulltesttype)
					{
						case IS_NULL:
							pselec = nullfrac + ((1 - nullfrac ) * pselec);
							break;

						case IS_NOT_NULL:
							pselec = (1 - nullfrac) + (nullfrac * pselec);
							break;

						default:
							/* unknown null test*/
							Assert(false);
					}
				}
			}
		}
	}

	Assert(pselec >= 0.0 && pselec <= 1.0);
	return pselec;
}


/*
 * get_parameterized_baserel_size
 *		Make a size estimate for a parameterized scan of a base relation.
 *
 * 'param_clauses' lists the additional join clauses to be used.
 *
 * set_baserel_size_estimates must have been applied already.
 */
double
get_parameterized_baserel_size(PlannerInfo *root, RelOptInfo *rel,
							   List *param_clauses)
{
	List	   *allclauses;
	double		nrows;

	/*
	 * Estimate the number of rows returned by the parameterized scan, knowing
	 * that it will apply all the extra join clauses as well as the rel's own
	 * restriction clauses.  Note that we force the clauses to be treated as
	 * non-join clauses during selectivity estimation.
	 */
	allclauses = list_concat(list_copy(param_clauses),
							 rel->baserestrictinfo);
	nrows = rel->tuples *
		clauselist_selectivity(root,
							   allclauses,
							   rel->relid,		/* do not use 0! */
							   JOIN_INNER,
							   NULL);
	nrows = clamp_row_est(nrows);
	/* For safety, make sure result is not more than the base estimate */
	if (nrows > rel->rows)
		nrows = rel->rows;
	return nrows;
}

/*
 * set_joinrel_size_estimates
 *		Set the size estimates for the given join relation.
 *
 * The rel's targetlist must have been constructed already, and a
 * restriction clause list that matches the given component rels must
 * be provided.
 *
 * Since there is more than one way to make a joinrel for more than two
 * base relations, the results we get here could depend on which component
 * rel pair is provided.  In theory we should get the same answers no matter
 * which pair is provided; in practice, since the selectivity estimation
 * routines don't handle all cases equally well, we might not.  But there's
 * not much to be done about it.  (Would it make sense to repeat the
 * calculations for each pair of input rels that's encountered, and somehow
 * average the results?  Probably way more trouble than it's worth, and
 * anyway we must keep the rowcount estimate the same for all paths for the
 * joinrel.)
 *
 * We set only the rows field here.  The width field was already set by
 * build_joinrel_tlist, and baserestrictcost is not used for join rels.
 */
void
set_joinrel_size_estimates(PlannerInfo *root, RelOptInfo *rel,
						   RelOptInfo *outer_rel,
						   RelOptInfo *inner_rel,
						   SpecialJoinInfo *sjinfo,
						   List *restrictlist)
{
	rel->rows = calc_joinrel_size_estimate(root,
										   outer_rel->rows,
										   inner_rel->rows,
										   sjinfo,
										   restrictlist);
}

/*
 * get_parameterized_joinrel_size
 *		Make a size estimate for a parameterized scan of a join relation.
 *
 * 'rel' is the joinrel under consideration.
 * 'outer_rows', 'inner_rows' are the sizes of the (probably also
 *		parameterized) join inputs under consideration.
 * 'sjinfo' is any SpecialJoinInfo relevant to this join.
 * 'restrict_clauses' lists the join clauses that need to be applied at the
 * join node (including any movable clauses that were moved down to this join,
 * and not including any movable clauses that were pushed down into the
 * child paths).
 *
 * set_joinrel_size_estimates must have been applied already.
 */
double
get_parameterized_joinrel_size(PlannerInfo *root, RelOptInfo *rel,
							   double outer_rows,
							   double inner_rows,
							   SpecialJoinInfo *sjinfo,
							   List *restrict_clauses)
{
	double		nrows;

	/*
	 * Estimate the number of rows returned by the parameterized join as the
	 * sizes of the input paths times the selectivity of the clauses that have
	 * ended up at this join node.
	 *
	 * As with set_joinrel_size_estimates, the rowcount estimate could depend
	 * on the pair of input paths provided, though ideally we'd get the same
	 * estimate for any pair with the same parameterization.
	 */
	nrows = calc_joinrel_size_estimate(root,
									   outer_rows,
									   inner_rows,
									   sjinfo,
									   restrict_clauses);
	/* For safety, make sure result is not more than the base estimate */
	if (nrows > rel->rows)
		nrows = rel->rows;
	return nrows;
}

/*
 * calc_joinrel_size_estimate
 *		Workhorse for set_joinrel_size_estimates and
 *		get_parameterized_joinrel_size.
 */
static double
calc_joinrel_size_estimate(PlannerInfo *root,
						   double outer_rows,
						   double inner_rows,
						   SpecialJoinInfo *sjinfo,
						   List *restrictlist)
{
	JoinType	jointype = sjinfo->jointype;
	Selectivity jselec;
	Selectivity pselec;
	double		nrows;
	double		adjnrows;

	/*
	 * Compute joinclause selectivity.	Note that we are only considering
	 * clauses that become restriction clauses at this join level; we are not
	 * double-counting them because they were not considered in estimating the
	 * sizes of the component rels.
	 *
	 * For an outer join, we have to distinguish the selectivity of the join's
	 * own clauses (JOIN/ON conditions) from any clauses that were "pushed
	 * down".  For inner joins we just count them all as joinclauses.
	 */
	if (IS_OUTER_JOIN(jointype))
	{
		List	   *joinquals = NIL;
		List	   *pushedquals = NIL;
		ListCell   *l;

		/* Grovel through the clauses to separate into two lists */
		foreach(l, restrictlist)
		{
			RestrictInfo *rinfo = (RestrictInfo *) lfirst(l);

			Assert(IsA(rinfo, RestrictInfo));
			if (rinfo->is_pushed_down)
				pushedquals = lappend(pushedquals, rinfo);
			else
				joinquals = lappend(joinquals, rinfo);
		}

		/* Get the separate selectivities */
		jselec = clauselist_selectivity(root,
										joinquals,
										0,
										jointype,
										sjinfo,
										gp_selectivity_damping_for_joins);
		pselec = clauselist_selectivity(root,
										pushedquals,
										0,
										jointype,
										sjinfo,
										gp_selectivity_damping_for_joins);
										
		/* 
		 * special case where a pushed qual probes the inner
		 * side of an outer join to be NULL
		 */
		if (gp_adjust_selectivity_for_outerjoins)
			pselec = adjust_selectivity_for_nulltest(jselec,
													 pselec,
													 pushedquals, 
													 jointype, 
													 outer_rel, 
													 inner_rel);

		/* Avoid leaking a lot of ListCells */
		list_free(joinquals);
		list_free(pushedquals);
	}
	else
	{
		jselec = clauselist_selectivity(root,
										restrictlist,
										0,
										jointype,
										sjinfo,
										gp_selectivity_damping_for_joins);
		pselec = 0.0;			/* not used, keep compiler quiet */
	}

	/*
	 * Basically, we multiply size of Cartesian product by selectivity.
	 *
	 * If we are doing an outer join, take that into account: the joinqual
	 * selectivity has to be clamped using the knowledge that the output must
	 * be at least as large as the non-nullable input.	However, any
	 * pushed-down quals are applied after the outer join, so their
	 * selectivity applies fully.
	 *
	 * For JOIN_SEMI and JOIN_ANTI, the selectivity is defined as the fraction
	 * of LHS rows that have matches, and we apply that straightforwardly.
	 */
	switch (jointype)
	{
		case JOIN_INNER:
			nrows = outer_rows * inner_rows * jselec;
			break;
		case JOIN_LEFT:
			nrows = outer_rows * inner_rows * jselec;
			if (nrows < outer_rows)
				nrows = outer_rows;
			nrows *= pselec;
			break;
		case JOIN_FULL:
			nrows = outer_rows * inner_rows * jselec;
			if (nrows < outer_rows)
				nrows = outer_rows;
			if (nrows < inner_rows)
				nrows = inner_rows;
			nrows *= pselec;
			break;
		case JOIN_SEMI:
			nrows = outer_rows * jselec;
			/* pselec not used */
			break;
		case JOIN_ANTI:
<<<<<<< HEAD
		case JOIN_LASJ_NOTIN:
			nrows = outer_rel->rows * (1.0 - jselec);
=======
			nrows = outer_rows * (1.0 - jselec);
>>>>>>> 80edfd76
			nrows *= pselec;
			break;
		default:
			/* other values not expected here */
			elog(ERROR, "unrecognized join type: %d", (int) jointype);
			nrows = 0;			/* keep compiler quiet */
			break;
	}

<<<<<<< HEAD
    /*
     * CDB: Force estimated number of join output rows to be at least 2.
     * Otherwise a later nested join could take this join as its outer input,
     * thinking that there will be only one pass over its inner table,
     * which could be very slow if the actual number of rows is > 1.
     * Someday we should improve the join selectivity estimates.
     */
    adjnrows = Max(10, outer_rel->rows);
    adjnrows = Max(adjnrows, inner_rel->rows);
    adjnrows = LOG2(adjnrows);
    if (nrows < adjnrows)
        nrows = adjnrows;

    rel->rows = nrows;

=======
	return clamp_row_est(nrows);
>>>>>>> 80edfd76
}

/*
 * set_subquery_size_estimates
 *		Set the size estimates for a base relation that is a subquery.
 *
 * The rel's targetlist and restrictinfo list must have been constructed
 * already, and the plan for the subquery must have been completed.
 * We look at the subquery's plan and PlannerInfo to extract data.
 *
 * We set the same fields as set_baserel_size_estimates.
 */
void
set_subquery_size_estimates(PlannerInfo *root, RelOptInfo *rel)
{
	PlannerInfo *subroot = rel->subroot;
	RangeTblEntry *rte PG_USED_FOR_ASSERTS_ONLY;
	ListCell   *lc;

	/* Should only be applied to base relations that are subqueries */
	Assert(rel->relid > 0);
	rte = planner_rt_fetch(rel->relid, root);
	Assert(rte->rtekind == RTE_SUBQUERY);

	/* Copy raw number of output rows from subplan */
	if (rel->onerow)
		rel->tuples = 1;
	else
		rel->tuples = rel->subplan->plan_rows;

	/*
	 * Compute per-output-column width estimates by examining the subquery's
	 * targetlist.	For any output that is a plain Var, get the width estimate
	 * that was made while planning the subquery.  Otherwise, we leave it to
	 * set_rel_width to fill in a datatype-based default estimate.
	 */
	foreach(lc, subroot->parse->targetList)
	{
		TargetEntry *te = (TargetEntry *) lfirst(lc);
		Node	   *texpr = (Node *) te->expr;
		int32		item_width = 0;

		Assert(IsA(te, TargetEntry));
		/* junk columns aren't visible to upper query */
		if (te->resjunk)
			continue;

		/*
		 * XXX This currently doesn't work for subqueries containing set
		 * operations, because the Vars in their tlists are bogus references
		 * to the first leaf subquery, which wouldn't give the right answer
		 * even if we could still get to its PlannerInfo.
		 *
		 * Also, the subquery could be an appendrel for which all branches are
		 * known empty due to constraint exclusion, in which case
		 * set_append_rel_pathlist will have left the attr_widths set to zero.
		 *
		 * In either case, we just leave the width estimate zero until
		 * set_rel_width fixes it.
		 */
		if (IsA(texpr, Var) &&
			subroot->parse->setOperations == NULL)
		{
			Var		   *var = (Var *) texpr;
			RelOptInfo *subrel = find_base_rel(subroot, var->varno);

			item_width = subrel->attr_widths[var->varattno - subrel->min_attr];
		}
		Assert(te->resno >= rel->min_attr && te->resno <= rel->max_attr);
		rel->attr_widths[te->resno - rel->min_attr] = item_width;
	}

	/* Now estimate number of output rows, etc */
	set_baserel_size_estimates(root, rel);
}

/*
 * set_function_size_estimates
 *		Set the size estimates for a base relation that is a function call.
 *
 * The rel's targetlist and restrictinfo list must have been constructed
 * already.
 *
 * We set the same fields as set_baserel_size_estimates.
 */
void
set_function_size_estimates(PlannerInfo *root, RelOptInfo *rel)
{
	RangeTblEntry *rte;

	/* Should only be applied to base relations that are functions */
	Assert(rel->relid > 0);
	rte = planner_rt_fetch(rel->relid, root);
	Assert(rte->rtekind == RTE_FUNCTION);

	/* Estimate number of rows the function itself will return */
	rel->tuples = clamp_row_est(expression_returns_set_rows(rte->funcexpr));

	/* Now estimate number of output rows, etc */
	set_baserel_size_estimates(root, rel);
}

/*
 * set_table_function_size_estimates
 *		Set the size estimates for a base relation that is a table function call.
 *
 * The rel's targetlist and restrictinfo list must have been constructed
 * already.
 *
 * We set the same fields as set_baserel_size_estimates.
 */
void
set_table_function_size_estimates(PlannerInfo *root, RelOptInfo *rel)
{
	/*
	 * Estimate number of rows the function itself will return.
	 *
	 * If the function can return more than a single row then simply do
	 * a best guess that it returns the same number of rows as the subscan.
	 *
	 * This will obviously be way wrong in many cases, to improve we would
	 * need a stats callback function for table functions.
	 */
	if (rel->onerow)
		rel->tuples = 1;
	else
		rel->tuples = rel->subplan->plan_rows;

	/* Now estimate number of output rows, etc */
	set_baserel_size_estimates(root, rel);
}

/*
 * set_values_size_estimates
 *		Set the size estimates for a base relation that is a values list.
 *
 * The rel's targetlist and restrictinfo list must have been constructed
 * already.
 *
 * We set the same fields as set_baserel_size_estimates.
 */
void
set_values_size_estimates(PlannerInfo *root, RelOptInfo *rel)
{
	RangeTblEntry *rte;

	/* Should only be applied to base relations that are values lists */
	Assert(rel->relid > 0);
	rte = planner_rt_fetch(rel->relid, root);
	Assert(rte->rtekind == RTE_VALUES);

	/*
	 * Estimate number of rows the values list will return. We know this
	 * precisely based on the list length (well, barring set-returning
	 * functions in list items, but that's a refinement not catered for
	 * anywhere else either).
	 */
	rel->tuples = list_length(rte->values_lists);

	/* Now estimate number of output rows, etc */
	set_baserel_size_estimates(root, rel);
}

/*
 * set_cte_size_estimates
 *		Set the size estimates for a base relation that is a CTE reference.
 *
 * The rel's targetlist and restrictinfo list must have been constructed
 * already, and we need the completed plan for the CTE (if a regular CTE)
 * or the non-recursive term (if a self-reference).
 *
 * We set the same fields as set_baserel_size_estimates.
 */
void
set_cte_size_estimates(PlannerInfo *root, RelOptInfo *rel, Plan *cteplan)
{
	RangeTblEntry *rte;

	/* Should only be applied to base relations that are CTE references */
	Assert(rel->relid > 0);
	rte = planner_rt_fetch(rel->relid, root);
	Assert(rte->rtekind == RTE_CTE);

	if (rte->self_reference)
	{
		/*
		 * In a self-reference, arbitrarily assume the average worktable size
		 * is about 10 times the nonrecursive term's size.
		 */
		rel->tuples = 10 * cteplan->plan_rows;
	}
	else
	{
		/* Otherwise just believe the CTE plan's output estimate */
		rel->tuples = cteplan->plan_rows;
	}

	/* Now estimate number of output rows, etc */
	set_baserel_size_estimates(root, rel);
}

/*
 * set_foreign_size_estimates
 *		Set the size estimates for a base relation that is a foreign table.
 *
 * There is not a whole lot that we can do here; the foreign-data wrapper
 * is responsible for producing useful estimates.  We can do a decent job
 * of estimating baserestrictcost, so we set that, and we also set up width
 * using what will be purely datatype-driven estimates from the targetlist.
 * There is no way to do anything sane with the rows value, so we just put
 * a default estimate and hope that the wrapper can improve on it.	The
 * wrapper's GetForeignRelSize function will be called momentarily.
 *
 * The rel's targetlist and restrictinfo list must have been constructed
 * already.
 */
void
set_foreign_size_estimates(PlannerInfo *root, RelOptInfo *rel)
{
	/* Should only be applied to base relations */
	Assert(rel->relid > 0);

	rel->rows = 1000;			/* entirely bogus default estimate */

	cost_qual_eval(&rel->baserestrictcost, rel->baserestrictinfo, root);

	set_rel_width(root, rel);
}


/*
 * set_rel_width
 *		Set the estimated output width of a base relation.
 *
 * The estimated output width is the sum of the per-attribute width estimates
 * for the actually-referenced columns, plus any PHVs or other expressions
 * that have to be calculated at this relation.  This is the amount of data
 * we'd need to pass upwards in case of a sort, hash, etc.
 *
 * NB: this works best on plain relations because it prefers to look at
 * real Vars.  For subqueries, set_subquery_size_estimates will already have
 * copied up whatever per-column estimates were made within the subquery,
 * and for other types of rels there isn't much we can do anyway.  We fall
 * back on (fairly stupid) datatype-based width estimates if we can't get
 * any better number.
 *
 * The per-attribute width estimates are cached for possible re-use while
 * building join relations.
 */
void
set_rel_width(PlannerInfo *root, RelOptInfo *rel)
{
	Oid			reloid = planner_rt_fetch(rel->relid, root)->relid;
	int32		tuple_width = 0;
	bool		have_wholerow_var = false;
	ListCell   *lc;

	foreach(lc, rel->reltargetlist)
	{
		Node	   *node = (Node *) lfirst(lc);

		if (IsA(node, Var))
		{
			Var		   *var = (Var *) node;
			int			ndx;
			int32		item_width;

			Assert(var->varno == rel->relid);
			/*
			 * Postgres Upstream asserts for var->varattno >= rel->min_attr and
			 * var->varattno <= rel->max_attr are not valid in GPDB since GPDB
			 * also handles cases for virtual columns.
			 */

			/* Virtual column? */
			if (var->varattno <= FirstLowInvalidHeapAttributeNumber)
			{
				CdbRelColumnInfo   *rci = cdb_find_pseudo_column(root, var);

				tuple_width += rci->attr_width;
				continue;
			}

			ndx = var->varattno - rel->min_attr;

			/*
			 * If it's a whole-row Var, we'll deal with it below after we have
			 * already cached as many attr widths as possible.
			 */
			if (var->varattno == 0)
			{
				have_wholerow_var = true;
				continue;
			}

			/*
			 * The width may have been cached already (especially if it's a
			 * subquery), so don't duplicate effort.
			 */
			if (rel->attr_widths[ndx] > 0)
			{
				tuple_width += rel->attr_widths[ndx];
				continue;
			}

			/* Try to get column width from statistics */
			if (reloid != InvalidOid && var->varattno > 0)
			{
				item_width = get_attavgwidth(reloid, var->varattno);
				if (item_width > 0)
				{
					rel->attr_widths[ndx] = item_width;
					tuple_width += item_width;
					continue;
				}
			}

			/*
			 * Not a plain relation, or can't find statistics for it. Estimate
			 * using just the type info.
			 */
			item_width = get_typavgwidth(var->vartype, var->vartypmod);
			Assert(item_width > 0);
			rel->attr_widths[ndx] = item_width;
			tuple_width += item_width;
		}
		else if (IsA(node, PlaceHolderVar))
		{
			PlaceHolderVar *phv = (PlaceHolderVar *) node;
			PlaceHolderInfo *phinfo = find_placeholder_info(root, phv, false);

			tuple_width += phinfo->ph_width;
		}
		else
		{
			/*
			 * We could be looking at an expression pulled up from a subquery,
			 * or a ROW() representing a whole-row child Var, etc.	Do what we
			 * can using the expression type information.
			 */
			int32		item_width;

			item_width = get_typavgwidth(exprType(node), exprTypmod(node));
			Assert(item_width > 0);
			tuple_width += item_width;
		}
	}

	/*
	 * If we have a whole-row reference, estimate its width as the sum of
	 * per-column widths plus sizeof(HeapTupleHeaderData).
	 */
	if (have_wholerow_var)
	{
		int32		wholerow_width = sizeof(HeapTupleHeaderData);

		if (reloid != InvalidOid)
		{
			/* Real relation, so estimate true tuple width */
			wholerow_width += get_relation_data_width(reloid,
										   rel->attr_widths - rel->min_attr);
		}
		else
		{
			/* Do what we can with info for a phony rel */
			AttrNumber	i;

			for (i = 1; i <= rel->max_attr; i++)
				wholerow_width += rel->attr_widths[i - rel->min_attr];
		}

		rel->attr_widths[0 - rel->min_attr] = wholerow_width;

		/*
		 * Include the whole-row Var as part of the output tuple.  Yes, that
		 * really is what happens at runtime.
		 */
		tuple_width += wholerow_width;
	}

	Assert(tuple_width >= 0);
	rel->width = tuple_width;
}

/*
 * relation_byte_size
 *	  Estimate the storage space in bytes for a given number of tuples
 *	  of a given width (size in bytes).
 */
static double
relation_byte_size(double tuples, int width)
{
	return tuples * (MAXALIGN(width) + MAXALIGN(sizeof(HeapTupleHeaderData)));
}

/*
 * page_size
 *	  Returns an estimate of the number of pages covered by a given
 *	  number of tuples of a given width (size in bytes).
 */
static double
page_size(double tuples, int width)
{
	return ceil(relation_byte_size(tuples, width) / BLCKSZ);
}

/**
 * Determine the number of segments the planner should use.  The result of this
 * calculation is ordinarily saved in root->cdbpath_segments.  Functions that 
 * need it in contexts in which root is not defined may call this function to
 * derive it.
 */
int planner_segment_count(void)
{
	if ( Gp_role != GP_ROLE_DISPATCH )
		return 1;
	else if ( gp_segments_for_planner > 0 )
		return gp_segments_for_planner;
	else
		return getgpsegmentCount();
}

/**
 * Determines the total amount of memory available. This method is to be used
 * during planning only. When planning in dispatch mode, it calculates total
 * memory as sum work_mem on segments. In utility mode, it returns work_mem.
 * Output:
 * 	total memory in bytes.
 */
double global_work_mem(PlannerInfo *root)
{
	int segment_count;
	if (root)
	{
		Assert(root->config->cdbpath_segments > 0);
		segment_count = root->config->cdbpath_segments;
	}
	else
		segment_count = planner_segment_count();

	return (double) planner_work_mem * 1024L * segment_count;	
}

/* CDB -- The incremental cost functions below are for use outside the
 *        the usual optimizer (in the aggregation planner, etc.)  They
 *        are modeled on corresponding cost function, but address the
 *        specific needs of the planner.
 */

/* incremental_hashjoin_cost
 *
 * Globals: seq_page_cost, cpu_operator_cost.
 */
Cost incremental_hashjoin_cost(double rows, int inner_width, int outer_width, List *hashclauses, PlannerInfo *root)
{
	Cost startup_cost;
	Cost run_cost;
	QualCost hash_qual_cost;
	int numbuckets;
	int numbatches;
	int			num_skew_mcvs;
	double virtualbuckets;
	Selectivity innerbucketsize;
	int num_hashclauses = list_length(hashclauses);

	/* Each inner row joins to a single outer row and vice versa, 
	 * no selectivity issues. */
	 startup_cost = 0;
	 run_cost = 0;
	
	/* Cost of computing hash function: must do it once per input tuple. We
	 * charge one cpu_operator_cost for each column's hash function.  Also,
	 * tack on one cpu_tuple_cost per inner row, to model the costs of
	 * inserting the row into the hashtable. */
	startup_cost += (cpu_operator_cost * num_hashclauses + cpu_tuple_cost) * rows;
	run_cost += cpu_operator_cost * num_hashclauses * rows;

	/* Get hash table size that executor would use for inner relation */
	ExecChooseHashTableSize(rows,
							inner_width,
							true /* useSkew */,
							global_work_mem(root),
							&numbuckets,
							&numbatches,
							&num_skew_mcvs);
	virtualbuckets = (double) numbuckets *(double) numbatches;

	/*
	 * Determine bucketsize fraction for inner relation.  Both inner and
	 * outer relations are unique in the join key.
	 */
	innerbucketsize = 1.0 / virtualbuckets;

	/*
	 * If inner relation is too big then we will need to "batch" the join,
	 * which implies writing and reading most of the tuples to disk an extra
	 * time.  Charge seq_page_cost per page, since the I/O should be nice and
	 * sequential.  Writing the inner rel counts as startup cost,
	 * all the rest as run cost.
	 */
	if (numbatches > 1)
	{
		double		outerpages = page_size(rows, outer_width);
		double		innerpages = page_size(rows, inner_width);

		startup_cost += seq_page_cost * innerpages;
		run_cost += seq_page_cost * (innerpages + 2 * outerpages);
	}

	/*
	 * The number of tuple comparisons needed is the number of outer tuples
	 * times half the typical number of tuples in a hash bucket, which is 
	 * the inner relation size times its bucketsize fraction.  At each one, 
	 * we need to evaluate the hashjoin quals.  But actually, charging the 
	 * full qual eval cost at each tuple is pessimistic, since we don't 
	 * evaluate the quals  unless the hash values match exactly.  For lack 
	 * of a better idea, halve the cost estimate to allow for that.
     *
     * CDB: Assume there are no rows that pass the hash value comparison but
     * fail the full qual eval.  Thus the full comparison is charged for just 
     * 'hashjointuples', i.e. those rows that pass the hashjoin quals.
	 */
	cost_qual_eval(&hash_qual_cost, hashclauses, root);
	startup_cost += hash_qual_cost.startup;
	run_cost += hash_qual_cost.per_tuple * rows * 0.5;

	if (gp_cost_hashjoin_chainwalk)
	{
		/* CDB: Add a small charge for walking the hash chains. */
		run_cost += 0.05 * cpu_operator_cost * 2 * rows * innerbucketsize;
	}

	return startup_cost + run_cost;
}



/* incremental_mergejoin_cost
 *
 * Globals: cpu_tuple_cost
 */
Cost incremental_mergejoin_cost(double rows, List *mergeclauses, PlannerInfo *root)
{
	QualCost merge_qual_cost;
	Cost startup_cost = 0;
	Cost per_tuple_cost = 0;
	Cost run_cost = 0;

	cost_qual_eval(&merge_qual_cost, mergeclauses, root);

	startup_cost += merge_qual_cost.startup;
	per_tuple_cost = merge_qual_cost.per_tuple;
	
	/* CPU costs */

	/*
	 * The number of tuple comparisons needed is number of outer
	 * rows plus number of inner rows.
	 */
	startup_cost += merge_qual_cost.startup;
	run_cost += merge_qual_cost.per_tuple * 2 * rows;
	run_cost += (cpu_tuple_cost + per_tuple_cost) * rows;
	
	return startup_cost + run_cost;
}<|MERGE_RESOLUTION|>--- conflicted
+++ resolved
@@ -57,13 +57,9 @@
  * values.
  *
  *
-<<<<<<< HEAD
  * Portions Copyright (c) 2005-2008, Greenplum inc
  * Portions Copyright (c) 2012-Present Pivotal Software, Inc.
- * Portions Copyright (c) 1996-2011, PostgreSQL Global Development Group
-=======
  * Portions Copyright (c) 1996-2012, PostgreSQL Global Development Group
->>>>>>> 80edfd76
  * Portions Copyright (c) 1994, Regents of the University of California
  *
  * IDENTIFICATION
@@ -100,16 +96,6 @@
 
 #define LOG2(x)  (log(x) / 0.693147180559945)
 
-<<<<<<< HEAD
-/*
- * Some Paths return less than the nominal number of rows of their parent
- * relations; join nodes need to do this to get the correct input count:
- */
-#define PATH_ROWS(root, path) (cdbpath_rows((root), (path)))
-
-=======
->>>>>>> 80edfd76
-
 double		seq_page_cost = DEFAULT_SEQ_PAGE_COST;
 double		random_page_cost = DEFAULT_RANDOM_PAGE_COST;
 double		cpu_tuple_cost = DEFAULT_CPU_TUPLE_COST;
@@ -152,23 +138,17 @@
 static bool has_indexed_join_quals(NestPath *joinpath);
 static double approx_tuple_count(PlannerInfo *root, JoinPath *path,
 				   List *quals);
-<<<<<<< HEAD
-=======
 static double calc_joinrel_size_estimate(PlannerInfo *root,
 						   double outer_rows,
 						   double inner_rows,
 						   SpecialJoinInfo *sjinfo,
 						   List *restrictlist);
-static void set_rel_width(PlannerInfo *root, RelOptInfo *rel);
->>>>>>> 80edfd76
 static double relation_byte_size(double tuples, int width);
 static double page_size(double tuples, int width);
 static Selectivity adjust_selectivity_for_nulltest(Selectivity selec,
 												Selectivity pselec,
 												List *pushed_quals,
-												JoinType jointype,
-												RelOptInfo *left,
-												RelOptInfo *right);
+												JoinType jointype);
 
 /* CDB: The clamp_row_est() function definition has been moved to cost.h */
 
@@ -199,7 +179,7 @@
 	else
 		path->rows = baserel->rows;
 
-	if (!enable_seqscan)
+	if (!(root ? root->config->enable_seqscan : enable_seqscan))
 		startup_cost += disable_cost;
 
 	/* fetch estimated page cost for tablespace containing table */
@@ -229,7 +209,7 @@
  */
 void
 cost_appendonlyscan(AppendOnlyPath *path, PlannerInfo *root,
-					RelOptInfo *baserel)
+					RelOptInfo *baserel, ParamPathInfo *param_info)
 {
 	Cost		startup_cost = 0;
 	Cost		run_cost = 0;
@@ -239,6 +219,12 @@
 	Assert(baserel->relid > 0);
 	Assert(baserel->rtekind == RTE_RELATION);
 
+	/* Mark the path with the correct row estimate */
+	if (param_info)
+		path->path.rows = param_info->ppi_rows;
+	else
+		path->path.rows = baserel->rows;
+
 	if (!(root ? root->config->enable_seqscan : enable_seqscan))
 		startup_cost += disable_cost;
 
@@ -262,7 +248,7 @@
  */
 void
 cost_aocsscan(AOCSPath *path, PlannerInfo *root,
-					RelOptInfo *baserel)
+					RelOptInfo *baserel, ParamPathInfo *param_info)
 {
 	Cost		startup_cost = 0;
 	Cost		run_cost = 0;
@@ -272,6 +258,12 @@
 	Assert(baserel->relid > 0);
 	Assert(baserel->rtekind == RTE_RELATION);
 
+	/* Mark the path with the correct row estimate */
+	if (param_info)
+		path->path.rows = param_info->ppi_rows;
+	else
+		path->path.rows = baserel->rows;
+
 	if (!(root ? root->config->enable_seqscan : enable_seqscan))
 		startup_cost += disable_cost;
 
@@ -298,7 +290,7 @@
  */
 void
 cost_externalscan(ExternalPath *path, PlannerInfo *root,
-				  RelOptInfo *baserel)
+				  RelOptInfo *baserel, ParamPathInfo *param_info)
 {
 	Cost		startup_cost = 0;
 	Cost		run_cost = 0;
@@ -307,6 +299,12 @@
 	/* Should only be applied to external relations */
 	Assert(baserel->relid > 0);
 	Assert(baserel->rtekind == RTE_RELATION);
+
+	/* Mark the path with the correct row estimate */
+	if (param_info)
+		path->path.rows = param_info->ppi_rows;
+	else
+		path->path.rows = baserel->rows;
 	
 	/*
 	 * disk costs
@@ -369,9 +367,6 @@
 	Assert(baserel->relid > 0);
 	Assert(baserel->rtekind == RTE_RELATION);
 
-<<<<<<< HEAD
-	if (!(root ? root->config->enable_indexscan : enable_indexscan))
-=======
 	/* Mark the path with the correct row estimate */
 	if (path->path.param_info)
 	{
@@ -387,8 +382,7 @@
 		allclauses = baserel->baserestrictinfo;
 	}
 
-	if (!enable_indexscan)
->>>>>>> 80edfd76
+	if (!(root ? root->config->enable_indexscan : enable_indexscan))
 		startup_cost += disable_cost;
 	/* we don't need to check enable_indexonlyscan; indxpath.c does that */
 
@@ -398,12 +392,8 @@
 	 * the fraction of main-table tuples we will have to retrieve) and its
 	 * correlation to the main-table tuple order.
 	 */
-<<<<<<< HEAD
     index->num_leading_eq = 0;
-	OidFunctionCall9(index->amcostestimate,
-=======
 	OidFunctionCall7(index->amcostestimate,
->>>>>>> 80edfd76
 					 PointerGetDatum(root),
 					 PointerGetDatum(path),
 					 Float8GetDatum(loop_count),
@@ -565,35 +555,6 @@
 	/*
 	 * Estimate CPU costs per tuple.
 	 *
-<<<<<<< HEAD
-	 * Normally the indexquals will be removed from the list of restriction
-	 * clauses that we have to evaluate as qpquals, so we should subtract
-	 * their costs from baserestrictcost.  But if we are doing a join then
-	 * some of the indexquals are join clauses and shouldn't be subtracted.
-	 * Rather than work out exactly how much to subtract, we don't subtract
-	 * anything.
-	 *
-	 * XXX actually, this calculation is almost completely bogus, because
-	 * indexquals will contain derived indexable conditions which might be
-	 * quite different from the "original" quals in baserestrictinfo.  We
-	 * ought to determine the actual qpqual list and cost that, rather than
-	 * using this shortcut.  But that's too invasive a change to consider
-	 * back-patching, so for the moment we just mask the worst aspects of the
-	 * problem by clamping the subtracted amount.
-	 */
-	startup_cost += baserel->baserestrictcost.startup;
-	cpu_per_tuple = cpu_tuple_cost + baserel->baserestrictcost.per_tuple;
-
-	if (outer_rel == NULL)
-	{
-		QualCost	index_qual_cost;
-
-		cost_qual_eval(&index_qual_cost, indexQuals, root);
-		/* any startup cost still has to be paid ... */
-		cpu_per_tuple -= Min(index_qual_cost.per_tuple,
-							 baserel->baserestrictcost.per_tuple);
-	}
-=======
 	 * What we want here is cpu_tuple_cost plus the evaluation costs of any
 	 * qual clauses that we have to evaluate as qpquals.  We approximate that
 	 * list as allclauses minus any clauses appearing in indexquals.  (We
@@ -604,6 +565,14 @@
 	 * those things in at this stage, even though createplan.c will take pains
 	 * to remove such unnecessary clauses from the qpquals list if this path
 	 * is selected for use.
+	 *
+	 * XXX actually, this calculation is almost completely bogus, because
+	 * indexquals will contain derived indexable conditions which might be
+	 * quite different from the "original" quals in baserestrictinfo.  We
+	 * ought to determine the actual qpqual list and cost that, rather than
+	 * using this shortcut.  But that's too invasive a change to consider
+	 * back-patching, so for the moment we just mask the worst aspects of the
+	 * problem by clamping the subtracted amount.
 	 */
 	cost_qual_eval(&qpqual_cost,
 				   list_difference_ptr(allclauses, path->indexquals),
@@ -611,7 +580,6 @@
 
 	startup_cost += qpqual_cost.startup;
 	cpu_per_tuple = cpu_tuple_cost + qpqual_cost.per_tuple;
->>>>>>> 80edfd76
 
 	run_cost += cpu_per_tuple * tuples_fetched;
 
@@ -795,17 +763,13 @@
 	Assert(baserel->relid > 0);
 	Assert(baserel->rtekind == RTE_RELATION);
 
-<<<<<<< HEAD
-	if (!(root ? root->config->enable_bitmapscan : enable_bitmapscan))
-=======
 	/* Mark the path with the correct row estimate */
 	if (param_info)
 		path->rows = param_info->ppi_rows;
 	else
 		path->rows = baserel->rows;
 
-	if (!enable_bitmapscan)
->>>>>>> 80edfd76
+	if (!(root ? root->config->enable_bitmapscan : enable_bitmapscan))
 		startup_cost += disable_cost;
 
 	/*
@@ -857,17 +821,18 @@
 		pages_fetched = ceil(pages_fetched);
 
 	/*
-	 * For small numbers of pages we should charge random_page_cost apiece,
-	 * while if nearly all the table's pages are being read, it's more
-	 * appropriate to charge seq_page_cost apiece.	The effect is nonlinear,
-	 * too. For lack of a better idea, interpolate like this to determine the
-	 * cost per page.
+	 * For small numbers of pages we should charge spc_random_page_cost
+	 * apiece, while if nearly all the table's pages are being read, it's more
+	 * appropriate to charge spc_seq_page_cost apiece.	The effect is
+	 * nonlinear, too. For lack of a better idea, interpolate like this to
+	 * determine the cost per page.
 	 */
 	if (pages_fetched >= 2.0)
-		cost_per_page = random_page_cost -
-			(random_page_cost - seq_page_cost) * sqrt(pages_fetched / T);
+		cost_per_page = spc_random_page_cost -
+			(spc_random_page_cost - spc_seq_page_cost)
+			* sqrt(pages_fetched / T);
 	else
-		cost_per_page = random_page_cost;
+		cost_per_page = spc_random_page_cost;
 
 	run_cost += pages_fetched * cost_per_page;
 
@@ -877,10 +842,13 @@
 	 * Often the indexquals don't need to be rechecked at each tuple ... but
 	 * not always, especially not if there are enough tuples involved that the
 	 * bitmaps become lossy.  For the moment, just assume they will be
-	 * rechecked always.
-	 */
-	startup_cost += baserel->baserestrictcost.startup;
-	cpu_per_tuple = cpu_tuple_cost + baserel->baserestrictcost.per_tuple;
+	 * rechecked always.  This means we charge the full freight for all the
+	 * scan clauses.
+	 */
+	get_restriction_qual_cost(root, baserel, param_info, &qpqual_cost);
+
+	startup_cost += qpqual_cost.startup;
+	cpu_per_tuple = cpu_tuple_cost + qpqual_cost.per_tuple;
 
 	run_cost += cpu_per_tuple * tuples_fetched;
 
@@ -895,12 +863,14 @@
  */
 void
 cost_bitmap_appendonly_scan(Path *path, PlannerInfo *root, RelOptInfo *baserel,
-					  Path *bitmapqual, RelOptInfo *outer_rel)
+					  ParamPathInfo *param_info,
+					  Path *bitmapqual, double loop_count)
 {
 	Cost		startup_cost = 0;
 	Cost		run_cost = 0;
 	Cost		indexTotalCost;
 	Selectivity indexSelectivity;
+	QualCost	qpqual_cost;
 	Cost		cpu_per_tuple;
 	Cost		cost_per_page;
 	double		tuples_fetched;
@@ -914,6 +884,15 @@
 	Assert(baserel->relid > 0);
 	Assert(baserel->rtekind == RTE_RELATION);
 
+	/* Mark the path with the correct row estimate */
+	if (param_info)
+		path->rows = param_info->ppi_rows;
+	else
+		path->rows = baserel->rows;
+
+	if (!enable_bitmapscan)
+		startup_cost += disable_cost;
+
 	/*
 	 * Fetch total cost of obtaining the bitmap, as well as its total
 	 * selectivity.
@@ -934,7 +913,7 @@
 
 	T = (baserel->pages > 1) ? (double) baserel->pages : 1.0;
 
-	if (outer_rel != NULL && outer_rel->rows > 1)
+	if (loop_count > 1)
 	{
 		/*
 		 * For repeated bitmap scans, scale up the number of tuples fetched in
@@ -942,13 +921,11 @@
 		 * estimate the number of pages fetched by all the scans. Then
 		 * pro-rate for one scan.
 		 */
-		double		num_scans = outer_rel->rows;
-
-		pages_fetched = index_pages_fetched(tuples_fetched * num_scans,
+		pages_fetched = index_pages_fetched(tuples_fetched * loop_count,
 											baserel->pages,
 											get_indexpath_pages(bitmapqual),
 											root);
-		pages_fetched /= num_scans;
+		pages_fetched /= loop_count;
 	}
 	else
 	{
@@ -1813,7 +1790,6 @@
 		startup_cost += aggcosts->transCost.startup;
 		startup_cost += aggcosts->transCost.per_tuple * input_tuples;
 		startup_cost += (cpu_operator_cost * numGroupCols) * input_tuples;
-<<<<<<< HEAD
 
 		/* account for some disk I/O if we expect to spill */
 		if (hash_batches > 0)
@@ -1860,12 +1836,7 @@
 			/* total gets charged the read-cost */
 			total_cost += seq_page_cost * (spilled_bytes / BLCKSZ);
 		}
-=======
-		total_cost = startup_cost;
-		total_cost += aggcosts->finalCost * numGroups;
-		total_cost += cpu_tuple_cost * numGroups;
 		output_tuples = numGroups;
->>>>>>> 80edfd76
 	}
 
 	path->rows = output_tuples;
@@ -1998,53 +1969,6 @@
 }
 
 /*
-<<<<<<< HEAD
- * If a nestloop's inner path is an indexscan, be sure to use its estimated
- * output row count, which may be lower than the restriction-clause-only row
- * count of its parent.  (We don't include this case in the PATH_ROWS macro
- * because it applies *only* to a nestloop's inner relation.)  We have to
- * be prepared to recurse through Append or MergeAppend nodes in case of an
- * appendrel.  (It's not clear MergeAppend can be seen here, but we may as
- * well handle it if so.)
- */
-static double
-nestloop_inner_path_rows(PlannerInfo *root, Path *path)
-{
-	double		result;
-
-    if (IsA(path, AppendPath))
-	{
-		ListCell   *l;
-
-		result = 0;
-		foreach(l, ((AppendPath *) path)->subpaths)
-		{
-			result += nestloop_inner_path_rows(root, (Path *) lfirst(l));
-		}
-	}
-	else if (IsA(path, MergeAppendPath))
-	{
-		ListCell   *l;
-
-		result = 0;
-		foreach(l, ((MergeAppendPath *) path)->subpaths)
-		{
-			result += nestloop_inner_path_rows(root, (Path *) lfirst(l));
-		}
-	}
-	else
-		result = PATH_ROWS(root, path);
-
-	return result;
-}
-
-/*
- * cost_nestloop
- *	  Determines and returns the cost of joining two relations using the
- *	  nested loop algorithm.
- *
- * 'path' is already filled in except for the cost fields
-=======
  * initial_cost_nestloop
  *	  Preliminary estimate of the cost of a nestloop join path.
  *
@@ -2065,7 +1989,6 @@
  * 'jointype' is the type of join to be performed
  * 'outer_path' is the outer input to the join
  * 'inner_path' is the inner input to the join
->>>>>>> 80edfd76
  * 'sjinfo' is extra info about the join for selectivity estimation
  * 'semifactors' contains valid data if jointype is SEMI or ANTI
  */
@@ -2078,26 +2001,11 @@
 {
 	Cost		startup_cost = 0;
 	Cost		run_cost = 0;
-	double		outer_path_rows = outer_path->rows;
+	double		outer_path_rows = cdbpath_rows(root, outer_path);
 	Cost		inner_rescan_start_cost;
 	Cost		inner_rescan_total_cost;
 	Cost		inner_run_cost;
 	Cost		inner_rescan_run_cost;
-<<<<<<< HEAD
-	Cost		cpu_per_tuple;
-	QualCost	restrict_qual_cost;
-	double		outer_path_rows = PATH_ROWS(root, outer_path);
-	double		inner_path_rows = nestloop_inner_path_rows(root, inner_path);
-	double		ntuples;
-	Selectivity outer_match_frac;
-	Selectivity match_count;
-	bool		indexed_join_quals;
-
-
-	if (!enable_nestloop)
-		startup_cost += disable_cost;
-=======
->>>>>>> 80edfd76
 
 	/* estimate costs to rescan the inner relation */
 	cost_rescan(root, inner_path,
@@ -2196,8 +2104,8 @@
 {
 	Path	   *outer_path = path->outerjoinpath;
 	Path	   *inner_path = path->innerjoinpath;
-	double		outer_path_rows = outer_path->rows;
-	double		inner_path_rows = inner_path->rows;
+	double		outer_path_rows = cdbpath_rows(root, outer_path);
+	double		inner_path_rows = cdbpath_rows(root, inner_path);
 	Cost		startup_cost = workspace->startup_cost;
 	Cost		run_cost = workspace->run_cost;
 	Cost		inner_rescan_run_cost = workspace->inner_rescan_run_cost;
@@ -2216,7 +2124,7 @@
 	 * would amount to optimizing for the case where the join method is
 	 * disabled, which doesn't seem like the way to bet.
 	 */
-	if (!enable_nestloop)
+	if (!(root ? root->config->enable_nestloop: enable_nestloop))
 		startup_cost += disable_cost;
 
 	/* cost of source data */
@@ -2317,20 +2225,9 @@
 {
 	Cost		startup_cost = 0;
 	Cost		run_cost = 0;
-<<<<<<< HEAD
-	Cost		cpu_per_tuple,
-				inner_run_cost,
-				bare_inner_cost,
-				mat_inner_cost;
-	QualCost	merge_qual_cost;
-	QualCost	qp_qual_cost;
-	double		outer_path_rows = PATH_ROWS(root, outer_path);
-	double		inner_path_rows = PATH_ROWS(root, inner_path);
-=======
-	double		outer_path_rows = outer_path->rows;
-	double		inner_path_rows = inner_path->rows;
+	double		outer_path_rows = cdbpath_rows(root, outer_path);
+	double		inner_path_rows = cdbpath_rows(root, inner_path);
 	Cost		inner_run_cost;
->>>>>>> 80edfd76
 	double		outer_rows,
 				inner_rows,
 				outer_skip_rows,
@@ -2347,7 +2244,246 @@
 	if (inner_path_rows <= 0 || isnan(inner_path_rows))
 		inner_path_rows = 1;
 
-<<<<<<< HEAD
+	/*
+	 * A merge join will stop as soon as it exhausts either input stream
+	 * (unless it's an outer join, in which case the outer side has to be
+	 * scanned all the way anyway).  Estimate fraction of the left and right
+	 * inputs that will actually need to be scanned.  Likewise, we can
+	 * estimate the number of rows that will be skipped before the first join
+	 * pair is found, which should be factored into startup cost. We use only
+	 * the first (most significant) merge clause for this purpose. Since
+	 * mergejoinscansel() is a fairly expensive computation, we cache the
+	 * results in the merge clause RestrictInfo.
+	 */
+	if (mergeclauses && jointype != JOIN_FULL)
+	{
+		RestrictInfo *firstclause = (RestrictInfo *) linitial(mergeclauses);
+		List	   *opathkeys;
+		List	   *ipathkeys;
+		PathKey    *opathkey;
+		PathKey    *ipathkey;
+		MergeScanSelCache *cache;
+
+		/* Get the input pathkeys to determine the sort-order details */
+		opathkeys = outersortkeys ? outersortkeys : outer_path->pathkeys;
+		ipathkeys = innersortkeys ? innersortkeys : inner_path->pathkeys;
+		Assert(opathkeys);
+		Assert(ipathkeys);
+		opathkey = (PathKey *) linitial(opathkeys);
+		ipathkey = (PathKey *) linitial(ipathkeys);
+		/* debugging check */
+		if (opathkey->pk_opfamily != ipathkey->pk_opfamily ||
+			opathkey->pk_eclass->ec_collation != ipathkey->pk_eclass->ec_collation ||
+			opathkey->pk_strategy != ipathkey->pk_strategy ||
+			opathkey->pk_nulls_first != ipathkey->pk_nulls_first)
+			elog(ERROR, "left and right pathkeys do not match in mergejoin");
+
+		/* Get the selectivity with caching */
+		cache = cached_scansel(root, firstclause, opathkey);
+
+		if (bms_is_subset(firstclause->left_relids,
+						  outer_path->parent->relids))
+		{
+			/* left side of clause is outer */
+			outerstartsel = cache->leftstartsel;
+			outerendsel = cache->leftendsel;
+			innerstartsel = cache->rightstartsel;
+			innerendsel = cache->rightendsel;
+		}
+		else
+		{
+			/* left side of clause is inner */
+			outerstartsel = cache->rightstartsel;
+			outerendsel = cache->rightendsel;
+			innerstartsel = cache->leftstartsel;
+			innerendsel = cache->leftendsel;
+		}
+		if (jointype == JOIN_LEFT ||
+			jointype == JOIN_ANTI ||
+			jointype == JOIN_LASJ_NOTIN)
+		{
+			outerstartsel = 0.0;
+			outerendsel = 1.0;
+		}
+		else if (jointype == JOIN_RIGHT)
+		{
+			innerstartsel = 0.0;
+			innerendsel = 1.0;
+		}
+	}
+	else
+	{
+		/* cope with clauseless or full mergejoin */
+		outerstartsel = innerstartsel = 0.0;
+		outerendsel = innerendsel = 1.0;
+	}
+
+	/*
+	 * Convert selectivities to row counts.  We force outer_rows and
+	 * inner_rows to be at least 1, but the skip_rows estimates can be zero.
+	 *
+	 * CDB: Don't round the skip-estimates, like camp_row_est() doesn't
+	 * round the normal estimates in GPDB. Otherwise the assertions might
+	 * fail.
+	 */
+	outer_skip_rows = outer_path_rows * outerstartsel;
+	inner_skip_rows = inner_path_rows * innerstartsel;
+	outer_rows = clamp_row_est(outer_path_rows * outerendsel);
+	inner_rows = clamp_row_est(inner_path_rows * innerendsel);
+
+	Assert(outer_skip_rows <= outer_rows);
+	Assert(inner_skip_rows <= inner_rows);
+
+	/*
+	 * Readjust scan selectivities to account for above rounding.  This is
+	 * normally an insignificant effect, but when there are only a few rows in
+	 * the inputs, failing to do this makes for a large percentage error.
+	 */
+	outerstartsel = outer_skip_rows / outer_path_rows;
+	innerstartsel = inner_skip_rows / inner_path_rows;
+	outerendsel = outer_rows / outer_path_rows;
+	innerendsel = inner_rows / inner_path_rows;
+
+	Assert(outerstartsel <= outerendsel);
+	Assert(innerstartsel <= innerendsel);
+
+	/* cost of source data */
+
+	if (outersortkeys)			/* do we need to sort outer? */
+	{
+		cost_sort(&sort_path,
+				  root,
+				  outersortkeys,
+				  outer_path->total_cost,
+				  outer_path_rows,
+				  outer_path->parent->width,
+				  0.0,
+				  work_mem,
+				  -1.0);
+		startup_cost += sort_path.startup_cost;
+		startup_cost += (sort_path.total_cost - sort_path.startup_cost)
+			* outerstartsel;
+		run_cost += (sort_path.total_cost - sort_path.startup_cost)
+			* (outerendsel - outerstartsel);
+	}
+	else
+	{
+		startup_cost += outer_path->startup_cost;
+		startup_cost += (outer_path->total_cost - outer_path->startup_cost)
+			* outerstartsel;
+		run_cost += (outer_path->total_cost - outer_path->startup_cost)
+			* (outerendsel - outerstartsel);
+	}
+
+	if (innersortkeys)			/* do we need to sort inner? */
+	{
+		cost_sort(&sort_path,
+				  root,
+				  innersortkeys,
+				  inner_path->total_cost,
+				  inner_path_rows,
+				  inner_path->parent->width,
+				  0.0,
+				  work_mem,
+				  -1.0);
+		startup_cost += sort_path.startup_cost;
+		startup_cost += (sort_path.total_cost - sort_path.startup_cost)
+			* innerstartsel;
+		inner_run_cost = (sort_path.total_cost - sort_path.startup_cost)
+			* (innerendsel - innerstartsel);
+	}
+	else
+	{
+		startup_cost += inner_path->startup_cost;
+		startup_cost += (inner_path->total_cost - inner_path->startup_cost)
+			* innerstartsel;
+		inner_run_cost = (inner_path->total_cost - inner_path->startup_cost)
+			* (innerendsel - innerstartsel);
+	}
+
+	/*
+	 * We can't yet determine whether rescanning occurs, or whether
+	 * materialization of the inner input should be done.  The minimum
+	 * possible inner input cost, regardless of rescan and materialization
+	 * considerations, is inner_run_cost.  We include that in
+	 * workspace->total_cost, but not yet in run_cost.
+	 */
+
+	/* CPU costs left for later */
+
+	/* Public result fields */
+	workspace->startup_cost = startup_cost;
+	workspace->total_cost = startup_cost + run_cost + inner_run_cost;
+	/* Save private data for final_cost_mergejoin */
+	workspace->run_cost = run_cost;
+	workspace->inner_run_cost = inner_run_cost;
+	workspace->outer_rows = outer_rows;
+	workspace->inner_rows = inner_rows;
+	workspace->outer_skip_rows = outer_skip_rows;
+	workspace->inner_skip_rows = inner_skip_rows;
+}
+
+/*
+ * final_cost_mergejoin
+ *	  Final estimate of the cost and result size of a mergejoin path.
+ *
+ * Unlike other costsize functions, this routine makes one actual decision:
+ * whether we should materialize the inner path.  We do that either because
+ * the inner path can't support mark/restore, or because it's cheaper to
+ * use an interposed Material node to handle mark/restore.	When the decision
+ * is cost-based it would be logically cleaner to build and cost two separate
+ * paths with and without that flag set; but that would require repeating most
+ * of the cost calculations, which are not all that cheap.	Since the choice
+ * will not affect output pathkeys or startup cost, only total cost, there is
+ * no possibility of wanting to keep both paths.  So it seems best to make
+ * the decision here and record it in the path's materialize_inner field.
+ *
+ * 'path' is already filled in except for the rows and cost fields and
+ *		materialize_inner
+ * 'workspace' is the result from initial_cost_mergejoin
+ * 'sjinfo' is extra info about the join for selectivity estimation
+ */
+void
+final_cost_mergejoin(PlannerInfo *root, MergePath *path,
+					 JoinCostWorkspace *workspace,
+					 SpecialJoinInfo *sjinfo)
+{
+	Path	   *outer_path = path->jpath.outerjoinpath;
+	Path	   *inner_path = path->jpath.innerjoinpath;
+	double		inner_path_rows = cdbpath_rows(root, inner_path);
+	List	   *mergeclauses = path->path_mergeclauses;
+	List	   *innersortkeys = path->innersortkeys;
+	Cost		startup_cost = workspace->startup_cost;
+	Cost		run_cost = workspace->run_cost;
+	Cost		inner_run_cost = workspace->inner_run_cost;
+	double		outer_rows = workspace->outer_rows;
+	double		inner_rows = workspace->inner_rows;
+	double		outer_skip_rows = workspace->outer_skip_rows;
+	double		inner_skip_rows = workspace->inner_skip_rows;
+	Cost		cpu_per_tuple,
+				bare_inner_cost,
+				mat_inner_cost;
+	QualCost	merge_qual_cost;
+	QualCost	qp_qual_cost;
+	double		mergejointuples,
+				rescannedtuples;
+	double		rescanratio;
+
+	/* Protect some assumptions below that rowcounts aren't zero or NaN */
+	if (inner_path_rows <= 0 || isnan(inner_path_rows))
+		inner_path_rows = 1;
+
+	/* Mark the path with the correct row estimate */
+	if (path->jpath.path.param_info)
+		path->jpath.path.rows = path->jpath.path.param_info->ppi_rows;
+	else
+		path->jpath.path.rows = path->jpath.path.parent->rows;
+
+	/*
+	 * We could include disable_cost in the preliminary estimate, but that
+	 * would amount to optimizing for the case where the join method is
+	 * disabled, which doesn't seem like the way to bet.
+	 */
 	if (!(root ? root->config->enable_mergejoin : enable_mergejoin))
 		startup_cost += disable_cost;
 
@@ -2404,309 +2540,6 @@
 	/* We'll inflate various costs this much to account for rescanning */
 	rescanratio = 1.0 + (rescannedtuples / inner_path_rows);
 
-=======
->>>>>>> 80edfd76
-	/*
-	 * A merge join will stop as soon as it exhausts either input stream
-	 * (unless it's an outer join, in which case the outer side has to be
-	 * scanned all the way anyway).  Estimate fraction of the left and right
-	 * inputs that will actually need to be scanned.  Likewise, we can
-	 * estimate the number of rows that will be skipped before the first join
-	 * pair is found, which should be factored into startup cost. We use only
-	 * the first (most significant) merge clause for this purpose. Since
-	 * mergejoinscansel() is a fairly expensive computation, we cache the
-	 * results in the merge clause RestrictInfo.
-	 */
-	if (mergeclauses && jointype != JOIN_FULL)
-	{
-		RestrictInfo *firstclause = (RestrictInfo *) linitial(mergeclauses);
-		List	   *opathkeys;
-		List	   *ipathkeys;
-		PathKey    *opathkey;
-		PathKey    *ipathkey;
-		MergeScanSelCache *cache;
-
-		/* Get the input pathkeys to determine the sort-order details */
-		opathkeys = outersortkeys ? outersortkeys : outer_path->pathkeys;
-		ipathkeys = innersortkeys ? innersortkeys : inner_path->pathkeys;
-		Assert(opathkeys);
-		Assert(ipathkeys);
-		opathkey = (PathKey *) linitial(opathkeys);
-		ipathkey = (PathKey *) linitial(ipathkeys);
-		/* debugging check */
-		if (opathkey->pk_opfamily != ipathkey->pk_opfamily ||
-			opathkey->pk_eclass->ec_collation != ipathkey->pk_eclass->ec_collation ||
-			opathkey->pk_strategy != ipathkey->pk_strategy ||
-			opathkey->pk_nulls_first != ipathkey->pk_nulls_first)
-			elog(ERROR, "left and right pathkeys do not match in mergejoin");
-
-		/* Get the selectivity with caching */
-		cache = cached_scansel(root, firstclause, opathkey);
-
-		if (bms_is_subset(firstclause->left_relids,
-						  outer_path->parent->relids))
-		{
-			/* left side of clause is outer */
-			outerstartsel = cache->leftstartsel;
-			outerendsel = cache->leftendsel;
-			innerstartsel = cache->rightstartsel;
-			innerendsel = cache->rightendsel;
-		}
-		else
-		{
-			/* left side of clause is inner */
-			outerstartsel = cache->rightstartsel;
-			outerendsel = cache->rightendsel;
-			innerstartsel = cache->leftstartsel;
-			innerendsel = cache->leftendsel;
-		}
-<<<<<<< HEAD
-		if (path->jpath.jointype == JOIN_LEFT || 
-			path->jpath.jointype == JOIN_ANTI ||
-			path->jpath.jointype == JOIN_LASJ_NOTIN)
-=======
-		if (jointype == JOIN_LEFT ||
-			jointype == JOIN_ANTI)
->>>>>>> 80edfd76
-		{
-			outerstartsel = 0.0;
-			outerendsel = 1.0;
-		}
-		else if (jointype == JOIN_RIGHT)
-		{
-			innerstartsel = 0.0;
-			innerendsel = 1.0;
-		}
-	}
-	else
-	{
-		/* cope with clauseless or full mergejoin */
-		outerstartsel = innerstartsel = 0.0;
-		outerendsel = innerendsel = 1.0;
-	}
-
-	/*
-	 * Convert selectivities to row counts.  We force outer_rows and
-	 * inner_rows to be at least 1, but the skip_rows estimates can be zero.
-	 *
-	 * CDB: Don't round the skip-estimates, like camp_row_est() doesn't
-	 * round the normal estimates in GPDB. Otherwise the assertions might
-	 * fail.
-	 */
-	outer_skip_rows = outer_path_rows * outerstartsel;
-	inner_skip_rows = inner_path_rows * innerstartsel;
-	outer_rows = clamp_row_est(outer_path_rows * outerendsel);
-	inner_rows = clamp_row_est(inner_path_rows * innerendsel);
-
-	Assert(outer_skip_rows <= outer_rows);
-	Assert(inner_skip_rows <= inner_rows);
-
-	/*
-	 * Readjust scan selectivities to account for above rounding.  This is
-	 * normally an insignificant effect, but when there are only a few rows in
-	 * the inputs, failing to do this makes for a large percentage error.
-	 */
-	outerstartsel = outer_skip_rows / outer_path_rows;
-	innerstartsel = inner_skip_rows / inner_path_rows;
-	outerendsel = outer_rows / outer_path_rows;
-	innerendsel = inner_rows / inner_path_rows;
-
-	Assert(outerstartsel <= outerendsel);
-	Assert(innerstartsel <= innerendsel);
-
-	/* cost of source data */
-
-	if (outersortkeys)			/* do we need to sort outer? */
-	{
-		cost_sort(&sort_path,
-				  root,
-				  outersortkeys,
-				  outer_path->total_cost,
-				  outer_path_rows,
-				  outer_path->parent->width,
-				  0.0,
-				  work_mem,
-				  -1.0);
-		startup_cost += sort_path.startup_cost;
-		startup_cost += (sort_path.total_cost - sort_path.startup_cost)
-			* outerstartsel;
-		run_cost += (sort_path.total_cost - sort_path.startup_cost)
-			* (outerendsel - outerstartsel);
-	}
-	else
-	{
-		startup_cost += outer_path->startup_cost;
-		startup_cost += (outer_path->total_cost - outer_path->startup_cost)
-			* outerstartsel;
-		run_cost += (outer_path->total_cost - outer_path->startup_cost)
-			* (outerendsel - outerstartsel);
-	}
-
-	if (innersortkeys)			/* do we need to sort inner? */
-	{
-		cost_sort(&sort_path,
-				  root,
-				  innersortkeys,
-				  inner_path->total_cost,
-				  inner_path_rows,
-				  inner_path->parent->width,
-				  0.0,
-				  work_mem,
-				  -1.0);
-		startup_cost += sort_path.startup_cost;
-		startup_cost += (sort_path.total_cost - sort_path.startup_cost)
-			* innerstartsel;
-		inner_run_cost = (sort_path.total_cost - sort_path.startup_cost)
-			* (innerendsel - innerstartsel);
-	}
-	else
-	{
-		startup_cost += inner_path->startup_cost;
-		startup_cost += (inner_path->total_cost - inner_path->startup_cost)
-			* innerstartsel;
-		inner_run_cost = (inner_path->total_cost - inner_path->startup_cost)
-			* (innerendsel - innerstartsel);
-	}
-
-	/*
-	 * We can't yet determine whether rescanning occurs, or whether
-	 * materialization of the inner input should be done.  The minimum
-	 * possible inner input cost, regardless of rescan and materialization
-	 * considerations, is inner_run_cost.  We include that in
-	 * workspace->total_cost, but not yet in run_cost.
-	 */
-
-	/* CPU costs left for later */
-
-	/* Public result fields */
-	workspace->startup_cost = startup_cost;
-	workspace->total_cost = startup_cost + run_cost + inner_run_cost;
-	/* Save private data for final_cost_mergejoin */
-	workspace->run_cost = run_cost;
-	workspace->inner_run_cost = inner_run_cost;
-	workspace->outer_rows = outer_rows;
-	workspace->inner_rows = inner_rows;
-	workspace->outer_skip_rows = outer_skip_rows;
-	workspace->inner_skip_rows = inner_skip_rows;
-}
-
-/*
- * final_cost_mergejoin
- *	  Final estimate of the cost and result size of a mergejoin path.
- *
- * Unlike other costsize functions, this routine makes one actual decision:
- * whether we should materialize the inner path.  We do that either because
- * the inner path can't support mark/restore, or because it's cheaper to
- * use an interposed Material node to handle mark/restore.	When the decision
- * is cost-based it would be logically cleaner to build and cost two separate
- * paths with and without that flag set; but that would require repeating most
- * of the cost calculations, which are not all that cheap.	Since the choice
- * will not affect output pathkeys or startup cost, only total cost, there is
- * no possibility of wanting to keep both paths.  So it seems best to make
- * the decision here and record it in the path's materialize_inner field.
- *
- * 'path' is already filled in except for the rows and cost fields and
- *		materialize_inner
- * 'workspace' is the result from initial_cost_mergejoin
- * 'sjinfo' is extra info about the join for selectivity estimation
- */
-void
-final_cost_mergejoin(PlannerInfo *root, MergePath *path,
-					 JoinCostWorkspace *workspace,
-					 SpecialJoinInfo *sjinfo)
-{
-	Path	   *outer_path = path->jpath.outerjoinpath;
-	Path	   *inner_path = path->jpath.innerjoinpath;
-	double		inner_path_rows = inner_path->rows;
-	List	   *mergeclauses = path->path_mergeclauses;
-	List	   *innersortkeys = path->innersortkeys;
-	Cost		startup_cost = workspace->startup_cost;
-	Cost		run_cost = workspace->run_cost;
-	Cost		inner_run_cost = workspace->inner_run_cost;
-	double		outer_rows = workspace->outer_rows;
-	double		inner_rows = workspace->inner_rows;
-	double		outer_skip_rows = workspace->outer_skip_rows;
-	double		inner_skip_rows = workspace->inner_skip_rows;
-	Cost		cpu_per_tuple,
-				bare_inner_cost,
-				mat_inner_cost;
-	QualCost	merge_qual_cost;
-	QualCost	qp_qual_cost;
-	double		mergejointuples,
-				rescannedtuples;
-	double		rescanratio;
-
-	/* Protect some assumptions below that rowcounts aren't zero or NaN */
-	if (inner_path_rows <= 0 || isnan(inner_path_rows))
-		inner_path_rows = 1;
-
-	/* Mark the path with the correct row estimate */
-	if (path->jpath.path.param_info)
-		path->jpath.path.rows = path->jpath.path.param_info->ppi_rows;
-	else
-		path->jpath.path.rows = path->jpath.path.parent->rows;
-
-	/*
-	 * We could include disable_cost in the preliminary estimate, but that
-	 * would amount to optimizing for the case where the join method is
-	 * disabled, which doesn't seem like the way to bet.
-	 */
-	if (!enable_mergejoin)
-		startup_cost += disable_cost;
-
-	/*
-	 * Compute cost of the mergequals and qpquals (other restriction clauses)
-	 * separately.
-	 */
-	cost_qual_eval(&merge_qual_cost, mergeclauses, root);
-	cost_qual_eval(&qp_qual_cost, path->jpath.joinrestrictinfo, root);
-	qp_qual_cost.startup -= merge_qual_cost.startup;
-	qp_qual_cost.per_tuple -= merge_qual_cost.per_tuple;
-
-	/*
-	 * Get approx # tuples passing the mergequals.	We use approx_tuple_count
-	 * here because we need an estimate done with JOIN_INNER semantics.
-	 */
-	mergejointuples = approx_tuple_count(root, &path->jpath, mergeclauses);
-
-	/*
-	 * When there are equal merge keys in the outer relation, the mergejoin
-	 * must rescan any matching tuples in the inner relation. This means
-	 * re-fetching inner tuples; we have to estimate how often that happens.
-	 *
-	 * For regular inner and outer joins, the number of re-fetches can be
-	 * estimated approximately as size of merge join output minus size of
-	 * inner relation. Assume that the distinct key values are 1, 2, ..., and
-	 * denote the number of values of each key in the outer relation as m1,
-	 * m2, ...; in the inner relation, n1, n2, ...	Then we have
-	 *
-	 * size of join = m1 * n1 + m2 * n2 + ...
-	 *
-	 * number of rescanned tuples = (m1 - 1) * n1 + (m2 - 1) * n2 + ... = m1 *
-	 * n1 + m2 * n2 + ... - (n1 + n2 + ...) = size of join - size of inner
-	 * relation
-	 *
-	 * This equation works correctly for outer tuples having no inner match
-	 * (nk = 0), but not for inner tuples having no outer match (mk = 0); we
-	 * are effectively subtracting those from the number of rescanned tuples,
-	 * when we should not.	Can we do better without expensive selectivity
-	 * computations?
-	 *
-	 * The whole issue is moot if we are working from a unique-ified outer
-	 * input.
-	 */
-	if (IsA(outer_path, UniquePath))
-		rescannedtuples = 0;
-	else
-	{
-		rescannedtuples = mergejointuples - inner_path_rows;
-		/* Must clamp because of possible underestimate */
-		if (rescannedtuples < 0)
-			rescannedtuples = 0;
-	}
-	/* We'll inflate various costs this much to account for rescanning */
-	rescanratio = 1.0 + (rescannedtuples / inner_path_rows);
-
 	/*
 	 * Decide whether we want to materialize the inner input to shield it from
 	 * mark/restore and performing re-fetches.	Our cost model for regular
@@ -2907,40 +2740,12 @@
 {
 	Cost		startup_cost = 0;
 	Cost		run_cost = 0;
-<<<<<<< HEAD
-	QualCost	hash_qual_cost;
-	QualCost	qp_qual_cost;
-	double		hashjointuples;
-	double		outer_path_rows = PATH_ROWS(root, outer_path);
-	double		inner_path_rows = PATH_ROWS(root, inner_path);
-=======
-	double		outer_path_rows = outer_path->rows;
-	double		inner_path_rows = inner_path->rows;
->>>>>>> 80edfd76
+	double		outer_path_rows = cdbpath_rows(root, outer_path);
+	double		inner_path_rows = cdbpath_rows(root, inner_path);
 	int			num_hashclauses = list_length(hashclauses);
 	int			numbuckets;
 	int			numbatches;
 	int			num_skew_mcvs;
-<<<<<<< HEAD
-	double		virtualbuckets;
-	Selectivity innerbucketsize;
-	Selectivity outer_match_frac;
-	Selectivity match_count;
-	ListCell   *hcl;
-
-	if (!(root ? root->config->enable_hashjoin : enable_hashjoin))
-		startup_cost += disable_cost;
-
-	/*
-	 * Compute cost of the hashquals and qpquals (other restriction clauses)
-	 * separately.
-	 */
-	cost_qual_eval(&hash_qual_cost, hashclauses, root);
-	cost_qual_eval(&qp_qual_cost, path->jpath.joinrestrictinfo, root);
-	qp_qual_cost.startup -= hash_qual_cost.startup;
-	qp_qual_cost.per_tuple -= hash_qual_cost.per_tuple;
-=======
->>>>>>> 80edfd76
 
 	/* cost of source data */
 	startup_cost += outer_path->startup_cost;
@@ -3019,14 +2824,13 @@
 {
 	Path	   *outer_path = path->jpath.outerjoinpath;
 	Path	   *inner_path = path->jpath.innerjoinpath;
-	double		outer_path_rows = outer_path->rows;
-	double		inner_path_rows = inner_path->rows;
+	double		outer_path_rows = cdbpath_rows(root, outer_path);
+	double		inner_path_rows = cdbpath_rows(root, inner_path);
 	List	   *hashclauses = path->path_hashclauses;
 	Cost		startup_cost = workspace->startup_cost;
 	Cost		run_cost = workspace->run_cost;
 	int			numbuckets = workspace->numbuckets;
 	int			numbatches = workspace->numbatches;
-	Cost		cpu_per_tuple;
 	QualCost	hash_qual_cost;
 	QualCost	qp_qual_cost;
 	double		hashjointuples;
@@ -3045,7 +2849,7 @@
 	 * would amount to optimizing for the case where the join method is
 	 * disabled, which doesn't seem like the way to bet.
 	 */
-	if (!enable_hashjoin)
+	if (!(root ? root->config->enable_hashjoin : enable_hashjoin))
 		startup_cost += disable_cost;
 
 	/* mark the path with estimated # of batches */
@@ -3397,8 +3201,8 @@
 				 * the run_cost charge in cost_sort, and also see comments in
 				 * cost_material before you change it.)
 				 */
-				Cost		run_cost = cpu_operator_cost * path->rows;
-				double		nbytes = relation_byte_size(path->rows,
+				Cost		run_cost = cpu_operator_cost * path->parent->rows;
+				double		nbytes = relation_byte_size(path->parent->rows,
 														path->parent->width);
 				long		work_mem_bytes = work_mem * 1024L;
 
@@ -3670,8 +3474,6 @@
 								  (void *) context);
 }
 
-<<<<<<< HEAD
-=======
 /*
  * get_restriction_qual_cost
  *	  Compute evaluation costs of a baserel's restriction quals, plus any
@@ -3702,7 +3504,6 @@
 }
 
 
->>>>>>> 80edfd76
 /*
  * compute_semi_anti_join_factors
  *	  Estimate how much of the inner input a SEMI or ANTI join
@@ -4027,9 +3828,7 @@
 adjust_selectivity_for_nulltest(Selectivity selec,
 								Selectivity pselec,
 								List *pushed_quals,
-								JoinType jointype,
-								RelOptInfo *left,
-								RelOptInfo *right)
+								JoinType jointype)
 {
 	Assert(IS_OUTER_JOIN(jointype));
 
@@ -4065,17 +3864,20 @@
 
 				if (IsA(basenode, Var))
 				{
-#ifdef USE_ASSERT_CHECKING
-					Var *var = (Var *) basenode;
-#endif /* USE_ASSERT_CHECKING */
 					double	nullfrac = 1 - selec;
 	
+#if 0
+					/*
+					 * GPDB_92_MERGE_FIXME
+					 * Param 'left' and 'right' are not passed in.
+					 */
 					/* 
 					 * a pushed qual must be applied on the inner side only; type implies 
 					 * where to find the var in the inputs
 					 */
 					Assert(!(JOIN_RIGHT == jointype) || bms_is_member(var->varno, left->relids));
 					Assert(!(JOIN_LEFT == jointype) || bms_is_member(var->varno, right->relids));
+#endif
 
 					/* adjust selectivity according to test */
 					switch (((NullTest *) clause)->nulltesttype)
@@ -4130,7 +3932,8 @@
 							   allclauses,
 							   rel->relid,		/* do not use 0! */
 							   JOIN_INNER,
-							   NULL);
+							   NULL,
+							   false); /* GPDB_92_MERGE_FIXME: do we need damping? */
 	nrows = clamp_row_est(nrows);
 	/* For safety, make sure result is not more than the base estimate */
 	if (nrows > rel->rows)
@@ -4286,9 +4089,7 @@
 			pselec = adjust_selectivity_for_nulltest(jselec,
 													 pselec,
 													 pushedquals, 
-													 jointype, 
-													 outer_rel, 
-													 inner_rel);
+													 jointype);
 
 		/* Avoid leaking a lot of ListCells */
 		list_free(joinquals);
@@ -4341,12 +4142,8 @@
 			/* pselec not used */
 			break;
 		case JOIN_ANTI:
-<<<<<<< HEAD
 		case JOIN_LASJ_NOTIN:
-			nrows = outer_rel->rows * (1.0 - jselec);
-=======
 			nrows = outer_rows * (1.0 - jselec);
->>>>>>> 80edfd76
 			nrows *= pselec;
 			break;
 		default:
@@ -4356,7 +4153,6 @@
 			break;
 	}
 
-<<<<<<< HEAD
     /*
      * CDB: Force estimated number of join output rows to be at least 2.
      * Otherwise a later nested join could take this join as its outer input,
@@ -4364,17 +4160,13 @@
      * which could be very slow if the actual number of rows is > 1.
      * Someday we should improve the join selectivity estimates.
      */
-    adjnrows = Max(10, outer_rel->rows);
-    adjnrows = Max(adjnrows, inner_rel->rows);
+    adjnrows = Max(10, outer_rows);
+    adjnrows = Max(adjnrows, inner_rows);
     adjnrows = LOG2(adjnrows);
     if (nrows < adjnrows)
-        nrows = adjnrows;
-
-    rel->rows = nrows;
-
-=======
+		nrows = adjnrows;
+
 	return clamp_row_est(nrows);
->>>>>>> 80edfd76
 }
 
 /*
@@ -4470,6 +4262,9 @@
 	rte = planner_rt_fetch(rel->relid, root);
 	Assert(rte->rtekind == RTE_FUNCTION);
 
+	/* CDB: Could the function return more than one row? */
+	rel->onerow = !expression_returns_set(rte->funcexpr);
+
 	/* Estimate number of rows the function itself will return */
 	rel->tuples = clamp_row_est(expression_returns_set_rows(rte->funcexpr));
 
