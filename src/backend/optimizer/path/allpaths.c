/*-------------------------------------------------------------------------
 *
 * allpaths.c
 *	  Routines to find possible search paths for processing a query
 *
<<<<<<< HEAD
 * Portions Copyright (c) 2005-2008, Greenplum inc
 * Portions Copyright (c) 2012-Present VMware, Inc. or its affiliates.
 * Portions Copyright (c) 1996-2019, PostgreSQL Global Development Group
=======
 * Portions Copyright (c) 1996-2021, PostgreSQL Global Development Group
>>>>>>> d457cb4e
 * Portions Copyright (c) 1994, Regents of the University of California
 *
 *
 * IDENTIFICATION
 *	  src/backend/optimizer/path/allpaths.c
 *
 *-------------------------------------------------------------------------
 */

#include "postgres.h"

#include <limits.h>
#include <math.h>

#include "access/sysattr.h"
#include "access/tsmapi.h"
#include "catalog/pg_class.h"
#include "catalog/pg_operator.h"
#include "catalog/pg_proc.h"
#include "foreign/fdwapi.h"
#include "miscadmin.h"
#include "nodes/makefuncs.h"
#include "nodes/nodeFuncs.h"
#ifdef OPTIMIZER_DEBUG
#include "nodes/print.h"
#endif
#include "optimizer/appendinfo.h"
#include "optimizer/clauses.h"
#include "optimizer/cost.h"
#include "optimizer/inherit.h"
#include "optimizer/optimizer.h"
#include "optimizer/pathnode.h"
#include "optimizer/paths.h"
#include "optimizer/plancat.h"
#include "optimizer/planmain.h"
#include "optimizer/planner.h"
#include "optimizer/restrictinfo.h"
#include "optimizer/tlist.h"
#include "optimizer/planshare.h"
#include "parser/parse_clause.h"
#include "parser/parsetree.h"
#include "partitioning/partbounds.h"
#include "partitioning/partprune.h"
#include "rewrite/rewriteManip.h"
#include "utils/guc.h"
#include "utils/lsyscache.h"

#include "cdb/cdbmutate.h"		/* cdbmutate_warn_ctid_without_segid */
#include "cdb/cdbpath.h"		/* cdbpath_rows() */
#include "cdb/cdbutil.h"

// TODO: these planner gucs need to be refactored into PlannerConfig.
bool		gp_enable_sort_limit = false;
bool		gp_enable_sort_distinct = false;

/* results of subquery_is_pushdown_safe */
typedef struct pushdown_safety_info
{
	bool	   *unsafeColumns;	/* which output columns are unsafe to use */
	bool		unsafeVolatile; /* don't push down volatile quals */
	bool		unsafeLeaky;	/* don't push down leaky quals */
} pushdown_safety_info;

/* These parameters are set by GUC */
bool		enable_geqo = false;	/* just in case GUC doesn't set it */
int			geqo_threshold;
int			min_parallel_table_scan_size;
int			min_parallel_index_scan_size;

/* Hook for plugins to get control in set_rel_pathlist() */
set_rel_pathlist_hook_type set_rel_pathlist_hook = NULL;

/* Hook for plugins to replace standard_join_search() */
join_search_hook_type join_search_hook = NULL;


static void set_base_rel_consider_startup(PlannerInfo *root);
static void set_base_rel_sizes(PlannerInfo *root);
static void set_base_rel_pathlists(PlannerInfo *root);
static void set_rel_size(PlannerInfo *root, RelOptInfo *rel,
						 Index rti, RangeTblEntry *rte);
static void set_rel_pathlist(PlannerInfo *root, RelOptInfo *rel,
							 Index rti, RangeTblEntry *rte);
static void set_plain_rel_size(PlannerInfo *root, RelOptInfo *rel,
							   RangeTblEntry *rte);
static void create_plain_partial_paths(PlannerInfo *root, RelOptInfo *rel);
static void set_rel_consider_parallel(PlannerInfo *root, RelOptInfo *rel,
									  RangeTblEntry *rte);
static void set_plain_rel_pathlist(PlannerInfo *root, RelOptInfo *rel,
								   RangeTblEntry *rte);
static void set_tablesample_rel_size(PlannerInfo *root, RelOptInfo *rel,
									 RangeTblEntry *rte);
static void set_tablesample_rel_pathlist(PlannerInfo *root, RelOptInfo *rel,
										 RangeTblEntry *rte);
static void set_foreign_size(PlannerInfo *root, RelOptInfo *rel,
							 RangeTblEntry *rte);
static void set_foreign_pathlist(PlannerInfo *root, RelOptInfo *rel,
								 RangeTblEntry *rte);
static void set_append_rel_size(PlannerInfo *root, RelOptInfo *rel,
								Index rti, RangeTblEntry *rte);
static void set_append_rel_pathlist(PlannerInfo *root, RelOptInfo *rel,
                                    Index rti, RangeTblEntry *rte);
static bool has_multiple_baserels(PlannerInfo *root);
static void generate_orderedappend_paths(PlannerInfo *root, RelOptInfo *rel,
										 List *live_childrels,
										 List *all_child_pathkeys);
static Path *get_cheapest_parameterized_child_path(PlannerInfo *root,
												   RelOptInfo *rel,
												   Relids required_outer);
static void accumulate_append_subpath(Path *path,
									  List **subpaths,
									  List **special_subpaths);
static Path *get_singleton_append_subpath(Path *path);
static void set_dummy_rel_pathlist(PlannerInfo *root, RelOptInfo *rel);
static void set_subquery_pathlist(PlannerInfo *root, RelOptInfo *rel,
								  Index rti, RangeTblEntry *rte);
static void set_function_pathlist(PlannerInfo *root, RelOptInfo *rel,
                                  RangeTblEntry *rte);
static void set_tablefunction_pathlist(PlannerInfo *root, RelOptInfo *rel,
						   RangeTblEntry *rte);
static void set_values_pathlist(PlannerInfo *root, RelOptInfo *rel,
								RangeTblEntry *rte);
static void set_tablefunc_pathlist(PlannerInfo *root, RelOptInfo *rel,
								   RangeTblEntry *rte);
static void set_cte_pathlist(PlannerInfo *root, RelOptInfo *rel,
							 RangeTblEntry *rte);
static void set_namedtuplestore_pathlist(PlannerInfo *root, RelOptInfo *rel,
										 RangeTblEntry *rte);
static void set_result_pathlist(PlannerInfo *root, RelOptInfo *rel,
								RangeTblEntry *rte);
static void set_worktable_pathlist(PlannerInfo *root, RelOptInfo *rel,
								   RangeTblEntry *rte);
static RelOptInfo *make_rel_from_joinlist(PlannerInfo *root, List *joinlist);
static Query *push_down_restrict(PlannerInfo *root, RelOptInfo *rel,
				   RangeTblEntry *rte, Index rti, Query *subquery);
static bool subquery_is_pushdown_safe(Query *subquery, Query *topquery,
									  pushdown_safety_info *safetyInfo);
static bool recurse_pushdown_safe(Node *setOp, Query *topquery,
								  pushdown_safety_info *safetyInfo);
static void check_output_expressions(Query *subquery,
									 pushdown_safety_info *safetyInfo);
static void compare_tlist_datatypes(List *tlist, List *colTypes,
									pushdown_safety_info *safetyInfo);
static bool targetIsInAllPartitionLists(TargetEntry *tle, Query *query);
static bool qual_is_pushdown_safe(Query *subquery, Index rti,
								  RestrictInfo *rinfo,
								  pushdown_safety_info *safetyInfo);
static void subquery_push_qual(Query *subquery,
							   RangeTblEntry *rte, Index rti, Node *qual);
static void recurse_push_qual(Node *setOp, Query *topquery,
							  RangeTblEntry *rte, Index rti, Node *qual);
static void remove_unused_subquery_outputs(Query *subquery, RelOptInfo *rel);

static void bring_to_outer_query(PlannerInfo *root, RelOptInfo *rel, List *outer_quals);
static void bring_to_singleQE(PlannerInfo *root, RelOptInfo *rel);
static bool is_query_contain_limit_groupby(Query *parse);
static void handle_gen_seggen_volatile_path(PlannerInfo *root, RelOptInfo *rel);


/*
 * make_one_rel
 *	  Finds all possible access paths for executing a query, returning a
 *	  single rel that represents the join of all base rels in the query.
 */
RelOptInfo *
make_one_rel(PlannerInfo *root, List *joinlist)
{
	RelOptInfo *rel;
	Index		rti;
	double		total_pages;

	/*
	 * Construct the all_baserels Relids set.
	 */
	root->all_baserels = NULL;
	for (rti = 1; rti < root->simple_rel_array_size; rti++)
	{
		RelOptInfo *brel = root->simple_rel_array[rti];

		/* there may be empty slots corresponding to non-baserel RTEs */
		if (brel == NULL)
			continue;

		Assert(brel->relid == rti); /* sanity check on array */

		/* ignore RTEs that are "other rels" */
		if (brel->reloptkind != RELOPT_BASEREL)
			continue;

		root->all_baserels = bms_add_member(root->all_baserels, brel->relid);
	}

	/* Mark base rels as to whether we care about fast-start plans */
	set_base_rel_consider_startup(root);

	/*
	 * Compute size estimates and consider_parallel flags for each base rel.
	 */
	set_base_rel_sizes(root);

	/*
	 * We should now have size estimates for every actual table involved in
	 * the query, and we also know which if any have been deleted from the
	 * query by join removal, pruned by partition pruning, or eliminated by
	 * constraint exclusion.  So we can now compute total_table_pages.
	 *
	 * Note that appendrels are not double-counted here, even though we don't
	 * bother to distinguish RelOptInfos for appendrel parents, because the
	 * parents will have pages = 0.
	 *
	 * XXX if a table is self-joined, we will count it once per appearance,
	 * which perhaps is the wrong thing ... but that's not completely clear,
	 * and detecting self-joins here is difficult, so ignore it for now.
	 */
	total_pages = 0;
	for (rti = 1; rti < root->simple_rel_array_size; rti++)
	{
		RelOptInfo *brel = root->simple_rel_array[rti];

		if (brel == NULL)
			continue;

		Assert(brel->relid == rti); /* sanity check on array */

		if (IS_DUMMY_REL(brel))
			continue;

		if (IS_SIMPLE_REL(brel))
			total_pages += (double) brel->pages;
	}
	root->total_table_pages = total_pages;

	/*
	 * Generate access paths for each base rel.
	 */
	set_base_rel_pathlists(root);

	/*
	 * Generate access paths for the entire join tree.
	 */
	rel = make_rel_from_joinlist(root, joinlist);

	/*
	 * The result should join all and only the query's base rels.
	 */
	Assert(bms_equal(rel->relids, root->all_baserels));

	return rel;
}

/*
 * set_base_rel_consider_startup
 *	  Set the consider_[param_]startup flags for each base-relation entry.
 *
 * For the moment, we only deal with consider_param_startup here; because the
 * logic for consider_startup is pretty trivial and is the same for every base
 * relation, we just let build_simple_rel() initialize that flag correctly to
 * start with.  If that logic ever gets more complicated it would probably
 * be better to move it here.
 */
static void
set_base_rel_consider_startup(PlannerInfo *root)
{
	/*
	 * Since parameterized paths can only be used on the inside of a nestloop
	 * join plan, there is usually little value in considering fast-start
	 * plans for them.  However, for relations that are on the RHS of a SEMI
	 * or ANTI join, a fast-start plan can be useful because we're only going
	 * to care about fetching one tuple anyway.
	 *
	 * To minimize growth of planning time, we currently restrict this to
	 * cases where the RHS is a single base relation, not a join; there is no
	 * provision for consider_param_startup to get set at all on joinrels.
	 * Also we don't worry about appendrels.  costsize.c's costing rules for
	 * nestloop semi/antijoins don't consider such cases either.
	 */
	ListCell   *lc;

	foreach(lc, root->join_info_list)
	{
		SpecialJoinInfo *sjinfo = (SpecialJoinInfo *) lfirst(lc);
		int			varno;

		if ((sjinfo->jointype == JOIN_SEMI || sjinfo->jointype == JOIN_ANTI) &&
			bms_get_singleton_member(sjinfo->syn_righthand, &varno))
		{
			RelOptInfo *rel = find_base_rel(root, varno);

			rel->consider_param_startup = true;
		}
	}
}

/*
 * set_base_rel_sizes
 *	  Set the size estimates (rows and widths) for each base-relation entry.
 *	  Also determine whether to consider parallel paths for base relations.
 *
 * We do this in a separate pass over the base rels so that rowcount
 * estimates are available for parameterized path generation, and also so
 * that each rel's consider_parallel flag is set correctly before we begin to
 * generate paths.
 */
static void
set_base_rel_sizes(PlannerInfo *root)
{
	Index		rti;

	for (rti = 1; rti < root->simple_rel_array_size; rti++)
	{
		RelOptInfo *rel = root->simple_rel_array[rti];
		RangeTblEntry *rte;

		/* there may be empty slots corresponding to non-baserel RTEs */
		if (rel == NULL)
			continue;

		Assert(rel->relid == rti);	/* sanity check on array */

		/* ignore RTEs that are "other rels" */
		if (rel->reloptkind != RELOPT_BASEREL)
			continue;

		rte = root->simple_rte_array[rti];

		/*
		 * If parallelism is allowable for this query in general, see whether
		 * it's allowable for this rel in particular.  We have to do this
		 * before set_rel_size(), because (a) if this rel is an inheritance
		 * parent, set_append_rel_size() will use and perhaps change the rel's
		 * consider_parallel flag, and (b) for some RTE types, set_rel_size()
		 * goes ahead and makes paths immediately.
		 */
		if (root->glob->parallelModeOK)
			set_rel_consider_parallel(root, rel, rte);

		set_rel_size(root, rel, rti, rte);
	}
}

/*
 * set_base_rel_pathlists
 *	  Finds all paths available for scanning each base-relation entry.
 *	  Sequential scan and any available indices are considered.
 *	  Each useful path is attached to its relation's 'pathlist' field.
 */
static void
set_base_rel_pathlists(PlannerInfo *root)
{
	Index		rti;

	for (rti = 1; rti < root->simple_rel_array_size; rti++)
	{
		RelOptInfo *rel = root->simple_rel_array[rti];

		/* there may be empty slots corresponding to non-baserel RTEs */
		if (rel == NULL)
			continue;

		Assert(rel->relid == rti);	/* sanity check on array */

		/* ignore RTEs that are "other rels" */
		if (rel->reloptkind != RELOPT_BASEREL)
			continue;

		/* CDB: Warn if ctid column is referenced but gp_segment_id is not. */
		cdbmutate_warn_ctid_without_segid(root, rel);

		set_rel_pathlist(root, rel, rti, root->simple_rte_array[rti]);
	}
}

/*
 * set_rel_size
 *	  Set size estimates for a base relation
 */
static void
set_rel_size(PlannerInfo *root, RelOptInfo *rel,
			 Index rti, RangeTblEntry *rte)
{
	if (rel->reloptkind == RELOPT_BASEREL &&
		relation_excluded_by_constraints(root, rel, rte))
	{
		/*
		 * We proved we don't need to scan the rel via constraint exclusion,
		 * so set up a single dummy path for it.  Here we only check this for
		 * regular baserels; if it's an otherrel, CE was already checked in
		 * set_append_rel_size().
		 *
		 * In this case, we go ahead and set up the relation's path right away
		 * instead of leaving it for set_rel_pathlist to do.  This is because
		 * we don't have a convention for marking a rel as dummy except by
		 * assigning a dummy path to it.
		 */
		set_dummy_rel_pathlist(root, rel);
	}
	else if (rte->inh)
	{
		/* It's an "append relation", process accordingly */
		set_append_rel_size(root, rel, rti, rte);
	}
	else
	{
		switch (rel->rtekind)
		{
			case RTE_RELATION:
				if (rte->relkind == RELKIND_FOREIGN_TABLE)
				{
					/* Foreign table */
					set_foreign_size(root, rel, rte);
				}
				else if (rte->relkind == RELKIND_PARTITIONED_TABLE)
				{
					/*
					 * We could get here if asked to scan a partitioned table
					 * with ONLY.  In that case we shouldn't scan any of the
					 * partitions, so mark it as a dummy rel.
					 */
					set_dummy_rel_pathlist(root, rel);
				}
				else if (rte->tablesample != NULL)
				{
					/* Sampled relation */
					set_tablesample_rel_size(root, rel, rte);
				}
				else
				{
					/* Plain relation */
					set_plain_rel_size(root, rel, rte);
				}
				break;
			case RTE_SUBQUERY:

				/*
				 * Subqueries don't support making a choice between
				 * parameterized and unparameterized paths, so just go ahead
				 * and build their paths immediately.
				 */
				set_subquery_pathlist(root, rel, rti, rte);
				break;
			case RTE_FUNCTION:
				set_function_size_estimates(root, rel);
				break;
			case RTE_TABLEFUNCTION:
				set_tablefunction_pathlist(root, rel, rte);
				break;
			case RTE_TABLEFUNC:
				set_tablefunc_size_estimates(root, rel);
				break;
			case RTE_VALUES:
				set_values_size_estimates(root, rel);
				break;
			case RTE_CTE:

				/*
				 * CTEs don't support making a choice between parameterized
				 * and unparameterized paths, so just go ahead and build their
				 * paths immediately.
				 */
				if (rte->self_reference)
					set_worktable_pathlist(root, rel, rte);
				else
					set_cte_pathlist(root, rel, rte);
				break;
			case RTE_NAMEDTUPLESTORE:
				/* Might as well just build the path immediately */
				set_namedtuplestore_pathlist(root, rel, rte);
				break;
			case RTE_RESULT:
				/* Might as well just build the path immediately */
				set_result_pathlist(root, rel, rte);
				break;
			default:
				elog(ERROR, "unexpected rtekind: %d", (int) rel->rtekind);
				break;
		}
	}

	/*
	 * We insist that all non-dummy rels have a nonzero rowcount estimate.
	 */
	Assert(rel->rows > 0 || IS_DUMMY_REL(rel));
}

/*
 * Decorate the Paths of 'rel' with Motions to bring the relation's
 * result to OuterQuery locus. The final plan will look something like
 * this:
 *
 *   Result (with quals from 'outer_quals')
 *           \
 *            \_Material
 *                   \
 *                    \_Broadcast (or Gather)
 *                           \
 *                            \_SeqScan (with quals from 'baserestrictinfo')
 */
static void
bring_to_outer_query(PlannerInfo *root, RelOptInfo *rel, List *outer_quals)
{
	List	   *origpathlist;
	ListCell   *lc;

	origpathlist = rel->pathlist;
	rel->cheapest_startup_path = NULL;
	rel->cheapest_total_path = NULL;
	rel->cheapest_unique_path = NULL;
	rel->cheapest_parameterized_paths = NIL;
	rel->pathlist = NIL;

	foreach(lc, origpathlist)
	{
		Path	   *origpath = (Path *) lfirst(lc);
		Path	   *path;
		CdbPathLocus outerquery_locus;

		if (CdbPathLocus_IsGeneral(origpath->locus) ||
			CdbPathLocus_IsOuterQuery(origpath->locus))
			path = origpath;
		else
		{
			/*
			 * Cannot pass a param through motion, so if this is a parameterized
			 * path, we can't use it.
			 */
			if (origpath->param_info)
				continue;

			/*
			 * param_info cannot cover the case that an index path's orderbyclauses
			 * See github issue: https://github.com/greenplum-db/gpdb/issues/9733
			 */
			if (IsA(origpath, IndexPath))
			{
				IndexPath *ipath = (IndexPath *) origpath;
				if (contains_outer_params((Node *) ipath->indexorderbys,
										  (void *) root))
					continue;
			}

			CdbPathLocus_MakeOuterQuery(&outerquery_locus);

			path = cdbpath_create_motion_path(root,
											  origpath,
											  NIL, // DESTROY pathkeys
											  false,
											  outerquery_locus);
		}

		if (outer_quals)
			path = (Path *) create_projection_path_with_quals(root,
															  rel,
															  path,
															  path->parent->reltarget,
															  outer_quals,
															  false);
		add_path(rel, path);
	}
	set_cheapest(rel);
}

/*
 * The following function "steals" ideas and most of the code from the
 * function bring_to_outer_query.
 *
 * Decorate the Paths of 'rel' with Motions to bring the relation's
 * result to SingleQE locus. The final plan will look something like
 * this:
 *
 *   Result (with quals from 'outer_quals')
 *           \
 *            \_Material
 *                   \
 *                    \_ Gather
 *                           \
 *                            \_SeqScan (with quals from 'baserestrictinfo')
 */
static void
bring_to_singleQE(PlannerInfo *root, RelOptInfo *rel)
{
	List	   *origpathlist;
	ListCell   *lc;

	origpathlist = rel->pathlist;
	rel->cheapest_startup_path = NULL;
	rel->cheapest_total_path = NULL;
	rel->cheapest_unique_path = NULL;
	rel->cheapest_parameterized_paths = NIL;
	rel->pathlist = NIL;

	foreach(lc, origpathlist)
	{
		Path	     *origpath = (Path *) lfirst(lc);
		Path	     *path;
		CdbPathLocus  target_locus;

		if (CdbPathLocus_IsGeneral(origpath->locus) ||
			CdbPathLocus_IsEntry(origpath->locus) ||
			CdbPathLocus_IsSingleQE(origpath->locus) ||
			CdbPathLocus_IsOuterQuery(origpath->locus))
			path = origpath;
		else
		{
			/*
			 * Cannot pass a param through motion, so if this is a parameterized
			 * path, we can't use it.
			 */
			if (origpath->param_info)
				continue;

			/*
			 * param_info cannot cover the case that an index path's orderbyclauses
			 * See github issue: https://github.com/greenplum-db/gpdb/issues/9733
			 */
			if (IsA(origpath, IndexPath))
			{
				IndexPath *ipath = (IndexPath *) origpath;
				if (contains_outer_params((Node *) ipath->indexorderbys,
										  (void *) root))
					continue;
			}

			CdbPathLocus_MakeSingleQE(&target_locus,
									  origpath->locus.numsegments);

			path = cdbpath_create_motion_path(root,
											  origpath,
											  NIL, // DESTROY pathkeys
											  false,
											  target_locus);

			path = (Path *) create_material_path(root, rel, path);
		}

		add_path(rel, path);
	}
	set_cheapest(rel);
}

/*
 * handle_gen_seggen_volatile_path
 *
 * Only use for base replicated rel.
 * Change the path in its pathlist if match the pattern
 * (segmentgeneral or general path contains volatile restrictions).
 */
static void
handle_gen_seggen_volatile_path(PlannerInfo *root, RelOptInfo *rel)
{
	List	   *origpathlist;
	ListCell   *lc;

	origpathlist = rel->pathlist;
	rel->cheapest_startup_path = NULL;
	rel->cheapest_total_path = NULL;
	rel->cheapest_unique_path = NULL;
	rel->cheapest_parameterized_paths = NIL;
	rel->pathlist = NIL;

	foreach(lc, origpathlist)
	{
		Path	     *origpath = (Path *) lfirst(lc);
		Path	     *path;

		path = turn_volatile_seggen_to_singleqe(root,
												origpath,
												(Node *) (rel->baserestrictinfo));
		add_path(rel, path);
	}

	set_cheapest(rel);
}

/*
 * set_rel_pathlist
 *	  Build access paths for a base relation
 */
static void
set_rel_pathlist(PlannerInfo *root, RelOptInfo *rel,
				 Index rti, RangeTblEntry *rte)
{
	if (IS_DUMMY_REL(rel))
	{
		/* We already proved the relation empty, so nothing more to do */
	}
	else if (rte->inh)
	{
		/* It's an "append relation", process accordingly */
		set_append_rel_pathlist(root, rel, rti, rte);
	}
	else
	{
		switch (rel->rtekind)
		{
			case RTE_RELATION:
				if (rte->relkind == RELKIND_FOREIGN_TABLE)
				{
					/* Foreign table */
					set_foreign_pathlist(root, rel, rte);
				}
				else if (rte->tablesample != NULL)
				{
					/* Sampled relation */
					set_tablesample_rel_pathlist(root, rel, rte);
				}
				else
				{
					/* Plain relation */
					set_plain_rel_pathlist(root, rel, rte);
				}
				break;
			case RTE_SUBQUERY:
				/* Subquery --- fully handled during set_rel_size */
				break;
			case RTE_FUNCTION:
				/* RangeFunction */
				set_function_pathlist(root, rel, rte);
				break;
			case RTE_TABLEFUNCTION:
				/* RangeFunction --- fully handled during set_rel_size */
				break;
			case RTE_TABLEFUNC:
				/* Table Function */
				set_tablefunc_pathlist(root, rel, rte);
				break;
			case RTE_VALUES:
				/* Values list */
				set_values_pathlist(root, rel, rte);
				break;
			case RTE_CTE:
				/* CTE reference --- fully handled during set_rel_size */
				break;
			case RTE_NAMEDTUPLESTORE:
				/* tuplestore reference --- fully handled during set_rel_size */
				break;
			case RTE_RESULT:
				/* simple Result --- fully handled during set_rel_size */
				break;
			default:
				elog(ERROR, "unexpected rtekind: %d", (int) rel->rtekind);
				break;
		}
	}

	/*
	 * Greenplum specific behavior:
	 * Change the path in pathlist if it is a general or segmentgeneral
	 * path that contains volatile restrictions.
	 */
	if (rel->reloptkind == RELOPT_BASEREL)
		handle_gen_seggen_volatile_path(root, rel);

	/*
	 * Allow a plugin to editorialize on the set of Paths for this base
	 * relation.  It could add new paths (such as CustomPaths) by calling
	 * add_path(), or add_partial_path() if parallel aware.  It could also
	 * delete or modify paths added by the core code.
	 */
	if (set_rel_pathlist_hook)
		(*set_rel_pathlist_hook) (root, rel, rti, rte);

	if (rel->upperrestrictinfo)
		bring_to_outer_query(root, rel, rel->upperrestrictinfo);
	else if (root->config->force_singleQE)
	{
		/*
		 * CDB: we cannot pass parameters across motion,
		 * if this is the inner plan of a lateral join and
		 * it contains limit clause, we will reach here.
		 * Planner will gather all the data into singleQE
		 * and materialize it.
		 */
		bring_to_singleQE(root, rel);
	}

	/*
	 * If this is a baserel, we should normally consider gathering any partial
	 * paths we may have created for it.  We have to do this after calling the
	 * set_rel_pathlist_hook, else it cannot add partial paths to be included
	 * here.
	 *
	 * However, if this is an inheritance child, skip it.  Otherwise, we could
	 * end up with a very large number of gather nodes, each trying to grab
	 * its own pool of workers.  Instead, we'll consider gathering partial
	 * paths for the parent appendrel.
	 *
	 * Also, if this is the topmost scan/join rel (that is, the only baserel),
	 * we postpone gathering until the final scan/join targetlist is available
	 * (see grouping_planner).
	 */
	if (rel->reloptkind == RELOPT_BASEREL &&
		bms_membership(root->all_baserels) != BMS_SINGLETON)
		generate_useful_gather_paths(root, rel, false);

	/* Now find the cheapest of the paths for this rel */
	set_cheapest(rel);

#ifdef OPTIMIZER_DEBUG
	debug_print_rel(root, rel);
#endif
}

/*
 * set_plain_rel_size
 *	  Set size estimates for a plain relation (no subquery, no inheritance)
 */
static void
set_plain_rel_size(PlannerInfo *root, RelOptInfo *rel, RangeTblEntry *rte)
{
	/*
	 * Test any partial indexes of rel for applicability.  We must do this
	 * first since partial unique indexes can affect size estimates.
	 */
	check_index_predicates(root, rel);

	/* Mark rel with estimated output rows, width, etc */
	set_baserel_size_estimates(root, rel);
}

/*
 * If this relation could possibly be scanned from within a worker, then set
 * its consider_parallel flag.
 */
static void
set_rel_consider_parallel(PlannerInfo *root, RelOptInfo *rel,
						  RangeTblEntry *rte)
{
	/*
	 * The flag has previously been initialized to false, so we can just
	 * return if it becomes clear that we can't safely set it.
	 */
	Assert(!rel->consider_parallel);

	/* Don't call this if parallelism is disallowed for the entire query. */
	Assert(root->glob->parallelModeOK);

	/* This should only be called for baserels and appendrel children. */
	Assert(IS_SIMPLE_REL(rel));

	/* Assorted checks based on rtekind. */
	switch (rte->rtekind)
	{
		case RTE_RELATION:

			/*
			 * Currently, parallel workers can't access the leader's temporary
			 * tables.  We could possibly relax this if we wrote all of its
			 * local buffers at the start of the query and made no changes
			 * thereafter (maybe we could allow hint bit changes), and if we
			 * taught the workers to read them.  Writing a large number of
			 * temporary buffers could be expensive, though, and we don't have
			 * the rest of the necessary infrastructure right now anyway.  So
			 * for now, bail out if we see a temporary table.
			 */
			if (get_rel_persistence(rte->relid) == RELPERSISTENCE_TEMP)
				return;

			/*
			 * Table sampling can be pushed down to workers if the sample
			 * function and its arguments are safe.
			 */
			if (rte->tablesample != NULL)
			{
				char		proparallel = func_parallel(rte->tablesample->tsmhandler);

				if (proparallel != PROPARALLEL_SAFE)
					return;
				if (!is_parallel_safe(root, (Node *) rte->tablesample->args))
					return;
			}

			/*
			 * Ask FDWs whether they can support performing a ForeignScan
			 * within a worker.  Most often, the answer will be no.  For
			 * example, if the nature of the FDW is such that it opens a TCP
			 * connection with a remote server, each parallel worker would end
			 * up with a separate connection, and these connections might not
			 * be appropriately coordinated between workers and the leader.
			 */
			if (rte->relkind == RELKIND_FOREIGN_TABLE)
			{
				Assert(rel->fdwroutine);
				if (!rel->fdwroutine->IsForeignScanParallelSafe)
					return;
				if (!rel->fdwroutine->IsForeignScanParallelSafe(root, rel, rte))
					return;
			}

			/*
			 * There are additional considerations for appendrels, which we'll
			 * deal with in set_append_rel_size and set_append_rel_pathlist.
			 * For now, just set consider_parallel based on the rel's own
			 * quals and targetlist.
			 */
			break;

		case RTE_SUBQUERY:

			/*
			 * There's no intrinsic problem with scanning a subquery-in-FROM
			 * (as distinct from a SubPlan or InitPlan) in a parallel worker.
			 * If the subquery doesn't happen to have any parallel-safe paths,
			 * then flagging it as consider_parallel won't change anything,
			 * but that's true for plain tables, too.  We must set
			 * consider_parallel based on the rel's own quals and targetlist,
			 * so that if a subquery path is parallel-safe but the quals and
			 * projection we're sticking onto it are not, we correctly mark
			 * the SubqueryScanPath as not parallel-safe.  (Note that
			 * set_subquery_pathlist() might push some of these quals down
			 * into the subquery itself, but that doesn't change anything.)
			 *
			 * We can't push sub-select containing LIMIT/OFFSET to workers as
			 * there is no guarantee that the row order will be fully
			 * deterministic, and applying LIMIT/OFFSET will lead to
			 * inconsistent results at the top-level.  (In some cases, where
			 * the result is ordered, we could relax this restriction.  But it
			 * doesn't currently seem worth expending extra effort to do so.)
			 */
			{
				Query	   *subquery = castNode(Query, rte->subquery);

				if (limit_needed(subquery))
					return;
			}
			break;

		case RTE_JOIN:
			/* Shouldn't happen; we're only considering baserels here. */
			Assert(false);
			return;

		case RTE_FUNCTION:
			/* Check for parallel-restricted functions. */
			if (!is_parallel_safe(root, (Node *) rte->functions))
				return;
			break;

		case RTE_TABLEFUNCTION:
			/* Check for parallel-restricted functions. */
			if (!is_parallel_safe(root, (Node *) rte->functions))
				return;

			/* GPDB_96_MERGE_FIXME: other than the function itself, I guess this is like RTE_SUBQUERY... */
			break;

		case RTE_TABLEFUNC:
			/* not parallel safe */
			return;

		case RTE_VALUES:
			/* Check for parallel-restricted functions. */
			if (!is_parallel_safe(root, (Node *) rte->values_lists))
				return;
			break;

		case RTE_CTE:

			/*
			 * CTE tuplestores aren't shared among parallel workers, so we
			 * force all CTE scans to happen in the leader.  Also, populating
			 * the CTE would require executing a subplan that's not available
			 * in the worker, might be parallel-restricted, and must get
			 * executed only once.
			 */
			return;

		case RTE_VOID:

			/*
			 * Not sure if parallelizing a "no-op" void RTE makes sense, but
			 * it's no reason to disable parallelization.
			 */
		case RTE_NAMEDTUPLESTORE:

			/*
			 * tuplestore cannot be shared, at least without more
			 * infrastructure to support that.
			 */
			return;

		case RTE_RESULT:
			/* RESULT RTEs, in themselves, are no problem. */
			break;
	}

	/*
	 * If there's anything in baserestrictinfo that's parallel-restricted, we
	 * give up on parallelizing access to this relation.  We could consider
	 * instead postponing application of the restricted quals until we're
	 * above all the parallelism in the plan tree, but it's not clear that
	 * that would be a win in very many cases, and it might be tricky to make
	 * outer join clauses work correctly.  It would likely break equivalence
	 * classes, too.
	 */
	if (!is_parallel_safe(root, (Node *) rel->baserestrictinfo))
		return;

	/*
	 * Likewise, if the relation's outputs are not parallel-safe, give up.
	 * (Usually, they're just Vars, but sometimes they're not.)
	 */
	if (!is_parallel_safe(root, (Node *) rel->reltarget->exprs))
		return;

	/* We have a winner. */
	rel->consider_parallel = true;
}

/*
 * set_plain_rel_pathlist
 *	  Build access paths for a plain relation (no subquery, no inheritance)
 */
static void
set_plain_rel_pathlist(PlannerInfo *root, RelOptInfo *rel, RangeTblEntry *rte)
{
	Relids		required_outer;

	/*
	 * We don't support pushing join clauses into the quals of a seqscan, but
	 * it could still have required parameterization due to LATERAL refs in
	 * its tlist.
	 */
	required_outer = rel->lateral_relids;

	/* Consider sequential scan */
	add_path(rel, create_seqscan_path(root, rel, required_outer, 0));

	/* If appropriate, consider parallel sequential scan */
	if (rel->consider_parallel && required_outer == NULL)
		create_plain_partial_paths(root, rel);

	/* Consider index and bitmap scans */
	create_index_paths(root, rel);

	create_tidscan_paths(root, rel);
}

/*
 * create_plain_partial_paths
 *	  Build partial access paths for parallel scan of a plain relation
 */
static void
create_plain_partial_paths(PlannerInfo *root, RelOptInfo *rel)
{
	int			parallel_workers;

	parallel_workers = compute_parallel_worker(rel, rel->pages, -1,
											   max_parallel_workers_per_gather);

	/* If any limit was set to zero, the user doesn't want a parallel scan. */
	if (parallel_workers <= 0)
		return;

	/* Add an unordered partial path based on a parallel sequential scan. */
	add_partial_path(rel, create_seqscan_path(root, rel, NULL, parallel_workers));
}

/*
 * set_tablesample_rel_size
 *	  Set size estimates for a sampled relation
 */
static void
set_tablesample_rel_size(PlannerInfo *root, RelOptInfo *rel, RangeTblEntry *rte)
{
	TableSampleClause *tsc = rte->tablesample;
	TsmRoutine *tsm;
	BlockNumber pages;
	double		tuples;

	/*
	 * Test any partial indexes of rel for applicability.  We must do this
	 * first since partial unique indexes can affect size estimates.
	 */
	check_index_predicates(root, rel);

	/*
	 * Call the sampling method's estimation function to estimate the number
	 * of pages it will read and the number of tuples it will return.  (Note:
	 * we assume the function returns sane values.)
	 */
	tsm = GetTsmRoutine(tsc->tsmhandler);
	tsm->SampleScanGetSampleSize(root, rel, tsc->args,
								 &pages, &tuples);

	/*
	 * For the moment, because we will only consider a SampleScan path for the
	 * rel, it's okay to just overwrite the pages and tuples estimates for the
	 * whole relation.  If we ever consider multiple path types for sampled
	 * rels, we'll need more complication.
	 */
	rel->pages = pages;
	rel->tuples = tuples;

	/* Mark rel with estimated output rows, width, etc */
	set_baserel_size_estimates(root, rel);
}

/*
 * set_tablesample_rel_pathlist
 *	  Build access paths for a sampled relation
 */
static void
set_tablesample_rel_pathlist(PlannerInfo *root, RelOptInfo *rel, RangeTblEntry *rte)
{
	Relids		required_outer;
	Path	   *path;

	/*
	 * We don't support pushing join clauses into the quals of a samplescan,
	 * but it could still have required parameterization due to LATERAL refs
	 * in its tlist or TABLESAMPLE arguments.
	 */
	required_outer = rel->lateral_relids;

	/* Consider sampled scan */
	path = create_samplescan_path(root, rel, required_outer);

	/*
	 * If the sampling method does not support repeatable scans, we must avoid
	 * plans that would scan the rel multiple times.  Ideally, we'd simply
	 * avoid putting the rel on the inside of a nestloop join; but adding such
	 * a consideration to the planner seems like a great deal of complication
	 * to support an uncommon usage of second-rate sampling methods.  Instead,
	 * if there is a risk that the query might perform an unsafe join, just
	 * wrap the SampleScan in a Materialize node.  We can check for joins by
	 * counting the membership of all_baserels (note that this correctly
	 * counts inheritance trees as single rels).  If we're inside a subquery,
	 * we can't easily check whether a join might occur in the outer query, so
	 * just assume one is possible.
	 *
	 * GetTsmRoutine is relatively expensive compared to the other tests here,
	 * so check repeatable_across_scans last, even though that's a bit odd.
	 */
	if ((root->query_level > 1 ||
		 bms_membership(root->all_baserels) != BMS_SINGLETON) &&
		!(GetTsmRoutine(rte->tablesample->tsmhandler)->repeatable_across_scans))
	{
		path = (Path *) create_material_path(root, rel, path);
	}

	add_path(rel, path);

	/* For the moment, at least, there are no other paths to consider */
}

/*
 * set_foreign_size
 *		Set size estimates for a foreign table RTE
 */
static void
set_foreign_size(PlannerInfo *root, RelOptInfo *rel, RangeTblEntry *rte)
{
	/* Mark rel with estimated output rows, width, etc */
	set_foreign_size_estimates(root, rel);

	/* Let FDW adjust the size estimates, if it can */
	rel->fdwroutine->GetForeignRelSize(root, rel, rte->relid);

	/* ... but do not let it set the rows estimate to zero */
	rel->rows = clamp_row_est(rel->rows);

	/*
	 * Also, make sure rel->tuples is not insane relative to rel->rows.
	 * Notably, this ensures sanity if pg_class.reltuples contains -1 and the
	 * FDW doesn't do anything to replace that.
	 */
	rel->tuples = Max(rel->tuples, rel->rows);
}

/*
 * set_foreign_pathlist
 *		Build access paths for a foreign table RTE
 */
static void
set_foreign_pathlist(PlannerInfo *root, RelOptInfo *rel, RangeTblEntry *rte)
{
	/* Call the FDW's GetForeignPaths function to generate path(s) */
	rel->fdwroutine->GetForeignPaths(root, rel, rte->relid);
}

/*
 * set_append_rel_size
 *	  Set size estimates for a simple "append relation"
 *
 * The passed-in rel and RTE represent the entire append relation.  The
 * relation's contents are computed by appending together the output of the
 * individual member relations.  Note that in the non-partitioned inheritance
 * case, the first member relation is actually the same table as is mentioned
 * in the parent RTE ... but it has a different RTE and RelOptInfo.  This is
 * a good thing because their outputs are not the same size.
 */
static void
set_append_rel_size(PlannerInfo *root, RelOptInfo *rel,
					Index rti, RangeTblEntry *rte)
{
	int			parentRTindex = rti;
	bool		has_live_children;
	double		parent_rows;
	double		parent_size;
	double	   *parent_attrsizes;
	int			nattrs;
	ListCell   *l;

	/* Guard against stack overflow due to overly deep inheritance tree. */
	check_stack_depth();

	Assert(IS_SIMPLE_REL(rel));

	/*
	 * If this is a partitioned baserel, set the consider_partitionwise_join
	 * flag; currently, we only consider partitionwise joins with the baserel
	 * if its targetlist doesn't contain a whole-row Var.
	 */
	if (enable_partitionwise_join &&
		rel->reloptkind == RELOPT_BASEREL &&
		rte->relkind == RELKIND_PARTITIONED_TABLE &&
		rel->attr_needed[InvalidAttrNumber - rel->min_attr] == NULL)
		rel->consider_partitionwise_join = true;

	/*
	 * Initialize to compute size estimates for whole append relation.
	 *
	 * We handle width estimates by weighting the widths of different child
	 * rels proportionally to their number of rows.  This is sensible because
	 * the use of width estimates is mainly to compute the total relation
	 * "footprint" if we have to sort or hash it.  To do this, we sum the
	 * total equivalent size (in "double" arithmetic) and then divide by the
	 * total rowcount estimate.  This is done separately for the total rel
	 * width and each attribute.
	 *
	 * Note: if you consider changing this logic, beware that child rels could
	 * have zero rows and/or width, if they were excluded by constraints.
	 */
	has_live_children = false;
	parent_rows = 0;
	parent_size = 0;
	nattrs = rel->max_attr - rel->min_attr + 1;
	parent_attrsizes = (double *) palloc0(nattrs * sizeof(double));

	foreach(l, root->append_rel_list)
	{
		AppendRelInfo *appinfo = (AppendRelInfo *) lfirst(l);
		int			childRTindex;
		RangeTblEntry *childRTE;
		RelOptInfo *childrel;
		ListCell   *parentvars;
		ListCell   *childvars;

		/* append_rel_list contains all append rels; ignore others */
		if (appinfo->parent_relid != parentRTindex)
			continue;

		childRTindex = appinfo->child_relid;
		childRTE = root->simple_rte_array[childRTindex];

		/*
		 * The child rel's RelOptInfo was already created during
		 * add_other_rels_to_query.
		 */
		childrel = find_base_rel(root, childRTindex);
		Assert(childrel->reloptkind == RELOPT_OTHER_MEMBER_REL);

		/* We may have already proven the child to be dummy. */
		if (IS_DUMMY_REL(childrel))
			continue;

		/*
		 * We have to copy the parent's targetlist and quals to the child,
		 * with appropriate substitution of variables.  However, the
		 * baserestrictinfo quals were already copied/substituted when the
		 * child RelOptInfo was built.  So we don't need any additional setup
		 * before applying constraint exclusion.
		 */
		if (relation_excluded_by_constraints(root, childrel, childRTE))
		{
			/*
			 * This child need not be scanned, so we can omit it from the
			 * appendrel.
			 */
			set_dummy_rel_pathlist(root, childrel);
			continue;
		}

		/*
		 * Constraint exclusion failed, so copy the parent's join quals and
		 * targetlist to the child, with appropriate variable substitutions.
		 *
		 * NB: the resulting childrel->reltarget->exprs may contain arbitrary
		 * expressions, which otherwise would not occur in a rel's targetlist.
		 * Code that might be looking at an appendrel child must cope with
		 * such.  (Normally, a rel's targetlist would only include Vars and
		 * PlaceHolderVars.)  XXX we do not bother to update the cost or width
		 * fields of childrel->reltarget; not clear if that would be useful.
		 */
		childrel->joininfo = (List *)
			adjust_appendrel_attrs(root,
								   (Node *) rel->joininfo,
								   1, &appinfo);
		childrel->reltarget->exprs = (List *)
			adjust_appendrel_attrs(root,
								   (Node *) rel->reltarget->exprs,
								   1, &appinfo);

		/*
		 * We have to make child entries in the EquivalenceClass data
		 * structures as well.  This is needed either if the parent
		 * participates in some eclass joins (because we will want to consider
		 * inner-indexscan joins on the individual children) or if the parent
		 * has useful pathkeys (because we should try to build MergeAppend
		 * paths that produce those sort orderings).
		 */
		if (rel->has_eclass_joins || has_useful_pathkeys(root, rel))
			add_child_rel_equivalences(root, appinfo, rel, childrel);
		childrel->has_eclass_joins = rel->has_eclass_joins;

		/*
		 * Note: we could compute appropriate attr_needed data for the child's
		 * variables, by transforming the parent's attr_needed through the
		 * translated_vars mapping.  However, currently there's no need
		 * because attr_needed is only examined for base relations not
		 * otherrels.  So we just leave the child's attr_needed empty.
		 */

		/*
		 * If we consider partitionwise joins with the parent rel, do the same
		 * for partitioned child rels.
		 *
		 * Note: here we abuse the consider_partitionwise_join flag by setting
		 * it for child rels that are not themselves partitioned.  We do so to
		 * tell try_partitionwise_join() that the child rel is sufficiently
		 * valid to be used as a per-partition input, even if it later gets
		 * proven to be dummy.  (It's not usable until we've set up the
		 * reltarget and EC entries, which we just did.)
		 */
		if (rel->consider_partitionwise_join)
			childrel->consider_partitionwise_join = true;

		/*
		 * If parallelism is allowable for this query in general, see whether
		 * it's allowable for this childrel in particular.  But if we've
		 * already decided the appendrel is not parallel-safe as a whole,
		 * there's no point in considering parallelism for this child.  For
		 * consistency, do this before calling set_rel_size() for the child.
		 */
		if (root->glob->parallelModeOK && rel->consider_parallel)
			set_rel_consider_parallel(root, childrel, childRTE);

		/*
		 * Compute the child's size.
		 */
		set_rel_size(root, childrel, childRTindex, childRTE);

		/*
		 * It is possible that constraint exclusion detected a contradiction
		 * within a child subquery, even though we didn't prove one above. If
		 * so, we can skip this child.
		 */
		if (IS_DUMMY_REL(childrel))
			continue;

		/* We have at least one live child. */
		has_live_children = true;

		/*
		 * If any live child is not parallel-safe, treat the whole appendrel
		 * as not parallel-safe.  In future we might be able to generate plans
		 * in which some children are farmed out to workers while others are
		 * not; but we don't have that today, so it's a waste to consider
		 * partial paths anywhere in the appendrel unless it's all safe.
		 * (Child rels visited before this one will be unmarked in
		 * set_append_rel_pathlist().)
		 */
		if (!childrel->consider_parallel)
			rel->consider_parallel = false;

		/*
		 * Accumulate size information from each live child.
		 */
		Assert(childrel->rows > 0);

		parent_rows += childrel->rows;
		parent_size += childrel->reltarget->width * childrel->rows;

		/*
		 * Accumulate per-column estimates too.  We need not do anything for
		 * PlaceHolderVars in the parent list.  If child expression isn't a
		 * Var, or we didn't record a width estimate for it, we have to fall
		 * back on a datatype-based estimate.
		 *
		 * By construction, child's targetlist is 1-to-1 with parent's.
		 */
		forboth(parentvars, rel->reltarget->exprs,
				childvars, childrel->reltarget->exprs)
		{
			Var		   *parentvar = (Var *) lfirst(parentvars);
			Node	   *childvar = (Node *) lfirst(childvars);

			if (IsA(parentvar, Var) && parentvar->varno == parentRTindex)
			{
				int			pndx = parentvar->varattno - rel->min_attr;
				int32		child_width = 0;

				if (IsA(childvar, Var) &&
					((Var *) childvar)->varno == childrel->relid)
				{
					int			cndx = ((Var *) childvar)->varattno - childrel->min_attr;

					child_width = childrel->attr_widths[cndx];
				}
				if (child_width <= 0)
					child_width = get_typavgwidth(exprType(childvar),
												  exprTypmod(childvar));
				Assert(child_width > 0);
				parent_attrsizes[pndx] += child_width * childrel->rows;
			}
		}
	}

	if (has_live_children)
	{
		/*
		 * Save the finished size estimates.
		 */
		int			i;

		Assert(parent_rows > 0);
		rel->rows = parent_rows;
		rel->reltarget->width = rint(parent_size / parent_rows);
		for (i = 0; i < nattrs; i++)
			rel->attr_widths[i] = rint(parent_attrsizes[i] / parent_rows);

		/*
		 * Set "raw tuples" count equal to "rows" for the appendrel; needed
		 * because some places assume rel->tuples is valid for any baserel.
		 */
		rel->tuples = parent_rows;

		/*
		 * Note that we leave rel->pages as zero; this is important to avoid
		 * double-counting the appendrel tree in total_table_pages.
		 */
	}
	else
	{
		/*
		 * All children were excluded by constraints, so mark the whole
		 * appendrel dummy.  We must do this in this phase so that the rel's
		 * dummy-ness is visible when we generate paths for other rels.
		 */
		set_dummy_rel_pathlist(root, rel);
	}

	pfree(parent_attrsizes);
}

/*
 * set_append_rel_pathlist
 *	  Build access paths for an "append relation"
 */
static void
set_append_rel_pathlist(PlannerInfo *root, RelOptInfo *rel,
						Index rti, RangeTblEntry *rte)
{
	int			parentRTindex = rti;
	List	   *live_childrels = NIL;
	ListCell   *l;

	/*
	 * Generate access paths for each member relation, and remember the
	 * non-dummy children.
	 */
	foreach(l, root->append_rel_list)
	{
		AppendRelInfo *appinfo = (AppendRelInfo *) lfirst(l);
		int			childRTindex;
		RangeTblEntry *childRTE;
		RelOptInfo *childrel;

		/* append_rel_list contains all append rels; ignore others */
		if (appinfo->parent_relid != parentRTindex)
			continue;

		/* Re-locate the child RTE and RelOptInfo */
		childRTindex = appinfo->child_relid;
		childRTE = root->simple_rte_array[childRTindex];
		childrel = root->simple_rel_array[childRTindex];

		/*
		 * If set_append_rel_size() decided the parent appendrel was
		 * parallel-unsafe at some point after visiting this child rel, we
		 * need to propagate the unsafety marking down to the child, so that
		 * we don't generate useless partial paths for it.
		 */
		if (!rel->consider_parallel)
			childrel->consider_parallel = false;

		/*
		 * Compute the child's access paths.
		 */
		set_rel_pathlist(root, childrel, childRTindex, childRTE);

		/*
		 * If child is dummy, ignore it.
		 */
		if (IS_DUMMY_REL(childrel))
			continue;

		/*
		 * Child is live, so add it to the live_childrels list for use below.
		 */
		live_childrels = lappend(live_childrels, childrel);
	}

	/* Add paths to the append relation. */
	add_paths_to_append_rel(root, rel, live_childrels);
}


/*
 * add_paths_to_append_rel
 *		Generate paths for the given append relation given the set of non-dummy
 *		child rels.
 *
 * The function collects all parameterizations and orderings supported by the
 * non-dummy children. For every such parameterization or ordering, it creates
 * an append path collecting one path from each non-dummy child with given
 * parameterization or ordering. Similarly it collects partial paths from
 * non-dummy children to create partial append paths.
 */
void
add_paths_to_append_rel(PlannerInfo *root, RelOptInfo *rel,
						List *live_childrels)
{
	List	   *subpaths = NIL;
	bool		subpaths_valid = true;
	List	   *partial_subpaths = NIL;
	List	   *pa_partial_subpaths = NIL;
	List	   *pa_nonpartial_subpaths = NIL;
	bool		partial_subpaths_valid = true;
	bool		pa_subpaths_valid;
	List	   *all_child_pathkeys = NIL;
	List	   *all_child_outers = NIL;
	ListCell   *l;
	double		partial_rows = -1;

	/* If appropriate, consider parallel append */
	pa_subpaths_valid = enable_parallel_append && rel->consider_parallel;

	/*
	 * For every non-dummy child, remember the cheapest path.  Also, identify
	 * all pathkeys (orderings) and parameterizations (required_outer sets)
	 * available for the non-dummy member relations.
	 */
	foreach(l, live_childrels)
	{
		RelOptInfo *childrel = lfirst(l);
		ListCell   *lcp;
		Path	   *cheapest_partial_path = NULL;

		/*
		 * If child has an unparameterized cheapest-total path, add that to
		 * the unparameterized Append path we are constructing for the parent.
		 * If not, there's no workable unparameterized path.
		 *
		 * With partitionwise aggregates, the child rel's pathlist may be
		 * empty, so don't assume that a path exists here.
		 */
		if (childrel->pathlist != NIL &&
			childrel->cheapest_total_path->param_info == NULL)
			accumulate_append_subpath(childrel->cheapest_total_path,
									  &subpaths, NULL);
		else
			subpaths_valid = false;

		/* Same idea, but for a partial plan. */
		if (childrel->partial_pathlist != NIL)
		{
			cheapest_partial_path = linitial(childrel->partial_pathlist);
			accumulate_append_subpath(cheapest_partial_path,
									  &partial_subpaths, NULL);
		}
		else
			partial_subpaths_valid = false;

		/*
		 * Same idea, but for a parallel append mixing partial and non-partial
		 * paths.
		 */
		if (pa_subpaths_valid)
		{
			Path	   *nppath = NULL;

			nppath =
				get_cheapest_parallel_safe_total_inner(childrel->pathlist);

			if (cheapest_partial_path == NULL && nppath == NULL)
			{
				/* Neither a partial nor a parallel-safe path?  Forget it. */
				pa_subpaths_valid = false;
			}
			else if (nppath == NULL ||
					 (cheapest_partial_path != NULL &&
					  cheapest_partial_path->total_cost < nppath->total_cost))
			{
				/* Partial path is cheaper or the only option. */
				Assert(cheapest_partial_path != NULL);
				accumulate_append_subpath(cheapest_partial_path,
										  &pa_partial_subpaths,
										  &pa_nonpartial_subpaths);
			}
			else
			{
				/*
				 * Either we've got only a non-partial path, or we think that
				 * a single backend can execute the best non-partial path
				 * faster than all the parallel backends working together can
				 * execute the best partial path.
				 *
				 * It might make sense to be more aggressive here.  Even if
				 * the best non-partial path is more expensive than the best
				 * partial path, it could still be better to choose the
				 * non-partial path if there are several such paths that can
				 * be given to different workers.  For now, we don't try to
				 * figure that out.
				 */
				accumulate_append_subpath(nppath,
										  &pa_nonpartial_subpaths,
										  NULL);
			}
		}

		/*
		 * Collect lists of all the available path orderings and
		 * parameterizations for all the children.  We use these as a
		 * heuristic to indicate which sort orderings and parameterizations we
		 * should build Append and MergeAppend paths for.
		 */
		foreach(lcp, childrel->pathlist)
		{
			Path	   *childpath = (Path *) lfirst(lcp);
			List	   *childkeys = childpath->pathkeys;
			Relids		childouter = PATH_REQ_OUTER(childpath);

			/* Unsorted paths don't contribute to pathkey list */
			if (childkeys != NIL)
			{
				ListCell   *lpk;
				bool		found = false;

				/* Have we already seen this ordering? */
				foreach(lpk, all_child_pathkeys)
				{
					List	   *existing_pathkeys = (List *) lfirst(lpk);

					if (compare_pathkeys(existing_pathkeys,
										 childkeys) == PATHKEYS_EQUAL)
					{
						found = true;
						break;
					}
				}
				if (!found)
				{
					/* No, so add it to all_child_pathkeys */
					all_child_pathkeys = lappend(all_child_pathkeys,
												 childkeys);
				}
			}

			/* Unparameterized paths don't contribute to param-set list */
			if (childouter)
			{
				ListCell   *lco;
				bool		found = false;

				/* Have we already seen this param set? */
				foreach(lco, all_child_outers)
				{
					Relids		existing_outers = (Relids) lfirst(lco);

					if (bms_equal(existing_outers, childouter))
					{
						found = true;
						break;
					}
				}
				if (!found)
				{
					/* No, so add it to all_child_outers */
					all_child_outers = lappend(all_child_outers,
											   childouter);
				}
			}
		}
	}

	/*
	 * If we found unparameterized paths for all children, build an unordered,
	 * unparameterized Append path for the rel.  (Note: this is correct even
	 * if we have zero or one live subpath due to constraint exclusion.)
	 */
	if (subpaths_valid)
		add_path(rel, (Path *) create_append_path(root, rel, subpaths, NIL,
												  NIL, NULL, 0, false,
												  -1));

	/*
	 * Consider an append of unordered, unparameterized partial paths.  Make
	 * it parallel-aware if possible.
	 */
	if (partial_subpaths_valid && partial_subpaths != NIL)
	{
		AppendPath *appendpath;
		ListCell   *lc;
		int			parallel_workers = 0;

		/* Find the highest number of workers requested for any subpath. */
		foreach(lc, partial_subpaths)
		{
			Path	   *path = lfirst(lc);

			parallel_workers = Max(parallel_workers, path->parallel_workers);
		}
		Assert(parallel_workers > 0);

		/*
		 * If the use of parallel append is permitted, always request at least
		 * log2(# of children) workers.  We assume it can be useful to have
		 * extra workers in this case because they will be spread out across
		 * the children.  The precise formula is just a guess, but we don't
		 * want to end up with a radically different answer for a table with N
		 * partitions vs. an unpartitioned table with the same data, so the
		 * use of some kind of log-scaling here seems to make some sense.
		 */
		if (enable_parallel_append)
		{
			parallel_workers = Max(parallel_workers,
								   fls(list_length(live_childrels)));
			parallel_workers = Min(parallel_workers,
								   max_parallel_workers_per_gather);
		}
		Assert(parallel_workers > 0);

		/* Generate a partial append path. */
		appendpath = create_append_path(root, rel, NIL, partial_subpaths,
										NIL, NULL, parallel_workers,
										enable_parallel_append,
										-1);

		/*
		 * Make sure any subsequent partial paths use the same row count
		 * estimate.
		 */
		partial_rows = appendpath->path.rows;

		/* Add the path. */
		add_partial_path(rel, (Path *) appendpath);
	}

	/*
	 * Consider a parallel-aware append using a mix of partial and non-partial
	 * paths.  (This only makes sense if there's at least one child which has
	 * a non-partial path that is substantially cheaper than any partial path;
	 * otherwise, we should use the append path added in the previous step.)
	 */
	if (pa_subpaths_valid && pa_nonpartial_subpaths != NIL)
	{
		AppendPath *appendpath;
		ListCell   *lc;
		int			parallel_workers = 0;

		/*
		 * Find the highest number of workers requested for any partial
		 * subpath.
		 */
		foreach(lc, pa_partial_subpaths)
		{
			Path	   *path = lfirst(lc);

			parallel_workers = Max(parallel_workers, path->parallel_workers);
		}

		/*
		 * Same formula here as above.  It's even more important in this
		 * instance because the non-partial paths won't contribute anything to
		 * the planned number of parallel workers.
		 */
		parallel_workers = Max(parallel_workers,
							   fls(list_length(live_childrels)));
		parallel_workers = Min(parallel_workers,
							   max_parallel_workers_per_gather);
		Assert(parallel_workers > 0);

		appendpath = create_append_path(root, rel, pa_nonpartial_subpaths,
										pa_partial_subpaths,
										NIL, NULL, parallel_workers, true,
										partial_rows);
		add_partial_path(rel, (Path *) appendpath);
	}

	/*
	 * Also build unparameterized ordered append paths based on the collected
	 * list of child pathkeys.
	 */
	if (subpaths_valid)
		generate_orderedappend_paths(root, rel, live_childrels,
									 all_child_pathkeys);

	/*
	 * Build Append paths for each parameterization seen among the child rels.
	 * (This may look pretty expensive, but in most cases of practical
	 * interest, the child rels will expose mostly the same parameterizations,
	 * so that not that many cases actually get considered here.)
	 *
	 * The Append node itself cannot enforce quals, so all qual checking must
	 * be done in the child paths.  This means that to have a parameterized
	 * Append path, we must have the exact same parameterization for each
	 * child path; otherwise some children might be failing to check the
	 * moved-down quals.  To make them match up, we can try to increase the
	 * parameterization of lesser-parameterized paths.
	 */
	foreach(l, all_child_outers)
	{
		Relids		required_outer = (Relids) lfirst(l);
		ListCell   *lcr;

		/* Select the child paths for an Append with this parameterization */
		subpaths = NIL;
		subpaths_valid = true;
		foreach(lcr, live_childrels)
		{
			RelOptInfo *childrel = (RelOptInfo *) lfirst(lcr);
			Path	   *subpath;

			if (childrel->pathlist == NIL)
			{
				/* failed to make a suitable path for this child */
				subpaths_valid = false;
				break;
			}

			subpath = get_cheapest_parameterized_child_path(root,
															childrel,
															required_outer);
			if (subpath == NULL)
			{
				/* failed to make a suitable path for this child */
				subpaths_valid = false;
				break;
			}
			accumulate_append_subpath(subpath, &subpaths, NULL);
		}

		if (subpaths_valid)
			add_path(rel, (Path *)
					 create_append_path(root, rel, subpaths, NIL,
										NIL, required_outer, 0, false,
										-1));
	}

	/*
	 * When there is only a single child relation, the Append path can inherit
	 * any ordering available for the child rel's path, so that it's useful to
	 * consider ordered partial paths.  Above we only considered the cheapest
	 * partial path for each child, but let's also make paths using any
	 * partial paths that have pathkeys.
	 */
	if (list_length(live_childrels) == 1)
	{
		RelOptInfo *childrel = (RelOptInfo *) linitial(live_childrels);

		/* skip the cheapest partial path, since we already used that above */
		for_each_from(l, childrel->partial_pathlist, 1)
		{
			Path	   *path = (Path *) lfirst(l);
			AppendPath *appendpath;

			/* skip paths with no pathkeys. */
			if (path->pathkeys == NIL)
				continue;

			appendpath = create_append_path(root, rel, NIL, list_make1(path),
											NIL, NULL,
											path->parallel_workers, true,
											partial_rows);
			add_partial_path(rel, (Path *) appendpath);
		}
	}
}

/*
 * generate_orderedappend_paths
 *		Generate ordered append paths for an append relation
 *
 * Usually we generate MergeAppend paths here, but there are some special
 * cases where we can generate simple Append paths, because the subpaths
 * can provide tuples in the required order already.
 *
 * We generate a path for each ordering (pathkey list) appearing in
 * all_child_pathkeys.
 *
 * We consider both cheapest-startup and cheapest-total cases, ie, for each
 * interesting ordering, collect all the cheapest startup subpaths and all the
 * cheapest total paths, and build a suitable path for each case.
 *
 * We don't currently generate any parameterized ordered paths here.  While
 * it would not take much more code here to do so, it's very unclear that it
 * is worth the planning cycles to investigate such paths: there's little
 * use for an ordered path on the inside of a nestloop.  In fact, it's likely
 * that the current coding of add_path would reject such paths out of hand,
 * because add_path gives no credit for sort ordering of parameterized paths,
 * and a parameterized MergeAppend is going to be more expensive than the
 * corresponding parameterized Append path.  If we ever try harder to support
 * parameterized mergejoin plans, it might be worth adding support for
 * parameterized paths here to feed such joins.  (See notes in
 * optimizer/README for why that might not ever happen, though.)
 */
static void
generate_orderedappend_paths(PlannerInfo *root, RelOptInfo *rel,
							 List *live_childrels,
							 List *all_child_pathkeys)
{
	ListCell   *lcp;
	List	   *partition_pathkeys = NIL;
	List	   *partition_pathkeys_desc = NIL;
	bool		partition_pathkeys_partial = true;
	bool		partition_pathkeys_desc_partial = true;

	/*
	 * Some partitioned table setups may allow us to use an Append node
	 * instead of a MergeAppend.  This is possible in cases such as RANGE
	 * partitioned tables where it's guaranteed that an earlier partition must
	 * contain rows which come earlier in the sort order.  To detect whether
	 * this is relevant, build pathkey descriptions of the partition ordering,
	 * for both forward and reverse scans.
	 */
	if (rel->part_scheme != NULL && IS_SIMPLE_REL(rel) &&
		partitions_are_ordered(rel->boundinfo, rel->nparts))
	{
		partition_pathkeys = build_partition_pathkeys(root, rel,
													  ForwardScanDirection,
													  &partition_pathkeys_partial);

		partition_pathkeys_desc = build_partition_pathkeys(root, rel,
														   BackwardScanDirection,
														   &partition_pathkeys_desc_partial);

		/*
		 * You might think we should truncate_useless_pathkeys here, but
		 * allowing partition keys which are a subset of the query's pathkeys
		 * can often be useful.  For example, consider a table partitioned by
		 * RANGE (a, b), and a query with ORDER BY a, b, c.  If we have child
		 * paths that can produce the a, b, c ordering (perhaps via indexes on
		 * (a, b, c)) then it works to consider the appendrel output as
		 * ordered by a, b, c.
		 */
	}

	/* Now consider each interesting sort ordering */
	foreach(lcp, all_child_pathkeys)
	{
		List	   *pathkeys = (List *) lfirst(lcp);
		List	   *startup_subpaths = NIL;
		List	   *total_subpaths = NIL;
		bool		startup_neq_total = false;
		ListCell   *lcr;
		bool		match_partition_order;
		bool		match_partition_order_desc;

		/*
		 * Determine if this sort ordering matches any partition pathkeys we
		 * have, for both ascending and descending partition order.  If the
		 * partition pathkeys happen to be contained in pathkeys then it still
		 * works, as described above, providing that the partition pathkeys
		 * are complete and not just a prefix of the partition keys.  (In such
		 * cases we'll be relying on the child paths to have sorted the
		 * lower-order columns of the required pathkeys.)
		 */
		match_partition_order =
			pathkeys_contained_in(pathkeys, partition_pathkeys) ||
			(!partition_pathkeys_partial &&
			 pathkeys_contained_in(partition_pathkeys, pathkeys));

		match_partition_order_desc = !match_partition_order &&
			(pathkeys_contained_in(pathkeys, partition_pathkeys_desc) ||
			 (!partition_pathkeys_desc_partial &&
			  pathkeys_contained_in(partition_pathkeys_desc, pathkeys)));

		/* Select the child paths for this ordering... */
		foreach(lcr, live_childrels)
		{
			RelOptInfo *childrel = (RelOptInfo *) lfirst(lcr);
			Path	   *cheapest_startup,
					   *cheapest_total;

			/* Locate the right paths, if they are available. */
			cheapest_startup =
				get_cheapest_path_for_pathkeys(childrel->pathlist,
											   pathkeys,
											   NULL,
											   STARTUP_COST,
											   false);
			cheapest_total =
				get_cheapest_path_for_pathkeys(childrel->pathlist,
											   pathkeys,
											   NULL,
											   TOTAL_COST,
											   false);

			/*
			 * If we can't find any paths with the right order just use the
			 * cheapest-total path; we'll have to sort it later.
			 */
			if (cheapest_startup == NULL || cheapest_total == NULL)
			{
				cheapest_startup = cheapest_total =
					childrel->cheapest_total_path;
				/* Assert we do have an unparameterized path for this child */
				Assert(cheapest_total->param_info == NULL);
			}

			/*
			 * Notice whether we actually have different paths for the
			 * "cheapest" and "total" cases; frequently there will be no point
			 * in two create_merge_append_path() calls.
			 */
			if (cheapest_startup != cheapest_total)
				startup_neq_total = true;

			/*
			 * Collect the appropriate child paths.  The required logic varies
			 * for the Append and MergeAppend cases.
			 */
			if (match_partition_order)
			{
				/*
				 * We're going to make a plain Append path.  We don't need
				 * most of what accumulate_append_subpath would do, but we do
				 * want to cut out child Appends or MergeAppends if they have
				 * just a single subpath (and hence aren't doing anything
				 * useful).
				 */
				cheapest_startup = get_singleton_append_subpath(cheapest_startup);
				cheapest_total = get_singleton_append_subpath(cheapest_total);

				startup_subpaths = lappend(startup_subpaths, cheapest_startup);
				total_subpaths = lappend(total_subpaths, cheapest_total);
			}
			else if (match_partition_order_desc)
			{
				/*
				 * As above, but we need to reverse the order of the children,
				 * because nodeAppend.c doesn't know anything about reverse
				 * ordering and will scan the children in the order presented.
				 */
				cheapest_startup = get_singleton_append_subpath(cheapest_startup);
				cheapest_total = get_singleton_append_subpath(cheapest_total);

				startup_subpaths = lcons(cheapest_startup, startup_subpaths);
				total_subpaths = lcons(cheapest_total, total_subpaths);
			}
			else
			{
				/*
				 * Otherwise, rely on accumulate_append_subpath to collect the
				 * child paths for the MergeAppend.
				 */
				accumulate_append_subpath(cheapest_startup,
										  &startup_subpaths, NULL);
				accumulate_append_subpath(cheapest_total,
										  &total_subpaths, NULL);
			}
		}

		/* ... and build the Append or MergeAppend paths */
		if (match_partition_order || match_partition_order_desc)
		{
			/* We only need Append */
			add_path(rel, (Path *) create_append_path(root,
													  rel,
													  startup_subpaths,
													  NIL,
													  pathkeys,
													  NULL,
													  0,
													  false,
													  -1));
			if (startup_neq_total)
				add_path(rel, (Path *) create_append_path(root,
														  rel,
														  total_subpaths,
														  NIL,
														  pathkeys,
														  NULL,
														  0,
														  false,
														  -1));
		}
		else
		{
			/* We need MergeAppend */
			add_path(rel, (Path *) create_merge_append_path(root,
															rel,
															startup_subpaths,
															pathkeys,
															NULL));
			if (startup_neq_total)
				add_path(rel, (Path *) create_merge_append_path(root,
																rel,
																total_subpaths,
																pathkeys,
																NULL));
		}
	}
}

/*
 * get_cheapest_parameterized_child_path
 *		Get cheapest path for this relation that has exactly the requested
 *		parameterization.
 *
 * Returns NULL if unable to create such a path.
 */
static Path *
get_cheapest_parameterized_child_path(PlannerInfo *root, RelOptInfo *rel,
									  Relids required_outer)
{
	Path	   *cheapest;
	ListCell   *lc;

	/*
	 * Look up the cheapest existing path with no more than the needed
	 * parameterization.  If it has exactly the needed parameterization, we're
	 * done.
	 */
	cheapest = get_cheapest_path_for_pathkeys(rel->pathlist,
											  NIL,
											  required_outer,
											  TOTAL_COST,
											  false);
	Assert(cheapest != NULL);
	if (bms_equal(PATH_REQ_OUTER(cheapest), required_outer))
		return cheapest;

	/*
	 * Otherwise, we can "reparameterize" an existing path to match the given
	 * parameterization, which effectively means pushing down additional
	 * joinquals to be checked within the path's scan.  However, some existing
	 * paths might check the available joinquals already while others don't;
	 * therefore, it's not clear which existing path will be cheapest after
	 * reparameterization.  We have to go through them all and find out.
	 */
	cheapest = NULL;
	foreach(lc, rel->pathlist)
	{
		Path	   *path = (Path *) lfirst(lc);

		/* Can't use it if it needs more than requested parameterization */
		if (!bms_is_subset(PATH_REQ_OUTER(path), required_outer))
			continue;

		/*
		 * Reparameterization can only increase the path's cost, so if it's
		 * already more expensive than the current cheapest, forget it.
		 */
		if (cheapest != NULL &&
			compare_path_costs(cheapest, path, TOTAL_COST) <= 0)
			continue;

		/* Reparameterize if needed, then recheck cost */
		if (!bms_equal(PATH_REQ_OUTER(path), required_outer))
		{
			path = reparameterize_path(root, path, required_outer, 1.0);
			if (path == NULL)
				continue;		/* failed to reparameterize this one */
			Assert(bms_equal(PATH_REQ_OUTER(path), required_outer));

			if (cheapest != NULL &&
				compare_path_costs(cheapest, path, TOTAL_COST) <= 0)
				continue;
		}

		/* We have a new best path */
		cheapest = path;
	}

	/* Return the best path, or NULL if we found no suitable candidate */
	return cheapest;
}

/*
 * accumulate_append_subpath
 *		Add a subpath to the list being built for an Append or MergeAppend.
 *
 * It's possible that the child is itself an Append or MergeAppend path, in
 * which case we can "cut out the middleman" and just add its child paths to
 * our own list.  (We don't try to do this earlier because we need to apply
 * both levels of transformation to the quals.)
 *
 * Note that if we omit a child MergeAppend in this way, we are effectively
 * omitting a sort step, which seems fine: if the parent is to be an Append,
 * its result would be unsorted anyway, while if the parent is to be a
 * MergeAppend, there's no point in a separate sort on a child.
 *
 * Normally, either path is a partial path and subpaths is a list of partial
 * paths, or else path is a non-partial plan and subpaths is a list of those.
 * However, if path is a parallel-aware Append, then we add its partial path
 * children to subpaths and the rest to special_subpaths.  If the latter is
 * NULL, we don't flatten the path at all (unless it contains only partial
 * paths).
 */
static void
accumulate_append_subpath(Path *path, List **subpaths, List **special_subpaths)
{
	if (IsA(path, AppendPath))
	{
		AppendPath *apath = (AppendPath *) path;

		if (!apath->path.parallel_aware || apath->first_partial_path == 0)
		{
			*subpaths = list_concat(*subpaths, apath->subpaths);
			return;
		}
		else if (special_subpaths != NULL)
		{
			List	   *new_special_subpaths;

			/* Split Parallel Append into partial and non-partial subpaths */
			*subpaths = list_concat(*subpaths,
									list_copy_tail(apath->subpaths,
												   apath->first_partial_path));
			new_special_subpaths =
				list_truncate(list_copy(apath->subpaths),
							  apath->first_partial_path);
			*special_subpaths = list_concat(*special_subpaths,
											new_special_subpaths);
			return;
		}
	}
	else if (IsA(path, MergeAppendPath))
	{
		MergeAppendPath *mpath = (MergeAppendPath *) path;

		*subpaths = list_concat(*subpaths, mpath->subpaths);
		return;
	}

	*subpaths = lappend(*subpaths, path);
}

/*
 * get_singleton_append_subpath
 *		Returns the single subpath of an Append/MergeAppend, or just
 *		return 'path' if it's not a single sub-path Append/MergeAppend.
 *
 * Note: 'path' must not be a parallel-aware path.
 */
static Path *
get_singleton_append_subpath(Path *path)
{
	Assert(!path->parallel_aware);

	if (IsA(path, AppendPath))
	{
		AppendPath *apath = (AppendPath *) path;

		if (list_length(apath->subpaths) == 1)
			return (Path *) linitial(apath->subpaths);
	}
	else if (IsA(path, MergeAppendPath))
	{
		MergeAppendPath *mpath = (MergeAppendPath *) path;

		if (list_length(mpath->subpaths) == 1)
			return (Path *) linitial(mpath->subpaths);
	}

	return path;
}

/*
 * set_dummy_rel_pathlist
 *	  Build a dummy path for a relation that's been excluded by constraints
 *
 * Rather than inventing a special "dummy" path type, we represent this as an
 * AppendPath with no members (see also IS_DUMMY_APPEND/IS_DUMMY_REL macros).
 *
 * (See also mark_dummy_rel, which does basically the same thing, but is
 * typically used to change a rel into dummy state after we already made
 * paths for it.)
 */
static void
set_dummy_rel_pathlist(PlannerInfo *root, RelOptInfo *rel)
{
	/* Set dummy size estimates --- we leave attr_widths[] as zeroes */
	rel->rows = 0;
	rel->reltarget->width = 0;

	/* Discard any pre-existing paths; no further need for them */
	rel->pathlist = NIL;
	rel->partial_pathlist = NIL;

	/* Set up the dummy path */
	add_path(rel, (Path *) create_append_path(root, rel, NIL, NIL,
											  NIL, rel->lateral_relids,
											  0, false, -1));

	/*
	 * We set the cheapest-path fields immediately, just in case they were
	 * pointing at some discarded path.  This is redundant when we're called
	 * from set_rel_size(), but not when called from elsewhere, and doing it
	 * twice is harmless anyway.
	 */
	set_cheapest(rel);
}

/* quick-and-dirty test to see if any joining is needed */
static bool
has_multiple_baserels(PlannerInfo *root)
{
	int			num_base_rels = 0;
	Index		rti;

	for (rti = 1; rti < root->simple_rel_array_size; rti++)
	{
		RelOptInfo *brel = root->simple_rel_array[rti];

		if (brel == NULL)
			continue;

		/* ignore RTEs that are "other rels" */
		if (brel->reloptkind == RELOPT_BASEREL)
			if (++num_base_rels > 1)
				return true;
	}
	return false;
}

/*
 * set_subquery_pathlist
 *		Generate SubqueryScan access paths for a subquery RTE
 *
 * We don't currently support generating parameterized paths for subqueries
 * by pushing join clauses down into them; it seems too expensive to re-plan
 * the subquery multiple times to consider different alternatives.
 * (XXX that could stand to be reconsidered, now that we use Paths.)
 * So the paths made here will be parameterized if the subquery contains
 * LATERAL references, otherwise not.  As long as that's true, there's no need
 * for a separate set_subquery_size phase: just make the paths right away.
 */
static void
set_subquery_pathlist(PlannerInfo *root, RelOptInfo *rel,
					  Index rti, RangeTblEntry *rte)
{
	Query	   *subquery = rte->subquery;
	Relids		required_outer;
	double		tuple_fraction;
	bool		forceDistRand;
	PlannerConfig *config;
	RelOptInfo *sub_final_rel;
	ListCell   *lc;

	/*
	 * Must copy the Query so that planning doesn't mess up the RTE contents
	 * (really really need to fix the planner to not scribble on its input,
	 * someday ... but see remove_unused_subquery_outputs to start with).
	 */
	subquery = copyObject(subquery);

	/*
	 * If it's a LATERAL subquery, it might contain some Vars of the current
	 * query level, requiring it to be treated as parameterized, even though
	 * we don't support pushing down join quals into subqueries.
	 */
	required_outer = rel->lateral_relids;

<<<<<<< HEAD
	forceDistRand = rte->forceDistRandom;
=======
	/*
	 * Zero out result area for subquery_is_pushdown_safe, so that it can set
	 * flags as needed while recursing.  In particular, we need a workspace
	 * for keeping track of unsafe-to-reference columns.  unsafeColumns[i]
	 * will be set true if we find that output column i of the subquery is
	 * unsafe to use in a pushed-down qual.
	 */
	memset(&safetyInfo, 0, sizeof(safetyInfo));
	safetyInfo.unsafeColumns = (bool *)
		palloc0((list_length(subquery->targetList) + 1) * sizeof(bool));

	/*
	 * If the subquery has the "security_barrier" flag, it means the subquery
	 * originated from a view that must enforce row-level security.  Then we
	 * must not push down quals that contain leaky functions.  (Ideally this
	 * would be checked inside subquery_is_pushdown_safe, but since we don't
	 * currently pass the RTE to that function, we must do it here.)
	 */
	safetyInfo.unsafeLeaky = rte->security_barrier;
>>>>>>> d457cb4e

	/* CDB: Could be a preplanned subquery from window_planner. */
	if (rte->subquery_root == NULL)
	{
		/*
		 * push down quals if possible. Note subquery might be
		 * different pointer from original one.
		 */
		subquery = push_down_restrict(root, rel, rte, rti, subquery);

<<<<<<< HEAD
		/*
		 * The upper query might not use all the subquery's output columns; if
		 * not, we can simplify.
		 */
		remove_unused_subquery_outputs(subquery, rel);

		/*
		 * We can safely pass the outer tuple_fraction down to the subquery if the
		 * outer level has no joining, aggregation, or sorting to do. Otherwise
		 * we'd better tell the subquery to plan for full retrieval. (XXX This
		 * could probably be made more intelligent ...)
		 */
		if (subquery->hasAggs ||
			subquery->groupClause ||
			subquery->groupingSets ||
			subquery->havingQual ||
			subquery->distinctClause ||
			subquery->sortClause ||
			has_multiple_baserels(root))
			tuple_fraction = 0.0;	/* default case */
		else
			tuple_fraction = root->tuple_fraction;
=======
		foreach(l, rel->baserestrictinfo)
		{
			RestrictInfo *rinfo = (RestrictInfo *) lfirst(l);

			if (!rinfo->pseudoconstant &&
				qual_is_pushdown_safe(subquery, rti, rinfo, &safetyInfo))
			{
				Node	   *clause = (Node *) rinfo->clause;

				/* Push it down */
				subquery_push_qual(subquery, rte, rti, clause);
			}
			else
			{
				/* Keep it in the upper query */
				upperrestrictlist = lappend(upperrestrictlist, rinfo);
			}
		}
		rel->baserestrictinfo = upperrestrictlist;
		/* We don't bother recomputing baserestrict_min_security */
	}
>>>>>>> d457cb4e

		/* Generate a subroot and Paths for the subquery */
		config = CopyPlannerConfig(root->config);
		config->honor_order_by = false;		/* partial order is enough */

		/*
		 * CDB: if this subquery is the inner plan of a lateral
		 * join and if it contains a limit, we can only gather
		 * it to singleQE and materialize the data because we
		 * cannot pass params across motion.
		 */
		if ((!bms_is_empty(required_outer)) &&
			is_query_contain_limit_groupby(subquery))
			config->force_singleQE = true;

		/*
		 * Greenplum specific behavior:
		 * config->may_rescan is used to guide if
		 * we should add materialize path over motion
		 * in the left tree of a join.
		 */
		config->may_rescan = config->may_rescan || !bms_is_empty(required_outer);

		/* plan_params should not be in use in current query level */
		Assert(root->plan_params == NIL);

		rel->subroot = subquery_planner(root->glob, subquery,
									root,
									false, tuple_fraction,
									config);
	}
	else
	{
		/* This is a preplanned sub-query RTE. */
		rel->subroot = rte->subquery_root;
	}

	/* Isolate the params needed by this specific subplan */
	rel->subplan_params = root->plan_params;
	root->plan_params = NIL;

	/*
	 * It's possible that constraint exclusion proved the subquery empty. If
	 * so, it's desirable to produce an unadorned dummy path so that we will
	 * recognize appropriate optimizations at this query level.
	 */
	sub_final_rel = fetch_upper_rel(rel->subroot, UPPERREL_FINAL, NULL);

	if (IS_DUMMY_REL(sub_final_rel))
	{
		set_dummy_rel_pathlist(root, rel);
		return;
	}

	/*
	 * Mark rel with estimated output rows, width, etc.  Note that we have to
	 * do this before generating outer-query paths, else cost_subqueryscan is
	 * not happy.
	 */
	set_subquery_size_estimates(root, rel);

	/*
	 * For each Path that subquery_planner produced, make a SubqueryScanPath
	 * in the outer query.
	 */
	foreach(lc, sub_final_rel->pathlist)
	{
		Path	   *subpath = (Path *) lfirst(lc);
		Path       *path;
		List       *l;
		List	   *pathkeys;
		CdbPathLocus locus;

		if (forceDistRand)
			CdbPathLocus_MakeStrewn(&locus, getgpsegmentCount());
		else
			locus = cdbpathlocus_from_subquery(root, rel, subpath);

		/* Convert subpath's pathkeys to outer representation */
		pathkeys = convert_subquery_pathkeys(root,
											 rel,
											 subpath->pathkeys,
											 make_tlist_from_pathtarget(subpath->pathtarget));

		path = (Path *) create_subqueryscan_path(root, rel, subpath,
												 pathkeys, locus, required_outer);

		/*
		 * Greenplum specific behavior:
		 * If the path is general or segmentgeneral locus and contains
		 * volatile target list of havingQual, we should turn it into
		 * singleQE.
		 */
		l = lappend(list_make1(subquery->havingQual), subpath->pathtarget->exprs);
		path = turn_volatile_seggen_to_singleqe(root,
												path,
												(Node *) l);

		/* Generate outer path using this subpath */
		add_path(rel, path);
	}

	/* If outer rel allows parallelism, do same for partial paths. */
	if (rel->consider_parallel && bms_is_empty(required_outer))
	{
		/* If consider_parallel is false, there should be no partial paths. */
		Assert(sub_final_rel->consider_parallel ||
			   sub_final_rel->partial_pathlist == NIL);

		/* Same for partial paths. */
		foreach(lc, sub_final_rel->partial_pathlist)
		{
			Path	   *subpath = (Path *) lfirst(lc);
			List	   *pathkeys;
			CdbPathLocus locus;

			if (forceDistRand)
				CdbPathLocus_MakeStrewn(&locus, getgpsegmentCount());
			else
				locus = cdbpathlocus_from_subquery(root, rel, subpath);

			/* Convert subpath's pathkeys to outer representation */
			pathkeys = convert_subquery_pathkeys(root,
												 rel,
												 subpath->pathkeys,
												 make_tlist_from_pathtarget(subpath->pathtarget));

			/* Generate outer path using this subpath */
			add_partial_path(rel, (Path *)
							 create_subqueryscan_path(root, rel, subpath,
													  pathkeys,
													  locus,
													  required_outer));
		}
	}
}

/*
 * set_function_pathlist
 *		Build the (single) access path for a function RTE
 */
static void
set_function_pathlist(PlannerInfo *root, RelOptInfo *rel, RangeTblEntry *rte)
{
	Relids		required_outer;
	List	   *pathkeys = NIL;

	/*
	 * We don't support pushing join clauses into the quals of a function
	 * scan, but it could still have required parameterization due to LATERAL
	 * refs in the function expression.
	 */
	required_outer = rel->lateral_relids;

	/*
	 * The result is considered unordered unless ORDINALITY was used, in which
	 * case it is ordered by the ordinal column (the last one).  See if we
	 * care, by checking for uses of that Var in equivalence classes.
	 */
	if (rte->funcordinality)
	{
		AttrNumber	ordattno = rel->max_attr;
		Var		   *var = NULL;
		ListCell   *lc;

		/*
		 * Is there a Var for it in rel's targetlist?  If not, the query did
		 * not reference the ordinality column, or at least not in any way
		 * that would be interesting for sorting.
		 */
		foreach(lc, rel->reltarget->exprs)
		{
			Var		   *node = (Var *) lfirst(lc);

			/* checking varno/varlevelsup is just paranoia */
			if (IsA(node, Var) &&
				node->varattno == ordattno &&
				node->varno == rel->relid &&
				node->varlevelsup == 0)
			{
				var = node;
				break;
			}
		}

		/*
		 * Try to build pathkeys for this Var with int8 sorting.  We tell
		 * build_expression_pathkey not to build any new equivalence class; if
		 * the Var isn't already mentioned in some EC, it means that nothing
		 * cares about the ordering.
		 */
		if (var)
			pathkeys = build_expression_pathkey(root,
												(Expr *) var,
												NULL,	/* below outer joins */
												Int8LessOperator,
												rel->relids,
												false);
	}

	/* Generate appropriate path */
	add_path(rel, create_functionscan_path(root, rel, rte,
										   pathkeys, required_outer));
}

/*
 * set_tablefunction_pathlist
 *		Build the (single) access path for a table function RTE
 */
static void
set_tablefunction_pathlist(PlannerInfo *root, RelOptInfo *rel, RangeTblEntry *rte)
{
	PlannerConfig *config;
	RangeTblFunction *rtfunc;
	FuncExpr   *fexpr;
	ListCell   *arg;
	RelOptInfo *sub_final_rel;
	Relids		required_outer;
	ListCell   *lc;

	/* Cannot be a preplanned subquery from window_planner. */
	Assert(!rte->subquery_root);

	Assert(list_length(rte->functions) == 1);
	rtfunc = (RangeTblFunction *) linitial(rte->functions);
	Assert(rtfunc->funcexpr && IsA(rtfunc->funcexpr, FuncExpr));
	fexpr= (FuncExpr *) rtfunc->funcexpr;

	/*
	 * We don't support pushing join clauses into the quals of a function
	 * scan, but it could still have required parameterization due to LATERAL
	 * refs in the function expression.
	 */
	required_outer = rel->lateral_relids;

	config = CopyPlannerConfig(root->config);
	config->honor_order_by = false;		/* partial order is enough */

	/* Plan input subquery */
	rel->subroot = subquery_planner(root->glob, rte->subquery, root,
									false,
									0.0, //tuple_fraction
									config);

	/*
	 * It's possible that constraint exclusion proved the subquery empty. If
	 * so, it's desirable to produce an unadorned dummy path so that we will
	 * recognize appropriate optimizations at this query level.
	 */
	sub_final_rel = fetch_upper_rel(rel->subroot, UPPERREL_FINAL, NULL);

	/*
	 * With the subquery planned we now need to clear the subquery from the
	 * TableValueExpr nodes, otherwise preprocess_expression will trip over
	 * it.
	 */
	foreach(arg, fexpr->args)
	{
		if (IsA(arg, TableValueExpr))
		{
			TableValueExpr *tve = (TableValueExpr *) arg;

			tve->subquery = NULL;
		}
	}

	/* Mark rel with estimated output rows, width, etc */
	set_table_function_size_estimates(root, rel);

	/*
	 * For each Path that subquery_planner produced, make a SubqueryScanPath
	 * in the outer query.
	 */
	foreach(lc, sub_final_rel->pathlist)
	{
		Path	   *subpath = (Path *) lfirst(lc);
		List	   *pathkeys;

		/* Convert subpath's pathkeys to outer representation */
		pathkeys = convert_subquery_pathkeys(root,
											 rel,
											 subpath->pathkeys,
							make_tlist_from_pathtarget(subpath->pathtarget));

		/* Generate appropriate path */
		add_path(rel, (Path *)
				 create_tablefunction_path(root, rel, subpath,
										   pathkeys, required_outer));
	}
}

/*
 * set_values_pathlist
 *		Build the (single) access path for a VALUES RTE
 */
static void
set_values_pathlist(PlannerInfo *root, RelOptInfo *rel, RangeTblEntry *rte)
{
	Relids		required_outer;

	/*
	 * We don't support pushing join clauses into the quals of a values scan,
	 * but it could still have required parameterization due to LATERAL refs
	 * in the values expressions.
	 */
	required_outer = rel->lateral_relids;

	/* Generate appropriate path */
	add_path(rel, create_valuesscan_path(root, rel, rte, required_outer));
}

/*
 * set_tablefunc_pathlist
 *		Build the (single) access path for a table func RTE
 */
static void
set_tablefunc_pathlist(PlannerInfo *root, RelOptInfo *rel, RangeTblEntry *rte)
{
	Relids		required_outer;

	/*
	 * We don't support pushing join clauses into the quals of a tablefunc
	 * scan, but it could still have required parameterization due to LATERAL
	 * refs in the function expression.
	 */
	required_outer = rel->lateral_relids;

	/* Generate appropriate path */
	add_path(rel, create_tablefuncscan_path(root, rel,
											required_outer));
}

/*
 * set_cte_pathlist
 *		Build the (single) access path for a non-self-reference CTE RTE
 *
 * There's no need for a separate set_cte_size phase, since we don't
 * support join-qual-parameterized paths for CTEs.
 */
static void
set_cte_pathlist(PlannerInfo *root, RelOptInfo *rel, RangeTblEntry *rte)
{
	PlannerInfo *cteroot;
	Index		levelsup;
	int			ndx;
	ListCell   *lc;
	int			planinfo_id;
	CommonTableExpr *cte = NULL;
	double		tuple_fraction = 0.0;
	CtePlanInfo *cteplaninfo;
	List	   *pathkeys = NULL;
	PlannerInfo *subroot = NULL;
	RelOptInfo *sub_final_rel;
	Relids		required_outer;
	bool		is_shared;

	/*
	 * Find the referenced CTE based on the given range table entry
	 */
	levelsup = rte->ctelevelsup;
	cteroot = root;
	while (levelsup-- > 0)
	{
		cteroot = cteroot->parent_root;
		if (!cteroot)			/* shouldn't happen */
			elog(ERROR, "bad levelsup for CTE \"%s\"", rte->ctename);
	}

	ndx = 0;
	foreach(lc, cteroot->parse->cteList)
	{
		cte = (CommonTableExpr *) lfirst(lc);

		if (strcmp(cte->ctename, rte->ctename) == 0)
			break;
		ndx++;
	}
	if (lc == NULL)				/* shouldn't happen */
		elog(ERROR, "could not find CTE \"%s\"", rte->ctename);
<<<<<<< HEAD

	Assert(IsA(cte->ctequery, Query));

	/*
	 * In PostgreSQL, we use the index to look up the plan ID in the
	 * cteroot->cte_plan_ids list. In GPDB, CTE plans work differently, and
	 * we look up the CtePlanInfo struct in the list_cteplaninfo instead.
	 */
	planinfo_id = ndx;

	/*
	 * Determine whether we need to generate a new subplan for this CTE.
	 *
	 * There are the following cases:
	 *   (1) If this subquery can be pulled up as an InitPlan, we will
	 *       generate a new subplan. In InitPlan case, the subplan can
	 *       not be shared with the main query or other InitPlans. We
	 *       do not store this subplan in cteplaninfo.
	 *   (2) If we never generate a subplan for this CTE, then we generate
	 *       one. If the reference count for this CTE is greater than 1
	 *       (excluding ones used in InitPlans), we create multiple subplans,
	 *       each of which has a SharedNode on top. We store these subplans
	 *       in cteplaninfo so that they can be used later.
	 */
	Assert(list_length(cteroot->list_cteplaninfo) > planinfo_id);
	cteplaninfo = list_nth(cteroot->list_cteplaninfo, planinfo_id);

	/*
	 * If there is exactly one reference to this CTE in the query, or plan
	 * sharing is disabled, create a new subplan for this CTE. It will
	 * become simple subquery scan.
	 *
	 * NOTE: The check for "exactly one reference" is a bit fuzzy. The
	 * references are counted in parse analysis phase, and it's possible
	 * that we duplicate a reference during query planning. So the check
	 * for number of references must be treated merely as a hint. If it
	 * turns out that there are in fact multiple references to the same
	 * CTE, even though we thought that there is only one, we might choose
	 * a sub-optimal plan because we missed the opportunity to share the
	 * subplan. That's acceptable for now.
	 *
	 * subquery tree will be modified if any qual is pushed down.
	 * There's risk that it'd be confusing if the tree is used
	 * later. At the moment InitPlan case uses the tree, but it
	 * is called earlier than this pass always, so we don't avoid it.
	 *
	 * Also, we might want to think extracting "common"
	 * qual expressions between multiple references, but
	 * so far we don't support it.
	 */

	switch (cte->ctematerialized)
	{
		case CTEMaterializeNever:
			is_shared = false;
			break;
		case CTEMaterializeAlways:
			is_shared = true;
			break;
		default:
			is_shared =  root->config->gp_cte_sharing && cte->cterefcount > 1;

	}

	if (!is_shared)
	{
		PlannerConfig *config = CopyPlannerConfig(root->config);

		/*
		 * Copy query node since subquery_planner may trash it, and we need it
		 * intact in case we need to create another plan for the CTE
		 */
		Query	   *subquery = (Query *) copyObject(cte->ctequery);

		/*
		 * Having multiple SharedScans can lead to deadlocks. For now,
		 * disallow sharing of ctes at lower levels.
		 */
		config->gp_cte_sharing = false;

		config->honor_order_by = false;

		if (!cte->cterecursive)
		{
			/*
			 * Adjust the subquery so that 'root', i.e. this subquery, is the
			 * parent of the CTE subquery, even though the CTE might've been
			 * higher up syntactically. This is because some of the quals that
			 * we push down might refer to relations between the current level
			 * and the CTE's syntactical level. Such relations are not visible
			 * at the CTE's syntactical level, and SS_finalize_plan() would
			 * throw an error on them.
			 */
			IncrementVarSublevelsUp((Node *) subquery, rte->ctelevelsup, 1);

			/*
			 * Push down quals, like we do in set_subquery_pathlist()
			 */
			subquery = push_down_restrict(root, rel, rte, rel->relid, subquery);

			subroot = subquery_planner(cteroot->glob, subquery, root,
									   cte->cterecursive,
									   tuple_fraction, config);
		}
		else
		{
			subroot = subquery_planner(cteroot->glob, subquery, cteroot,
									   cte->cterecursive,
									   tuple_fraction, config);
		}

		/*
		 * Do not store the subplan in cteplaninfo, since we will not share
		 * this plan.
		 */
	}
	else
	{
		/*
		 * If we haven't created a subplan for this CTE yet, do it now. This
		 * subplan will not be used by InitPlans, so that they can be shared
		 * if this CTE is referenced multiple times (excluding in InitPlans).
		 */
		if (cteplaninfo->subroot == NULL)
		{
			PlannerConfig *config = CopyPlannerConfig(root->config);

			/*
			 * Copy query node since subquery_planner may trash it and we need
			 * it intact in case we need to create another plan for the CTE
			 */
			Query	   *subquery = (Query *) copyObject(cte->ctequery);

			/*
			 * Having multiple SharedScans can lead to deadlocks. For now,
			 * disallow sharing of ctes at lower levels.
			 */
			config->gp_cte_sharing = false;

			config->honor_order_by = false;

			subroot = subquery_planner(cteroot->glob, subquery, cteroot, cte->cterecursive,
									   tuple_fraction, config);

			/* Select best Path and turn it into a Plan */
			sub_final_rel = fetch_upper_rel(subroot, UPPERREL_FINAL, NULL);

			/*
			 * we cannot use different plans for different instances of this CTE
			 * reference, so keep only the cheapest
			 */
			sub_final_rel->pathlist = list_make1(sub_final_rel->cheapest_total_path);

			cteplaninfo->subroot = subroot;
		}
		else
			subroot = cteplaninfo->subroot;
	}
	rel->subroot = subroot;

	/*
	 * It's possible that constraint exclusion proved the subquery empty. If
	 * so, it's desirable to produce an unadorned dummy path so that we will
	 * recognize appropriate optimizations at this query level.
	 */
	sub_final_rel = fetch_upper_rel(subroot, UPPERREL_FINAL, NULL);

	if (IS_DUMMY_REL(sub_final_rel))
	{
		set_dummy_rel_pathlist(root, rel);
		return;
	}

	pathkeys = subroot->query_pathkeys;
=======
	if (ndx >= list_length(cteroot->cte_plan_ids))
		elog(ERROR, "could not find plan for CTE \"%s\"", rte->ctename);
	plan_id = list_nth_int(cteroot->cte_plan_ids, ndx);
	if (plan_id <= 0)
		elog(ERROR, "no plan was made for CTE \"%s\"", rte->ctename);
	cteplan = (Plan *) list_nth(root->glob->subplans, plan_id - 1);
>>>>>>> d457cb4e

	/* Mark rel with estimated output rows, width, etc */
	{
		double		numsegments;
		double		sub_total_rows;

		if (CdbPathLocus_IsPartitioned(sub_final_rel->cheapest_total_path->locus))
			numsegments = CdbPathLocus_NumSegments(sub_final_rel->cheapest_total_path->locus);
		else
			numsegments = 1;
		sub_total_rows = sub_final_rel->cheapest_total_path->rows * numsegments;

		set_cte_size_estimates(root, rel, sub_total_rows);
	}

	/*
	 * We don't support pushing join clauses into the quals of a CTE scan, but
	 * it could still have required parameterization due to LATERAL refs in
	 * its tlist.
	 */
	required_outer = rel->lateral_relids;

	/*
	 * For each Path that subquery_planner produced, make a CteScanPath
	 * in the outer query.
	 */
	foreach(lc, sub_final_rel->pathlist)
	{
		Path	   *subpath = (Path *) lfirst(lc);
		List	   *pathkeys;
		CdbPathLocus locus;

		/* GPDB_96_MERGE_FIXME: Should we check forceDistRandom here, like set_subquery_pathlist() does? */
		locus = cdbpathlocus_from_subquery(root, rel, subpath);

		/* Convert subquery pathkeys to outer representation */
		pathkeys = convert_subquery_pathkeys(root, rel, subpath->pathkeys,
											 make_tlist_from_pathtarget(subpath->pathtarget));

		/* Generate appropriate path */
		add_path(rel, create_ctescan_path(root,
										  rel,
										  is_shared ? NULL : subpath,
										  locus,
										  pathkeys,
										  required_outer));
	}
}

/*
 * set_namedtuplestore_pathlist
 *		Build the (single) access path for a named tuplestore RTE
 *
 * There's no need for a separate set_namedtuplestore_size phase, since we
 * don't support join-qual-parameterized paths for tuplestores.
 */
static void
set_namedtuplestore_pathlist(PlannerInfo *root, RelOptInfo *rel,
							 RangeTblEntry *rte)
{
	Relids		required_outer;

	/* Mark rel with estimated output rows, width, etc */
	set_namedtuplestore_size_estimates(root, rel);

	/*
	 * We don't support pushing join clauses into the quals of a tuplestore
	 * scan, but it could still have required parameterization due to LATERAL
	 * refs in its tlist.
	 */
	required_outer = rel->lateral_relids;

	/* Generate appropriate path */
	add_path(rel, create_namedtuplestorescan_path(root, rel, required_outer));

	/* Select cheapest path (pretty easy in this case...) */
	set_cheapest(rel);
}

/*
 * set_result_pathlist
 *		Build the (single) access path for an RTE_RESULT RTE
 *
 * There's no need for a separate set_result_size phase, since we
 * don't support join-qual-parameterized paths for these RTEs.
 */
static void
set_result_pathlist(PlannerInfo *root, RelOptInfo *rel,
					RangeTblEntry *rte)
{
	Relids		required_outer;

	/* Mark rel with estimated output rows, width, etc */
	set_result_size_estimates(root, rel);

	/*
	 * We don't support pushing join clauses into the quals of a Result scan,
	 * but it could still have required parameterization due to LATERAL refs
	 * in its tlist.
	 */
	required_outer = rel->lateral_relids;

	/* Generate appropriate path */
	add_path(rel, create_resultscan_path(root, rel, required_outer));

	/* Select cheapest path (pretty easy in this case...) */
	set_cheapest(rel);
}

/*
 * set_worktable_pathlist
 *		Build the (single) access path for a self-reference CTE RTE
 *
 * There's no need for a separate set_worktable_size phase, since we don't
 * support join-qual-parameterized paths for CTEs.
 */
static void
set_worktable_pathlist(PlannerInfo *root, RelOptInfo *rel, RangeTblEntry *rte)
{
	Path	   *ctepath;
	PlannerInfo *cteroot;
	Index		levelsup;
	Relids		required_outer;

	/*
	 * We need to find the non-recursive term's path, which is in the plan
	 * level that's processing the recursive UNION, which is one level *below*
	 * where the CTE comes from.
	 */
	levelsup = rte->ctelevelsup;
	if (levelsup == 0)			/* shouldn't happen */
		elog(ERROR, "bad levelsup for CTE \"%s\"", rte->ctename);
	levelsup--;
	cteroot = root;
	while (levelsup-- > 0)
	{
		cteroot = cteroot->parent_root;
		if (!cteroot)			/* shouldn't happen */
			elog(ERROR, "bad levelsup for CTE \"%s\"", rte->ctename);
	}
	ctepath = cteroot->non_recursive_path;
	if (!ctepath)				/* shouldn't happen */
		elog(ERROR, "could not find path for CTE \"%s\"", rte->ctename);

	/* Mark rel with estimated output rows, width, etc */
	set_cte_size_estimates(root, rel, ctepath->rows);

	/*
	 * We don't support pushing join clauses into the quals of a worktable
	 * scan, but it could still have required parameterization due to LATERAL
	 * refs in its tlist.  (I'm not sure this is actually possible given the
	 * restrictions on recursive references, but it's easy enough to support.)
	 */
	required_outer = rel->lateral_relids;

	/* Generate appropriate path */
	add_path(rel, create_worktablescan_path(root, rel, ctepath->locus, required_outer));
}

/*
 * generate_gather_paths
 *		Generate parallel access paths for a relation by pushing a Gather or
 *		Gather Merge on top of a partial path.
 *
 * This must not be called until after we're done creating all partial paths
 * for the specified relation.  (Otherwise, add_partial_path might delete a
 * path that some GatherPath or GatherMergePath has a reference to.)
 *
 * If we're generating paths for a scan or join relation, override_rows will
 * be false, and we'll just use the relation's size estimate.  When we're
 * being called for a partially-grouped path, though, we need to override
 * the rowcount estimate.  (It's not clear that the particular value we're
 * using here is actually best, but the underlying rel has no estimate so
 * we must do something.)
 */
void
generate_gather_paths(PlannerInfo *root, RelOptInfo *rel, bool override_rows)
{
	Path	   *cheapest_partial_path;
	Path	   *simple_gather_path;
	ListCell   *lc;
	double		rows;
	double	   *rowsp = NULL;

	/* If there are no partial paths, there's nothing to do here. */
	if (rel->partial_pathlist == NIL)
		return;

	/* Should we override the rel's rowcount estimate? */
	if (override_rows)
		rowsp = &rows;

	/*
	 * The output of Gather is always unsorted, so there's only one partial
	 * path of interest: the cheapest one.  That will be the one at the front
	 * of partial_pathlist because of the way add_partial_path works.
	 */
	cheapest_partial_path = linitial(rel->partial_pathlist);
	rows =
		cheapest_partial_path->rows * cheapest_partial_path->parallel_workers;
	simple_gather_path = (Path *)
		create_gather_path(root, rel, cheapest_partial_path, rel->reltarget,
						   NULL, rowsp);
	add_path(rel, simple_gather_path);

	/*
	 * For each useful ordering, we can consider an order-preserving Gather
	 * Merge.
	 */
	foreach(lc, rel->partial_pathlist)
	{
		Path	   *subpath = (Path *) lfirst(lc);
		GatherMergePath *path;

		if (subpath->pathkeys == NIL)
			continue;

		rows = subpath->rows * subpath->parallel_workers;
		path = create_gather_merge_path(root, rel, subpath, rel->reltarget,
										subpath->pathkeys, NULL, rowsp);
		add_path(rel, &path->path);
	}
}

/*
 * get_useful_pathkeys_for_relation
 *		Determine which orderings of a relation might be useful.
 *
 * Getting data in sorted order can be useful either because the requested
 * order matches the final output ordering for the overall query we're
 * planning, or because it enables an efficient merge join.  Here, we try
 * to figure out which pathkeys to consider.
 *
 * This allows us to do incremental sort on top of an index scan under a gather
 * merge node, i.e. parallelized.
 *
 * If the require_parallel_safe is true, we also require the expressions to
 * be parallel safe (which allows pushing the sort below Gather Merge).
 *
 * XXX At the moment this can only ever return a list with a single element,
 * because it looks at query_pathkeys only. So we might return the pathkeys
 * directly, but it seems plausible we'll want to consider other orderings
 * in the future. For example, we might want to consider pathkeys useful for
 * merge joins.
 */
static List *
get_useful_pathkeys_for_relation(PlannerInfo *root, RelOptInfo *rel,
								 bool require_parallel_safe)
{
	List	   *useful_pathkeys_list = NIL;

	/*
	 * Considering query_pathkeys is always worth it, because it might allow
	 * us to avoid a total sort when we have a partially presorted path
	 * available or to push the total sort into the parallel portion of the
	 * query.
	 */
	if (root->query_pathkeys)
	{
		ListCell   *lc;
		int			npathkeys = 0;	/* useful pathkeys */

		foreach(lc, root->query_pathkeys)
		{
			PathKey    *pathkey = (PathKey *) lfirst(lc);
			EquivalenceClass *pathkey_ec = pathkey->pk_eclass;

			/*
			 * We can only build a sort for pathkeys that contain a
			 * safe-to-compute-early EC member computable from the current
			 * relation's reltarget, so ignore the remainder of the list as
			 * soon as we find a pathkey without such a member.
			 *
			 * It's still worthwhile to return any prefix of the pathkeys list
			 * that meets this requirement, as we may be able to do an
			 * incremental sort.
			 *
			 * If requested, ensure the sort expression is parallel-safe too.
			 */
			if (!relation_can_be_sorted_early(root, rel, pathkey_ec,
											  require_parallel_safe))
				break;

			npathkeys++;
		}

		/*
		 * The whole query_pathkeys list matches, so append it directly, to
		 * allow comparing pathkeys easily by comparing list pointer. If we
		 * have to truncate the pathkeys, we gotta do a copy though.
		 */
		if (npathkeys == list_length(root->query_pathkeys))
			useful_pathkeys_list = lappend(useful_pathkeys_list,
										   root->query_pathkeys);
		else if (npathkeys > 0)
			useful_pathkeys_list = lappend(useful_pathkeys_list,
										   list_truncate(list_copy(root->query_pathkeys),
														 npathkeys));
	}

	return useful_pathkeys_list;
}

/*
 * generate_useful_gather_paths
 *		Generate parallel access paths for a relation by pushing a Gather or
 *		Gather Merge on top of a partial path.
 *
 * Unlike plain generate_gather_paths, this looks both at pathkeys of input
 * paths (aiming to preserve the ordering), but also considers ordering that
 * might be useful for nodes above the gather merge node, and tries to add
 * a sort (regular or incremental) to provide that.
 */
void
generate_useful_gather_paths(PlannerInfo *root, RelOptInfo *rel, bool override_rows)
{
	ListCell   *lc;
	double		rows;
	double	   *rowsp = NULL;
	List	   *useful_pathkeys_list = NIL;
	Path	   *cheapest_partial_path = NULL;

	/* If there are no partial paths, there's nothing to do here. */
	if (rel->partial_pathlist == NIL)
		return;

	/* Should we override the rel's rowcount estimate? */
	if (override_rows)
		rowsp = &rows;

	/* generate the regular gather (merge) paths */
	generate_gather_paths(root, rel, override_rows);

	/* consider incremental sort for interesting orderings */
	useful_pathkeys_list = get_useful_pathkeys_for_relation(root, rel, true);

	/* used for explicit (full) sort paths */
	cheapest_partial_path = linitial(rel->partial_pathlist);

	/*
	 * Consider sorted paths for each interesting ordering. We generate both
	 * incremental and full sort.
	 */
	foreach(lc, useful_pathkeys_list)
	{
		List	   *useful_pathkeys = lfirst(lc);
		ListCell   *lc2;
		bool		is_sorted;
		int			presorted_keys;

		foreach(lc2, rel->partial_pathlist)
		{
			Path	   *subpath = (Path *) lfirst(lc2);
			GatherMergePath *path;

			is_sorted = pathkeys_count_contained_in(useful_pathkeys,
													subpath->pathkeys,
													&presorted_keys);

			/*
			 * We don't need to consider the case where a subpath is already
			 * fully sorted because generate_gather_paths already creates a
			 * gather merge path for every subpath that has pathkeys present.
			 *
			 * But since the subpath is already sorted, we know we don't need
			 * to consider adding a sort (other either kind) on top of it, so
			 * we can continue here.
			 */
			if (is_sorted)
				continue;

			/*
			 * Consider regular sort for the cheapest partial path (for each
			 * useful pathkeys). We know the path is not sorted, because we'd
			 * not get here otherwise.
			 *
			 * This is not redundant with the gather paths created in
			 * generate_gather_paths, because that doesn't generate ordered
			 * output. Here we add an explicit sort to match the useful
			 * ordering.
			 */
			if (cheapest_partial_path == subpath)
			{
				Path	   *tmp;

				tmp = (Path *) create_sort_path(root,
												rel,
												subpath,
												useful_pathkeys,
												-1.0);

				rows = tmp->rows * tmp->parallel_workers;

				path = create_gather_merge_path(root, rel,
												tmp,
												rel->reltarget,
												tmp->pathkeys,
												NULL,
												rowsp);

				add_path(rel, &path->path);

				/* Fall through */
			}

			/*
			 * Consider incremental sort, but only when the subpath is already
			 * partially sorted on a pathkey prefix.
			 */
			if (enable_incremental_sort && presorted_keys > 0)
			{
				Path	   *tmp;

				/*
				 * We should have already excluded pathkeys of length 1
				 * because then presorted_keys > 0 would imply is_sorted was
				 * true.
				 */
				Assert(list_length(useful_pathkeys) != 1);

				tmp = (Path *) create_incremental_sort_path(root,
															rel,
															subpath,
															useful_pathkeys,
															presorted_keys,
															-1);

				path = create_gather_merge_path(root, rel,
												tmp,
												rel->reltarget,
												tmp->pathkeys,
												NULL,
												rowsp);

				add_path(rel, &path->path);
			}
		}
	}
}

/*
 * make_rel_from_joinlist
 *	  Build access paths using a "joinlist" to guide the join path search.
 *
 * See comments for deconstruct_jointree() for definition of the joinlist
 * data structure.
 */
static RelOptInfo *
make_rel_from_joinlist(PlannerInfo *root, List *joinlist)
{
	int			levels_needed;
	List	   *initial_rels;
	ListCell   *jl;

	/*
	 * Count the number of child joinlist nodes.  This is the depth of the
	 * dynamic-programming algorithm we must employ to consider all ways of
	 * joining the child nodes.
	 */
	levels_needed = list_length(joinlist);

	if (levels_needed <= 0)
		return NULL;			/* nothing to do? */

	/*
	 * Construct a list of rels corresponding to the child joinlist nodes.
	 * This may contain both base rels and rels constructed according to
	 * sub-joinlists.
	 */
	initial_rels = NIL;
	foreach(jl, joinlist)
	{
		Node	   *jlnode = (Node *) lfirst(jl);
		RelOptInfo *thisrel;

		if (IsA(jlnode, RangeTblRef))
		{
			int			varno = ((RangeTblRef *) jlnode)->rtindex;

			thisrel = find_base_rel(root, varno);
		}
		else if (IsA(jlnode, List))
		{
			/* Recurse to handle subproblem */
			thisrel = make_rel_from_joinlist(root, (List *) jlnode);
		}
		else
		{
			elog(ERROR, "unrecognized joinlist node type: %d",
				 (int) nodeTag(jlnode));
			thisrel = NULL;		/* keep compiler quiet */
		}

		initial_rels = lappend(initial_rels, thisrel);
	}

	if (levels_needed == 1)
	{
		/*
		 * Single joinlist node, so we're done.
		 */
		RelOptInfo *rel = (RelOptInfo *) linitial(initial_rels);

		if (bms_equal(rel->relids, root->all_baserels) && root->is_correlated_subplan)
		{
			/*
			 * if the relation had any "outer restrictinfos", we dealt with them
			 * already.
			 */
			bring_to_outer_query(root, rel, NIL);
		}

		return rel;
	}
	else
	{
		/*
		 * Consider the different orders in which we could join the rels,
		 * using a plugin, GEQO, or the regular join search code.
		 *
		 * We put the initial_rels list into a PlannerInfo field because
		 * has_legal_joinclause() needs to look at it (ugly :-().
		 */
		root->initial_rels = initial_rels;

		if (join_search_hook)
			return (*join_search_hook) (root, levels_needed, initial_rels);
		else
			return standard_join_search(root, levels_needed, initial_rels);
	}
}

/*
 * standard_join_search
 *	  Find possible joinpaths for a query by successively finding ways
 *	  to join component relations into join relations.
 *
 * 'levels_needed' is the number of iterations needed, ie, the number of
 *		independent jointree items in the query.  This is > 1.
 *
 * 'initial_rels' is a list of RelOptInfo nodes for each independent
 *		jointree item.  These are the components to be joined together.
 *		Note that levels_needed == list_length(initial_rels).
 *
 * Returns the final level of join relations, i.e., the relation that is
 * the result of joining all the original relations together.
 * At least one implementation path must be provided for this relation and
 * all required sub-relations.
 *
 * To support loadable plugins that modify planner behavior by changing the
 * join searching algorithm, we provide a hook variable that lets a plugin
 * replace or supplement this function.  Any such hook must return the same
 * final join relation as the standard code would, but it might have a
 * different set of implementation paths attached, and only the sub-joinrels
 * needed for these paths need have been instantiated.
 *
 * Note to plugin authors: the functions invoked during standard_join_search()
 * modify root->join_rel_list and root->join_rel_hash.  If you want to do more
 * than one join-order search, you'll probably need to save and restore the
 * original states of those data structures.  See geqo_eval() for an example.
 */
RelOptInfo *
standard_join_search(PlannerInfo *root, int levels_needed, List *initial_rels)
{
	int			lev;
	RelOptInfo *rel;

	/*
	 * This function cannot be invoked recursively within any one planning
	 * problem, so join_rel_level[] can't be in use already.
	 */
	Assert(root->join_rel_level == NULL);

	/*
	 * We employ a simple "dynamic programming" algorithm: we first find all
	 * ways to build joins of two jointree items, then all ways to build joins
	 * of three items (from two-item joins and single items), then four-item
	 * joins, and so on until we have considered all ways to join all the
	 * items into one rel.
	 *
	 * root->join_rel_level[j] is a list of all the j-item rels.  Initially we
	 * set root->join_rel_level[1] to represent all the single-jointree-item
	 * relations.
	 */
	root->join_rel_level = (List **) palloc0((levels_needed + 1) * sizeof(List *));

	root->join_rel_level[1] = initial_rels;

	for (lev = 2; lev <= levels_needed; lev++)
	{
		ListCell   *lc;

		/*
		 * Determine all possible pairs of relations to be joined at this
		 * level, and build paths for making each one from every available
		 * pair of lower-level relations.
		 */
		join_search_one_level(root, lev);

		/*
		 * Run generate_partitionwise_join_paths() and
		 * generate_useful_gather_paths() for each just-processed joinrel.  We
		 * could not do this earlier because both regular and partial paths
		 * can get added to a particular joinrel at multiple times within
		 * join_search_one_level.
		 *
		 * After that, we're done creating paths for the joinrel, so run
		 * set_cheapest().
		 */
		foreach(lc, root->join_rel_level[lev])
		{
			rel = (RelOptInfo *) lfirst(lc);

			/* Create paths for partitionwise joins. */
			generate_partitionwise_join_paths(root, rel);

			/*
			 * Except for the topmost scan/join rel, consider gathering
			 * partial paths.  We'll do the same for the topmost scan/join rel
			 * once we know the final targetlist (see grouping_planner).
			 */
			if (lev < levels_needed)
				generate_useful_gather_paths(root, rel, false);

			if (bms_equal(rel->relids, root->all_baserels) && root->is_correlated_subplan)
			{
				bring_to_outer_query(root, rel, NIL);
			}

			/* Find and save the cheapest paths for this rel */
			set_cheapest(rel);

#ifdef OPTIMIZER_DEBUG
			debug_print_rel(root, rel);
#endif
		}
	}

	/*
	 * We should have a single rel at the final level.
	 */
	if (root->join_rel_level[levels_needed] == NIL)
		elog(ERROR, "failed to build any %d-way joins", levels_needed);
	Assert(list_length(root->join_rel_level[levels_needed]) == 1);

	rel = (RelOptInfo *) linitial(root->join_rel_level[levels_needed]);

	root->join_rel_level = NULL;

	return rel;
}

/*****************************************************************************
 *			PUSHING QUALS DOWN INTO SUBQUERIES
 *****************************************************************************/

/*
 * push_down_restrict
 *   push down restrictinfo to subquery if any.
 *
 * If there are any restriction clauses that have been attached to the
 * subquery relation, consider pushing them down to become WHERE or HAVING
 * quals of the subquery itself.  This transformation is useful because it
 * may allow us to generate a better plan for the subquery than evaluating
 * all the subquery output rows and then filtering them.
 *
 * There are several cases where we cannot push down clauses. Restrictions
 * involving the subquery are checked by subquery_is_pushdown_safe().
 * Restrictions on individual clauses are checked by
 * qual_is_pushdown_safe().  Also, we don't want to push down
 * pseudoconstant clauses; better to have the gating node above the
 * subquery.
 *
 * Non-pushed-down clauses will get evaluated as qpquals of the
 * SubqueryScan node.
 *
 * XXX Are there any cases where we want to make a policy decision not to
 * push down a pushable qual, because it'd result in a worse plan?
 */
static Query *
push_down_restrict(PlannerInfo *root, RelOptInfo *rel,
				   RangeTblEntry *rte, Index rti, Query *subquery)
{
	pushdown_safety_info safetyInfo;

	/* Nothing to do here if it doesn't have qual at all */
	if (rel->baserestrictinfo == NIL)
		return subquery;

	/*
	 * Zero out result area for subquery_is_pushdown_safe, so that it can set
	 * flags as needed while recursing.  In particular, we need a workspace
	 * for keeping track of unsafe-to-reference columns.  unsafeColumns[i]
	 * will be set true if we find that output column i of the subquery is
	 * unsafe to use in a pushed-down qual.
	 */
	memset(&safetyInfo, 0, sizeof(safetyInfo));
	safetyInfo.unsafeColumns = (bool *)
		palloc0((list_length(subquery->targetList) + 1) * sizeof(bool));

	/*
	 * If the subquery has the "security_barrier" flag, it means the subquery
	 * originated from a view that must enforce row-level security.  Then we
	 * must not push down quals that contain leaky functions.  (Ideally this
	 * would be checked inside subquery_is_pushdown_safe, but since we don't
	 * currently pass the RTE to that function, we must do it here.)
	 */
	safetyInfo.unsafeLeaky = rte->security_barrier;

	if (subquery_is_pushdown_safe(subquery, subquery, &safetyInfo))
	{
		/* OK to consider pushing down individual quals */
		List	   *upperrestrictlist = NIL;
		ListCell   *l;

		foreach(l, rel->baserestrictinfo)
		{
			RestrictInfo *rinfo = (RestrictInfo *) lfirst(l);
			Node	   *clause = (Node *) rinfo->clause;

			if (!rinfo->pseudoconstant &&
				qual_is_pushdown_safe(subquery, rti, clause, &safetyInfo))
			{
				/* Push it down */
				subquery_push_qual(subquery, rte, rti, clause);
			}
			else
			{
				/* Keep it in the upper query */
				upperrestrictlist = lappend(upperrestrictlist, rinfo);
			}
		}
		rel->baserestrictinfo = upperrestrictlist;
		/* We don't bother recomputing baserestrict_min_security */
	}

	pfree(safetyInfo.unsafeColumns);

	return subquery;
}

/*
 * subquery_is_pushdown_safe - is a subquery safe for pushing down quals?
 *
 * subquery is the particular component query being checked.  topquery
 * is the top component of a set-operations tree (the same Query if no
 * set-op is involved).
 *
 * Conditions checked here:
 *
 * 1. If the subquery has a LIMIT clause, we must not push down any quals,
 * since that could change the set of rows returned.
 *
 * 2. If the subquery contains EXCEPT or EXCEPT ALL set ops we cannot push
 * quals into it, because that could change the results.
 *
 * 3. If the subquery uses DISTINCT, we cannot push volatile quals into it.
 * This is because upper-level quals should semantically be evaluated only
 * once per distinct row, not once per original row, and if the qual is
 * volatile then extra evaluations could change the results.  (This issue
 * does not apply to other forms of aggregation such as GROUP BY, because
 * when those are present we push into HAVING not WHERE, so that the quals
 * are still applied after aggregation.)
 *
 * 4. If the subquery contains window functions, we cannot push volatile quals
 * into it.  The issue here is a bit different from DISTINCT: a volatile qual
 * might succeed for some rows of a window partition and fail for others,
 * thereby changing the partition contents and thus the window functions'
 * results for rows that remain.
 *
 * 5. If the subquery contains any set-returning functions in its targetlist,
 * we cannot push volatile quals into it.  That would push them below the SRFs
 * and thereby change the number of times they are evaluated.  Also, a
 * volatile qual could succeed for some SRF output rows and fail for others,
 * a behavior that cannot occur if it's evaluated before SRF expansion.
 *
 * 6. If the subquery has nonempty grouping sets, we cannot push down any
 * quals.  The concern here is that a qual referencing a "constant" grouping
 * column could get constant-folded, which would be improper because the value
 * is potentially nullable by grouping-set expansion.  This restriction could
 * be removed if we had a parsetree representation that shows that such
 * grouping columns are not really constant.  (There are other ideas that
 * could be used to relax this restriction, but that's the approach most
 * likely to get taken in the future.  Note that there's not much to be gained
 * so long as subquery_planner can't move HAVING clauses to WHERE within such
 * a subquery.)
 *
 * In addition, we make several checks on the subquery's output columns to see
 * if it is safe to reference them in pushed-down quals.  If output column k
 * is found to be unsafe to reference, we set safetyInfo->unsafeColumns[k]
 * to true, but we don't reject the subquery overall since column k might not
 * be referenced by some/all quals.  The unsafeColumns[] array will be
 * consulted later by qual_is_pushdown_safe().  It's better to do it this way
 * than to make the checks directly in qual_is_pushdown_safe(), because when
 * the subquery involves set operations we have to check the output
 * expressions in each arm of the set op.
 *
 * Note: pushing quals into a DISTINCT subquery is theoretically dubious:
 * we're effectively assuming that the quals cannot distinguish values that
 * the DISTINCT's equality operator sees as equal, yet there are many
 * counterexamples to that assumption.  However use of such a qual with a
 * DISTINCT subquery would be unsafe anyway, since there's no guarantee which
 * "equal" value will be chosen as the output value by the DISTINCT operation.
 * So we don't worry too much about that.  Another objection is that if the
 * qual is expensive to evaluate, running it for each original row might cost
 * more than we save by eliminating rows before the DISTINCT step.  But it
 * would be very hard to estimate that at this stage, and in practice pushdown
 * seldom seems to make things worse, so we ignore that problem too.
 *
 * Note: likewise, pushing quals into a subquery with window functions is a
 * bit dubious: the quals might remove some rows of a window partition while
 * leaving others, causing changes in the window functions' results for the
 * surviving rows.  We insist that such a qual reference only partitioning
 * columns, but again that only protects us if the qual does not distinguish
 * values that the partitioning equality operator sees as equal.  The risks
 * here are perhaps larger than for DISTINCT, since no de-duplication of rows
 * occurs and thus there is no theoretical problem with such a qual.  But
 * we'll do this anyway because the potential performance benefits are very
 * large, and we've seen no field complaints about the longstanding comparable
 * behavior with DISTINCT.
 */
static bool
subquery_is_pushdown_safe(Query *subquery, Query *topquery,
						  pushdown_safety_info *safetyInfo)
{
	SetOperationStmt *topop;

	/* Check point 1 */
	if (subquery->limitOffset != NULL || subquery->limitCount != NULL)
		return false;

	/* Check point 6 */
	if (subquery->groupClause && subquery->groupingSets)
		return false;

	/* Check points 3, 4, and 5 */
	if (subquery->distinctClause ||
		subquery->hasWindowFuncs ||
		subquery->hasTargetSRFs)
		safetyInfo->unsafeVolatile = true;

	/*
	 * If we're at a leaf query, check for unsafe expressions in its target
	 * list, and mark any unsafe ones in unsafeColumns[].  (Non-leaf nodes in
	 * setop trees have only simple Vars in their tlists, so no need to check
	 * them.)
	 */
	if (subquery->setOperations == NULL)
		check_output_expressions(subquery, safetyInfo);

	/* Are we at top level, or looking at a setop component? */
	if (subquery == topquery)
	{
		/* Top level, so check any component queries */
		if (subquery->setOperations != NULL)
			if (!recurse_pushdown_safe(subquery->setOperations, topquery,
									   safetyInfo))
				return false;
	}
	else
	{
		/* Setop component must not have more components (too weird) */
		if (subquery->setOperations != NULL)
			return false;
		/* Check whether setop component output types match top level */
		topop = castNode(SetOperationStmt, topquery->setOperations);
		Assert(topop);
		compare_tlist_datatypes(subquery->targetList,
								topop->colTypes,
								safetyInfo);
	}
	return true;
}

/*
 * Helper routine to recurse through setOperations tree
 */
static bool
recurse_pushdown_safe(Node *setOp, Query *topquery,
					  pushdown_safety_info *safetyInfo)
{
	if (IsA(setOp, RangeTblRef))
	{
		RangeTblRef *rtr = (RangeTblRef *) setOp;
		RangeTblEntry *rte = rt_fetch(rtr->rtindex, topquery->rtable);
		Query	   *subquery = rte->subquery;

		Assert(subquery != NULL);
		return subquery_is_pushdown_safe(subquery, topquery, safetyInfo);
	}
	else if (IsA(setOp, SetOperationStmt))
	{
		SetOperationStmt *op = (SetOperationStmt *) setOp;

		/* EXCEPT is no good (point 2 for subquery_is_pushdown_safe) */
		if (op->op == SETOP_EXCEPT)
			return false;
		/* Else recurse */
		if (!recurse_pushdown_safe(op->larg, topquery, safetyInfo))
			return false;
		if (!recurse_pushdown_safe(op->rarg, topquery, safetyInfo))
			return false;
	}
	else
	{
		elog(ERROR, "unrecognized node type: %d",
			 (int) nodeTag(setOp));
	}
	return true;
}

/*
 * check_output_expressions - check subquery's output expressions for safety
 *
 * There are several cases in which it's unsafe to push down an upper-level
 * qual if it references a particular output column of a subquery.  We check
 * each output column of the subquery and set unsafeColumns[k] to true if
 * that column is unsafe for a pushed-down qual to reference.  The conditions
 * checked here are:
 *
 * 1. We must not push down any quals that refer to subselect outputs that
 * return sets, else we'd introduce functions-returning-sets into the
 * subquery's WHERE/HAVING quals.
 *
 * 2. We must not push down any quals that refer to subselect outputs that
 * contain volatile functions, for fear of introducing strange results due
 * to multiple evaluation of a volatile function.
 *
 * 3. If the subquery uses DISTINCT ON, we must not push down any quals that
 * refer to non-DISTINCT output columns, because that could change the set
 * of rows returned.  (This condition is vacuous for DISTINCT, because then
 * there are no non-DISTINCT output columns, so we needn't check.  Note that
 * subquery_is_pushdown_safe already reported that we can't use volatile
 * quals if there's DISTINCT or DISTINCT ON.)
 *
 * 4. If the subquery has any window functions, we must not push down quals
 * that reference any output columns that are not listed in all the subquery's
 * window PARTITION BY clauses.  We can push down quals that use only
 * partitioning columns because they should succeed or fail identically for
 * every row of any one window partition, and totally excluding some
 * partitions will not change a window function's results for remaining
 * partitions.  (Again, this also requires nonvolatile quals, but
 * subquery_is_pushdown_safe handles that.)
 */
static void
check_output_expressions(Query *subquery, pushdown_safety_info *safetyInfo)
{
	ListCell   *lc;

	foreach(lc, subquery->targetList)
	{
		TargetEntry *tle = (TargetEntry *) lfirst(lc);

		if (tle->resjunk)
			continue;			/* ignore resjunk columns */

		/* We need not check further if output col is already known unsafe */
		if (safetyInfo->unsafeColumns[tle->resno])
			continue;

		/* Functions returning sets are unsafe (point 1) */
		if (subquery->hasTargetSRFs &&
			expression_returns_set((Node *) tle->expr))
		{
			safetyInfo->unsafeColumns[tle->resno] = true;
			continue;
		}

		/* Volatile functions are unsafe (point 2) */
		if (contain_volatile_functions((Node *) tle->expr))
		{
			safetyInfo->unsafeColumns[tle->resno] = true;
			continue;
		}

		/* If subquery uses DISTINCT ON, check point 3 */
		if (subquery->hasDistinctOn &&
			!targetIsInSortList(tle, InvalidOid, subquery->distinctClause))
		{
			/* non-DISTINCT column, so mark it unsafe */
			safetyInfo->unsafeColumns[tle->resno] = true;
			continue;
		}

		/* If subquery uses window functions, check point 4 */
		if (subquery->hasWindowFuncs &&
			!targetIsInAllPartitionLists(tle, subquery))
		{
			/* not present in all PARTITION BY clauses, so mark it unsafe */
			safetyInfo->unsafeColumns[tle->resno] = true;
			continue;
		}

		/* Refuse subplans */
		if (contain_subplans((Node *) tle->expr))
		{
			safetyInfo->unsafeColumns[tle->resno] = true;
			continue;
		}
	}
}

/*
 * For subqueries using UNION/UNION ALL/INTERSECT/INTERSECT ALL, we can
 * push quals into each component query, but the quals can only reference
 * subquery columns that suffer no type coercions in the set operation.
 * Otherwise there are possible semantic gotchas.  So, we check the
 * component queries to see if any of them have output types different from
 * the top-level setop outputs.  unsafeColumns[k] is set true if column k
 * has different type in any component.
 *
 * We don't have to care about typmods here: the only allowed difference
 * between set-op input and output typmods is input is a specific typmod
 * and output is -1, and that does not require a coercion.
 *
 * tlist is a subquery tlist.
 * colTypes is an OID list of the top-level setop's output column types.
 * safetyInfo->unsafeColumns[] is the result array.
 */
static void
compare_tlist_datatypes(List *tlist, List *colTypes,
						pushdown_safety_info *safetyInfo)
{
	ListCell   *l;
	ListCell   *colType = list_head(colTypes);

	foreach(l, tlist)
	{
		TargetEntry *tle = (TargetEntry *) lfirst(l);

		if (tle->resjunk)
			continue;			/* ignore resjunk columns */
		if (colType == NULL)
			elog(ERROR, "wrong number of tlist entries");
		if (exprType((Node *) tle->expr) != lfirst_oid(colType))
			safetyInfo->unsafeColumns[tle->resno] = true;
		colType = lnext(colTypes, colType);
	}
	if (colType != NULL)
		elog(ERROR, "wrong number of tlist entries");
}

/*
 * targetIsInAllPartitionLists
 *		True if the TargetEntry is listed in the PARTITION BY clause
 *		of every window defined in the query.
 *
 * It would be safe to ignore windows not actually used by any window
 * function, but it's not easy to get that info at this stage; and it's
 * unlikely to be useful to spend any extra cycles getting it, since
 * unreferenced window definitions are probably infrequent in practice.
 */
static bool
targetIsInAllPartitionLists(TargetEntry *tle, Query *query)
{
	ListCell   *lc;

	foreach(lc, query->windowClause)
	{
		WindowClause *wc = (WindowClause *) lfirst(lc);

		if (!targetIsInSortList(tle, InvalidOid, wc->partitionClause))
			return false;
	}
	return true;
}

/*
 * qual_is_pushdown_safe - is a particular rinfo safe to push down?
 *
 * rinfo is a restriction clause applying to the given subquery (whose RTE
 * has index rti in the parent query).
 *
 * Conditions checked here:
 *
 * 1. rinfo's clause must not contain any SubPlans (mainly because it's
 * unclear that it will work correctly: SubLinks will already have been
 * transformed into SubPlans in the qual, but not in the subquery).  Note that
 * SubLinks that transform to initplans are safe, and will be accepted here
 * because what we'll see in the qual is just a Param referencing the initplan
 * output.
 *
 * 2. If unsafeVolatile is set, rinfo's clause must not contain any volatile
 * functions.
 *
 * 3. If unsafeLeaky is set, rinfo's clause must not contain any leaky
 * functions that are passed Var nodes, and therefore might reveal values from
 * the subquery as side effects.
 *
 * 4. rinfo's clause must not refer to the whole-row output of the subquery
 * (since there is no easy way to name that within the subquery itself).
 *
 * 5. rinfo's clause must not refer to any subquery output columns that were
 * found to be unsafe to reference by subquery_is_pushdown_safe().
 */
static bool
qual_is_pushdown_safe(Query *subquery, Index rti, RestrictInfo *rinfo,
					  pushdown_safety_info *safetyInfo)
{
	bool		safe = true;
	Node	   *qual = (Node *) rinfo->clause;
	List	   *vars;
	ListCell   *vl;

	/* Refuse subselects (point 1) */
	if (contain_subplans(qual))
		return false;

	/* Refuse volatile quals if we found they'd be unsafe (point 2) */
	if (safetyInfo->unsafeVolatile &&
		contain_volatile_functions((Node *) rinfo))
		return false;

	/* Refuse leaky quals if told to (point 3) */
	if (safetyInfo->unsafeLeaky &&
		contain_leaked_vars(qual))
		return false;

	/*
	 * It would be unsafe to push down window function calls, but at least for
	 * the moment we could never see any in a qual anyhow.  (The same applies
	 * to aggregates, which we check for in pull_var_clause below.)
	 */
	Assert(!contain_window_function(qual));

	/*
	 * Examine all Vars used in clause.  Since it's a restriction clause, all
	 * such Vars must refer to subselect output columns ... unless this is
	 * part of a LATERAL subquery, in which case there could be lateral
	 * references.
	 */
	vars = pull_var_clause(qual, PVC_INCLUDE_PLACEHOLDERS);
	foreach(vl, vars)
	{
		Var		   *var = (Var *) lfirst(vl);

		/*
		 * XXX Punt if we find any PlaceHolderVars in the restriction clause.
		 * It's not clear whether a PHV could safely be pushed down, and even
		 * less clear whether such a situation could arise in any cases of
		 * practical interest anyway.  So for the moment, just refuse to push
		 * down.
		 */
		if (!IsA(var, Var))
		{
			safe = false;
			break;
		}

		/*
		 * Punt if we find any lateral references.  It would be safe to push
		 * these down, but we'd have to convert them into outer references,
		 * which subquery_push_qual lacks the infrastructure to do.  The case
		 * arises so seldom that it doesn't seem worth working hard on.
		 */
		if (var->varno != rti)
		{
			safe = false;
			break;
		}

		/* Subqueries have no system columns */
		Assert(var->varattno >= 0);

		/* Check point 4 */
		if (var->varattno == 0)
		{
			safe = false;
			break;
		}

		/* Check point 5 */
		if (safetyInfo->unsafeColumns[var->varattno])
		{
			safe = false;
			break;
		}
	}

	list_free(vars);

	return safe;
}

/*
 * subquery_push_qual - push down a qual that we have determined is safe
 */
static void
subquery_push_qual(Query *subquery, RangeTblEntry *rte, Index rti, Node *qual)
{
	if (subquery->setOperations != NULL)
	{
		/* Recurse to push it separately to each component query */
		recurse_push_qual(subquery->setOperations, subquery,
						  rte, rti, qual);
	}
	else
	{
		/*
		 * We need to replace Vars in the qual (which must refer to outputs of
		 * the subquery) with copies of the subquery's targetlist expressions.
		 * Note that at this point, any uplevel Vars in the qual should have
		 * been replaced with Params, so they need no work.
		 *
		 * This step also ensures that when we are pushing into a setop tree,
		 * each component query gets its own copy of the qual.
		 */
		qual = ReplaceVarsFromTargetList(qual, rti, 0, rte,
										 subquery->targetList,
										 REPLACEVARS_REPORT_ERROR, 0,
										 &subquery->hasSubLinks);

		/*
		 * Now attach the qual to the proper place: normally WHERE, but if the
		 * subquery uses grouping or aggregation, put it in HAVING (since the
		 * qual really refers to the group-result rows).
		 */
		if (subquery->hasAggs || subquery->groupClause || subquery->groupingSets || subquery->havingQual)
			subquery->havingQual = make_and_qual(subquery->havingQual, qual);
		else
			subquery->jointree->quals =
				make_and_qual(subquery->jointree->quals, qual);

		/*
		 * We need not change the subquery's hasAggs or hasSubLinks flags,
		 * since we can't be pushing down any aggregates that weren't there
		 * before, and we don't push down subselects at all.
		 */
	}
}

/*
 * Helper routine to recurse through setOperations tree
 */
static void
recurse_push_qual(Node *setOp, Query *topquery,
				  RangeTblEntry *rte, Index rti, Node *qual)
{
	if (IsA(setOp, RangeTblRef))
	{
		RangeTblRef *rtr = (RangeTblRef *) setOp;
		RangeTblEntry *subrte = rt_fetch(rtr->rtindex, topquery->rtable);
		Query	   *subquery = subrte->subquery;

		Assert(subquery != NULL);
		subquery_push_qual(subquery, rte, rti, qual);
	}
	else if (IsA(setOp, SetOperationStmt))
	{
		SetOperationStmt *op = (SetOperationStmt *) setOp;

		recurse_push_qual(op->larg, topquery, rte, rti, qual);
		recurse_push_qual(op->rarg, topquery, rte, rti, qual);
	}
	else
	{
		elog(ERROR, "unrecognized node type: %d",
			 (int) nodeTag(setOp));
	}
}

/*****************************************************************************
 *			SIMPLIFYING SUBQUERY TARGETLISTS
 *****************************************************************************/

/*
 * remove_unused_subquery_outputs
 *		Remove subquery targetlist items we don't need
 *
 * It's possible, even likely, that the upper query does not read all the
 * output columns of the subquery.  We can remove any such outputs that are
 * not needed by the subquery itself (e.g., as sort/group columns) and do not
 * affect semantics otherwise (e.g., volatile functions can't be removed).
 * This is useful not only because we might be able to remove expensive-to-
 * compute expressions, but because deletion of output columns might allow
 * optimizations such as join removal to occur within the subquery.
 *
 * To avoid affecting column numbering in the targetlist, we don't physically
 * remove unused tlist entries, but rather replace their expressions with NULL
 * constants.  This is implemented by modifying subquery->targetList.
 */
static void
remove_unused_subquery_outputs(Query *subquery, RelOptInfo *rel)
{
	Bitmapset  *attrs_used = NULL;
	ListCell   *lc;

	/*
	 * Do nothing if subquery has UNION/INTERSECT/EXCEPT: in principle we
	 * could update all the child SELECTs' tlists, but it seems not worth the
	 * trouble presently.
	 */
	if (subquery->setOperations)
		return;

	/*
	 * If subquery has regular DISTINCT (not DISTINCT ON), we're wasting our
	 * time: all its output columns must be used in the distinctClause.
	 */
	if (subquery->distinctClause && !subquery->hasDistinctOn)
		return;

	/*
	 * Collect a bitmap of all the output column numbers used by the upper
	 * query.
	 *
	 * Add all the attributes needed for joins or final output.  Note: we must
	 * look at rel's targetlist, not the attr_needed data, because attr_needed
	 * isn't computed for inheritance child rels, cf set_append_rel_size().
	 * (XXX might be worth changing that sometime.)
	 */
	pull_varattnos((Node *) rel->reltarget->exprs, rel->relid, &attrs_used);

	/* Add all the attributes used by un-pushed-down restriction clauses. */
	foreach(lc, rel->baserestrictinfo)
	{
		RestrictInfo *rinfo = (RestrictInfo *) lfirst(lc);

		pull_varattnos((Node *) rinfo->clause, rel->relid, &attrs_used);
	}

	/*
	 * If there's a whole-row reference to the subquery, we can't remove
	 * anything.
	 */
	if (bms_is_member(0 - FirstLowInvalidHeapAttributeNumber, attrs_used))
		return;

	/*
	 * Run through the tlist and zap entries we don't need.  It's okay to
	 * modify the tlist items in-place because set_subquery_pathlist made a
	 * copy of the subquery.
	 */
	foreach(lc, subquery->targetList)
	{
		TargetEntry *tle = (TargetEntry *) lfirst(lc);
		Node	   *texpr = (Node *) tle->expr;

		/*
		 * If it has a sortgroupref number, it's used in some sort/group
		 * clause so we'd better not remove it.  Also, don't remove any
		 * resjunk columns, since their reason for being has nothing to do
		 * with anybody reading the subquery's output.  (It's likely that
		 * resjunk columns in a sub-SELECT would always have ressortgroupref
		 * set, but even if they don't, it seems imprudent to remove them.)
		 */
		if (tle->ressortgroupref || tle->resjunk)
			continue;

		/*
		 * If it's used by the upper query, we can't remove it.
		 */
		if (bms_is_member(tle->resno - FirstLowInvalidHeapAttributeNumber,
						  attrs_used))
			continue;

		/*
		 * If it contains a set-returning function, we can't remove it since
		 * that could change the number of rows returned by the subquery.
		 */
		if (subquery->hasTargetSRFs &&
			expression_returns_set(texpr))
			continue;

		/*
		 * If it contains volatile functions, we daren't remove it for fear
		 * that the user is expecting their side-effects to happen.
		 */
		if (contain_volatile_functions(texpr))
			continue;

		/*
		 * OK, we don't need it.  Replace the expression with a NULL constant.
		 * Preserve the exposed type of the expression, in case something
		 * looks at the rowtype of the subquery's result.
		 */
		tle->expr = (Expr *) makeNullConst(exprType(texpr),
										   exprTypmod(texpr),
										   exprCollation(texpr));
	}
}

/*
 * create_partial_bitmap_paths
 *	  Build partial bitmap heap path for the relation
 */
void
create_partial_bitmap_paths(PlannerInfo *root, RelOptInfo *rel,
							Path *bitmapqual)
{
	int			parallel_workers;
	double		pages_fetched;

	/* Compute heap pages for bitmap heap scan */
	pages_fetched = compute_bitmap_pages(root, rel, bitmapqual, 1.0,
										 NULL, NULL);

	parallel_workers = compute_parallel_worker(rel, pages_fetched, -1,
											   max_parallel_workers_per_gather);

	if (parallel_workers <= 0)
		return;

	add_partial_path(rel, (Path *) create_bitmap_heap_path(root, rel,
														   bitmapqual, rel->lateral_relids, 1.0, parallel_workers));
}

/*
 * Compute the number of parallel workers that should be used to scan a
 * relation.  We compute the parallel workers based on the size of the heap to
 * be scanned and the size of the index to be scanned, then choose a minimum
 * of those.
 *
 * "heap_pages" is the number of pages from the table that we expect to scan, or
 * -1 if we don't expect to scan any.
 *
 * "index_pages" is the number of pages from the index that we expect to scan, or
 * -1 if we don't expect to scan any.
 *
 * "max_workers" is caller's limit on the number of workers.  This typically
 * comes from a GUC.
 */
int
compute_parallel_worker(RelOptInfo *rel, double heap_pages, double index_pages,
						int max_workers)
{
	int			parallel_workers = 0;

	/*
	 * If the user has set the parallel_workers reloption, use that; otherwise
	 * select a default number of workers.
	 */
	if (rel->rel_parallel_workers != -1)
		parallel_workers = rel->rel_parallel_workers;
	else
	{
		/*
		 * If the number of pages being scanned is insufficient to justify a
		 * parallel scan, just return zero ... unless it's an inheritance
		 * child. In that case, we want to generate a parallel path here
		 * anyway.  It might not be worthwhile just for this relation, but
		 * when combined with all of its inheritance siblings it may well pay
		 * off.
		 */
		if (rel->reloptkind == RELOPT_BASEREL &&
			((heap_pages >= 0 && heap_pages < min_parallel_table_scan_size) ||
			 (index_pages >= 0 && index_pages < min_parallel_index_scan_size)))
			return 0;

		if (heap_pages >= 0)
		{
			int			heap_parallel_threshold;
			int			heap_parallel_workers = 1;

			/*
			 * Select the number of workers based on the log of the size of
			 * the relation.  This probably needs to be a good deal more
			 * sophisticated, but we need something here for now.  Note that
			 * the upper limit of the min_parallel_table_scan_size GUC is
			 * chosen to prevent overflow here.
			 */
			heap_parallel_threshold = Max(min_parallel_table_scan_size, 1);
			while (heap_pages >= (BlockNumber) (heap_parallel_threshold * 3))
			{
				heap_parallel_workers++;
				heap_parallel_threshold *= 3;
				if (heap_parallel_threshold > INT_MAX / 3)
					break;		/* avoid overflow */
			}

			parallel_workers = heap_parallel_workers;
		}

		if (index_pages >= 0)
		{
			int			index_parallel_workers = 1;
			int			index_parallel_threshold;

			/* same calculation as for heap_pages above */
			index_parallel_threshold = Max(min_parallel_index_scan_size, 1);
			while (index_pages >= (BlockNumber) (index_parallel_threshold * 3))
			{
				index_parallel_workers++;
				index_parallel_threshold *= 3;
				if (index_parallel_threshold > INT_MAX / 3)
					break;		/* avoid overflow */
			}

			if (parallel_workers > 0)
				parallel_workers = Min(parallel_workers, index_parallel_workers);
			else
				parallel_workers = index_parallel_workers;
		}
	}

	/* In no case use more than caller supplied maximum number of workers */
	parallel_workers = Min(parallel_workers, max_workers);

	return parallel_workers;
}

/*
 * generate_partitionwise_join_paths
 * 		Create paths representing partitionwise join for given partitioned
 * 		join relation.
 *
 * This must not be called until after we are done adding paths for all
 * child-joins. Otherwise, add_path might delete a path to which some path
 * generated here has a reference.
 */
void
generate_partitionwise_join_paths(PlannerInfo *root, RelOptInfo *rel)
{
	List	   *live_children = NIL;
	int			cnt_parts;
	int			num_parts;
	RelOptInfo **part_rels;

	/* Handle only join relations here. */
	if (!IS_JOIN_REL(rel))
		return;

	/* We've nothing to do if the relation is not partitioned. */
	if (!IS_PARTITIONED_REL(rel))
		return;

	/* The relation should have consider_partitionwise_join set. */
	Assert(rel->consider_partitionwise_join);

	/* Guard against stack overflow due to overly deep partition hierarchy. */
	check_stack_depth();

	num_parts = rel->nparts;
	part_rels = rel->part_rels;

	/* Collect non-dummy child-joins. */
	for (cnt_parts = 0; cnt_parts < num_parts; cnt_parts++)
	{
		RelOptInfo *child_rel = part_rels[cnt_parts];

		/* If it's been pruned entirely, it's certainly dummy. */
		if (child_rel == NULL)
			continue;

		/* Add partitionwise join paths for partitioned child-joins. */
		generate_partitionwise_join_paths(root, child_rel);

		set_cheapest(child_rel);

		/* Dummy children will not be scanned, so ignore those. */
		if (IS_DUMMY_REL(child_rel))
			continue;

#ifdef OPTIMIZER_DEBUG
		debug_print_rel(root, child_rel);
#endif

		live_children = lappend(live_children, child_rel);
	}

	/* If all child-joins are dummy, parent join is also dummy. */
	if (!live_children)
	{
		mark_dummy_rel(root, rel);
		return;
	}

	/* Build additional paths for this rel from child-join paths. */
	add_paths_to_append_rel(root, rel, live_children);
	list_free(live_children);
}

static bool
is_query_contain_limit_groupby(Query *parse)
{
	if (parse->limitCount || parse->limitOffset ||
		parse->groupClause || parse->groupingSets || parse->distinctClause)
		return true;

	if (parse->setOperations)
	{
		SetOperationStmt *sop_stmt = (SetOperationStmt *) (parse->setOperations);
		RangeTblRef   *larg = (RangeTblRef *) sop_stmt->larg;
		RangeTblRef   *rarg = (RangeTblRef *) sop_stmt->rarg;
		RangeTblEntry *lrte = list_nth(parse->rtable, larg->rtindex-1);
		RangeTblEntry *rrte = list_nth(parse->rtable, rarg->rtindex-1);

		if ((lrte->rtekind == RTE_SUBQUERY &&
			 is_query_contain_limit_groupby(lrte->subquery)) ||
			(rrte->rtekind == RTE_SUBQUERY &&
			 is_query_contain_limit_groupby(rrte->subquery)))
			return true;
	}

	return false;
}

/*****************************************************************************
 *			DEBUG SUPPORT
 *****************************************************************************/

#ifdef OPTIMIZER_DEBUG

static void
print_relids(PlannerInfo *root, Relids relids)
{
	int			x;
	bool		first = true;

	x = -1;
	while ((x = bms_next_member(relids, x)) >= 0)
	{
		if (!first)
			printf(" ");
		if (x < root->simple_rel_array_size &&
			root->simple_rte_array[x])
			printf("%s", root->simple_rte_array[x]->eref->aliasname);
		else
			printf("%d", x);
		first = false;
	}
}

static void
print_restrictclauses(PlannerInfo *root, List *clauses)
{
	ListCell   *l;

	foreach(l, clauses)
	{
		RestrictInfo *c = lfirst(l);

		print_expr((Node *) c->clause, root->parse->rtable);
		if (lnext(clauses, l))
			printf(", ");
	}
}

static void
print_path(PlannerInfo *root, Path *path, int indent)
{
	const char *ptype;
	const char *ltype;
	bool		join = false;
	Path	   *subpath = NULL;
	int			i;

	switch (nodeTag(path))
	{
		case T_Path:
			switch (path->pathtype)
			{
				case T_SeqScan:
					ptype = "SeqScan";
					break;
				case T_SampleScan:
					ptype = "SampleScan";
					break;
				case T_FunctionScan:
					ptype = "FunctionScan";
					break;
				case T_TableFuncScan:
					ptype = "TableFuncScan";
					break;
				case T_ValuesScan:
					ptype = "ValuesScan";
					break;
				case T_CteScan:
					ptype = "CteScan";
					break;
				case T_NamedTuplestoreScan:
					ptype = "NamedTuplestoreScan";
					break;
				case T_Result:
					ptype = "Result";
					break;
				case T_WorkTableScan:
					ptype = "WorkTableScan";
					break;
				default:
					ptype = "???Path";
					break;
			}
			break;
		case T_IndexPath:
			ptype = "IdxScan";
			break;
		case T_BitmapHeapPath:
			ptype = "BitmapHeapScan";
			break;
		case T_BitmapAndPath:
			ptype = "BitmapAndPath";
			break;
		case T_BitmapOrPath:
			ptype = "BitmapOrPath";
			break;
		case T_TidPath:
			ptype = "TidScan";
			break;
		case T_SubqueryScanPath:
			ptype = "SubqueryScan";
			break;
		case T_ForeignPath:
			ptype = "ForeignScan";
			break;
		case T_CustomPath:
			ptype = "CustomScan";
			break;
		case T_NestPath:
			ptype = "NestLoop";
			join = true;
			break;
		case T_MergePath:
			ptype = "MergeJoin";
			join = true;
			break;
		case T_HashPath:
			ptype = "HashJoin";
			join = true;
			break;
		case T_AppendPath:
			ptype = "Append";
			break;
		case T_MergeAppendPath:
			ptype = "MergeAppend";
			break;
		case T_GroupResultPath:
			ptype = "GroupResult";
			break;
		case T_MaterialPath:
			ptype = "Material";
			subpath = ((MaterialPath *) path)->subpath;
			break;
		case T_MemoizePath:
			ptype = "Memoize";
			subpath = ((MemoizePath *) path)->subpath;
			break;
		case T_UniquePath:
			ptype = "Unique";
			subpath = ((UniquePath *) path)->subpath;
			break;
		case T_GatherPath:
			ptype = "Gather";
			subpath = ((GatherPath *) path)->subpath;
			break;
		case T_GatherMergePath:
			ptype = "GatherMerge";
			subpath = ((GatherMergePath *) path)->subpath;
			break;
		case T_ProjectionPath:
			ptype = "Projection";
			subpath = ((ProjectionPath *) path)->subpath;
			break;
		case T_ProjectSetPath:
			ptype = "ProjectSet";
			subpath = ((ProjectSetPath *) path)->subpath;
			break;
		case T_SortPath:
			ptype = "Sort";
			subpath = ((SortPath *) path)->subpath;
			break;
		case T_IncrementalSortPath:
			ptype = "IncrementalSort";
			subpath = ((SortPath *) path)->subpath;
			break;
		case T_GroupPath:
			ptype = "Group";
			subpath = ((GroupPath *) path)->subpath;
			break;
		case T_UpperUniquePath:
			ptype = "UpperUnique";
			subpath = ((UpperUniquePath *) path)->subpath;
			break;
		case T_AggPath:
			ptype = "Agg";
			subpath = ((AggPath *) path)->subpath;
			break;
		case T_GroupingSetsPath:
			ptype = "GroupingSets";
			subpath = ((GroupingSetsPath *) path)->subpath;
			break;
		case T_MinMaxAggPath:
			ptype = "MinMaxAgg";
			break;
		case T_WindowAggPath:
			ptype = "WindowAgg";
			subpath = ((WindowAggPath *) path)->subpath;
			break;
		case T_SetOpPath:
			ptype = "SetOp";
			subpath = ((SetOpPath *) path)->subpath;
			break;
		case T_RecursiveUnionPath:
			ptype = "RecursiveUnion";
			break;
		case T_LockRowsPath:
			ptype = "LockRows";
			subpath = ((LockRowsPath *) path)->subpath;
			break;
		case T_ModifyTablePath:
			ptype = "ModifyTable";
			break;
		case T_LimitPath:
			ptype = "Limit";
			subpath = ((LimitPath *) path)->subpath;
			break;
		case T_CdbMotionPath:
			ptype = "Motion";
			subpath = ((CdbMotionPath *) path)->subpath;
			break;
		default:
			ptype = "???Path";
			break;
	}

	for (i = 0; i < indent; i++)
		printf("\t");
	printf("%s", ptype);

	if (path->parent)
	{
		printf("(");
		print_relids(root, path->parent->relids);
		printf(")");
	}

	switch (path->locus.locustype)
	{
		case CdbLocusType_Entry:
			ltype = "Entry";
			break;
		case CdbLocusType_SingleQE:
			ltype = "SingleQE";
			break;
		case CdbLocusType_General:
			ltype = "General";
			break;
		case CdbLocusType_SegmentGeneral:
			ltype = "SegmentGeneral";
			break;
		case CdbLocusType_Replicated:
			ltype = "Replicated";
			break;
		case CdbLocusType_Hashed:
			ltype = "Hashed";
			break;
		case CdbLocusType_HashedOJ:
			ltype = "HashedOJ";
			break;
		case CdbLocusType_Strewn:
			ltype = "Strewn";
			break;
		default:
			ltype = "???CdbLocus";
			break;
	}
	printf(" locus=%s", ltype);
	if (path->param_info)
	{
		printf(" required_outer (");
		print_relids(root, path->param_info->ppi_req_outer);
		printf(")");
	}
	printf(" rows=%.0f cost=%.2f..%.2f\n",
		   path->rows, path->startup_cost, path->total_cost);

	if (path->pathkeys)
	{
		for (i = 0; i < indent; i++)
			printf("\t");
		printf("  pathkeys: ");
		print_pathkeys(path->pathkeys, root->parse->rtable);
	}

	if (join)
	{
		JoinPath   *jp = (JoinPath *) path;

		for (i = 0; i < indent; i++)
			printf("\t");
		printf("  clauses: ");
		print_restrictclauses(root, jp->joinrestrictinfo);
		printf("\n");

		if (IsA(path, MergePath))
		{
			MergePath  *mp = (MergePath *) path;

			for (i = 0; i < indent; i++)
				printf("\t");
			printf("  sortouter=%d sortinner=%d materializeinner=%d\n",
				   ((mp->outersortkeys) ? 1 : 0),
				   ((mp->innersortkeys) ? 1 : 0),
				   ((mp->materialize_inner) ? 1 : 0));
		}

		print_path(root, jp->outerjoinpath, indent + 1);
		print_path(root, jp->innerjoinpath, indent + 1);
	}

	if (subpath)
		print_path(root, subpath, indent + 1);
}

void
debug_print_rel(PlannerInfo *root, RelOptInfo *rel)
{
	ListCell   *l;

	printf("RELOPTINFO (");
	print_relids(root, rel->relids);
	printf("): rows=%.0f width=%d\n", rel->rows, rel->reltarget->width);

	if (rel->baserestrictinfo)
	{
		printf("\tbaserestrictinfo: ");
		print_restrictclauses(root, rel->baserestrictinfo);
		printf("\n");
	}

	if (rel->joininfo)
	{
		printf("\tjoininfo: ");
		print_restrictclauses(root, rel->joininfo);
		printf("\n");
	}

	printf("\tpath list:\n");
	foreach(l, rel->pathlist)
		print_path(root, lfirst(l), 1);
	if (rel->cheapest_parameterized_paths)
	{
		printf("\n\tcheapest parameterized paths:\n");
		foreach(l, rel->cheapest_parameterized_paths)
			print_path(root, lfirst(l), 1);
	}
	if (rel->cheapest_startup_path)
	{
		printf("\n\tcheapest startup path:\n");
		print_path(root, rel->cheapest_startup_path, 1);
	}
	if (rel->cheapest_total_path)
	{
		printf("\n\tcheapest total path:\n");
		print_path(root, rel->cheapest_total_path, 1);
	}
	printf("\n");
	fflush(stdout);
}

#endif							/* OPTIMIZER_DEBUG */<|MERGE_RESOLUTION|>--- conflicted
+++ resolved
@@ -3,13 +3,9 @@
  * allpaths.c
  *	  Routines to find possible search paths for processing a query
  *
-<<<<<<< HEAD
- * Portions Copyright (c) 2005-2008, Greenplum inc
+ * Portions Copyright (c) 2005-2008, Cloudberry inc
  * Portions Copyright (c) 2012-Present VMware, Inc. or its affiliates.
- * Portions Copyright (c) 1996-2019, PostgreSQL Global Development Group
-=======
  * Portions Copyright (c) 1996-2021, PostgreSQL Global Development Group
->>>>>>> d457cb4e
  * Portions Copyright (c) 1994, Regents of the University of California
  *
  *
@@ -142,6 +138,10 @@
 								RangeTblEntry *rte);
 static void set_worktable_pathlist(PlannerInfo *root, RelOptInfo *rel,
 								   RangeTblEntry *rte);
+static void
+add_grouped_path(PlannerInfo *root, RelOptInfo *rel, Path *subpath,
+				 AggStrategy aggstrategy, RelAggInfo *agg_info,
+				 bool partial);
 static RelOptInfo *make_rel_from_joinlist(PlannerInfo *root, List *joinlist);
 static Query *push_down_restrict(PlannerInfo *root, RelOptInfo *rel,
 				   RangeTblEntry *rte, Index rti, Query *subquery);
@@ -566,7 +566,7 @@
 															  path->parent->reltarget,
 															  outer_quals,
 															  false);
-		add_path(rel, path);
+		add_path(rel, path, root);
 	}
 	set_cheapest(rel);
 }
@@ -641,10 +641,10 @@
 											  false,
 											  target_locus);
 
-			path = (Path *) create_material_path(root, rel, path);
+			path = (Path *) create_material_path(rel, path);
 		}
 
-		add_path(rel, path);
+		add_path(rel, path, root);
 	}
 	set_cheapest(rel);
 }
@@ -677,7 +677,7 @@
 		path = turn_volatile_seggen_to_singleqe(root,
 												origpath,
 												(Node *) (rel->baserestrictinfo));
-		add_path(rel, path);
+		add_path(rel, path, root);
 	}
 
 	set_cheapest(rel);
@@ -755,7 +755,7 @@
 	}
 
 	/*
-	 * Greenplum specific behavior:
+	 * Cloudberry specific behavior:
 	 * Change the path in pathlist if it is a general or segmentgeneral
 	 * path that contains volatile restrictions.
 	 */
@@ -1035,7 +1035,7 @@
 	required_outer = rel->lateral_relids;
 
 	/* Consider sequential scan */
-	add_path(rel, create_seqscan_path(root, rel, required_outer, 0));
+	add_path(rel, create_seqscan_path(root, rel, required_outer, 0), root);
 
 	/* If appropriate, consider parallel sequential scan */
 	if (rel->consider_parallel && required_outer == NULL)
@@ -1147,10 +1147,10 @@
 		 bms_membership(root->all_baserels) != BMS_SINGLETON) &&
 		!(GetTsmRoutine(rte->tablesample->tsmhandler)->repeatable_across_scans))
 	{
-		path = (Path *) create_material_path(root, rel, path);
-	}
-
-	add_path(rel, path);
+		path = (Path *) create_material_path(rel, path);
+	}
+
+	add_path(rel, path, root);
 
 	/* For the moment, at least, there are no other paths to consider */
 }
@@ -1714,7 +1714,7 @@
 	if (subpaths_valid)
 		add_path(rel, (Path *) create_append_path(root, rel, subpaths, NIL,
 												  NIL, NULL, 0, false,
-												  -1));
+												  -1), root);
 
 	/*
 	 * Consider an append of unordered, unparameterized partial paths.  Make
@@ -1867,7 +1867,7 @@
 			add_path(rel, (Path *)
 					 create_append_path(root, rel, subpaths, NIL,
 										NIL, required_outer, 0, false,
-										-1));
+										-1), root);
 	}
 
 	/*
@@ -2096,7 +2096,8 @@
 													  NULL,
 													  0,
 													  false,
-													  -1));
+													  -1),
+					root);
 			if (startup_neq_total)
 				add_path(rel, (Path *) create_append_path(root,
 														  rel,
@@ -2106,7 +2107,8 @@
 														  NULL,
 														  0,
 														  false,
-														  -1));
+														  -1),
+						root);
 		}
 		else
 		{
@@ -2115,13 +2117,15 @@
 															rel,
 															startup_subpaths,
 															pathkeys,
-															NULL));
+															NULL),
+					root);
 			if (startup_neq_total)
 				add_path(rel, (Path *) create_merge_append_path(root,
 																rel,
 																total_subpaths,
 																pathkeys,
-																NULL));
+																NULL),
+						root);
 		}
 	}
 }
@@ -2315,7 +2319,8 @@
 	/* Set up the dummy path */
 	add_path(rel, (Path *) create_append_path(root, rel, NIL, NIL,
 											  NIL, rel->lateral_relids,
-											  0, false, -1));
+											  0, false, -1),
+			 root);
 
 	/*
 	 * We set the cheapest-path fields immediately, just in case they were
@@ -2371,6 +2376,7 @@
 	PlannerConfig *config;
 	RelOptInfo *sub_final_rel;
 	ListCell   *lc;
+	pushdown_safety_info safetyInfo;
 
 	/*
 	 * Must copy the Query so that planning doesn't mess up the RTE contents
@@ -2386,9 +2392,6 @@
 	 */
 	required_outer = rel->lateral_relids;
 
-<<<<<<< HEAD
-	forceDistRand = rte->forceDistRandom;
-=======
 	/*
 	 * Zero out result area for subquery_is_pushdown_safe, so that it can set
 	 * flags as needed while recursing.  In particular, we need a workspace
@@ -2408,8 +2411,8 @@
 	 * currently pass the RTE to that function, we must do it here.)
 	 */
 	safetyInfo.unsafeLeaky = rte->security_barrier;
->>>>>>> d457cb4e
-
+
+	forceDistRand = rte->forceDistRandom;
 	/* CDB: Could be a preplanned subquery from window_planner. */
 	if (rte->subquery_root == NULL)
 	{
@@ -2419,7 +2422,6 @@
 		 */
 		subquery = push_down_restrict(root, rel, rte, rti, subquery);
 
-<<<<<<< HEAD
 		/*
 		 * The upper query might not use all the subquery's output columns; if
 		 * not, we can simplify.
@@ -2442,29 +2444,6 @@
 			tuple_fraction = 0.0;	/* default case */
 		else
 			tuple_fraction = root->tuple_fraction;
-=======
-		foreach(l, rel->baserestrictinfo)
-		{
-			RestrictInfo *rinfo = (RestrictInfo *) lfirst(l);
-
-			if (!rinfo->pseudoconstant &&
-				qual_is_pushdown_safe(subquery, rti, rinfo, &safetyInfo))
-			{
-				Node	   *clause = (Node *) rinfo->clause;
-
-				/* Push it down */
-				subquery_push_qual(subquery, rte, rti, clause);
-			}
-			else
-			{
-				/* Keep it in the upper query */
-				upperrestrictlist = lappend(upperrestrictlist, rinfo);
-			}
-		}
-		rel->baserestrictinfo = upperrestrictlist;
-		/* We don't bother recomputing baserestrict_min_security */
-	}
->>>>>>> d457cb4e
 
 		/* Generate a subroot and Paths for the subquery */
 		config = CopyPlannerConfig(root->config);
@@ -2481,7 +2460,7 @@
 			config->force_singleQE = true;
 
 		/*
-		 * Greenplum specific behavior:
+		 * Cloudberry specific behavior:
 		 * config->may_rescan is used to guide if
 		 * we should add materialize path over motion
 		 * in the left tree of a join.
@@ -2553,7 +2532,7 @@
 												 pathkeys, locus, required_outer);
 
 		/*
-		 * Greenplum specific behavior:
+		 * Cloudberry specific behavior:
 		 * If the path is general or segmentgeneral locus and contains
 		 * volatile target list of havingQual, we should turn it into
 		 * singleQE.
@@ -2564,7 +2543,7 @@
 												(Node *) l);
 
 		/* Generate outer path using this subpath */
-		add_path(rel, path);
+		add_path(rel, path, root);
 	}
 
 	/* If outer rel allows parallelism, do same for partial paths. */
@@ -2667,7 +2646,8 @@
 
 	/* Generate appropriate path */
 	add_path(rel, create_functionscan_path(root, rel, rte,
-										   pathkeys, required_outer));
+										   pathkeys, required_outer),
+			 root);
 }
 
 /*
@@ -2752,7 +2732,8 @@
 		/* Generate appropriate path */
 		add_path(rel, (Path *)
 				 create_tablefunction_path(root, rel, subpath,
-										   pathkeys, required_outer));
+										   pathkeys, required_outer),
+				 root);
 	}
 }
 
@@ -2773,7 +2754,7 @@
 	required_outer = rel->lateral_relids;
 
 	/* Generate appropriate path */
-	add_path(rel, create_valuesscan_path(root, rel, rte, required_outer));
+	add_path(rel, create_valuesscan_path(root, rel, rte, required_outer), root);
 }
 
 /*
@@ -2794,7 +2775,8 @@
 
 	/* Generate appropriate path */
 	add_path(rel, create_tablefuncscan_path(root, rel,
-											required_outer));
+											required_outer),
+			 root);
 }
 
 /*
@@ -2844,7 +2826,6 @@
 	}
 	if (lc == NULL)				/* shouldn't happen */
 		elog(ERROR, "could not find CTE \"%s\"", rte->ctename);
-<<<<<<< HEAD
 
 	Assert(IsA(cte->ctequery, Query));
 
@@ -3019,14 +3000,6 @@
 	}
 
 	pathkeys = subroot->query_pathkeys;
-=======
-	if (ndx >= list_length(cteroot->cte_plan_ids))
-		elog(ERROR, "could not find plan for CTE \"%s\"", rte->ctename);
-	plan_id = list_nth_int(cteroot->cte_plan_ids, ndx);
-	if (plan_id <= 0)
-		elog(ERROR, "no plan was made for CTE \"%s\"", rte->ctename);
-	cteplan = (Plan *) list_nth(root->glob->subplans, plan_id - 1);
->>>>>>> d457cb4e
 
 	/* Mark rel with estimated output rows, width, etc */
 	{
@@ -3072,7 +3045,8 @@
 										  is_shared ? NULL : subpath,
 										  locus,
 										  pathkeys,
-										  required_outer));
+										  required_outer),
+				 root);
 	}
 }
 
@@ -3100,7 +3074,7 @@
 	required_outer = rel->lateral_relids;
 
 	/* Generate appropriate path */
-	add_path(rel, create_namedtuplestorescan_path(root, rel, required_outer));
+	add_path(rel, create_namedtuplestorescan_path(root, rel, required_outer), root);
 
 	/* Select cheapest path (pretty easy in this case...) */
 	set_cheapest(rel);
@@ -3130,7 +3104,7 @@
 	required_outer = rel->lateral_relids;
 
 	/* Generate appropriate path */
-	add_path(rel, create_resultscan_path(root, rel, required_outer));
+	add_path(rel, create_resultscan_path(root, rel, required_outer), root);
 
 	/* Select cheapest path (pretty easy in this case...) */
 	set_cheapest(rel);
@@ -3183,7 +3157,7 @@
 	required_outer = rel->lateral_relids;
 
 	/* Generate appropriate path */
-	add_path(rel, create_worktablescan_path(root, rel, ctepath->locus, required_outer));
+	add_path(rel, create_worktablescan_path(root, rel, ctepath->locus, required_outer), root);
 }
 
 /*
@@ -3230,7 +3204,7 @@
 	simple_gather_path = (Path *)
 		create_gather_path(root, rel, cheapest_partial_path, rel->reltarget,
 						   NULL, rowsp);
-	add_path(rel, simple_gather_path);
+	add_path(rel, simple_gather_path, root);
 
 	/*
 	 * For each useful ordering, we can consider an order-preserving Gather
@@ -3247,7 +3221,7 @@
 		rows = subpath->rows * subpath->parallel_workers;
 		path = create_gather_merge_path(root, rel, subpath, rel->reltarget,
 										subpath->pathkeys, NULL, rowsp);
-		add_path(rel, &path->path);
+		add_path(rel, &path->path, root);
 	}
 }
 
@@ -3427,7 +3401,7 @@
 												NULL,
 												rowsp);
 
-				add_path(rel, &path->path);
+				add_path(rel, &path->path, root);
 
 				/* Fall through */
 			}
@@ -3461,9 +3435,120 @@
 												NULL,
 												rowsp);
 
-				add_path(rel, &path->path);
+				add_path(rel, &path->path, root);
 			}
 		}
+	}
+}
+
+/*
+ * generate_grouping_paths
+ * 		Create partially aggregated paths and add them to grouped relation.
+ *
+ * "rel_plain" is base or join relation whose paths are not grouped.
+ */
+void
+generate_grouping_paths(PlannerInfo *root, RelOptInfo *rel_grouped,
+						RelOptInfo *rel_plain, RelAggInfo *agg_info)
+{
+	ListCell   *lc;
+	Path	   *path;
+
+	if (IS_DUMMY_REL(rel_plain))
+	{
+		mark_dummy_rel(root, rel_grouped);
+		return;
+	}
+
+	foreach(lc, rel_plain->pathlist)
+	{
+		path = (Path *) lfirst(lc);
+
+		/*
+		 * Since the path originates from the non-grouped relation which is
+		 * not aware of the aggregate push-down, we must ensure that it
+		 * provides the correct input for aggregation.
+		 */
+		path = (Path *) create_projection_path_with_quals(root,
+														  rel_grouped,
+														  path,
+														  agg_info->agg_input,
+														  NIL,
+														  true);
+
+		/*
+		 * add_grouped_path() will check whether the path has suitable
+		 * pathkeys.
+		 */
+		add_grouped_path(root, rel_grouped, path, AGG_SORTED, agg_info,
+						 false);
+
+		/*
+		 * Repeated creation of hash table (for new parameter values) should
+		 * be possible, does not sound like a good idea in terms of efficiency.
+		 */
+		if (path->param_info == NULL)
+			add_grouped_path(root, rel_grouped, path, AGG_HASHED, agg_info,
+							 false);
+	}
+
+	/* Could not generate any grouped paths? */
+	if (rel_grouped->pathlist == NIL)
+	{
+		mark_dummy_rel(root, rel_grouped);
+		return;
+	}
+
+	/*
+	 * Almost the same for partial paths.
+	 *
+	 * The difference is that parameterized paths are never created, see
+	 * add_partial_path() for explanation.
+	 */
+	foreach(lc, rel_plain->partial_pathlist)
+	{
+		path = (Path *) lfirst(lc);
+
+		if (path->param_info != NULL)
+			continue;
+
+		path = (Path *) create_projection_path(root, rel_grouped, path,
+											   agg_info->agg_input);
+
+		add_grouped_path(root, rel_grouped, path, AGG_SORTED, agg_info,
+						 true);
+		add_grouped_path(root, rel_grouped, path, AGG_HASHED, agg_info,
+						 true);
+	}
+}
+
+/*
+ * Apply partial aggregation to a subpath and add the AggPath to the pathlist.
+ */
+static void
+add_grouped_path(PlannerInfo *root, RelOptInfo *rel, Path *subpath,
+				 AggStrategy aggstrategy, RelAggInfo *agg_info,
+				 bool partial)
+{
+	Path	   *agg_path;
+
+
+	if (aggstrategy == AGG_HASHED)
+		agg_path = (Path *) create_agg_hashed_path(root, rel, subpath,
+												   agg_info);
+	else if (aggstrategy == AGG_SORTED)
+		agg_path = (Path *) create_agg_sorted_path(root, rel, subpath,
+												   agg_info);
+	else
+		elog(ERROR, "unexpected strategy %d", aggstrategy);
+
+	/* Add the grouped path to the list of grouped base paths. */
+	if (agg_path != NULL)
+	{
+		if (!partial)
+			add_path(rel, (Path *) agg_path, root);
+		else
+			add_partial_path(rel, (Path *) agg_path);
 	}
 }
 
@@ -3593,6 +3678,7 @@
 {
 	int			lev;
 	RelOptInfo *rel;
+	RelOptInfo *rel_grouped;
 
 	/*
 	 * This function cannot be invoked recursively within any one planning
@@ -3659,8 +3745,15 @@
 			/* Find and save the cheapest paths for this rel */
 			set_cheapest(rel);
 
+			/* The same for grouped relation */
+			rel_grouped = find_grouped_rel(root, rel->relids);
+			if (rel_grouped)
+				set_cheapest(rel_grouped);
+
 #ifdef OPTIMIZER_DEBUG
 			debug_print_rel(root, rel);
+			if (rel_grouped)
+				debug_print_rel(root, rel_grouped);
 #endif
 		}
 	}
@@ -3748,7 +3841,7 @@
 			Node	   *clause = (Node *) rinfo->clause;
 
 			if (!rinfo->pseudoconstant &&
-				qual_is_pushdown_safe(subquery, rti, clause, &safetyInfo))
+				qual_is_pushdown_safe(subquery, rti, rinfo, &safetyInfo))
 			{
 				/* Push it down */
 				subquery_push_qual(subquery, rte, rti, clause);
@@ -4829,6 +4922,10 @@
 		case T_ModifyTablePath:
 			ptype = "ModifyTable";
 			break;
+		case T_RuntimeFilterPath:
+			ptype = "RuntimeFilter";
+			subpath = ((RuntimeFilterPath *) path)->subpath;
+			break;
 		case T_LimitPath:
 			ptype = "Limit";
 			subpath = ((LimitPath *) path)->subpath;
