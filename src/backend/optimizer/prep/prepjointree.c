--- conflicted
+++ resolved
@@ -14,13 +14,9 @@
  *		remove_useless_result_rtes
  *
  *
-<<<<<<< HEAD
- * Portions Copyright (c) 2006-2008, Greenplum inc
+ * Portions Copyright (c) 2006-2008, Cloudberry inc
  * Portions Copyright (c) 2012-Present VMware, Inc. or its affiliates.
- * Portions Copyright (c) 1996-2019, PostgreSQL Global Development Group
-=======
  * Portions Copyright (c) 1996-2021, PostgreSQL Global Development Group
->>>>>>> d457cb4e
  * Portions Copyright (c) 1994, Regents of the University of California
  *
  *
@@ -91,14 +87,12 @@
 									   int parentRTindex, Query *setOpQuery,
 									   int childRToffset);
 static void make_setop_translation_list(Query *query, Index newvarno,
-<<<<<<< HEAD
-										List **translated_vars);
-=======
 										AppendRelInfo *appinfo);
+#if 0
 static bool is_simple_subquery(PlannerInfo *root, Query *subquery,
 							   RangeTblEntry *rte,
 							   JoinExpr *lowest_outer_join);
->>>>>>> d457cb4e
+#endif
 static Node *pull_up_simple_values(PlannerInfo *root, Node *jtnode,
 								   RangeTblEntry *rte);
 static bool is_simple_values(PlannerInfo *root, RangeTblEntry *rte);
@@ -917,10 +911,7 @@
 		 * unless is_safe_append_member says so.
 		 */
 		if (rte->rtekind == RTE_SUBQUERY &&
-<<<<<<< HEAD
 			!rte->forceDistRandom &&
-=======
->>>>>>> d457cb4e
 			is_simple_subquery(root, rte->subquery, rte, lowest_outer_join) &&
 			(containing_appendrel == NULL ||
 			 is_safe_append_member(rte->subquery)))
@@ -1095,19 +1086,17 @@
 	subroot->cte_plan_ids = NIL;
 	subroot->multiexpr_params = NIL;
 	subroot->eq_classes = NIL;
-<<<<<<< HEAD
 	subroot->non_eq_clauses = NIL;
-=======
 	subroot->ec_merging_done = false;
 	subroot->all_result_relids = NULL;
 	subroot->leaf_result_relids = NULL;
->>>>>>> d457cb4e
 	subroot->append_rel_list = NIL;
 	subroot->row_identity_vars = NIL;
 	subroot->rowMarks = NIL;
 	memset(subroot->upper_rels, 0, sizeof(subroot->upper_rels));
 	memset(subroot->upper_targets, 0, sizeof(subroot->upper_targets));
 	subroot->processed_tlist = NIL;
+	subroot->max_sortgroupref = 0;
 	subroot->update_colnos = NIL;
 	subroot->grouping_map = NULL;
 	subroot->minmax_aggs = NIL;
@@ -1281,110 +1270,11 @@
 	/*
 	 * Replace all of the top query's references to the subquery's outputs
 	 * with copies of the adjusted subtlist items, being careful not to
-<<<<<<< HEAD
-	 * replace any of the jointree structure. (This'd be a lot cleaner if we
-	 * could use query_tree_mutator.)  We have to use PHVs in the targetList,
-	 * returningList, and havingQual, since those are certainly above any
-	 * outer join.  replace_vars_in_jointree tracks its location in the
-	 * jointree and uses PHVs or not appropriately.
-	 */
-	parse->targetList = newTList;
-
-	parse->returningList = (List *)
-		pullup_replace_vars((Node *) parse->returningList, &rvcontext);
-	if (parse->onConflict)
-	{
-		parse->onConflict->onConflictSet = (List *)
-			pullup_replace_vars((Node *) parse->onConflict->onConflictSet,
-								&rvcontext);
-		parse->onConflict->onConflictWhere =
-			pullup_replace_vars(parse->onConflict->onConflictWhere,
-								&rvcontext);
-
-		/*
-		 * We assume ON CONFLICT's arbiterElems, arbiterWhere, exclRelTlist
-		 * can't contain any references to a subquery
-		 */
-	}
-	replace_vars_in_jointree((Node *) parse->jointree, &rvcontext,
-							 lowest_nulling_outer_join);
-	Assert(parse->setOperations == NULL);
-	parse->havingQual = pullup_replace_vars(parse->havingQual, &rvcontext);
-
-	if (parse->windowClause)
-	{
-		foreach(lc, parse->windowClause)
-		{
-			WindowClause *wc = (WindowClause *) lfirst(lc);
-
-			if (wc->startOffset)
-				wc->startOffset =
-					pullup_replace_vars((Node *) wc->startOffset, &rvcontext);
-			if (wc->endOffset)
-				wc->endOffset =
-					pullup_replace_vars((Node *) wc->endOffset, &rvcontext);
-		}
-	}
-
-	/*
-	 * Replace references in the translated_vars lists of appendrels. When
-	 * pulling up an appendrel member, we do not need PHVs in the list of the
-	 * parent appendrel --- there isn't any outer join between. Elsewhere, use
-	 * PHVs for safety.  (This analysis could be made tighter but it seems
-	 * unlikely to be worth much trouble.)
-	 */
-	foreach(lc, root->append_rel_list)
-	{
-		AppendRelInfo *appinfo = (AppendRelInfo *) lfirst(lc);
-		bool		save_need_phvs = rvcontext.need_phvs;
-
-		if (appinfo == containing_appendrel)
-			rvcontext.need_phvs = false;
-		appinfo->translated_vars = (List *)
-			pullup_replace_vars((Node *) appinfo->translated_vars, &rvcontext);
-		rvcontext.need_phvs = save_need_phvs;
-	}
-
-	/*
-	 * Replace references in the joinaliasvars lists of join RTEs.
-	 *
-	 * You might think that we could avoid using PHVs for alias vars of joins
-	 * below lowest_nulling_outer_join, but that doesn't work because the
-	 * alias vars could be referenced above that join; we need the PHVs to be
-	 * present in such references after the alias vars get flattened.  (It
-	 * might be worth trying to be smarter here, someday.)
-	 */
-	foreach(lc, parse->rtable)
-	{
-		RangeTblEntry *otherrte = (RangeTblEntry *) lfirst(lc);
-
-		if (otherrte->rtekind == RTE_JOIN)
-			otherrte->joinaliasvars = (List *)
-				pullup_replace_vars((Node *) otherrte->joinaliasvars,
-									&rvcontext);
-		else if (otherrte->rtekind == RTE_SUBQUERY && rte != otherrte)
-		{
-			 /*
-			  * here the sublevels_up can only be 1, because if larger than 1,
-			  * then the sublink is multilevel correlated, and cannot be pulled
-			  * up to be a subquery range table; while on the other hand, we
-			  * cannot directly put a subquery which refer to other relations
-			  * of the same level after FROM.
-			  */
-			otherrte->subquery = (Query *)
-				ReplaceVarsFromTargetList((Node *) otherrte->subquery,
-										  varno, 1, rte,
-										  subquery->targetList, REPLACEVARS_REPORT_ERROR,
-										  0, NULL);
-		}
-	}
-=======
 	 * replace any of the jointree structure.
 	 */
 	perform_pullup_replace_vars(root, &rvcontext,
 								lowest_nulling_outer_join,
 								containing_appendrel);
->>>>>>> d457cb4e
 
 	/*
 	 * If the subquery had a LATERAL marker, propagate that to any of its
@@ -1710,11 +1600,7 @@
  * In GPDB, 'rte' can be passed as NULL, if this is a sublink, rather
  * than a subselect in the FROM list, that we are trying to pull up.
  */
-<<<<<<< HEAD
 bool
-=======
-static bool
->>>>>>> d457cb4e
 is_simple_subquery(PlannerInfo *root, Query *subquery, RangeTblEntry *rte,
 				   JoinExpr *lowest_outer_join)
 {
@@ -2335,8 +2221,9 @@
 							JoinExpr *lowest_nulling_outer_join,
 							AppendRelInfo *containing_appendrel)
 {
-	Query	   *parse = root->parse;
-	ListCell   *lc;
+	Query			*parse = root->parse;
+	ListCell		*lc;
+	RangeTblEntry	*rte = rvcontext->target_rte;
 
 	/*
 	 * Replace all of the top query's references to the subquery's outputs
@@ -2370,6 +2257,21 @@
 	Assert(parse->setOperations == NULL);
 	parse->havingQual = pullup_replace_vars(parse->havingQual, rvcontext);
 
+	if (parse->windowClause)
+	{
+		foreach(lc, parse->windowClause)
+		{
+			WindowClause *wc = (WindowClause *) lfirst(lc);
+
+			if (wc->startOffset)
+				wc->startOffset =
+					pullup_replace_vars((Node *) wc->startOffset, rvcontext);
+			if (wc->endOffset)
+				wc->endOffset =
+					pullup_replace_vars((Node *) wc->endOffset, rvcontext);
+		}
+	}
+
 	/*
 	 * Replace references in the translated_vars lists of appendrels.  When
 	 * pulling up an appendrel member, we do not need PHVs in the list of the
@@ -2406,6 +2308,21 @@
 			otherrte->joinaliasvars = (List *)
 				pullup_replace_vars((Node *) otherrte->joinaliasvars,
 									rvcontext);
+		else if (otherrte->rtekind == RTE_SUBQUERY && rte != otherrte)
+		{
+			/*
+			 * here the sublevels_up can only be 1, because if larger than 1,
+			 * then the sublink is multilevel correlated, and cannot be pulled
+			 * up to be a subquery range table; while on the other hand, we
+			 * cannot directly put a subquery which refer to other relations
+			 * of the same level after FROM.
+			 */
+			otherrte->subquery = (Query *)
+				ReplaceVarsFromTargetList((Node *) otherrte->subquery,
+										  rvcontext->varno, 1, rte,
+										  rvcontext->targetlist, REPLACEVARS_REPORT_ERROR,
+										  0, NULL);
+		}
 	}
 }
 
