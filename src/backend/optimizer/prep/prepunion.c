/*-------------------------------------------------------------------------
 *
 * prepunion.c
 *	  Routines to plan set-operation queries.  The filename is a leftover
 *	  from a time when only UNIONs were implemented.
 *
 * There are two code paths in the planner for set-operation queries.
 * If a subquery consists entirely of simple UNION ALL operations, it
 * is converted into an "append relation".	Otherwise, it is handled
 * by the general code in this module (plan_set_operations and its
 * subroutines).  There is some support code here for the append-relation
 * case, but most of the heavy lifting for that is done elsewhere,
 * notably in prepjointree.c and allpaths.c.
 *
 * There is also some code here to support planning of queries that use
 * inheritance (SELECT FROM foo*).	Inheritance trees are converted into
 * append relations, and thenceforth share code with the UNION ALL case.
 *
 *
 * Portions Copyright (c) 2006-2008, Greenplum inc
 * Portions Copyright (c) 2012-Present Pivotal Software, Inc.
 * Portions Copyright (c) 1996-2009, PostgreSQL Global Development Group
 * Portions Copyright (c) 1994, Regents of the University of California
 *
 *
 * IDENTIFICATION
 *	  $PostgreSQL: pgsql/src/backend/optimizer/prep/prepunion.c,v 1.171 2009/06/11 14:48:59 momjian Exp $
 *
 *-------------------------------------------------------------------------
 */
#include "postgres.h"


#include "access/heapam.h"
#include "access/sysattr.h"
#include "catalog/namespace.h"
#include "catalog/pg_inherits_fn.h"
#include "catalog/pg_type.h"
#include "cdb/cdbpartition.h"
#include "commands/tablecmds.h"
#include "miscadmin.h"
#include "nodes/makefuncs.h"
#include "nodes/nodeFuncs.h"
#include "optimizer/cost.h"
#include "optimizer/pathnode.h"
#include "optimizer/paths.h"
#include "optimizer/planmain.h"
#include "optimizer/planner.h"
#include "optimizer/prep.h"
#include "optimizer/tlist.h"
#include "parser/parse_clause.h"
#include "parser/parse_coerce.h"
#include "parser/parsetree.h"
#include "utils/lsyscache.h"
#include "utils/rel.h"
#include "utils/selfuncs.h"

#include "cdb/cdbllize.h"                   /* pull_up_Flow() */
#include "cdb/cdbvars.h"
#include "cdb/cdbsetop.h"

/*
 * In PostgreSQL, adjust_appendrel_attrs_mutator() uses AppendRelInfo as the
 * 'context'. But in GPDB, we need the PlannerInfo as well, so we pass this
 * struct instead.
 * Struct to enable adjusting for partitioned tables.
 */
typedef struct AppendRelInfoContext
{
	PlannerInfo *root;
	AppendRelInfo *appinfo;
} AppendRelInfoContext;

static Node *adjust_appendrel_attrs_mutator(Node *node, AppendRelInfoContext *ctx);

static Plan *recurse_set_operations(Node *setOp, PlannerInfo *root,
					   double tuple_fraction,
					   List *colTypes, bool junkOK,
					   int flag, List *refnames_tlist,
					   List **sortClauses, double *pNumGroups);
static Plan *generate_recursion_plan(SetOperationStmt *setOp,
						PlannerInfo *root, double tuple_fraction,
						List *refnames_tlist,
						List **sortClauses);
static Plan *generate_union_plan(SetOperationStmt *op, PlannerInfo *root,
					double tuple_fraction,
					List *refnames_tlist,
					List **sortClauses, double *pNumGroups);
static Plan *generate_nonunion_plan(SetOperationStmt *op, PlannerInfo *root,
					   double tuple_fraction,
					   List *refnames_tlist,
					   List **sortClauses, double *pNumGroups);
static List *recurse_union_children(Node *setOp, PlannerInfo *root,
					   double tuple_fraction,
					   SetOperationStmt *top_union,
					   List *refnames_tlist);
static Plan *make_union_unique(SetOperationStmt *op, Plan *plan,
				  PlannerInfo *root, double tuple_fraction,
				  List **sortClauses);
static bool choose_hashed_setop(PlannerInfo *root, List *groupClauses,
					Plan *input_plan,
					double dNumGroups, double dNumOutputRows,
					double tuple_fraction,
					const char *construct);
static List *generate_setop_tlist(List *colTypes, int flag,
					 Index varno,
					 bool hack_constants,
					 List *input_tlist,
					 List *refnames_tlist);
static List *generate_append_tlist(List *colTypes, bool flag,
					  List *input_plans,
					  List *refnames_tlist);
static List *generate_setop_grouplist(SetOperationStmt *op, List *targetlist);
static void expand_inherited_rtentry(PlannerInfo *root, RangeTblEntry *rte,
						 Index rti);
static void make_inh_translation_list(Relation oldrelation,
						  Relation newrelation,
						  Index newvarno,
						  List **translated_vars);
<<<<<<< HEAD
=======
static Bitmapset *translate_col_privs(const Bitmapset *parent_privs,
					List *translated_vars);
static Node *adjust_appendrel_attrs_mutator(Node *node,
							   AppendRelInfo *context);
>>>>>>> 4d53a2f9
static Relids adjust_relid_set(Relids relids, Index oldrelid, Index newrelid);
static List *adjust_inherited_tlist(List *tlist,
					   AppendRelInfo *apprelinfo);


/*
 * plan_set_operations
 *
 *	  Plans the queries for a tree of set operations (UNION/INTERSECT/EXCEPT)
 *
 * This routine only deals with the setOperations tree of the given query.
 * Any top-level ORDER BY requested in root->parse->sortClause will be added
 * when we return to grouping_planner.
 *
 * tuple_fraction is the fraction of tuples we expect will be retrieved.
 * tuple_fraction is interpreted as for grouping_planner(); in particular,
 * zero means "all the tuples will be fetched".  Any LIMIT present at the
 * top level has already been factored into tuple_fraction.
 *
 * *sortClauses is an output argument: it is set to a list of SortGroupClauses
 * representing the result ordering of the topmost set operation.  (This will
 * be NIL if the output isn't ordered.)
 */
Plan *
plan_set_operations(PlannerInfo *root, double tuple_fraction,
					List **sortClauses)
{
	Query	   *parse = root->parse;
	SetOperationStmt *topop = (SetOperationStmt *) parse->setOperations;
	Node	   *node;
	Query	   *leftmostQuery;

	Assert(topop && IsA(topop, SetOperationStmt));

	/* check for unsupported stuff */
	Assert(parse->jointree->fromlist == NIL);
	Assert(parse->jointree->quals == NULL);
	Assert(parse->groupClause == NIL);
	Assert(parse->havingQual == NULL);
	Assert(parse->windowClause == NIL);
	Assert(parse->distinctClause == NIL);

	/*
	 * Find the leftmost component Query.  We need to use its column names for
	 * all generated tlists (else SELECT INTO won't work right).
	 */
	node = topop->larg;
	while (node && IsA(node, SetOperationStmt))
		node = ((SetOperationStmt *) node)->larg;
	Assert(node && IsA(node, RangeTblRef));
	leftmostQuery = rt_fetch(((RangeTblRef *) node)->rtindex,
							 parse->rtable)->subquery;
	Assert(leftmostQuery != NULL);

	/*
	 * If the topmost node is a recursive union, it needs special processing.
	 */
	if (root->hasRecursion)
		return generate_recursion_plan(topop, root, tuple_fraction,
									   leftmostQuery->targetList,
									   sortClauses);

	/*
	 * Recurse on setOperations tree to generate plans for set ops. The final
	 * output plan should have just the column types shown as the output from
	 * the top-level node, plus possibly resjunk working columns (we can rely
	 * on upper-level nodes to deal with that).
	 */
	return recurse_set_operations((Node *) topop, root, tuple_fraction,
								  topop->colTypes, true, -1,
								  leftmostQuery->targetList,
								  sortClauses, NULL);
}

/*
 * recurse_set_operations
 *	  Recursively handle one step in a tree of set operations
 *
 * tuple_fraction: fraction of tuples we expect to retrieve from node
 * colTypes: list of type OIDs of expected output columns
 * junkOK: if true, child resjunk columns may be left in the result
 * flag: if >= 0, add a resjunk output column indicating value of flag
 * refnames_tlist: targetlist to take column names from
 *
 * Returns a plan for the subtree, as well as these output parameters:
 * *sortClauses: receives list of SortGroupClauses for result plan, if any
 * *pNumGroups: if not NULL, we estimate the number of distinct groups
 *		in the result, and store it there
 *
 * We don't have to care about typmods here: the only allowed difference
 * between set-op input and output typmods is input is a specific typmod
 * and output is -1, and that does not require a coercion.
 */
static Plan *
recurse_set_operations(Node *setOp, PlannerInfo *root,
					   double tuple_fraction,
					   List *colTypes, bool junkOK,
					   int flag, List *refnames_tlist,
					   List **sortClauses, double *pNumGroups)
{
	if (IsA(setOp, RangeTblRef))
	{
		RangeTblRef *rtr = (RangeTblRef *) setOp;
		RangeTblEntry *rte = rt_fetch(rtr->rtindex, root->parse->rtable);
		Query	   *subquery = rte->subquery;
		PlannerInfo *subroot = NULL;
		Plan	   *subplan,
				   *plan;

		Assert(subquery != NULL);

		/*
		 * Generate plan for primitive subquery
		 */
		PlannerConfig *config = CopyPlannerConfig(root->config);
		config->honor_order_by = false;
		subplan = subquery_planner(root->glob, subquery,
								   root,
								   false,
								   tuple_fraction,
								   &subroot,
								   config);

		/*
		 * Estimate number of groups if caller wants it.  If the subquery used
		 * grouping or aggregation, its output is probably mostly unique
		 * anyway; otherwise do statistical estimation.
		 */
		if (pNumGroups)
		{
			if (subquery->groupClause || subquery->distinctClause ||
				subroot->hasHavingQual || subquery->hasAggs)
				*pNumGroups = subplan->plan_rows;
			else
				*pNumGroups = estimate_num_groups(subroot,
								get_tlist_exprs(subquery->targetList, false),
												  subplan->plan_rows);
		}

		/*
		 * Add a SubqueryScan with the caller-requested targetlist
		 */
		plan = (Plan *)
			make_subqueryscan(root, generate_setop_tlist(colTypes, flag,
												   1,
												   true,
												   subplan->targetlist,
												   refnames_tlist),
							  NIL,
							  rtr->rtindex,
							  subplan,
							  subroot->parse->rtable);
		mark_passthru_locus(plan, FALSE, FALSE); /* CDB: no hash/sort keys */

		/*
		 * We don't bother to determine the subquery's output ordering since
		 * it won't be reflected in the set-op result anyhow.
		 */
		*sortClauses = NIL;

		return plan;
	}
	else if (IsA(setOp, SetOperationStmt))
	{
		SetOperationStmt *op = (SetOperationStmt *) setOp;
		Plan	   *plan;

		/* UNIONs are much different from INTERSECT/EXCEPT */
		if (op->op == SETOP_UNION)
			plan = generate_union_plan(op, root, tuple_fraction,
									   refnames_tlist,
									   sortClauses, pNumGroups);
		else
			plan = generate_nonunion_plan(op, root, tuple_fraction,
										  refnames_tlist,
										  sortClauses, pNumGroups);

		/*
		 * If necessary, add a Result node to project the caller-requested
		 * output columns.
		 *
		 * XXX you don't really want to know about this: setrefs.c will apply
		 * fix_upper_expr() to the Result node's tlist. This would fail if the
		 * Vars generated by generate_setop_tlist() were not exactly equal()
		 * to the corresponding tlist entries of the subplan. However, since
		 * the subplan was generated by generate_union_plan() or
		 * generate_nonunion_plan(), and hence its tlist was generated by
		 * generate_append_tlist(), this will work.  We just tell
		 * generate_setop_tlist() to use varno OUTER (this was changed for
         * better EXPLAIN output in CDB/MPP; varno 0 is used in PostgreSQL).
		 */
		if (flag >= 0 ||
			!tlist_same_datatypes(plan->targetlist, colTypes, junkOK))
		{
			plan = (Plan *)
				make_result(root,
							generate_setop_tlist(colTypes, flag,
												 OUTER,
												 false,
												 plan->targetlist,
												 refnames_tlist),
							NULL,
							plan);
            plan->flow = pull_up_Flow(plan, plan->lefttree);
		}
		return plan;
	}
	else
	{
		elog(ERROR, "unrecognized node type: %d",
			 (int) nodeTag(setOp));
		return NULL;			/* keep compiler quiet */
	}
}

/*
 * Generate plan for a recursive UNION node
 */
static Plan *
generate_recursion_plan(SetOperationStmt *setOp, PlannerInfo *root,
						double tuple_fraction,
						List *refnames_tlist,
						List **sortClauses)
{
	Plan	   *plan;
	Plan	   *lplan;
	Plan	   *rplan;
	List	   *tlist;
	List	   *groupList;
	long		numGroups;

	/* Parser should have rejected other cases */
	if (setOp->op != SETOP_UNION)
		elog(ERROR, "only UNION queries can be recursive");
	/* Worktable ID should be assigned */
	Assert(root->wt_param_id >= 0);

	/*
	 * Unlike a regular UNION node, process the left and right inputs
	 * separately without any intention of combining them into one Append.
	 */
	lplan = recurse_set_operations(setOp->larg, root, tuple_fraction,
								   setOp->colTypes, false, -1,
								   refnames_tlist, sortClauses, NULL);
	/* The right plan will want to look at the left one ... */
	root->non_recursive_plan = lplan;
	rplan = recurse_set_operations(setOp->rarg, root, tuple_fraction,
								   setOp->colTypes, false, -1,
								   refnames_tlist, sortClauses, NULL);
	root->non_recursive_plan = NULL;

	/*
	 * Generate tlist for RecursiveUnion plan node --- same as in Append cases
	 */
	tlist = generate_append_tlist(setOp->colTypes, false,
								  list_make2(lplan, rplan),
								  refnames_tlist);

	/*
	 * If UNION, identify the grouping operators
	 */
	if (setOp->all)
	{
		groupList = NIL;
		numGroups = 0;
	}
	else
	{
		double		dNumGroups;

		/* Identify the grouping semantics */
		groupList = generate_setop_grouplist(setOp, tlist);

		/* We only support hashing here */
		if (!grouping_is_hashable(groupList))
			ereport(ERROR,
					(errcode(ERRCODE_FEATURE_NOT_SUPPORTED),
					 errmsg("could not implement recursive UNION"),
					 errdetail("All column datatypes must be hashable.")));

		/*
		 * For the moment, take the number of distinct groups as equal to the
		 * total input size, ie, the worst case.
		 */
		dNumGroups = lplan->plan_rows + rplan->plan_rows * 10;

		/* Also convert to long int --- but 'ware overflow! */
		numGroups = (long) Min(dNumGroups, (double) LONG_MAX);
	}

	/*
	 * And make the plan node.
	 */
	plan = (Plan *) make_recursive_union(tlist, lplan, rplan,
										 root->wt_param_id,
										 groupList, numGroups);

	*sortClauses = NIL;			/* RecursiveUnion result is always unsorted */

	return plan;
}

/*
 * Generate plan for a UNION or UNION ALL node
 */
static Plan *
generate_union_plan(SetOperationStmt *op, PlannerInfo *root,
					double tuple_fraction,
					List *refnames_tlist,
					List **sortClauses, double *pNumGroups)
{
	List	   *planlist;
	List	   *tlist;
	Plan	   *plan;
	GpSetOpType optype = PSETOP_NONE; /* CDB */

	/*
	 * If plain UNION, tell children to fetch all tuples.
	 *
	 * Note: in UNION ALL, we pass the top-level tuple_fraction unmodified to
	 * each arm of the UNION ALL.  One could make a case for reducing the
	 * tuple fraction for later arms (discounting by the expected size of the
	 * earlier arms' results) but it seems not worth the trouble. The normal
	 * case where tuple_fraction isn't already zero is a LIMIT at top level,
	 * and passing it down as-is is usually enough to get the desired result
	 * of preferring fast-start plans.
	 */
	if (!op->all)
		tuple_fraction = 0.0;

	/*
	 * If any of my children are identical UNION nodes (same op, all-flag, and
	 * colTypes) then they can be merged into this node so that we generate
	 * only one Append and unique-ification for the lot.  Recurse to find such
	 * nodes and compute their children's plans.
	 */
	planlist = list_concat(recurse_union_children(op->larg, root,
												  tuple_fraction,
												  op, refnames_tlist),
						   recurse_union_children(op->rarg, root,
												  tuple_fraction,
												  op, refnames_tlist));
	
	/* CDB: Decide on approach, condition argument plans to suit. */
	if ( Gp_role == GP_ROLE_DISPATCH )
	{
		optype = choose_setop_type(planlist);
		adjust_setop_arguments(root, planlist, optype);
	}
	else if (Gp_role == GP_ROLE_UTILITY ||
			 Gp_role == GP_ROLE_EXECUTE) /* MPP-2928 */
	{
		optype = PSETOP_SEQUENTIAL_QD;
	}

	/*
	 * Generate tlist for Append plan node.
	 *
	 * The tlist for an Append plan isn't important as far as the Append is
	 * concerned, but we must make it look real anyway for the benefit of the
	 * next plan level up.
	 */
	tlist = generate_append_tlist(op->colTypes, false,
								  planlist, refnames_tlist);

	/*
	 * Append the child results together.
	 */
	plan = (Plan *) make_append(planlist, false, tlist);
	mark_append_locus(plan, optype); /* CDB: Mark the plan result locus. */

	/*
	 * For UNION ALL, we just need the Append plan.  For UNION, need to add
	 * node(s) to remove duplicates.
	 */
	if (op->all)
		*sortClauses = NIL;		/* result of UNION ALL is always unsorted */
	else
	{
		if ( optype == PSETOP_PARALLEL_PARTITIONED )
		{
			/* CDB: Hash motion to collocate non-distinct tuples. */
			plan = (Plan *) make_motion_hash_all_targets(root, plan);
		}
		plan = make_union_unique(op, plan, root, tuple_fraction, sortClauses);
	}

	/*
	 * Estimate number of groups if caller wants it.  For now we just assume
	 * the output is unique --- this is certainly true for the UNION case, and
	 * we want worst-case estimates anyway.
	 */
	if (pNumGroups)
		*pNumGroups = plan->plan_rows;

	return plan;
}

/*
 * Generate plan for an INTERSECT, INTERSECT ALL, EXCEPT, or EXCEPT ALL node
 */
static Plan *
generate_nonunion_plan(SetOperationStmt *op, PlannerInfo *root,
					   double tuple_fraction,
					   List *refnames_tlist,
					   List **sortClauses, double *pNumGroups)
{
	Plan	   *lplan,
			   *rplan,
			   *plan;
	List	   *tlist,
			   *groupList,
			   *planlist,
			   *child_sortclauses;
	double		dLeftGroups,
				dRightGroups,
				dNumGroups,
				dNumOutputRows;
	long		numGroups;
	bool		use_hash;
	SetOpCmd	cmd;
	int			firstFlag;
	GpSetOpType optype = PSETOP_NONE; /* CDB */

	/* Recurse on children, ensuring their outputs are marked */
	lplan = recurse_set_operations(op->larg, root,
								   0.0 /* all tuples needed */ ,
								   op->colTypes, false, 0,
								   refnames_tlist,
								   &child_sortclauses, &dLeftGroups);
	rplan = recurse_set_operations(op->rarg, root,
								   0.0 /* all tuples needed */ ,
								   op->colTypes, false, 1,
								   refnames_tlist,
								   &child_sortclauses, &dRightGroups);

	/*
	 * For EXCEPT, we must put the left input first.  For INTERSECT, either
	 * order should give the same results, and we prefer to put the smaller
	 * input first in order to minimize the size of the hash table in the
	 * hashing case.  "Smaller" means the one with the fewer groups.
	 */
	if (op->op == SETOP_EXCEPT || dLeftGroups <= dRightGroups)
	{
		planlist = list_make2(lplan, rplan);
		firstFlag = 0;
	}
	else
	{
		planlist = list_make2(rplan, lplan);
		firstFlag = 1;
	}

	/* CDB: Decide on approach, condition argument plans to suit. */
	if ( Gp_role == GP_ROLE_DISPATCH )
	{
		optype = choose_setop_type(planlist);
		adjust_setop_arguments(root, planlist, optype);
	}
	else if ( Gp_role == GP_ROLE_UTILITY 
			|| Gp_role == GP_ROLE_EXECUTE ) /* MPP-2928 */
	{
		optype = PSETOP_SEQUENTIAL_QD;
	}

	if ( optype == PSETOP_PARALLEL_PARTITIONED )
	{
		/*
		 * CDB: Collocate non-distinct tuples prior to sort or hash. We must
		 * put the Redistribute nodes below the Append, otherwise we lose
		 * the order of the firstFlags.
		 */
		ListCell   *lc;
		List	   *l = NIL;

		foreach(lc, planlist)
		{
			Plan	   *subplan = (Plan *) lfirst(lc);

			/*
			 * If the subplan already has a Motion at the top, peel it off
			 * first, so that we don't have a Motion on top of a Motion.
			 * That would be silly. I wish we could be smarter and not
			 * create such a Motion in the first place, but it's too late
			 * for that here.
			 */
			while (IsA(subplan, Motion))
				subplan = subplan->lefttree;

			l = lappend(l, make_motion_hash_all_targets(root, subplan));
		}
		planlist = l;
	}

	/*
	 * Generate tlist for Append plan node.
	 *
	 * The tlist for an Append plan isn't important as far as the Append is
	 * concerned, but we must make it look real anyway for the benefit of the
	 * next plan level up.	In fact, it has to be real enough that the flag
	 * column is shown as a variable not a constant, else setrefs.c will get
	 * confused.
	 */
	tlist = generate_append_tlist(op->colTypes, true,
								  planlist, refnames_tlist);

	/*
	 * Append the child results together.
	 */
	plan = (Plan *) make_append(planlist, false, tlist);
	mark_append_locus(plan, optype); /* CDB: Mark the plan result locus. */

	/* Identify the grouping semantics */
	groupList = generate_setop_grouplist(op, tlist);

	/* punt if nothing to group on (can this happen?) */
	if (groupList == NIL)
	{
		*sortClauses = NIL;
		return plan;
	}

	/*
	 * Estimate number of distinct groups that we'll need hashtable entries
	 * for; this is the size of the left-hand input for EXCEPT, or the smaller
	 * input for INTERSECT.  Also estimate the number of eventual output rows.
	 * In non-ALL cases, we estimate each group produces one output row; in
	 * ALL cases use the relevant relation size.  These are worst-case
	 * estimates, of course, but we need to be conservative.
	 */
	if (op->op == SETOP_EXCEPT)
	{
		dNumGroups = dLeftGroups;
		dNumOutputRows = op->all ? lplan->plan_rows : dNumGroups;
	}
	else
	{
		dNumGroups = Min(dLeftGroups, dRightGroups);
		dNumOutputRows = op->all ? Min(lplan->plan_rows, rplan->plan_rows) : dNumGroups;
	}

	/* Also convert to long int --- but 'ware overflow! */
	numGroups = (long) Min(dNumGroups, (double) LONG_MAX);

	/*
	 * Decide whether to hash or sort, and add a sort node if needed.
	 */
	use_hash = choose_hashed_setop(root, groupList, plan,
								   dNumGroups, dNumOutputRows, tuple_fraction,
					   (op->op == SETOP_INTERSECT) ? "INTERSECT" : "EXCEPT");

	if (!use_hash)
	{
		plan = (Plan *) make_sort_from_sortclauses(root, groupList, plan);
		mark_sort_locus(plan); /* CDB */
	}

	/*
	 * Finally, add a SetOp plan node to generate the correct output.
	 */
	switch (op->op)
	{
		case SETOP_INTERSECT:
			cmd = op->all ? SETOPCMD_INTERSECT_ALL : SETOPCMD_INTERSECT;
			break;
		case SETOP_EXCEPT:
			cmd = op->all ? SETOPCMD_EXCEPT_ALL : SETOPCMD_EXCEPT;
			break;
		default:
			elog(ERROR, "unrecognized set op: %d", (int) op->op);
			cmd = SETOPCMD_INTERSECT;	/* keep compiler quiet */
			break;
	}
	plan = (Plan *) make_setop(cmd, use_hash ? SETOP_HASHED : SETOP_SORTED,
							   plan, groupList,
							   list_length(op->colTypes) + 1,
							   use_hash ? firstFlag : -1,
							   numGroups, dNumOutputRows);
    plan->flow = pull_up_Flow(plan, plan->lefttree);

	/* Result is sorted only if we're not hashing */
	*sortClauses = use_hash ? NIL : groupList;

	if (pNumGroups)
		*pNumGroups = dNumGroups;

	return plan;
}

/*
 * Pull up children of a UNION node that are identically-propertied UNIONs.
 *
 * NOTE: we can also pull a UNION ALL up into a UNION, since the distinct
 * output rows will be lost anyway.
 */
static List *
recurse_union_children(Node *setOp, PlannerInfo *root,
					   double tuple_fraction,
					   SetOperationStmt *top_union,
					   List *refnames_tlist)
{
	List	   *child_sortclauses;

	if (IsA(setOp, SetOperationStmt))
	{
		SetOperationStmt *op = (SetOperationStmt *) setOp;

		if (op->op == top_union->op &&
			(op->all == top_union->all || op->all) &&
			equal(op->colTypes, top_union->colTypes))
		{
			/* Same UNION, so fold children into parent's subplan list */
			return list_concat(recurse_union_children(op->larg, root,
													  tuple_fraction,
													  top_union,
													  refnames_tlist),
							   recurse_union_children(op->rarg, root,
													  tuple_fraction,
													  top_union,
													  refnames_tlist));
		}
	}

	/*
	 * Not same, so plan this child separately.
	 *
	 * Note we disallow any resjunk columns in child results.  This is
	 * necessary since the Append node that implements the union won't do any
	 * projection, and upper levels will get confused if some of our output
	 * tuples have junk and some don't.  This case only arises when we have an
	 * EXCEPT or INTERSECT as child, else there won't be resjunk anyway.
	 */
	return list_make1(recurse_set_operations(setOp, root,
											 tuple_fraction,
											 top_union->colTypes, false,
											 -1, refnames_tlist,
											 &child_sortclauses, NULL));
}

/*
 * Add nodes to the given plan tree to unique-ify the result of a UNION.
 */
static Plan *
make_union_unique(SetOperationStmt *op, Plan *plan,
				  PlannerInfo *root, double tuple_fraction,
				  List **sortClauses)
{
	List	   *groupList;
	double		dNumGroups;
	long		numGroups;

	/* Identify the grouping semantics */
	groupList = generate_setop_grouplist(op, plan->targetlist);

	/* punt if nothing to group on (can this happen?) */
	if (groupList == NIL)
	{
		*sortClauses = NIL;
		return plan;
	}

	/*
	 * XXX for the moment, take the number of distinct groups as equal to the
	 * total input size, ie, the worst case.  This is too conservative, but we
	 * don't want to risk having the hashtable overrun memory; also, it's not
	 * clear how to get a decent estimate of the true size.  One should note
	 * as well the propensity of novices to write UNION rather than UNION ALL
	 * even when they don't expect any duplicates...
	 */
	dNumGroups = plan->plan_rows;

	/* Also convert to long int --- but 'ware overflow! */
	numGroups = (long) Min(dNumGroups, (double) LONG_MAX);

	/* Decide whether to hash or sort */
	if (choose_hashed_setop(root, groupList, plan,
							dNumGroups, dNumGroups, tuple_fraction,
							"UNION"))
	{
		/* Hashed aggregate plan --- no sort needed */
		plan = (Plan *) make_agg(root,
								 plan->targetlist,
								 NIL,
								 AGG_HASHED,
								 false, /* streaming */
								 list_length(groupList),
								 extract_grouping_cols(groupList,
													   plan->targetlist),
								 extract_grouping_ops(groupList),
								 numGroups,
								 /* GPDB_84_MERGE_FIXME: What would be
								  * appropriate values for these extra
								  * arguments? */
								 0, /* num_nullcols */
								 0, /* input_grouping */
								 0, /* grouping */
								 0, /* rollupGSTimes */
								 0,
								 0, /* transSpace */
								 plan);
		/* Hashed aggregation produces randomly-ordered results */
		*sortClauses = NIL;
	}
	else
	{
		/* Sort and Unique */
		plan = (Plan *) make_sort_from_sortclauses(root, groupList, plan);
		mark_sort_locus(plan); /* CDB */
		plan = (Plan *) make_unique(plan, groupList);
		plan->plan_rows = dNumGroups;
		/* We know the sort order of the result */
		*sortClauses = groupList;
	}
	plan->flow = pull_up_Flow(plan, plan->lefttree);

	return plan;
}

/*
 * choose_hashed_setop - should we use hashing for a set operation?
 */
static bool
choose_hashed_setop(PlannerInfo *root, List *groupClauses,
					Plan *input_plan,
					double dNumGroups, double dNumOutputRows,
					double tuple_fraction,
					const char *construct)
{
	int			numGroupCols = list_length(groupClauses);
	bool		can_sort;
	bool		can_hash;
	Size		hashentrysize;
	Path		hashed_p;
	Path		sorted_p;

	/* Check whether the operators support sorting or hashing */
	can_sort = grouping_is_sortable(groupClauses);
	can_hash = grouping_is_hashable(groupClauses);
	if (can_hash && can_sort)
	{
		/* we have a meaningful choice to make, continue ... */
	}
	else if (can_hash)
		return true;
	else if (can_sort)
		return false;
	else
		ereport(ERROR,
				(errcode(ERRCODE_FEATURE_NOT_SUPPORTED),
		/* translator: %s is UNION, INTERSECT, or EXCEPT */
				 errmsg("could not implement %s", construct),
				 errdetail("Some of the datatypes only support hashing, while others only support sorting.")));

	/* Prefer sorting when enable_hashagg is off */
	if (!enable_hashagg)
		return false;

	/*
	 * Don't do it if it doesn't look like the hashtable will fit into
	 * work_mem.
	 */
	hashentrysize = MAXALIGN(input_plan->plan_width) + MAXALIGN(sizeof(MinimalTupleData));

	if (hashentrysize * dNumGroups > work_mem * 1024L)
		return false;

	/*
	 * See if the estimated cost is no more than doing it the other way.
	 *
	 * We need to consider input_plan + hashagg versus input_plan + sort +
	 * group.  Note that the actual result plan might involve a SetOp or
	 * Unique node, not Agg or Group, but the cost estimates for Agg and Group
	 * should be close enough for our purposes here.
	 *
	 * These path variables are dummies that just hold cost fields; we don't
	 * make actual Paths for these steps.
	 */
	cost_agg(&hashed_p, root, AGG_HASHED, 0,
			 numGroupCols, dNumGroups,
			 input_plan->startup_cost, input_plan->total_cost,
			 input_plan->plan_rows,
			 /* GPDB_84_MERGE_FIXME: What would be appropriate values for these extra
			  * arguments? */
			 0, /* input_width */
			 0, /* hash_batches */
			 0, /* hashentry_width */
			 false /* hash_streaming */);

	/*
	 * Now for the sorted case.  Note that the input is *always* unsorted,
	 * since it was made by appending unrelated sub-relations together.
	 */
	sorted_p.startup_cost = input_plan->startup_cost;
	sorted_p.total_cost = input_plan->total_cost;
	/* XXX cost_sort doesn't actually look at pathkeys, so just pass NIL */
	cost_sort(&sorted_p, root, NIL, sorted_p.total_cost,
			  input_plan->plan_rows, input_plan->plan_width, -1.0);
	cost_group(&sorted_p, root, numGroupCols, dNumGroups,
			   sorted_p.startup_cost, sorted_p.total_cost,
			   input_plan->plan_rows);

	/*
	 * Now make the decision using the top-level tuple fraction.  First we
	 * have to convert an absolute count (LIMIT) into fractional form.
	 */
	if (tuple_fraction >= 1.0)
		tuple_fraction /= dNumOutputRows;

	if (compare_fractional_path_costs(&hashed_p, &sorted_p,
									  tuple_fraction) < 0)
	{
		/* Hashed is cheaper, so use it */
		return true;
	}
	return false;
}

/*
 * Generate targetlist for a set-operation plan node
 *
 * colTypes: column datatypes for non-junk columns
 * flag: -1 if no flag column needed, 0 or 1 to create a const flag column
 * varno: varno to use in generated Vars
 * hack_constants: true to copy up constants (see comments in code)
 * input_tlist: targetlist of this node's input node
 * refnames_tlist: targetlist to take column names from
 */
static List *
generate_setop_tlist(List *colTypes, int flag,
					 Index varno,
					 bool hack_constants,
					 List *input_tlist,
					 List *refnames_tlist)
{
	List	   *tlist = NIL;
	int			resno = 1;
	ListCell   *i,
			   *j,
			   *k;
	TargetEntry *tle;
	Node	   *expr;

	j = list_head(input_tlist);
	k = list_head(refnames_tlist);
	foreach(i, colTypes)
	{
		Oid			colType = lfirst_oid(i);
		TargetEntry *inputtle = (TargetEntry *) lfirst(j);
		TargetEntry *reftle = (TargetEntry *) lfirst(k);

		Assert(inputtle->resno == resno);
		Assert(reftle->resno == resno);
		Assert(!inputtle->resjunk);
		Assert(!reftle->resjunk);

		/*
		 * Generate columns referencing input columns and having appropriate
		 * data types and column names.  Insert datatype coercions where
		 * necessary.
		 *
		 * HACK: constants in the input's targetlist are copied up as-is
		 * rather than being referenced as subquery outputs.  This is mainly
		 * to ensure that when we try to coerce them to the output column's
		 * datatype, the right things happen for UNKNOWN constants.  But do
		 * this only at the first level of subquery-scan plans; we don't want
		 * phony constants appearing in the output tlists of upper-level
		 * nodes!
		 */
		if (hack_constants && inputtle->expr && IsA(inputtle->expr, Const))
			expr = (Node *) inputtle->expr;
		else
			expr = (Node *) makeVar(varno,
									inputtle->resno,
									exprType((Node *) inputtle->expr),
									exprTypmod((Node *) inputtle->expr),
									0);
		if (exprType(expr) != colType)
		{
			expr = coerce_to_common_type(NULL,	/* no UNKNOWNs here */
										 expr,
										 colType,
										 "UNION/INTERSECT/EXCEPT");
		}
		tle = makeTargetEntry((Expr *) expr,
							  (AttrNumber) resno++,
							  pstrdup(reftle->resname),
							  false);
		tlist = lappend(tlist, tle);

		j = lnext(j);
		k = lnext(k);
	}

	if (flag >= 0)
	{
		/* Add a resjunk flag column */
		/* flag value is the given constant */
		expr = (Node *) makeConst(INT4OID,
								  -1,
								  sizeof(int4),
								  Int32GetDatum(flag),
								  false,
								  true);
		tle = makeTargetEntry((Expr *) expr,
							  (AttrNumber) resno++,
							  pstrdup("flag"),
							  true);
		tlist = lappend(tlist, tle);
	}

	return tlist;
}

/*
 * Generate targetlist for a set-operation Append node
 *
 * colTypes: column datatypes for non-junk columns
 * flag: true to create a flag column copied up from subplans
 * input_plans: list of sub-plans of the Append
 * refnames_tlist: targetlist to take column names from
 *
 * The entries in the Append's targetlist should always be simple Vars;
 * we just have to make sure they have the right datatypes and typmods.
 * The Vars are always generated with varno OUTER (CDB/MPP change for
 * EXPLAIN; varno 0 was used in PostgreSQL).
 */
static List *
generate_append_tlist(List *colTypes, bool flag,
					  List *input_plans,
					  List *refnames_tlist)
{
	List	   *tlist = NIL;
	int			resno = 1;
	ListCell   *curColType;
	ListCell   *ref_tl_item;
	int			colindex;
	TargetEntry *tle;
	Node	   *expr;
	ListCell   *planl;
	int32	   *colTypmods;

	/*
	 * First extract typmods to use.
	 *
	 * If the inputs all agree on type and typmod of a particular column, use
	 * that typmod; else use -1.
	 */
	colTypmods = (int32 *) palloc(list_length(colTypes) * sizeof(int32));

	foreach(planl, input_plans)
	{
		Plan	   *subplan = (Plan *) lfirst(planl);
		ListCell   *subtlist;

		curColType = list_head(colTypes);
		colindex = 0;
		foreach(subtlist, subplan->targetlist)
		{
			TargetEntry *subtle = (TargetEntry *) lfirst(subtlist);

			if (subtle->resjunk)
				continue;
			Assert(curColType != NULL);
			if (exprType((Node *) subtle->expr) == lfirst_oid(curColType))
			{
				/* If first subplan, copy the typmod; else compare */
				int32		subtypmod = exprTypmod((Node *) subtle->expr);

				if (planl == list_head(input_plans))
					colTypmods[colindex] = subtypmod;
				else if (subtypmod != colTypmods[colindex])
					colTypmods[colindex] = -1;
			}
			else
			{
				/* types disagree, so force typmod to -1 */
				colTypmods[colindex] = -1;
			}
			curColType = lnext(curColType);
			colindex++;
		}
		Assert(curColType == NULL);
	}

	/*
	 * Now we can build the tlist for the Append.
	 */
	colindex = 0;
	forboth(curColType, colTypes, ref_tl_item, refnames_tlist)
	{
		Oid			colType = lfirst_oid(curColType);
		int32		colTypmod = colTypmods[colindex++];
		TargetEntry *reftle = (TargetEntry *) lfirst(ref_tl_item);

		Assert(reftle->resno == resno);
		Assert(!reftle->resjunk);
		expr = (Node *) makeVar(OUTER,
								resno,
								colType,
								colTypmod,
								0);
		tle = makeTargetEntry((Expr *) expr,
							  (AttrNumber) resno++,
							  pstrdup(reftle->resname),
							  false);
		tlist = lappend(tlist, tle);
	}

	if (flag)
	{
		/* Add a resjunk flag column */
		/* flag value is shown as copied up from subplan */
		expr = (Node *) makeVar(OUTER,
								resno,
								INT4OID,
								-1,
								0);
		tle = makeTargetEntry((Expr *) expr,
							  (AttrNumber) resno++,
							  pstrdup("flag"),
							  true);
		tlist = lappend(tlist, tle);
	}

	pfree(colTypmods);

	return tlist;
}

/*
 * generate_setop_grouplist
 *		Build a SortGroupClause list defining the sort/grouping properties
 *		of the setop's output columns.
 *
 * Parse analysis already determined the properties and built a suitable
 * list, except that the entries do not have sortgrouprefs set because
 * the parser output representation doesn't include a tlist for each
 * setop.  So what we need to do here is copy that list and install
 * proper sortgrouprefs into it and into the targetlist.
 */
static List *
generate_setop_grouplist(SetOperationStmt *op, List *targetlist)
{
	List	   *grouplist = (List *) copyObject(op->groupClauses);
	ListCell   *lg;
	ListCell   *lt;
	Index		refno = 1;

	lg = list_head(grouplist);
	foreach(lt, targetlist)
	{
		TargetEntry *tle = (TargetEntry *) lfirst(lt);
		SortGroupClause *sgc;

		/* tlist shouldn't have any sortgrouprefs yet */
		Assert(tle->ressortgroupref == 0);

		if (tle->resjunk)
			continue;			/* ignore resjunk columns */

		/* non-resjunk columns should have grouping clauses */
		Assert(lg != NULL);
		sgc = (SortGroupClause *) lfirst(lg);
		lg = lnext(lg);
		Assert(sgc->tleSortGroupRef == 0);

		/* we could use assignSortGroupRef here, but seems a bit silly */
		sgc->tleSortGroupRef = tle->ressortgroupref = refno++;
	}
	Assert(lg == NULL);
	return grouplist;
}


/*
 * expand_inherited_tables
 *		Expand each rangetable entry that represents an inheritance set
 *		into an "append relation".	At the conclusion of this process,
 *		the "inh" flag is set in all and only those RTEs that are append
 *		relation parents.
 */
void
expand_inherited_tables(PlannerInfo *root)
{
	Index		nrtes;
	Index		rti;
	ListCell   *rl;

	/*
	 * expand_inherited_rtentry may add RTEs to parse->rtable; there is no
	 * need to scan them since they can't have inh=true.  So just scan as far
	 * as the original end of the rtable list.
	 */
	nrtes = list_length(root->parse->rtable);
	rl = list_head(root->parse->rtable);
	for (rti = 1; rti <= nrtes; rti++)
	{
		RangeTblEntry *rte = (RangeTblEntry *) lfirst(rl);

		expand_inherited_rtentry(root, rte, rti);
		rl = lnext(rl);
	}
}

/*
 * expand_inherited_rtentry
 *		Check whether a rangetable entry represents an inheritance set.
 *		If so, add entries for all the child tables to the query's
 *		rangetable, and build AppendRelInfo nodes for all the child tables
 *		and add them to root->append_rel_list.	If not, clear the entry's
 *		"inh" flag to prevent later code from looking for AppendRelInfos.
 *
 * Note that the original RTE is considered to represent the whole
 * inheritance set.  The first of the generated RTEs is an RTE for the same
 * table, but with inh = false, to represent the parent table in its role
 * as a simple member of the inheritance set.
 *
 * A childless table is never considered to be an inheritance set; therefore
 * a parent RTE must always have at least two associated AppendRelInfos.
 */
static void
expand_inherited_rtentry(PlannerInfo *root, RangeTblEntry *rte, Index rti)
{
	Query	   *parse = root->parse;
	Oid			parentOID;
	RowMarkClause *oldrc;
	Relation	oldrelation;
	LOCKMODE	lockmode;
	List	   *inhOIDs;
	List	   *appinfos;
	ListCell   *l;
	bool		parent_is_partitioned;
	Relids		child_relids = NULL;

	/* Does RT entry allow inheritance? */
	if (!rte->inh)
		return;
	/* Ignore any already-expanded UNION ALL nodes */
	if (rte->rtekind != RTE_RELATION)
	{
		Assert(rte->rtekind == RTE_SUBQUERY);
		return;
	}
	/* Fast path for common case of childless table */
	parentOID = rte->relid;
	if (!has_subclass_fast(parentOID))
	{
		/* Clear flag before returning */
		rte->inh = false;
		return;
	}

	/*
	 * The rewriter should already have obtained an appropriate lock on each
	 * relation named in the query.  However, for each child relation we add
	 * to the query, we must obtain an appropriate lock, because this will be
	 * the first use of those relations in the parse/rewrite/plan pipeline.
	 *
	 * If the parent relation is the query's result relation, then we need
	 * RowExclusiveLock.  Otherwise, if it's accessed FOR UPDATE/SHARE, we
	 * need RowShareLock; otherwise AccessShareLock.  We can't just grab
	 * AccessShareLock because then the executor would be trying to upgrade
	 * the lock, leading to possible deadlocks.  (This code should match the
	 * parser and rewriter.)
	 */
	oldrc = get_rowmark(parse, rti);
	if (rti == parse->resultRelation)
		lockmode = RowExclusiveLock;
	else if (oldrc)
		lockmode = RowShareLock;
	else
		lockmode = AccessShareLock;

	/* Scan for all members of inheritance set, acquire needed locks */
	inhOIDs = find_all_inheritors(parentOID, lockmode);

	/*
	 * Check that there's at least one descendant, else treat as no-child
	 * case.  This could happen despite above has_subclass() check, if table
	 * once had a child but no longer does.
	 */
	if (list_length(inhOIDs) < 2)
	{
		/* Clear flag before returning */
		rte->inh = false;
		return;
	}

	/*
	 * If parent relation is selected FOR UPDATE/SHARE, we need to mark its
	 * RowMarkClause as isParent = true, and generate a new RowMarkClause for
	 * each child.
	 */
	if (oldrc)
		oldrc->isParent = true;

	/*
	 * Must open the parent relation to examine its tupdesc.  We need not lock
	 * it; we assume the rewriter already did.
	 */
	oldrelation = heap_open(parentOID, NoLock);

<<<<<<< HEAD
	/*
	 * However, for each child relation we add to the query, we must obtain an
	 * appropriate lock, because this will be the first use of those relations
	 * in the parse/rewrite/plan pipeline.
	 *
	 * If the parent relation is the query's result relation, then we need
	 * RowExclusiveLock.  Otherwise, if it's accessed FOR UPDATE/SHARE, we
	 * need RowShareLock; otherwise AccessShareLock.  We can't just grab
	 * AccessShareLock because then the executor would be trying to upgrade
	 * the lock, leading to possible deadlocks.  (This code should match the
	 * parser and rewriter.)
	 */
	if (rti == parse->resultRelation)
		lockmode = RowExclusiveLock;
	else if (oldrc)
		lockmode = RowShareLock;
	else
		lockmode = AccessShareLock;

	parent_is_partitioned = rel_is_partitioned(parentOID);

=======
>>>>>>> 4d53a2f9
	/* Scan the inheritance set and expand it */
	appinfos = NIL;
	foreach(l, inhOIDs)
	{
		Oid			childOID = lfirst_oid(l);
		Relation	newrelation;
		RangeTblEntry *childrte;
		Index		childRTindex;
		AppendRelInfo *appinfo;

		/* Open rel if needed; we already have required locks */
		if (childOID != parentOID)
			newrelation = heap_open(childOID, NoLock);
		else
			newrelation = oldrelation;

		/*
		 * It is possible that the parent table has children that are temp
		 * tables of other backends.  We cannot safely access such tables
		 * (because of buffering issues), and the best thing to do seems to be
		 * to silently ignore them.
		 */
		if (childOID != parentOID && RELATION_IS_OTHER_TEMP(newrelation))
		{
			heap_close(newrelation, lockmode);
			continue;
<<<<<<< HEAD

		/*
		 * show root and leaf partitions
		 */
		if (parent_is_partitioned && !rel_is_leaf_partition(childOID))
		{
			continue;
		}

		/* Open rel, acquire the appropriate lock type */
		if (childOID != parentOID)
			newrelation = heap_open(childOID, lockmode);
		else
			newrelation = oldrelation;
=======
		}
>>>>>>> 4d53a2f9

		/*
		 * Build an RTE for the child, and attach to query's rangetable list.
		 * We copy most fields of the parent's RTE, but replace relation OID,
		 * and set inh = false.
		 */
		childrte = copyObject(rte);
		childrte->relid = childOID;
		childrte->inh = false;
		parse->rtable = lappend(parse->rtable, childrte);
		childRTindex = list_length(parse->rtable);

		child_relids = bms_add_member(child_relids, childRTindex);

		/*
		 * Build an AppendRelInfo for this parent and child.
		 */
		appinfo = makeNode(AppendRelInfo);
		appinfo->parent_relid = rti;
		appinfo->child_relid = childRTindex;
		appinfo->parent_reltype = oldrelation->rd_rel->reltype;
		appinfo->child_reltype = newrelation->rd_rel->reltype;
		make_inh_translation_list(oldrelation, newrelation, childRTindex,
								  &appinfo->translated_vars);
		appinfo->parent_reloid = parentOID;
		appinfos = lappend(appinfos, appinfo);

		/*
		 * Translate the column permissions bitmaps to the child's attnums (we
		 * have to build the translated_vars list before we can do this). But
		 * if this is the parent table, leave copyObject's result alone.
		 */
		if (childOID != parentOID)
		{
			childrte->selectedCols = translate_col_privs(rte->selectedCols,
												   appinfo->translated_vars);
			childrte->modifiedCols = translate_col_privs(rte->modifiedCols,
												   appinfo->translated_vars);
		}

		/*
		 * Build a RowMarkClause if parent is marked FOR UPDATE/SHARE.
		 */
		if (oldrc)
		{
			RowMarkClause *newrc = makeNode(RowMarkClause);

			newrc->rti = childRTindex;
			newrc->prti = rti;
			newrc->forUpdate = oldrc->forUpdate;
			newrc->noWait = oldrc->noWait;
			newrc->isParent = false;

			parse->rowMarks = lappend(parse->rowMarks, newrc);
		}

		/* Close child relations, but keep locks */
		if (childOID != parentOID)
			heap_close(newrelation, rel_needs_long_lock(childOID) ? NoLock: lockmode);
	}

	heap_close(oldrelation, NoLock);

	if (parent_is_partitioned)
	{
		DynamicScanInfo *dsinfo;

		dsinfo = palloc(sizeof(DynamicScanInfo));
		dsinfo->parentOid = parentOID;
		dsinfo->rtindex = rti;
		dsinfo->hasSelector = false;

		dsinfo->children = child_relids;

		dsinfo->partKeyAttnos = rel_partition_key_attrs(parentOID);

		root->dynamicScans = lappend(root->dynamicScans, dsinfo);
		dsinfo->dynamicScanId = list_length(root->dynamicScans);
	}

	/*
	 * If all the children were temp tables, pretend it's a non-inheritance
	 * situation.  The duplicate RTE we added for the parent table is
	 * harmless, so we don't bother to get rid of it.
	 */
	if (list_length(appinfos) < 1)
	{
		/* Clear flag before returning */
		rte->inh = false;
		return;
	}

	/* Otherwise, OK to add to root->append_rel_list */
	root->append_rel_list = list_concat(root->append_rel_list, appinfos);

	/*
	 * The executor will check the parent table's access permissions when it
	 * examines the parent's added RTE entry.  There's no need to check twice,
	 * so turn off access check bits in the original RTE.
	 */
	rte->requiredPerms = 0;
}

/*
 * make_inh_translation_list
 *	  Build the list of translations from parent Vars to child Vars for
 *	  an inheritance child.
 *
 * For paranoia's sake, we match type as well as attribute name.
 */
static void
make_inh_translation_list(Relation oldrelation, Relation newrelation,
						  Index newvarno,
						  List **translated_vars)
{
	List	   *vars = NIL;
	TupleDesc	old_tupdesc = RelationGetDescr(oldrelation);
	TupleDesc	new_tupdesc = RelationGetDescr(newrelation);
	int			oldnatts = old_tupdesc->natts;
	int			newnatts = new_tupdesc->natts;
	int			old_attno;

	for (old_attno = 0; old_attno < oldnatts; old_attno++)
	{
		Form_pg_attribute att;
		char	   *attname;
		Oid			atttypid;
		int32		atttypmod;
		int			new_attno;

		att = old_tupdesc->attrs[old_attno];
		if (att->attisdropped)
		{
			/* Just put NULL into this list entry */
			vars = lappend(vars, NULL);
			continue;
		}
		attname = NameStr(att->attname);
		atttypid = att->atttypid;
		atttypmod = att->atttypmod;

		/*
		 * When we are generating the "translation list" for the parent table
		 * of an inheritance set, no need to search for matches.
		 */
		if (oldrelation == newrelation)
		{
			vars = lappend(vars, makeVar(newvarno,
										 (AttrNumber) (old_attno + 1),
										 atttypid,
										 atttypmod,
										 0));
			continue;
		}

		/*
		 * Otherwise we have to search for the matching column by name.
		 * There's no guarantee it'll have the same column position, because
		 * of cases like ALTER TABLE ADD COLUMN and multiple inheritance.
		 * However, in simple cases it will be the same column number, so try
		 * that before we go groveling through all the columns.
		 *
		 * Note: the test for (att = ...) != NULL cannot fail, it's just a
		 * notational device to include the assignment into the if-clause.
		 */
		if (old_attno < newnatts &&
			(att = new_tupdesc->attrs[old_attno]) != NULL &&
			!att->attisdropped && att->attinhcount != 0 &&
			strcmp(attname, NameStr(att->attname)) == 0)
			new_attno = old_attno;
		else
		{
			for (new_attno = 0; new_attno < newnatts; new_attno++)
			{
				att = new_tupdesc->attrs[new_attno];
				if (!att->attisdropped && att->attinhcount != 0 &&
					strcmp(attname, NameStr(att->attname)) == 0)
					break;
			}
			if (new_attno >= newnatts)
				elog(ERROR, "could not find inherited attribute \"%s\" of relation \"%s\"",
					 attname, RelationGetRelationName(newrelation));
		}

		/* Found it, check type */
		if (atttypid != att->atttypid || atttypmod != att->atttypmod)
			elog(ERROR, "attribute \"%s\" of relation \"%s\" does not match parent's type",
				 attname, RelationGetRelationName(newrelation));

		vars = lappend(vars, makeVar(newvarno,
									 (AttrNumber) (new_attno + 1),
									 atttypid,
									 atttypmod,
									 0));
	}

	*translated_vars = vars;
}

/*
 * translate_col_privs
 *	  Translate a bitmapset representing per-column privileges from the
 *	  parent rel's attribute numbering to the child's.
 *
 * The only surprise here is that we don't translate a parent whole-row
 * reference into a child whole-row reference.	That would mean requiring
 * permissions on all child columns, which is overly strict, since the
 * query is really only going to reference the inherited columns.  Instead
 * we set the per-column bits for all inherited columns.
 */
static Bitmapset *
translate_col_privs(const Bitmapset *parent_privs,
					List *translated_vars)
{
	Bitmapset  *child_privs = NULL;
	bool		whole_row;
	int			attno;
	ListCell   *lc;

	/* System attributes have the same numbers in all tables */
	for (attno = FirstLowInvalidHeapAttributeNumber + 1; attno < 0; attno++)
	{
		if (bms_is_member(attno - FirstLowInvalidHeapAttributeNumber,
						  parent_privs))
			child_privs = bms_add_member(child_privs,
								 attno - FirstLowInvalidHeapAttributeNumber);
	}

	/* Check if parent has whole-row reference */
	whole_row = bms_is_member(InvalidAttrNumber - FirstLowInvalidHeapAttributeNumber,
							  parent_privs);

	/* And now translate the regular user attributes, using the vars list */
	attno = InvalidAttrNumber;
	foreach(lc, translated_vars)
	{
		Var		   *var = (Var *) lfirst(lc);

		attno++;
		if (var == NULL)		/* ignore dropped columns */
			continue;
		Assert(IsA(var, Var));
		if (whole_row ||
			bms_is_member(attno - FirstLowInvalidHeapAttributeNumber,
						  parent_privs))
			child_privs = bms_add_member(child_privs,
						 var->varattno - FirstLowInvalidHeapAttributeNumber);
	}

	return child_privs;
}

/*
 * adjust_appendrel_attrs
 *	  Copy the specified query or expression and translate Vars referring
 *	  to the parent rel of the specified AppendRelInfo to refer to the
 *	  child rel instead.  We also update rtindexes appearing outside Vars,
 *	  such as resultRelation and jointree relids.
 *
 * Note: this is only applied after conversion of sublinks to subplans,
 * so we don't need to cope with recursion into sub-queries.
 *
 * Note: this is not hugely different from what ResolveNew() does; maybe
 * we should try to fold the two routines together.
 */
Node *
adjust_appendrel_attrs(PlannerInfo *root, Node *node, AppendRelInfo *appinfo)
{
	Node	   *result;
	AppendRelInfoContext ctx;
	ctx.root = root;
	ctx.appinfo = appinfo;

	/*
	 * Must be prepared to start with a Query or a bare expression tree.
	 */
	if (node && IsA(node, Query))
	{
		Query	   *newnode;

		newnode = query_tree_mutator((Query *) node,
									 adjust_appendrel_attrs_mutator,
									 (void *) &ctx,
									 QTW_IGNORE_RC_SUBQUERIES);
		if (newnode->resultRelation == appinfo->parent_relid)
		{
			newnode->resultRelation = appinfo->child_relid;
			/* Fix tlist resnos too, if it's inherited UPDATE */
			if (newnode->commandType == CMD_UPDATE)
				newnode->targetList =
					adjust_inherited_tlist(newnode->targetList,
										   appinfo);
		}
		result = (Node *) newnode;
	}
	else
		result = adjust_appendrel_attrs_mutator(node, &ctx);

	return result;
}

/**
 * Mutator's function is to modify nodes so that they may be applicable
 * for a child partition.
 */
static Node *
adjust_appendrel_attrs_mutator(Node *node, AppendRelInfoContext *ctx)
{
	Assert(ctx);
	AppendRelInfo *appinfo = ctx->appinfo;
	Assert(appinfo);

	if (node == NULL)
		return NULL;
	if (IsA(node, Var))
	{
		Var		   *var = (Var *) copyObject(node);

		if (var->varlevelsup == 0 &&
			var->varno == appinfo->parent_relid)
		{
			var->varno = appinfo->child_relid;
			var->varnoold = appinfo->child_relid;
			if (var->varattno > 0)
			{
				Node	   *newnode;

				if (var->varattno > list_length(appinfo->translated_vars))
					elog(ERROR, "attribute %d of relation \"%s\" does not exist",
						 var->varattno, get_rel_name(appinfo->parent_reloid));
				newnode = copyObject(list_nth(appinfo->translated_vars,
											  var->varattno - 1));
				if (newnode == NULL)
					elog(ERROR, "attribute %d of relation \"%s\" does not exist",
						 var->varattno, get_rel_name(appinfo->parent_reloid));
				return newnode;
			}
			else if (var->varattno == 0)
			{
				/*
				 * Whole-row Var: if we are dealing with named rowtypes, we
				 * can use a whole-row Var for the child table plus a coercion
				 * step to convert the tuple layout to the parent's rowtype.
				 * Otherwise we have to generate a RowExpr.
				 */
				if (OidIsValid(appinfo->child_reltype))
				{
					Assert(var->vartype == appinfo->parent_reltype);
					if (appinfo->parent_reltype != appinfo->child_reltype)
					{
						ConvertRowtypeExpr *r = makeNode(ConvertRowtypeExpr);

						r->arg = (Expr *) var;
						r->resulttype = appinfo->parent_reltype;
						r->convertformat = COERCE_IMPLICIT_CAST;
						r->location = -1;
						/* Make sure the Var node has the right type ID, too */
						var->vartype = appinfo->child_reltype;
						return (Node *) r;
					}
				}
				else
				{
					/*
					 * Build a RowExpr containing the translated variables.
					 */
					RowExpr    *rowexpr;
					List	   *fields;

					fields = (List *) copyObject(appinfo->translated_vars);
					rowexpr = makeNode(RowExpr);
					rowexpr->args = fields;
					rowexpr->row_typeid = var->vartype;
					rowexpr->row_format = COERCE_IMPLICIT_CAST;
					rowexpr->colnames = NIL;
					rowexpr->location = -1;

					return (Node *) rowexpr;
				}
			}
			/* system attributes don't need any other translation */
		}
		return (Node *) var;
	}
	if (IsA(node, CurrentOfExpr))
	{
		CurrentOfExpr *cexpr = (CurrentOfExpr *) copyObject(node);

		if (cexpr->cvarno == appinfo->parent_relid)
			cexpr->cvarno = appinfo->child_relid;
		return (Node *) cexpr;
	}
	if (IsA(node, RangeTblRef))
	{
		RangeTblRef *rtr = (RangeTblRef *) copyObject(node);

		if (rtr->rtindex == appinfo->parent_relid)
			rtr->rtindex = appinfo->child_relid;
		return (Node *) rtr;
	}
	if (IsA(node, JoinExpr))
	{
		/* Copy the JoinExpr node with correct mutation of subnodes */
		JoinExpr   *j;

		j = (JoinExpr *) expression_tree_mutator(node,
											  adjust_appendrel_attrs_mutator,
												 (void *) ctx);
		/* now fix JoinExpr's rtindex (probably never happens) */
		if (j->rtindex == appinfo->parent_relid)
			j->rtindex = appinfo->child_relid;
		return (Node *) j;
	}
	if (IsA(node, PlaceHolderVar))
	{
		/* Copy the PlaceHolderVar node with correct mutation of subnodes */
		PlaceHolderVar *phv;

		phv = (PlaceHolderVar *) expression_tree_mutator(node,
											  adjust_appendrel_attrs_mutator,
														 (void *) ctx);
		/* now fix PlaceHolderVar's relid sets */
		if (phv->phlevelsup == 0)
			phv->phrels = adjust_relid_set(phv->phrels,
										   appinfo->parent_relid,
										   appinfo->child_relid);
		return (Node *) phv;
	}
	/* Shouldn't need to handle planner auxiliary nodes here */
	Assert(!IsA(node, SpecialJoinInfo));
	Assert(!IsA(node, AppendRelInfo));
	Assert(!IsA(node, PlaceHolderInfo));

	/*
	 * We have to process RestrictInfo nodes specially.
	 */
	if (IsA(node, RestrictInfo))
	{
		RestrictInfo *oldinfo = (RestrictInfo *) node;
		RestrictInfo *newinfo = makeNode(RestrictInfo);

		/* Copy all flat-copiable fields */
		memcpy(newinfo, oldinfo, sizeof(RestrictInfo));

		/* Recursively fix the clause itself */
		newinfo->clause = (Expr *)
				adjust_appendrel_attrs_mutator((Node *) oldinfo->clause, ctx);

		/* and the modified version, if an OR clause */
		newinfo->orclause = (Expr *)
				adjust_appendrel_attrs_mutator((Node *) oldinfo->orclause, ctx);

		/* adjust relid sets too */
		newinfo->clause_relids = adjust_relid_set(oldinfo->clause_relids,
												  appinfo->parent_relid,
												  appinfo->child_relid);
		newinfo->required_relids = adjust_relid_set(oldinfo->required_relids,
													appinfo->parent_relid,
													appinfo->child_relid);
		newinfo->nullable_relids = adjust_relid_set(oldinfo->nullable_relids,
													appinfo->parent_relid,
													appinfo->child_relid);
		newinfo->left_relids = adjust_relid_set(oldinfo->left_relids,
												appinfo->parent_relid,
												appinfo->child_relid);
		newinfo->right_relids = adjust_relid_set(oldinfo->right_relids,
												 appinfo->parent_relid,
												 appinfo->child_relid);

		/*
		 * Reset cached derivative fields, since these might need to have
		 * different values when considering the child relation.
		 */
		newinfo->eval_cost.startup = -1;
		newinfo->norm_selec = -1;
		newinfo->outer_selec = -1;
		newinfo->left_ec = NULL;
		newinfo->right_ec = NULL;
		newinfo->left_em = NULL;
		newinfo->right_em = NULL;
		newinfo->scansel_cache = NIL;
		newinfo->left_bucketsize = -1;
		newinfo->right_bucketsize = -1;

		return (Node *) newinfo;
	}

	/*
	 * NOTE: we do not need to recurse into sublinks, because they should
	 * already have been converted to subplans before we see them.
	 */
	Assert(!IsA(node, SubLink));
	Assert(!IsA(node, Query));

	node = expression_tree_mutator(node, adjust_appendrel_attrs_mutator,
								   (void *) ctx);

	/*
	 * In GPDB, if you have two SubPlans referring to the same initplan, we
	 * require two separate copies of the subplan, one for each SubPlan
	 * reference. That's because even if a plan is otherwise the same, we
	 * may want to later apply different flow to different SubPlans
	 * referring it. Any subplan that is left unused, because we created
	 * the new copy here, will be removed by remove_unused_subplans().
	 */
	if (IsA(node, SubPlan))
	{
		SubPlan *sp = (SubPlan *) node;

		if (!sp->is_initplan)
		{
			PlannerInfo *root = ctx->root;
			Plan *newsubplan = (Plan *) copyObject(planner_subplan_get_plan(root, sp));
			List *newrtable = (List *) copyObject(planner_subplan_get_rtable(root, sp));

			/*
			 * Add the subplan and its rtable to the global lists.
			 */
			root->glob->subplans = lappend(root->glob->subplans, newsubplan);
			root->glob->subrtables = lappend(root->glob->subrtables, newrtable);

			/*
			 * expression_tree_mutator made a copy of the SubPlan already, so
			 * we can modify it directly.
			 */
			sp->plan_id = list_length(root->glob->subplans);
		}
	}

	return node;
}

/*
 * Substitute newrelid for oldrelid in a Relid set
 */
static Relids
adjust_relid_set(Relids relids, Index oldrelid, Index newrelid)
{
	if (bms_is_member(oldrelid, relids))
	{
		/* Ensure we have a modifiable copy */
		relids = bms_copy(relids);
		/* Remove old, add new */
		relids = bms_del_member(relids, oldrelid);
		relids = bms_add_member(relids, newrelid);
	}
	return relids;
}

/*
 * Adjust the targetlist entries of an inherited UPDATE operation
 *
 * The expressions have already been fixed, but we have to make sure that
 * the target resnos match the child table (they may not, in the case of
 * a column that was added after-the-fact by ALTER TABLE).	In some cases
 * this can force us to re-order the tlist to preserve resno ordering.
 * (We do all this work in special cases so that preptlist.c is fast for
 * the typical case.)
 *
 * The given tlist has already been through expression_tree_mutator;
 * therefore the TargetEntry nodes are fresh copies that it's okay to
 * scribble on.
 *
 * Note that this is not needed for INSERT because INSERT isn't inheritable.
 */
static List *
adjust_inherited_tlist(List *tlist, AppendRelInfo *context)
{
	bool		changed_it = false;
	ListCell   *tl;
	List	   *new_tlist;
	bool		more;
	int			attrno;

	/* This should only happen for an inheritance case, not UNION ALL */
	Assert(OidIsValid(context->parent_reloid));

	/* Scan tlist and update resnos to match attnums of child rel */
	foreach(tl, tlist)
	{
		TargetEntry *tle = (TargetEntry *) lfirst(tl);
		Var		   *childvar;

		if (tle->resjunk)
			continue;			/* ignore junk items */

		/* Look up the translation of this column: it must be a Var */
		if (tle->resno <= 0 ||
			tle->resno > list_length(context->translated_vars))
			elog(ERROR, "attribute %d of relation \"%s\" does not exist",
				 tle->resno, get_rel_name(context->parent_reloid));
		childvar = (Var *) list_nth(context->translated_vars, tle->resno - 1);
		if (childvar == NULL || !IsA(childvar, Var))
			elog(ERROR, "attribute %d of relation \"%s\" does not exist",
				 tle->resno, get_rel_name(context->parent_reloid));

		if (tle->resno != childvar->varattno)
		{
			tle->resno = childvar->varattno;
			changed_it = true;
		}
	}

	/*
	 * If we changed anything, re-sort the tlist by resno, and make sure
	 * resjunk entries have resnos above the last real resno.  The sort
	 * algorithm is a bit stupid, but for such a seldom-taken path, small is
	 * probably better than fast.
	 */
	if (!changed_it)
		return tlist;

	new_tlist = NIL;
	more = true;
	for (attrno = 1; more; attrno++)
	{
		more = false;
		foreach(tl, tlist)
		{
			TargetEntry *tle = (TargetEntry *) lfirst(tl);

			if (tle->resjunk)
				continue;		/* ignore junk items */

			if (tle->resno == attrno)
				new_tlist = lappend(new_tlist, tle);
			else if (tle->resno > attrno)
				more = true;
		}
	}

	foreach(tl, tlist)
	{
		TargetEntry *tle = (TargetEntry *) lfirst(tl);

		if (!tle->resjunk)
			continue;			/* here, ignore non-junk items */

		tle->resno = attrno;
		new_tlist = lappend(new_tlist, tle);
		attrno++;
	}

	return new_tlist;
}<|MERGE_RESOLUTION|>--- conflicted
+++ resolved
@@ -117,13 +117,8 @@
 						  Relation newrelation,
 						  Index newvarno,
 						  List **translated_vars);
-<<<<<<< HEAD
-=======
 static Bitmapset *translate_col_privs(const Bitmapset *parent_privs,
 					List *translated_vars);
-static Node *adjust_appendrel_attrs_mutator(Node *node,
-							   AppendRelInfo *context);
->>>>>>> 4d53a2f9
 static Relids adjust_relid_set(Relids relids, Index oldrelid, Index newrelid);
 static List *adjust_inherited_tlist(List *tlist,
 					   AppendRelInfo *apprelinfo);
@@ -1269,12 +1264,14 @@
 	}
 	/* Fast path for common case of childless table */
 	parentOID = rte->relid;
-	if (!has_subclass_fast(parentOID))
+	if (!has_subclass(parentOID))
 	{
 		/* Clear flag before returning */
 		rte->inh = false;
 		return;
 	}
+
+	parent_is_partitioned = rel_is_partitioned(parentOID);
 
 	/*
 	 * The rewriter should already have obtained an appropriate lock on each
@@ -1326,30 +1323,6 @@
 	 */
 	oldrelation = heap_open(parentOID, NoLock);
 
-<<<<<<< HEAD
-	/*
-	 * However, for each child relation we add to the query, we must obtain an
-	 * appropriate lock, because this will be the first use of those relations
-	 * in the parse/rewrite/plan pipeline.
-	 *
-	 * If the parent relation is the query's result relation, then we need
-	 * RowExclusiveLock.  Otherwise, if it's accessed FOR UPDATE/SHARE, we
-	 * need RowShareLock; otherwise AccessShareLock.  We can't just grab
-	 * AccessShareLock because then the executor would be trying to upgrade
-	 * the lock, leading to possible deadlocks.  (This code should match the
-	 * parser and rewriter.)
-	 */
-	if (rti == parse->resultRelation)
-		lockmode = RowExclusiveLock;
-	else if (oldrc)
-		lockmode = RowShareLock;
-	else
-		lockmode = AccessShareLock;
-
-	parent_is_partitioned = rel_is_partitioned(parentOID);
-
-=======
->>>>>>> 4d53a2f9
 	/* Scan the inheritance set and expand it */
 	appinfos = NIL;
 	foreach(l, inhOIDs)
@@ -1376,24 +1349,17 @@
 		{
 			heap_close(newrelation, lockmode);
 			continue;
-<<<<<<< HEAD
+		}
 
 		/*
 		 * show root and leaf partitions
 		 */
 		if (parent_is_partitioned && !rel_is_leaf_partition(childOID))
 		{
+			if (childOID != parentOID)
+				heap_close(newrelation, lockmode);
 			continue;
 		}
-
-		/* Open rel, acquire the appropriate lock type */
-		if (childOID != parentOID)
-			newrelation = heap_open(childOID, lockmode);
-		else
-			newrelation = oldrelation;
-=======
-		}
->>>>>>> 4d53a2f9
 
 		/*
 		 * Build an RTE for the child, and attach to query's rangetable list.
