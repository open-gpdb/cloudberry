--- conflicted
+++ resolved
@@ -161,33 +161,26 @@
 		Var		   *var;
 		char		resname[32];
 		TargetEntry *tle;
+		RangeTblEntry  *rte;
+		Relation    relation;
+		bool        isdistributed = false;
+
+		/* CDB: Don't try to fetch CTIDs for distributed relation. */
+		rte = rt_fetch(rc->rti, parse->rtable);
+		if (rte->rtekind == RTE_RELATION)
+		{
+			relation = heap_open(rte->relid, NoLock);
+			if (relation->rd_cdbpolicy &&
+				relation->rd_cdbpolicy->ptype == POLICYTYPE_PARTITIONED)
+				isdistributed = true;
+			heap_close(relation, NoLock);
+			if (isdistributed)
+				continue;
+		}
 
 		/* child rels should just use the same junk attrs as their parents */
 		if (rc->rti != rc->prti)
 		{
-<<<<<<< HEAD
-			RowMarkClause *rc = (RowMarkClause *) lfirst(l);
-			Var		   *var;
-			char	   *resname;
-			TargetEntry *tle;
-            RangeTblEntry  *rte;
-            Relation    relation;
-            bool        isdistributed = false;
-
-            /* CDB: Don't try to fetch CTIDs for distributed relation. */
-            rte = rt_fetch(rc->rti, parse->rtable);
-            relation = heap_open(rte->relid, NoLock);
-            if (relation->rd_cdbpolicy &&
-                relation->rd_cdbpolicy->ptype == POLICYTYPE_PARTITIONED)
-                isdistributed = true;
-            heap_close(relation, NoLock);
-            if (isdistributed)
-                continue;
-
-			/* ignore child rels */
-			if (rc->rti != rc->prti)
-				continue;
-=======
 			PlanRowMark *prc = get_plan_rowmark(root->rowMarks, rc->prti);
 
 			/* parent should have appeared earlier in list */
@@ -197,7 +190,6 @@
 			rc->toidAttNo = prc->toidAttNo;
 			continue;
 		}
->>>>>>> 78a09145
 
 		if (rc->markType != ROW_MARK_COPY)
 		{
@@ -472,7 +464,27 @@
 
 
 /*
-<<<<<<< HEAD
+ * Locate PlanRowMark for given RT index, or return NULL if none
+ *
+ * This probably ought to be elsewhere, but there's no very good place
+ */
+PlanRowMark *
+get_plan_rowmark(List *rowmarks, Index rtindex)
+{
+	ListCell   *l;
+
+	foreach(l, rowmarks)
+	{
+		PlanRowMark *rc = (PlanRowMark *) lfirst(l);
+
+		if (rc->rti == rtindex)
+			return rc;
+	}
+	return NULL;
+}
+
+
+/*
  * supplement_simply_updatable_targetlist
  * 
  * For a simply updatable cursor, we supplement the targetlist with junk
@@ -537,23 +549,4 @@
 	}
 	
 	return tlist;
-=======
- * Locate PlanRowMark for given RT index, or return NULL if none
- *
- * This probably ought to be elsewhere, but there's no very good place
- */
-PlanRowMark *
-get_plan_rowmark(List *rowmarks, Index rtindex)
-{
-	ListCell   *l;
-
-	foreach(l, rowmarks)
-	{
-		PlanRowMark *rc = (PlanRowMark *) lfirst(l);
-
-		if (rc->rti == rtindex)
-			return rc;
-	}
-	return NULL;
->>>>>>> 78a09145
 }