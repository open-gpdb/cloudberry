--- conflicted
+++ resolved
@@ -28,14 +28,10 @@
  * the tlists for child tables to keep expand_targetlist happy.  We do it like
  * that because it's faster in typical non-inherited cases.
  *
-<<<<<<< HEAD
+ *
  * Portions Copyright (c) 2006-2008, Greenplum inc
  * Portions Copyright (c) 2012-Present Pivotal Software, Inc.
- * Portions Copyright (c) 1996-2016, PostgreSQL Global Development Group
-=======
- *
  * Portions Copyright (c) 1996-2019, PostgreSQL Global Development Group
->>>>>>> 9e1c9f95
  * Portions Copyright (c) 1994, Regents of the University of California
  *
  * IDENTIFICATION
@@ -47,40 +43,28 @@
 #include "postgres.h"
 
 #include "access/sysattr.h"
-<<<<<<< HEAD
-#include "catalog/gp_distribution_policy.h"     /* CDB: POLICYTYPE_PARTITIONED */
-#include "catalog/pg_inherits_fn.h"
-#include "catalog/pg_type.h"
-#include "nodes/makefuncs.h"
-#include "optimizer/plancat.h"
-=======
 #include "access/table.h"
 #include "catalog/pg_type.h"
 #include "nodes/makefuncs.h"
 #include "optimizer/optimizer.h"
->>>>>>> 9e1c9f95
 #include "optimizer/prep.h"
 #include "optimizer/tlist.h"
 #include "parser/parsetree.h"
 #include "parser/parse_coerce.h"
-<<<<<<< HEAD
+#include "rewrite/rewriteHandler.h"
+#include "utils/rel.h"
+
+#include "catalog/gp_distribution_policy.h"     /* CDB: POLICYTYPE_PARTITIONED */
+#include "catalog/pg_inherits.h"
+#include "optimizer/plancat.h"
 #include "parser/parse_relation.h"
 #include "utils/lsyscache.h"
-#include "utils/rel.h"
-
 
 static List *expand_targetlist(PlannerInfo *root, List *tlist, int command_type,
-				  Index result_relation, List *range_table);
-static List *supplement_simply_updatable_targetlist(List *range_table,
+							   Index result_relation, Relation rel);
+static List *supplement_simply_updatable_targetlist(PlannerInfo *root,
+													List *range_table,
 													List *tlist);
-=======
-#include "rewrite/rewriteHandler.h"
-#include "utils/rel.h"
-
-
-static List *expand_targetlist(List *tlist, int command_type,
-							   Index result_relation, Relation rel);
->>>>>>> 9e1c9f95
 
 
 /*
@@ -141,17 +125,12 @@
 	 */
 	tlist = parse->targetList;
 	if (command_type == CMD_INSERT || command_type == CMD_UPDATE)
-<<<<<<< HEAD
 		tlist = expand_targetlist(root, tlist, command_type,
-								  result_relation, range_table);
-=======
-		tlist = expand_targetlist(tlist, command_type,
 								  result_relation, target_relation);
->>>>>>> 9e1c9f95
 
 	/* simply updatable cursors */
-	if (root->glob->simplyUpdatable)
-		tlist = supplement_simply_updatable_targetlist(range_table, tlist);
+	if (root->glob->simplyUpdatableRel != InvalidOid)
+		tlist = supplement_simply_updatable_targetlist(root, range_table, tlist);
 
 	/*
 	 * Add necessary junk columns for rowmarked rels.  These values are needed
@@ -264,28 +243,15 @@
 	 */
 	if (parse->onConflict)
 		parse->onConflict->onConflictSet =
-			expand_targetlist(parse->onConflict->onConflictSet,
+			expand_targetlist(root, parse->onConflict->onConflictSet,
 							  CMD_UPDATE,
 							  result_relation,
 							  target_relation);
 
-<<<<<<< HEAD
-/*
- * preprocess_onconflict_targetlist
- *	  Process ON CONFLICT SET targetlist.
- *
- *	  Returns the new targetlist.
- */
-List *
-preprocess_onconflict_targetlist(PlannerInfo *root, List *tlist, int result_relation, List *range_table)
-{
-	return expand_targetlist(root, tlist, CMD_UPDATE, result_relation, range_table);
-=======
 	if (target_relation)
 		table_close(target_relation, NoLock);
 
 	return tlist;
->>>>>>> 9e1c9f95
 }
 
 
@@ -302,13 +268,8 @@
  *	  non-junk attributes appear in proper field order.
  */
 static List *
-<<<<<<< HEAD
 expand_targetlist(PlannerInfo *root, List *tlist, int command_type,
-				  Index result_relation, List *range_table)
-=======
-expand_targetlist(List *tlist, int command_type,
 				  Index result_relation, Relation rel)
->>>>>>> 9e1c9f95
 {
 	List	   *new_tlist = NIL;
 	ListCell   *tlist_item;
@@ -479,6 +440,9 @@
 	 * GPDB_96_MERGE_FIXME: we used to copy all old distribution key columns,
 	 * but we only need this for the OID now. Can we desupport Split Updates
 	 * on tables with OIDs, and get rid of this?
+	 *
+	 * GPDB_12_MERGE_FIXME: Tables with special OIDS is now gone. We can
+	 * definitely get rid of this now.
 	 */
 	if (command_type == CMD_UPDATE)
 	{
@@ -503,31 +467,6 @@
 
 		if (key_col_updated)
 		{
-			/*
-			 * Yes, this is a split update.
-			 * Updating a hash column is a split update, of course.
-			 *
-			 * Add the old OID to the tlist, if the table has OIDs.
-			 */
-			if (rel->rd_rel->relhasoids)
-			{
-				TargetEntry *new_tle;
-				Var		   *oidvar;
-
-				oidvar = makeVar(result_relation,
-								 ObjectIdAttributeNumber,
-								 OIDOID,
-								 -1,
-								 InvalidOid,
-								 0);
-				new_tle = makeTargetEntry((Expr *) oidvar,
-										  attrno,
-										  "oid",
-										  true);
-				new_tlist = lappend(new_tlist, new_tle);
-				attrno++;
-			}
-
 			/*
 			 * Since we just went through a lot of work to determine whether a
 			 * Split Update is needed, memorize that in the PlannerInfo, so that
@@ -599,9 +538,20 @@
  * available in the tuple itself.
  */
 static List *
-supplement_simply_updatable_targetlist(List *range_table, List *tlist)
+supplement_simply_updatable_targetlist(PlannerInfo *root, List *range_table, List *tlist)
 {
-	Index varno = extractSimplyUpdatableRTEIndex(range_table);
+	/*
+	 * We determined that this is simply updatable earlier already. Simply
+	 * updatable implies that there is exactly one range table entry.
+	 * (More might be added later by expanding partitioned tables, but not
+	 * yet.) So we should not get here.
+	 */
+	if (list_length(range_table) != 1)
+	{
+		Assert(false);
+		root->glob->simplyUpdatableRel = InvalidOid;
+	}
+	Index varno = 1;
 
 	/* ctid */
 	Var         *varCtid = makeVar(varno,
@@ -621,7 +571,7 @@
 				vartypeid 	= InvalidOid;
 	int32       type_mod 	= -1;
 	Oid			type_coll	= InvalidOid;
-	reloid = getrelid(varno, range_table);
+	reloid = rt_fetch(varno, range_table)->relid;
 	get_atttypetypmodcoll(reloid, GpSegmentIdAttributeNumber,
 						  &vartypeid, &type_mod, &type_coll);
 	Var         *varSegid = makeVar(varno,
