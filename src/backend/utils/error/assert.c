/*-------------------------------------------------------------------------
 *
 * assert.c
 *	  Assert code.
 *
<<<<<<< HEAD
 * Portions Copyright (c) 2005-2009, Greenplum inc
 * Portions Copyright (c) 1996-2009, PostgreSQL Global Development Group
=======
 * Portions Copyright (c) 1996-2007, PostgreSQL Global Development Group
>>>>>>> 29dccf5f
 * Portions Copyright (c) 1994, Regents of the University of California
 *
 *
 * IDENTIFICATION
<<<<<<< HEAD
 *	  $PostgreSQL: pgsql/src/backend/utils/error/assert.c,v 1.31 2005/10/15 02:49:32 momjian Exp $
=======
 *	  $PostgreSQL: pgsql/src/backend/utils/error/assert.c,v 1.33 2007/01/05 22:19:43 momjian Exp $
>>>>>>> 29dccf5f
 *
 * NOTE
 *	  This should eventually work with elog()
 *
 *-------------------------------------------------------------------------
 */
#include "postgres.h"

#include "libpq/pqsignal.h"
#include "cdb/cdbvars.h"                /* currentSliceId */

#include <unistd.h>

/*
 * ExceptionalCondition - Handles the failure of an Assert()
 *
 * Note: this can't actually return, but we declare it as returning int
 * because the TrapMacro() macro might get wonky otherwise.
 */
int
ExceptionalCondition(const char *conditionName,
					 const char *errorType,
					 const char *fileName,
					 int lineNumber)
{
    /* CDB: Try to tell the QD or client what happened. */
    if (errstart(FATAL, fileName, lineNumber, NULL,TEXTDOMAIN))
    {
		if (!PointerIsValid(conditionName)
			|| !PointerIsValid(fileName)
			|| !PointerIsValid(errorType))
			errfinish(errcode(ERRCODE_INTERNAL_ERROR),
					  errFatalReturn(gp_reraise_signal),
					  errmsg("TRAP: ExceptionalCondition: bad arguments"));
		else
			errfinish(errcode(ERRCODE_INTERNAL_ERROR),
					  errFatalReturn(gp_reraise_signal),
					  errmsg("Unexpected internal error"),
					  errdetail("%s(\"%s\", File: \"%s\", Line: %d)\n",
								errorType, conditionName, fileName, lineNumber)
				);
				
		/* Usually this shouldn't be needed, but make sure the msg went out */
		fflush(stderr);
	}

	abort();
	return 0;
}<|MERGE_RESOLUTION|>--- conflicted
+++ resolved
@@ -3,21 +3,13 @@
  * assert.c
  *	  Assert code.
  *
-<<<<<<< HEAD
  * Portions Copyright (c) 2005-2009, Greenplum inc
  * Portions Copyright (c) 1996-2009, PostgreSQL Global Development Group
-=======
- * Portions Copyright (c) 1996-2007, PostgreSQL Global Development Group
->>>>>>> 29dccf5f
  * Portions Copyright (c) 1994, Regents of the University of California
  *
  *
  * IDENTIFICATION
-<<<<<<< HEAD
- *	  $PostgreSQL: pgsql/src/backend/utils/error/assert.c,v 1.31 2005/10/15 02:49:32 momjian Exp $
-=======
  *	  $PostgreSQL: pgsql/src/backend/utils/error/assert.c,v 1.33 2007/01/05 22:19:43 momjian Exp $
->>>>>>> 29dccf5f
  *
  * NOTE
  *	  This should eventually work with elog()
