--- conflicted
+++ resolved
@@ -45,10 +45,7 @@
 #include "access/transam.h"
 #include "catalog/namespace.h"
 #include "executor/executor.h"
-<<<<<<< HEAD
 #include "executor/spi.h"
-=======
->>>>>>> 38e93482
 #include "nodes/nodeFuncs.h"
 #include "optimizer/planmain.h"
 #include "storage/lmgr.h"
@@ -72,10 +69,7 @@
 static bool ScanQueryWalker(Node *node, bool *acquire);
 static bool rowmark_member(List *rowMarks, int rt_index);
 static bool plan_list_is_transient(List *stmt_list);
-<<<<<<< HEAD
 static bool plan_list_is_oneoff(List *stmt_list);
-=======
->>>>>>> 38e93482
 static void PlanCacheRelCallback(Datum arg, Oid relid);
 static void PlanCacheFuncCallback(Datum arg, int cacheid, ItemPointer tuplePtr);
 static void PlanCacheSysCallback(Datum arg, int cacheid, ItemPointer tuplePtr);
@@ -502,6 +496,8 @@
 	{
 		bool		snapshot_set = false;
 		List	   *slist;
+		TupleDesc	resultDesc;
+		Node	   *raw_parse_tree;
 
 		/*
 		 * Restore the search_path that was in use when the plan was made.
@@ -513,26 +509,11 @@
 
 		/*
 		 * If a snapshot is already set (the normal case), we can just use
-<<<<<<< HEAD
-		 * that for parsing/planning.  But if it isn't, install one.  We must
-		 * arrange to restore ActiveSnapshot afterward, to ensure that
-		 * RevalidateCachedPlan has no caller-visible effects on the
-		 * snapshot.  Having to replan is an unusual case, and it seems a
-		 * really bad idea for RevalidateCachedPlan to affect the snapshot
-		 * only in unusual cases.  (Besides, the snap might have been created
-		 * in a short-lived context.)
-		 */
-		TupleDesc	resultDesc;
-		Node	   *raw_parse_tree;
-		bool        snapshot_set = false;
-
-=======
 		 * that for parsing/planning.  But if it isn't, install one.  Note:
 		 * no point in checking whether parse analysis requires a snapshot;
 		 * utility commands don't have invalidatable plans, so we'd not get
 		 * here for such a command.
 		 */
->>>>>>> 38e93482
 		if (!ActiveSnapshotSet())
 		{
 			PushActiveSnapshot(GetTransactionSnapshot());
@@ -540,7 +521,6 @@
 		}
 
 		/*
-<<<<<<< HEAD
 		 * If this is a CREATE TABLE AS, pass information about the
 		 * target table's distribution key to the planner.
 		 */
@@ -563,8 +543,6 @@
 			raw_parse_tree = copyObject(plansource->raw_parse_tree);
 
 		/*
-=======
->>>>>>> 38e93482
 		 * Run parse analysis and rule rewriting.  The parser tends to
 		 * scribble on its input, so we must copy the raw parse tree to
 		 * prevent corruption of the cache.  Note that we do not use
@@ -580,7 +558,6 @@
 		{
 			/*
 			 * Generate plans for queries.
-<<<<<<< HEAD
 			 *
 			 * The planner may try to call SPI-using functions, which
 			 * causes a problem if we're already inside one.  Rather than
@@ -592,13 +569,9 @@
 			pushed = SPI_push_conditional();
 
 			slist = pg_plan_queries(slist, plansource->cursor_options,
-									boundParams, false);
+									boundParams);
 
 			SPI_pop_conditional(pushed);
-=======
-			 */
-			slist = pg_plan_queries(slist, plansource->cursor_options, NULL);
->>>>>>> 38e93482
 		}
 
 		/*
@@ -1106,7 +1079,6 @@
 		}
 	}
 }
-<<<<<<< HEAD
 
 /*
  * PlanCacheFuncCallback
@@ -1128,29 +1100,6 @@
 		CachedPlanSource *plansource = (CachedPlanSource *) lfirst(lc1);
 		CachedPlan *plan = plansource->plan;
 
-=======
-
-/*
- * PlanCacheFuncCallback
- *		Syscache inval callback function for PROCOID cache
- *
- * Invalidate all plans mentioning the given catalog entry, or all plans
- * mentioning any member of this cache if tuplePtr == NULL.
- *
- * Note that the coding would support use for multiple caches, but right
- * now only user-defined functions are tracked this way.
- */
-static void
-PlanCacheFuncCallback(Datum arg, int cacheid, ItemPointer tuplePtr)
-{
-	ListCell   *lc1;
-
-	foreach(lc1, cached_plans_list)
-	{
-		CachedPlanSource *plansource = (CachedPlanSource *) lfirst(lc1);
-		CachedPlan *plan = plansource->plan;
-
->>>>>>> 38e93482
 		/* No work if it's already invalidated */
 		if (!plan || plan->dead)
 			continue;
