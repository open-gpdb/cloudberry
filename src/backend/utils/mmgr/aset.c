--- conflicted
+++ resolved
@@ -7,13 +7,9 @@
  * type.
  *
  *
-<<<<<<< HEAD
- * Portions Copyright (c) 2007-2008, Greenplum inc
+ * Portions Copyright (c) 2007-2008, Cloudberry inc
  * Portions Copyright (c) 2012-Present VMware, Inc. or its affiliates.
- * Portions Copyright (c) 1996-2019, PostgreSQL Global Development Group
-=======
  * Portions Copyright (c) 1996-2021, PostgreSQL Global Development Group
->>>>>>> d457cb4e
  * Portions Copyright (c) 1994, Regents of the University of California
  *
  * IDENTIFICATION
@@ -59,22 +55,13 @@
 
 #include "miscadmin.h"
 
-<<<<<<< HEAD
 /* Define this to detail debug alloc information */
 /* #define HAVE_ALLOCINFO */
 
-#ifdef CDB_PALLOC_CALLER_ID
-#define CDB_MCXT_WHERE(context) (context)->callerFile, (context)->callerLine
-#else
-#define CDB_MCXT_WHERE(context) __FILE__, __LINE__
-#endif
-
 #if defined(CDB_PALLOC_TAGS) && !defined(CDB_PALLOC_CALLER_ID)
 #error "If CDB_PALLOC_TAGS is defined, CDB_PALLOC_CALLER_ID must be defined too"
 #endif
 
-=======
->>>>>>> d457cb4e
 /*--------------------
  * Chunk freelist k holds chunks of size 1 << (k + ALLOC_MINBITS),
  * for k = 0 .. ALLOCSET_NUM_FREELISTS-1.
@@ -172,9 +159,6 @@
 	 * localAllocated: This is the memory allocated (in bytes) for this memory
 	 * context alone (i.e. it does not consider the memory allocated for any
 	 * members of the context's subtree).
-	 * GPDB_13_MERGE_FIXME: PostgreSQL v13 added a field like this in
-	 * MemoryContextData.mem_allocated. We should probably switch to using that
-	 * once we catch up.
 	 *
 	 * currentAllocated: This field is only applicable to a MemoryContext
 	 * designated as an account. It tracks the current bytes allocated in all
@@ -556,7 +540,6 @@
 								parent,
 								name);
 
-<<<<<<< HEAD
 			if (parent)
 				set->accountingParent = ((AllocSet) parent)->accountingParent;
 			else
@@ -565,8 +548,6 @@
 			set->currentAllocated = 0;
 			set->peakAllocated = 0;
 
-=======
->>>>>>> d457cb4e
 			((MemoryContext) set)->mem_allocated =
 				set->keeper->endptr - ((char *) set);
 
@@ -662,7 +643,6 @@
 						parent,
 						name);
 
-<<<<<<< HEAD
 	if (parent)
 		set->accountingParent = ((AllocSet) parent)->accountingParent;
 	else
@@ -671,8 +651,6 @@
 	set->currentAllocated = 0;
 	set->peakAllocated = 0;
 
-=======
->>>>>>> d457cb4e
 	((MemoryContext) set)->mem_allocated = firstBlockSize;
 
 	return (MemoryContext) set;
@@ -695,12 +673,8 @@
 {
 	AllocSet	set = (AllocSet) context;
 	AllocBlock	block;
-<<<<<<< HEAD
-	Size		keepersize PG_USED_FOR_ASSERTS_ONLY = set->keeper->endptr - ((char *) set);
-=======
 	Size		keepersize PG_USED_FOR_ASSERTS_ONLY
 	= set->keeper->endptr - ((char *) set);
->>>>>>> d457cb4e
 
 	AssertArg(AllocSetIsValid(set));
 
@@ -746,11 +720,7 @@
 		else
 		{
 			/* Normal case, release the block */
-<<<<<<< HEAD
-			context->mem_allocated -= block->endptr - ((char*) block);
-=======
 			context->mem_allocated -= block->endptr - ((char *) block);
->>>>>>> d457cb4e
 
 #ifdef CLOBBER_FREED_MEMORY
 			wipe_mem(block, block->freeptr - ((char *) block));
@@ -778,12 +748,8 @@
 {
 	AllocSet	set = (AllocSet) context;
 	AllocBlock	block = set->blocks;
-<<<<<<< HEAD
-	Size		keepersize PG_USED_FOR_ASSERTS_ONLY = set->keeper->endptr - ((char *) set);
-=======
 	Size		keepersize PG_USED_FOR_ASSERTS_ONLY
 	= set->keeper->endptr - ((char *) set);
->>>>>>> d457cb4e
 
 	AssertArg(AllocSetIsValid(set));
 
@@ -1181,9 +1147,6 @@
 	/* Allow access to private part of chunk header. */
 	VALGRIND_MAKE_MEM_DEFINED(chunk, ALLOCCHUNK_PRIVATE_LEN);
 
-<<<<<<< HEAD
-	AllocFreeInfo(set, chunk);
-
 	MEMORY_ACCOUNT_DEC_ALLOCATED(set, chunk->size);
 
 #ifdef USE_ASSERT_CHECKING
@@ -1199,8 +1162,6 @@
 	*/
 #endif
 
-=======
->>>>>>> d457cb4e
 #ifdef MEMORY_CONTEXT_CHECKING
 	/* Test for someone scribbling on unused space in chunk */
 	if (chunk->requested_size < chunk->size)
@@ -1236,11 +1197,7 @@
 		if (block->next)
 			block->next->prev = block->prev;
 
-<<<<<<< HEAD
-		context->mem_allocated -= block->endptr - ((char*) block);
-=======
 		context->mem_allocated -= block->endptr - ((char *) block);
->>>>>>> d457cb4e
 
 #ifdef CLOBBER_FREED_MEMORY
 		wipe_mem(block, block->freeptr - ((char *) block));
@@ -1369,16 +1326,10 @@
 		chksize = MAXALIGN(chksize);
 
 		/* Do the realloc */
-<<<<<<< HEAD
-		oldblksize = UserPtr_GetUserPtrSize(block);
-		blksize = chksize + ALLOC_BLOCKHDRSZ + ALLOC_CHUNKHDRSZ;
-		block = (AllocBlock) gp_realloc(block, blksize);
-=======
 		blksize = chksize + ALLOC_BLOCKHDRSZ + ALLOC_CHUNKHDRSZ;
 		oldblksize = block->endptr - ((char *) block);
 
-		block = (AllocBlock) realloc(block, blksize);
->>>>>>> d457cb4e
+		block = (AllocBlock) gp_realloc(block, blksize);
 		if (block == NULL)
 		{
 			/* Disallow external access to private part of chunk header. */
@@ -1386,13 +1337,9 @@
 			return NULL;
 		}
 
-<<<<<<< HEAD
-		context->mem_allocated += blksize - oldblksize;
-=======
 		/* updated separately, not to underflow when (oldblksize > blksize) */
 		context->mem_allocated -= oldblksize;
 		context->mem_allocated += blksize;
->>>>>>> d457cb4e
 
 		block->freeptr = block->endptr = ((char *) block) + blksize;
 
@@ -1509,56 +1456,6 @@
 
 		return pointer;
 	}
-
-	/*
-	 * Chunk sizes are aligned to power of 2 in AllocSetAlloc().  Maybe the
-	 * allocated area already is >= the new size.  (In particular, we will
-	 * fall out here if the requested size is a decrease.)
-	 */
-	else if (oldsize >= size)
-	{
-#ifdef MEMORY_CONTEXT_CHECKING
-		Size		oldrequest = chunk->requested_size;
-
-#ifdef RANDOMIZE_ALLOCATED_MEMORY
-		/* We can only fill the extra space if we know the prior request */
-		if (size > oldrequest)
-			randomize_mem((char *) pointer + oldrequest,
-						  size - oldrequest);
-#endif
-
-		chunk->requested_size = size;
-
-		/*
-		 * If this is an increase, mark any newly-available part UNDEFINED.
-		 * Otherwise, mark the obsolete part NOACCESS.
-		 */
-		if (size > oldrequest)
-			VALGRIND_MAKE_MEM_UNDEFINED((char *) pointer + oldrequest,
-										size - oldrequest);
-		else
-			VALGRIND_MAKE_MEM_NOACCESS((char *) pointer + size,
-									   oldsize - size);
-
-		/* set mark to catch clobber of "unused" space */
-		if (size < oldsize)
-			set_sentinel(pointer, size);
-#else							/* !MEMORY_CONTEXT_CHECKING */
-
-		/*
-		 * We don't have the information to determine whether we're growing
-		 * the old request or shrinking it, so we conservatively mark the
-		 * entire new allocation DEFINED.
-		 */
-		VALGRIND_MAKE_MEM_NOACCESS(pointer, oldsize);
-		VALGRIND_MAKE_MEM_DEFINED(pointer, size);
-#endif
-
-		/* Disallow external access to private part of chunk header. */
-		VALGRIND_MAKE_MEM_NOACCESS(chunk, ALLOCCHUNK_PRIVATE_LEN);
-
-		return pointer;
-	}
 	else
 	{
 		/*
@@ -1783,9 +1680,10 @@
 void
 AllocSetTransferAccounting(MemoryContext context, MemoryContext new_parent)
 {
-	/* GPDB_12_MERGE_FIXME: If you mix AllocSetContexts and other contexts,
-	 * what happens to accounting? */
-	if (!IsA(context, AllocSetContext))
+	/*
+	* Mixing AllocSetContexts and other contexts parent will lose the accounting info.
+	*/
+	if (!IsA(context, AllocSetContext) || (new_parent != NULL && !IsA(new_parent, AllocSetContext)))
 		return;
 
 	AllocSet set = (AllocSet)context;
@@ -1833,11 +1731,7 @@
 	const char *name = set->header.name;
 	AllocBlock	prevblock;
 	AllocBlock	block;
-<<<<<<< HEAD
-	int64		total_allocated = 0;
-=======
 	Size		total_allocated = 0;
->>>>>>> d457cb4e
 
 	for (prevblock = NULL, block = set->blocks;
 		 block != NULL;
