#-------------------------------------------------------------------------
#
# Makefile--
#    Makefile for utils/fmgr
#
# IDENTIFICATION
#    src/backend/utils/fmgr/Makefile
#
#-------------------------------------------------------------------------

subdir = src/backend/utils/fmgr
top_builddir = ../../../..
include $(top_builddir)/src/Makefile.global

<<<<<<< HEAD
OBJS = dfmgr.o fmgr.o funcapi.o deprecated.o
=======
OBJS = \
	dfmgr.o \
	fmgr.o \
	funcapi.o
>>>>>>> d457cb4e

override CPPFLAGS += -DDLSUFFIX=\"$(DLSUFFIX)\"

include $(top_srcdir)/src/backend/common.mk<|MERGE_RESOLUTION|>--- conflicted
+++ resolved
@@ -12,14 +12,12 @@
 top_builddir = ../../../..
 include $(top_builddir)/src/Makefile.global
 
-<<<<<<< HEAD
-OBJS = dfmgr.o fmgr.o funcapi.o deprecated.o
-=======
 OBJS = \
 	dfmgr.o \
 	fmgr.o \
 	funcapi.o
->>>>>>> d457cb4e
+
+OBJS += deprecated.o
 
 override CPPFLAGS += -DDLSUFFIX=\"$(DLSUFFIX)\"
 
