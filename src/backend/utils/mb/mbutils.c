--- conflicted
+++ resolved
@@ -4,11 +4,7 @@
  *
  * Tatsuo Ishii
  *
-<<<<<<< HEAD
- * $PostgreSQL: pgsql/src/backend/utils/mb/mbutils.c,v 1.69.2.1 2008/05/27 12:24:46 mha Exp $
-=======
  * $PostgreSQL: pgsql/src/backend/utils/mb/mbutils.c,v 1.73 2008/06/18 23:08:47 tgl Exp $
->>>>>>> 49f001d8
  */
 #include "postgres.h"
 
@@ -637,38 +633,22 @@
 size_t
 wchar2char(char *to, const wchar_t *from, size_t tolen)
 {
-<<<<<<< HEAD
 	size_t		result;
 
-=======
-	size_t result;
-	
->>>>>>> 49f001d8
 	if (tolen == 0)
 		return 0;
 
 #ifdef WIN32
-<<<<<<< HEAD
 
 	/*
 	 * On Windows, the "Unicode" locales assume UTF16 not UTF8 encoding, and
 	 * for some reason mbstowcs and wcstombs won't do this for us, so we use
 	 * MultiByteToWideChar().
-=======
-	/*
-	 * On Windows, the "Unicode" locales assume UTF16 not UTF8 encoding,
-	 * and for some reason mbstowcs and wcstombs won't do this for us,
-	 * so we use MultiByteToWideChar().
->>>>>>> 49f001d8
 	 */
 	if (GetDatabaseEncoding() == PG_UTF8)
 	{
 		result = WideCharToMultiByte(CP_UTF8, 0, from, -1, to, tolen,
-<<<<<<< HEAD
-									 NULL, NULL);
-=======
 								NULL, NULL);
->>>>>>> 49f001d8
 		/* A zero return is failure */
 		if (result <= 0)
 			result = -1;
@@ -681,14 +661,10 @@
 	}
 	else
 #endif   /* WIN32 */
-<<<<<<< HEAD
 	{
 		Assert(!lc_ctype_is_c());
 		result = wcstombs(to, from, tolen);
 	}
-=======
-		result = wcstombs(to, from, tolen);
->>>>>>> 49f001d8
 	return result;
 }
 
@@ -734,31 +710,12 @@
 	else
 #endif   /* WIN32 */
 	{
-<<<<<<< HEAD
 		/* mbstowcs requires ending '\0' */
 		char	   *str = pnstrdup(from, fromlen);
 
 		Assert(!lc_ctype_is_c());
 		result = mbstowcs(to, str, tolen);
 		pfree(str);
-=======
-		if (lc_ctype_is_c())
-		{
-			/*
-			 * pg_mb2wchar_with_len always adds trailing '\0', so 'to' should be
-			 * allocated with sufficient space
-			 */
-			result = pg_mb2wchar_with_len(from, (pg_wchar *) to, fromlen);
-		}
-		else
-		{
-			/* mbstowcs requires ending '\0' */
-			char	   *str = pnstrdup(from, fromlen);
-
-			result = mbstowcs(to, str, tolen);
-			pfree(str);
-		}
->>>>>>> 49f001d8
 	}
 
 	if (result == -1)
@@ -777,7 +734,6 @@
 				(errcode(ERRCODE_CHARACTER_NOT_IN_REPERTOIRE),
 				 errmsg("invalid multibyte character for locale"),
 				 errhint("The server's LC_CTYPE locale is probably incompatible with the database encoding.")));
-<<<<<<< HEAD
 	}
 
 	return result;
@@ -880,14 +836,6 @@
 
 	return perform_default_encoding_conversion(s, len, false, dest_encoding, custom_encoding_proc);
 }
-=======
-	}	
-
-	return result;
-}
-
-#endif
->>>>>>> 49f001d8
 
 /* convert a multibyte string to a wchar */
 int
@@ -1139,7 +1087,6 @@
 		if (bind_textdomain_codeset("postgres", "UTF-8") == NULL)
 			elog(LOG, "bind_textdomain_codeset failed");
 #endif
-<<<<<<< HEAD
 }
 
 /*
@@ -1180,8 +1127,6 @@
 		}
 	}
 #endif
-=======
->>>>>>> 49f001d8
 }
 
 void
