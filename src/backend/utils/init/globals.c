/*-------------------------------------------------------------------------
 *
 * globals.c
 *	  global variable declarations
 *
 * Portions Copyright (c) 1996-2011, PostgreSQL Global Development Group
 * Portions Copyright (c) 1994, Regents of the University of California
 *
 *
 * IDENTIFICATION
 *	  src/backend/utils/init/globals.c
 *
 * NOTES
 *	  Globals used all over the place should be declared here and not
 *	  in other modules.
 *
 *-------------------------------------------------------------------------
 */
#include "postgres.h"

<<<<<<< HEAD
#include "pgtime.h"
=======
#include "catalog/objectaccess.h"
>>>>>>> a4bebdd9
#include "libpq/pqcomm.h"
#include "miscadmin.h"
#include "storage/backendid.h"


ProtocolVersion FrontendProtocol;

volatile bool InterruptPending = false;
volatile bool QueryCancelPending = false;
volatile bool QueryCancelCleanup = false;
volatile bool QueryFinishPending = false;
volatile bool ProcDiePending = false;
volatile bool ClientConnectionLost = false;
volatile bool ImmediateInterruptOK = false;
volatile bool ImmediateDieOK = false;
volatile bool TermSignalReceived = false;

// Make these signed integers (instead of uint32) to detect garbage negative values.
volatile int32 InterruptHoldoffCount = 0;
volatile int32 CritSectionCount = 0;

int			MyProcPid;
pg_time_t	MyStartTime;
struct Port *MyProcPort;
long		MyCancelKey;
int			MyPMChildSlot;

/*
 * DataDir is the absolute path to the top level of the PGDATA directory tree.
 * Except during early startup, this is also the server's working directory;
 * most code therefore can simply use relative paths and not reference DataDir
 * explicitly.
 */
char	   *DataDir = NULL;

char		OutputFileName[MAXPGPATH];	/* debugging output file */

char		my_exec_path[MAXPGPATH];	/* full path to my executable */
char		pkglib_path[MAXPGPATH];		/* full path to lib directory */

#ifdef EXEC_BACKEND
char		postgres_exec_path[MAXPGPATH];		/* full path to backend */

/* note: currently this is not valid in backend processes */
#endif

BackendId	MyBackendId = InvalidBackendId;

Oid			MyDatabaseId = InvalidOid;

Oid			MyDatabaseTableSpace = InvalidOid;

/*
 * DatabasePath is the path (relative to DataDir) of my database's
 * primary directory, ie, its directory in the default tablespace.
 */
char	   *DatabasePath = NULL;

pid_t		PostmasterPid = 0;

/*
 * IsPostmasterEnvironment is true in a postmaster process and any postmaster
 * child process; it is false in a standalone process (bootstrap or
 * standalone backend).  IsUnderPostmaster is true in postmaster child
 * processes.  Note that "child process" includes all children, not only
 * regular backends.  These should be set correctly as early as possible
 * in the execution of a process, so that error handling will do the right
 * things if an error should occur during process initialization.
 *
 * These are initialized for the bootstrap/standalone case.
 */
bool		IsPostmasterEnvironment = false;
bool		IsUnderPostmaster = false;
bool		IsBinaryUpgrade = false;

bool		ExitOnAnyError = false;

int			DateStyle = USE_ISO_DATES;
int			DateOrder = DATEORDER_MDY;
int			IntervalStyle = INTSTYLE_POSTGRES;
bool		HasCTZSet = false;
int			CTimeZone = 0;

bool		enableFsync = true;
bool		allowSystemTableModsDDL = false;
bool		allowSystemTableModsDML = false;
int			planner_work_mem = 32768;
int			work_mem = 32768;
int			statement_mem = 256000;
int			max_statement_mem = 2048000;
/*
 * gp_vmem_limit_per_query set to 0 means we
 * do not enforce per-query memory limit
 */
int			gp_vmem_limit_per_query = 0;
int			maintenance_work_mem = 65536;

/*
 * Primary determinants of sizes of shared-memory structures.  MaxBackends is
 * MaxConnections + autovacuum_max_workers + 1 (it is computed by the GUC
 * assign hooks for those variables):
 */
int			NBuffers = 4096;
int			MaxBackends = 200;
int			MaxConnections = 90;

int			gp_workfile_max_entries = 8192; /* Number of unique entries we can hold in the workfile directory */

int			VacuumCostPageHit = 1;		/* GUC parameters for vacuum */
int			VacuumCostPageMiss = 10;
int			VacuumCostPageDirty = 20;
int			VacuumCostLimit = 200;
int			VacuumCostDelay = 0;

int			VacuumCostBalance = 0;		/* working state for vacuum */
bool		VacuumCostActive = false;

int			GinFuzzySearchLimit = 0;

<<<<<<< HEAD
/* gpperfmon port number */
int 	gpperfmon_port = 8888;

/* for pljava */
char*	pljava_vmoptions = NULL;
char*	pljava_classpath = NULL;
int		pljava_statement_cache_size 	= 512;
bool	pljava_release_lingering_savepoints = false;
bool	pljava_debug = false;
bool	pljava_classpath_insecure = false;


/* Memory protection GUCs*/
#ifdef __darwin__
int gp_vmem_protect_limit = 0; 
#else
int gp_vmem_protect_limit = 8192;
#endif
int gp_vmem_protect_gang_cache_limit = 500;
=======
/*
 * Hook on object accesses.  This is intended as infrastructure for security
 * and logging plugins.
 */
object_access_hook_type object_access_hook = NULL;
>>>>>>> a4bebdd9
<|MERGE_RESOLUTION|>--- conflicted
+++ resolved
@@ -18,11 +18,7 @@
  */
 #include "postgres.h"
 
-<<<<<<< HEAD
-#include "pgtime.h"
-=======
 #include "catalog/objectaccess.h"
->>>>>>> a4bebdd9
 #include "libpq/pqcomm.h"
 #include "miscadmin.h"
 #include "storage/backendid.h"
@@ -107,8 +103,7 @@
 int			CTimeZone = 0;
 
 bool		enableFsync = true;
-bool		allowSystemTableModsDDL = false;
-bool		allowSystemTableModsDML = false;
+int			allowSystemTableModsMask = ALLOW_SYSTEM_TABLE_MODS_NONE;
 int			planner_work_mem = 32768;
 int			work_mem = 32768;
 int			statement_mem = 256000;
@@ -142,7 +137,6 @@
 
 int			GinFuzzySearchLimit = 0;
 
-<<<<<<< HEAD
 /* gpperfmon port number */
 int 	gpperfmon_port = 8888;
 
@@ -162,10 +156,9 @@
 int gp_vmem_protect_limit = 8192;
 #endif
 int gp_vmem_protect_gang_cache_limit = 500;
-=======
+
 /*
  * Hook on object accesses.  This is intended as infrastructure for security
  * and logging plugins.
  */
-object_access_hook_type object_access_hook = NULL;
->>>>>>> a4bebdd9
+object_access_hook_type object_access_hook = NULL;