--- conflicted
+++ resolved
@@ -36,8 +36,9 @@
 volatile sig_atomic_t CheckClientConnectionPending = false;
 volatile sig_atomic_t ClientConnectionLost = false;
 volatile sig_atomic_t IdleInTransactionSessionTimeoutPending = false;
-<<<<<<< HEAD
-volatile sig_atomic_t ConfigReloadPending = false;
+volatile sig_atomic_t IdleSessionTimeoutPending = false;
+volatile sig_atomic_t ProcSignalBarrierPending = false;
+
 /*
  * GPDB: Make these signed integers (instead of uint32) to detect garbage
  * negative values.
@@ -45,14 +46,7 @@
 volatile int32 InterruptHoldoffCount = 0;
 volatile int32 QueryCancelHoldoffCount = 0;
 volatile int32 CritSectionCount = 0;
-=======
-volatile sig_atomic_t IdleSessionTimeoutPending = false;
-volatile sig_atomic_t ProcSignalBarrierPending = false;
 volatile sig_atomic_t LogMemoryContextPending = false;
-volatile uint32 InterruptHoldoffCount = 0;
-volatile uint32 QueryCancelHoldoffCount = 0;
-volatile uint32 CritSectionCount = 0;
->>>>>>> d457cb4e
 
 int			MyProcPid;
 pg_time_t	MyStartTime;
@@ -127,7 +121,7 @@
 bool		IsBinaryUpgrade = false;
 bool		IsBackgroundWorker = false;
 
-/* Greenplum seeds the creation of a segment from a copy of the master segment
+/* Cloudberry seeds the creation of a segment from a copy of the master segment
  * directory.  However, the first time the segment starts up small adjustments
  * need to be made to complete the transformation to a segment directory, and
  * these changes will be triggered by this global.
@@ -142,7 +136,6 @@
 
 bool		enableFsync = true;
 bool		allowSystemTableMods = false;
-<<<<<<< HEAD
 int			planner_work_mem = 32768;
 int			work_mem = 32768;
 int			statement_mem = 256000;
@@ -152,10 +145,7 @@
  * do not enforce per-query memory limit
  */
 int			gp_vmem_limit_per_query = 0;
-=======
-int			work_mem = 4096;
 double		hash_mem_multiplier = 1.0;
->>>>>>> d457cb4e
 int			maintenance_work_mem = 65536;
 int			max_parallel_maintenance_workers = 2;
 
@@ -182,7 +172,6 @@
 int64		VacuumPageDirty = 0;
 
 int			VacuumCostBalance = 0;	/* working state for vacuum */
-<<<<<<< HEAD
 bool		VacuumCostActive = false;
 
 double		vacuum_cleanup_index_scale_factor;
@@ -198,7 +187,4 @@
 
 /* Memory protection GUCs*/
 int gp_vmem_protect_limit = 8192;
-int gp_vmem_protect_gang_cache_limit = 500;
-=======
-bool		VacuumCostActive = false;
->>>>>>> d457cb4e
+int gp_vmem_protect_gang_cache_limit = 500;