/*-------------------------------------------------------------------------
 *
 * tsquery_util.c
 *	  Utilities for tsquery datatype
 *
 * Portions Copyright (c) 1996-2016, PostgreSQL Global Development Group
 *
 *
 * IDENTIFICATION
 *	  src/backend/utils/adt/tsquery_util.c
 *
 *-------------------------------------------------------------------------
 */

#include "postgres.h"

#include "tsearch/ts_utils.h"
#include "miscadmin.h"

/*
 * Build QTNode tree for a tsquery given in QueryItem array format.
 */
QTNode *
QT2QTN(QueryItem *in, char *operand)
{
	QTNode	   *node = (QTNode *) palloc0(sizeof(QTNode));

	/* since this function recurses, it could be driven to stack overflow. */
	check_stack_depth();

	node->valnode = in;

	if (in->type == QI_OPR)
	{
		node->child = (QTNode **) palloc0(sizeof(QTNode *) * 2);
		node->child[0] = QT2QTN(in + 1, operand);
		node->sign = node->child[0]->sign;
		if (in->qoperator.oper == OP_NOT)
			node->nchild = 1;
		else
		{
			node->nchild = 2;
			node->child[1] = QT2QTN(in + in->qoperator.left, operand);
			node->sign |= node->child[1]->sign;
		}
	}
	else if (operand)
	{
		node->word = operand + in->qoperand.distance;
		node->sign = ((uint32) 1) << (((unsigned int) in->qoperand.valcrc) % 32);
	}

	return node;
}

/*
 * Free a QTNode tree.
 *
 * Referenced "word" and "valnode" items are freed if marked as transient
 * by flags.
 */
void
QTNFree(QTNode *in)
{
	if (!in)
		return;

	/* since this function recurses, it could be driven to stack overflow. */
	check_stack_depth();

	if (in->valnode->type == QI_VAL && in->word && (in->flags & QTN_WORDFREE) != 0)
		pfree(in->word);

	if (in->valnode->type == QI_OPR)
	{
		int			i;

		for (i = 0; i < in->nchild; i++)
			QTNFree(in->child[i]);
	}
	if (in->child)
		pfree(in->child);

	if (in->flags & QTN_NEEDFREE)
		pfree(in->valnode);

	pfree(in);
}

/*
 * Sort comparator for QTNodes.
 *
 * The sort order is somewhat arbitrary.
 */
int
QTNodeCompare(QTNode *an, QTNode *bn)
{
	/* since this function recurses, it could be driven to stack overflow. */
	check_stack_depth();

	if (an->valnode->type != bn->valnode->type)
		return (an->valnode->type > bn->valnode->type) ? -1 : 1;

	if (an->valnode->type == QI_OPR)
	{
		QueryOperator *ao = &an->valnode->qoperator;
		QueryOperator *bo = &bn->valnode->qoperator;

		if (ao->oper != bo->oper)
			return (ao->oper > bo->oper) ? -1 : 1;

		if (an->nchild != bn->nchild)
			return (an->nchild > bn->nchild) ? -1 : 1;

		{
			int			i,
						res;

			for (i = 0; i < an->nchild; i++)
				if ((res = QTNodeCompare(an->child[i], bn->child[i])) != 0)
					return res;
		}

		if (ao->oper == OP_PHRASE && ao->distance != bo->distance)
			return (ao->distance > bo->distance) ? -1 : 1;

		return 0;
	}
	else if (an->valnode->type == QI_VAL)
	{
		QueryOperand *ao = &an->valnode->qoperand;
		QueryOperand *bo = &bn->valnode->qoperand;

		if (ao->valcrc != bo->valcrc)
		{
			return (ao->valcrc > bo->valcrc) ? -1 : 1;
		}

		return tsCompareString(an->word, ao->length, bn->word, bo->length, false);
	}
	else
	{
		elog(ERROR, "unrecognized QueryItem type: %d", an->valnode->type);
		return 0;				/* keep compiler quiet */
	}
}

/*
 * qsort comparator for QTNode pointers.
 */
static int
cmpQTN(const void *a, const void *b)
{
	return QTNodeCompare(*(QTNode *const *) a, *(QTNode *const *) b);
}

/*
 * Canonicalize a QTNode tree by sorting the children of AND/OR nodes
 * into an arbitrary but well-defined order.
 */
void
QTNSort(QTNode *in)
{
	int			i;

	/* since this function recurses, it could be driven to stack overflow. */
	check_stack_depth();

	if (in->valnode->type != QI_OPR)
		return;

	for (i = 0; i < in->nchild; i++)
		QTNSort(in->child[i]);
	if (in->nchild > 1 && in->valnode->qoperator.oper != OP_PHRASE)
		qsort((void *) in->child, in->nchild, sizeof(QTNode *), cmpQTN);
}

/*
 * Are two QTNode trees equal according to QTNodeCompare?
 */
bool
QTNEq(QTNode *a, QTNode *b)
{
	uint32		sign = a->sign & b->sign;

	if (!(sign == a->sign && sign == b->sign))
		return false;

	return (QTNodeCompare(a, b) == 0) ? true : false;
}

/*
 * Remove unnecessary intermediate nodes. For example:
 *
 *	OR			OR
 * a  OR	-> a b c
 *	 b	c
 */
void
QTNTernary(QTNode *in)
{
	int			i;

	/* since this function recurses, it could be driven to stack overflow. */
	check_stack_depth();

	if (in->valnode->type != QI_OPR)
		return;

	for (i = 0; i < in->nchild; i++)
		QTNTernary(in->child[i]);

	/* Only AND and OR are associative, so don't flatten other node types */
	if (in->valnode->qoperator.oper != OP_AND &&
		in->valnode->qoperator.oper != OP_OR)
		return;

	for (i = 0; i < in->nchild; i++)
	{
		QTNode	   *cc = in->child[i];

<<<<<<< HEAD
		if (cc->valnode->type == QI_OPR &&
			in->valnode->qoperator.oper == cc->valnode->qoperator.oper)
=======
		/* OP_Phrase isn't associative */
		if (cc->valnode->type == QI_OPR &&
			in->valnode->qoperator.oper == cc->valnode->qoperator.oper &&
			in->valnode->qoperator.oper != OP_PHRASE)
>>>>>>> b5bce6c1
		{
			int			oldnchild = in->nchild;

			in->nchild += cc->nchild - 1;
			in->child = (QTNode **) repalloc(in->child, in->nchild * sizeof(QTNode *));

			if (i + 1 != oldnchild)
				memmove(in->child + i + cc->nchild, in->child + i + 1,
						(oldnchild - i - 1) * sizeof(QTNode *));

			memcpy(in->child + i, cc->child, cc->nchild * sizeof(QTNode *));
			i += cc->nchild - 1;

			if (cc->flags & QTN_NEEDFREE)
				pfree(cc->valnode);
			pfree(cc);
		}
	}
}

/*
 * Convert a tree to binary tree by inserting intermediate nodes.
 * (Opposite of QTNTernary)
 */
void
QTNBinary(QTNode *in)
{
	int			i;

	/* since this function recurses, it could be driven to stack overflow. */
	check_stack_depth();

	if (in->valnode->type != QI_OPR)
		return;

	for (i = 0; i < in->nchild; i++)
		QTNBinary(in->child[i]);

	while (in->nchild > 2)
	{
		QTNode	   *nn = (QTNode *) palloc0(sizeof(QTNode));

		nn->valnode = (QueryItem *) palloc0(sizeof(QueryItem));
		nn->child = (QTNode **) palloc0(sizeof(QTNode *) * 2);

		nn->nchild = 2;
		nn->flags = QTN_NEEDFREE;

		nn->child[0] = in->child[0];
		nn->child[1] = in->child[1];
		nn->sign = nn->child[0]->sign | nn->child[1]->sign;

		nn->valnode->type = in->valnode->type;
		nn->valnode->qoperator.oper = in->valnode->qoperator.oper;

		in->child[0] = nn;
		in->child[1] = in->child[in->nchild - 1];
		in->nchild--;
	}
}

/*
 * Count the total length of operand strings in tree (including '\0'-
 * terminators) and the total number of nodes.
 * Caller must initialize *sumlen and *nnode to zeroes.
 */
static void
cntsize(QTNode *in, int *sumlen, int *nnode)
{
	/* since this function recurses, it could be driven to stack overflow. */
	check_stack_depth();

	*nnode += 1;
	if (in->valnode->type == QI_OPR)
	{
		int			i;

		for (i = 0; i < in->nchild; i++)
			cntsize(in->child[i], sumlen, nnode);
	}
	else
	{
		*sumlen += in->valnode->qoperand.length + 1;
	}
}

typedef struct
{
	QueryItem  *curitem;
	char	   *operand;
	char	   *curoperand;
} QTN2QTState;

/*
 * Recursively convert a QTNode tree into flat tsquery format.
 * Caller must have allocated arrays of the correct size.
 */
static void
fillQT(QTN2QTState *state, QTNode *in)
{
	/* since this function recurses, it could be driven to stack overflow. */
	check_stack_depth();

	if (in->valnode->type == QI_VAL)
	{
		memcpy(state->curitem, in->valnode, sizeof(QueryOperand));

		memcpy(state->curoperand, in->word, in->valnode->qoperand.length);
		state->curitem->qoperand.distance = state->curoperand - state->operand;
		state->curoperand[in->valnode->qoperand.length] = '\0';
		state->curoperand += in->valnode->qoperand.length + 1;
		state->curitem++;
	}
	else
	{
		QueryItem  *curitem = state->curitem;

		Assert(in->valnode->type == QI_OPR);

		memcpy(state->curitem, in->valnode, sizeof(QueryOperator));

		Assert(in->nchild <= 2);
		state->curitem++;

		fillQT(state, in->child[0]);

		if (in->nchild == 2)
		{
			curitem->qoperator.left = state->curitem - curitem;
			fillQT(state, in->child[1]);
		}
	}
}

/*
 * Build flat tsquery from a QTNode tree.
 */
TSQuery
QTN2QT(QTNode *in)
{
	TSQuery		out;
	int			len;
	int			sumlen = 0,
				nnode = 0;
	QTN2QTState state;

	cntsize(in, &sumlen, &nnode);

	if (TSQUERY_TOO_BIG(nnode, sumlen))
		ereport(ERROR,
				(errcode(ERRCODE_PROGRAM_LIMIT_EXCEEDED),
				 errmsg("tsquery is too large")));
	len = COMPUTESIZE(nnode, sumlen);

	out = (TSQuery) palloc0(len);
	SET_VARSIZE(out, len);
	out->size = nnode;

	state.curitem = GETQUERY(out);
	state.operand = state.curoperand = GETOPERAND(out);

	fillQT(&state, in);
	return out;
}

/*
 * Copy a QTNode tree.
 *
 * Modifiable copies of the words and valnodes are made, too.
 */
QTNode *
QTNCopy(QTNode *in)
{
	QTNode	   *out;

	/* since this function recurses, it could be driven to stack overflow. */
	check_stack_depth();

	out = (QTNode *) palloc(sizeof(QTNode));

	*out = *in;
	out->valnode = (QueryItem *) palloc(sizeof(QueryItem));
	*(out->valnode) = *(in->valnode);
	out->flags |= QTN_NEEDFREE;

	if (in->valnode->type == QI_VAL)
	{
		out->word = palloc(in->valnode->qoperand.length + 1);
		memcpy(out->word, in->word, in->valnode->qoperand.length);
		out->word[in->valnode->qoperand.length] = '\0';
		out->flags |= QTN_WORDFREE;
	}
	else
	{
		int			i;

		out->child = (QTNode **) palloc(sizeof(QTNode *) * in->nchild);

		for (i = 0; i < in->nchild; i++)
			out->child[i] = QTNCopy(in->child[i]);
	}

	return out;
}

/*
 * Clear the specified flag bit(s) in all nodes of a QTNode tree.
 */
void
QTNClearFlags(QTNode *in, uint32 flags)
{
	/* since this function recurses, it could be driven to stack overflow. */
	check_stack_depth();

	in->flags &= ~flags;

	if (in->valnode->type != QI_VAL)
	{
		int			i;

		for (i = 0; i < in->nchild; i++)
			QTNClearFlags(in->child[i], flags);
	}
}<|MERGE_RESOLUTION|>--- conflicted
+++ resolved
@@ -219,15 +219,8 @@
 	{
 		QTNode	   *cc = in->child[i];
 
-<<<<<<< HEAD
 		if (cc->valnode->type == QI_OPR &&
 			in->valnode->qoperator.oper == cc->valnode->qoperator.oper)
-=======
-		/* OP_Phrase isn't associative */
-		if (cc->valnode->type == QI_OPR &&
-			in->valnode->qoperator.oper == cc->valnode->qoperator.oper &&
-			in->valnode->qoperator.oper != OP_PHRASE)
->>>>>>> b5bce6c1
 		{
 			int			oldnchild = in->nchild;
 
