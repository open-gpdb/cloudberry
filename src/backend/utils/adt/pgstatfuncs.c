/*-------------------------------------------------------------------------
 *
 * pgstatfuncs.c
 *	  Functions for accessing the statistics collector data
 *
 * Portions Copyright (c) 1996-2021, PostgreSQL Global Development Group
 * Portions Copyright (c) 1994, Regents of the University of California
 *
 *
 * IDENTIFICATION
 *	  src/backend/utils/adt/pgstatfuncs.c
 *
 *-------------------------------------------------------------------------
 */
#include "postgres.h"

#include "access/htup_details.h"
#include "storage/lock.h"
#include "commands/resgroupcmds.h"
#include "access/xlog.h"
#include "catalog/pg_authid.h"
#include "catalog/pg_type.h"
#include "common/ip.h"
#include "funcapi.h"
#include "miscadmin.h"
#include "pgstat.h"
#include "postmaster/bgworker_internals.h"
#include "postmaster/postmaster.h"
#include "replication/slot.h"
#include "storage/proc.h"
#include "storage/procarray.h"
#include "utils/acl.h"
#include "utils/builtins.h"
#include "utils/fmgroids.h"
#include "utils/guc.h"
#include "utils/inet.h"
#include "utils/lsyscache.h"
#include "utils/syscache.h"
#include "utils/timestamp.h"

#define UINT32_ACCESS_ONCE(var)		 ((uint32)(*((volatile uint32 *)&(var))))

#define HAS_PGSTAT_PERMISSIONS(role)	 (is_member_of_role(GetUserId(), ROLE_PG_READ_ALL_STATS) || has_privs_of_role(GetUserId(), role))

/* Global bgwriter statistics, from bgwriter.c */
extern PgStat_MsgBgWriter bgwriterStats;

Datum
pg_stat_get_numscans(PG_FUNCTION_ARGS)
{
	Oid			relid = PG_GETARG_OID(0);
	int64		result;
	PgStat_StatTabEntry *tabentry;

	if ((tabentry = pgstat_fetch_stat_tabentry(relid)) == NULL)
		result = 0;
	else
		result = (int64) (tabentry->numscans);

	PG_RETURN_INT64(result);
}


Datum
pg_stat_get_tuples_returned(PG_FUNCTION_ARGS)
{
	Oid			relid = PG_GETARG_OID(0);
	int64		result;
	PgStat_StatTabEntry *tabentry;

	if ((tabentry = pgstat_fetch_stat_tabentry(relid)) == NULL)
		result = 0;
	else
		result = (int64) (tabentry->tuples_returned);

	PG_RETURN_INT64(result);
}


Datum
pg_stat_get_tuples_fetched(PG_FUNCTION_ARGS)
{
	Oid			relid = PG_GETARG_OID(0);
	int64		result;
	PgStat_StatTabEntry *tabentry;

	if ((tabentry = pgstat_fetch_stat_tabentry(relid)) == NULL)
		result = 0;
	else
		result = (int64) (tabentry->tuples_fetched);

	PG_RETURN_INT64(result);
}


Datum
pg_stat_get_tuples_inserted(PG_FUNCTION_ARGS)
{
	Oid			relid = PG_GETARG_OID(0);
	int64		result;
	PgStat_StatTabEntry *tabentry;

	if ((tabentry = pgstat_fetch_stat_tabentry(relid)) == NULL)
		result = 0;
	else
		result = (int64) (tabentry->tuples_inserted);

	PG_RETURN_INT64(result);
}


Datum
pg_stat_get_tuples_updated(PG_FUNCTION_ARGS)
{
	Oid			relid = PG_GETARG_OID(0);
	int64		result;
	PgStat_StatTabEntry *tabentry;

	if ((tabentry = pgstat_fetch_stat_tabentry(relid)) == NULL)
		result = 0;
	else
		result = (int64) (tabentry->tuples_updated);

	PG_RETURN_INT64(result);
}


Datum
pg_stat_get_tuples_deleted(PG_FUNCTION_ARGS)
{
	Oid			relid = PG_GETARG_OID(0);
	int64		result;
	PgStat_StatTabEntry *tabentry;

	if ((tabentry = pgstat_fetch_stat_tabentry(relid)) == NULL)
		result = 0;
	else
		result = (int64) (tabentry->tuples_deleted);

	PG_RETURN_INT64(result);
}


Datum
pg_stat_get_tuples_hot_updated(PG_FUNCTION_ARGS)
{
	Oid			relid = PG_GETARG_OID(0);
	int64		result;
	PgStat_StatTabEntry *tabentry;

	if ((tabentry = pgstat_fetch_stat_tabentry(relid)) == NULL)
		result = 0;
	else
		result = (int64) (tabentry->tuples_hot_updated);

	PG_RETURN_INT64(result);
}


Datum
pg_stat_get_live_tuples(PG_FUNCTION_ARGS)
{
	Oid			relid = PG_GETARG_OID(0);
	int64		result;
	PgStat_StatTabEntry *tabentry;

	if ((tabentry = pgstat_fetch_stat_tabentry(relid)) == NULL)
		result = 0;
	else
		result = (int64) (tabentry->n_live_tuples);

	PG_RETURN_INT64(result);
}


Datum
pg_stat_get_dead_tuples(PG_FUNCTION_ARGS)
{
	Oid			relid = PG_GETARG_OID(0);
	int64		result;
	PgStat_StatTabEntry *tabentry;

	if ((tabentry = pgstat_fetch_stat_tabentry(relid)) == NULL)
		result = 0;
	else
		result = (int64) (tabentry->n_dead_tuples);

	PG_RETURN_INT64(result);
}


Datum
pg_stat_get_mod_since_analyze(PG_FUNCTION_ARGS)
{
	Oid			relid = PG_GETARG_OID(0);
	int64		result;
	PgStat_StatTabEntry *tabentry;

	if ((tabentry = pgstat_fetch_stat_tabentry(relid)) == NULL)
		result = 0;
	else
		result = (int64) (tabentry->changes_since_analyze);

	PG_RETURN_INT64(result);
}


Datum
pg_stat_get_ins_since_vacuum(PG_FUNCTION_ARGS)
{
	Oid			relid = PG_GETARG_OID(0);
	int64		result;
	PgStat_StatTabEntry *tabentry;

	if ((tabentry = pgstat_fetch_stat_tabentry(relid)) == NULL)
		result = 0;
	else
		result = (int64) (tabentry->inserts_since_vacuum);

	PG_RETURN_INT64(result);
}


Datum
pg_stat_get_blocks_fetched(PG_FUNCTION_ARGS)
{
	Oid			relid = PG_GETARG_OID(0);
	int64		result;
	PgStat_StatTabEntry *tabentry;

	if ((tabentry = pgstat_fetch_stat_tabentry(relid)) == NULL)
		result = 0;
	else
		result = (int64) (tabentry->blocks_fetched);

	PG_RETURN_INT64(result);
}


Datum
pg_stat_get_blocks_hit(PG_FUNCTION_ARGS)
{
	Oid			relid = PG_GETARG_OID(0);
	int64		result;
	PgStat_StatTabEntry *tabentry;

	if ((tabentry = pgstat_fetch_stat_tabentry(relid)) == NULL)
		result = 0;
	else
		result = (int64) (tabentry->blocks_hit);

	PG_RETURN_INT64(result);
}

Datum
pg_stat_get_last_vacuum_time(PG_FUNCTION_ARGS)
{
	Oid			relid = PG_GETARG_OID(0);
	TimestampTz result;
	PgStat_StatTabEntry *tabentry;

	if ((tabentry = pgstat_fetch_stat_tabentry(relid)) == NULL)
		result = 0;
	else
		result = tabentry->vacuum_timestamp;

	if (result == 0)
		PG_RETURN_NULL();
	else
		PG_RETURN_TIMESTAMPTZ(result);
}

Datum
pg_stat_get_last_autovacuum_time(PG_FUNCTION_ARGS)
{
	Oid			relid = PG_GETARG_OID(0);
	TimestampTz result;
	PgStat_StatTabEntry *tabentry;

	if ((tabentry = pgstat_fetch_stat_tabentry(relid)) == NULL)
		result = 0;
	else
		result = tabentry->autovac_vacuum_timestamp;

	if (result == 0)
		PG_RETURN_NULL();
	else
		PG_RETURN_TIMESTAMPTZ(result);
}

Datum
pg_stat_get_last_analyze_time(PG_FUNCTION_ARGS)
{
	Oid			relid = PG_GETARG_OID(0);
	TimestampTz result;
	PgStat_StatTabEntry *tabentry;

	if ((tabentry = pgstat_fetch_stat_tabentry(relid)) == NULL)
		result = 0;
	else
		result = tabentry->analyze_timestamp;

	if (result == 0)
		PG_RETURN_NULL();
	else
		PG_RETURN_TIMESTAMPTZ(result);
}

Datum
pg_stat_get_last_autoanalyze_time(PG_FUNCTION_ARGS)
{
	Oid			relid = PG_GETARG_OID(0);
	TimestampTz result;
	PgStat_StatTabEntry *tabentry;

	if ((tabentry = pgstat_fetch_stat_tabentry(relid)) == NULL)
		result = 0;
	else
		result = tabentry->autovac_analyze_timestamp;

	if (result == 0)
		PG_RETURN_NULL();
	else
		PG_RETURN_TIMESTAMPTZ(result);
}

Datum
pg_stat_get_vacuum_count(PG_FUNCTION_ARGS)
{
	Oid			relid = PG_GETARG_OID(0);
	int64		result;
	PgStat_StatTabEntry *tabentry;

	if ((tabentry = pgstat_fetch_stat_tabentry(relid)) == NULL)
		result = 0;
	else
		result = (int64) (tabentry->vacuum_count);

	PG_RETURN_INT64(result);
}

Datum
pg_stat_get_autovacuum_count(PG_FUNCTION_ARGS)
{
	Oid			relid = PG_GETARG_OID(0);
	int64		result;
	PgStat_StatTabEntry *tabentry;

	if ((tabentry = pgstat_fetch_stat_tabentry(relid)) == NULL)
		result = 0;
	else
		result = (int64) (tabentry->autovac_vacuum_count);

	PG_RETURN_INT64(result);
}

Datum
pg_stat_get_analyze_count(PG_FUNCTION_ARGS)
{
	Oid			relid = PG_GETARG_OID(0);
	int64		result;
	PgStat_StatTabEntry *tabentry;

	if ((tabentry = pgstat_fetch_stat_tabentry(relid)) == NULL)
		result = 0;
	else
		result = (int64) (tabentry->analyze_count);

	PG_RETURN_INT64(result);
}

Datum
pg_stat_get_autoanalyze_count(PG_FUNCTION_ARGS)
{
	Oid			relid = PG_GETARG_OID(0);
	int64		result;
	PgStat_StatTabEntry *tabentry;

	if ((tabentry = pgstat_fetch_stat_tabentry(relid)) == NULL)
		result = 0;
	else
		result = (int64) (tabentry->autovac_analyze_count);

	PG_RETURN_INT64(result);
}

Datum
pg_stat_get_function_calls(PG_FUNCTION_ARGS)
{
	Oid			funcid = PG_GETARG_OID(0);
	PgStat_StatFuncEntry *funcentry;

	if ((funcentry = pgstat_fetch_stat_funcentry(funcid)) == NULL)
		PG_RETURN_NULL();
	PG_RETURN_INT64(funcentry->f_numcalls);
}

Datum
pg_stat_get_function_total_time(PG_FUNCTION_ARGS)
{
	Oid			funcid = PG_GETARG_OID(0);
	PgStat_StatFuncEntry *funcentry;

	if ((funcentry = pgstat_fetch_stat_funcentry(funcid)) == NULL)
		PG_RETURN_NULL();
	/* convert counter from microsec to millisec for display */
	PG_RETURN_FLOAT8(((double) funcentry->f_total_time) / 1000.0);
}

Datum
pg_stat_get_function_self_time(PG_FUNCTION_ARGS)
{
	Oid			funcid = PG_GETARG_OID(0);
	PgStat_StatFuncEntry *funcentry;

	if ((funcentry = pgstat_fetch_stat_funcentry(funcid)) == NULL)
		PG_RETURN_NULL();
	/* convert counter from microsec to millisec for display */
	PG_RETURN_FLOAT8(((double) funcentry->f_self_time) / 1000.0);
}

Datum
pg_stat_get_backend_idset(PG_FUNCTION_ARGS)
{
	FuncCallContext *funcctx;
	int		   *fctx;
	int32		result;

	/* stuff done only on the first call of the function */
	if (SRF_IS_FIRSTCALL())
	{
		/* create a function context for cross-call persistence */
		funcctx = SRF_FIRSTCALL_INIT();

		fctx = MemoryContextAlloc(funcctx->multi_call_memory_ctx,
								  2 * sizeof(int));
		funcctx->user_fctx = fctx;

		fctx[0] = 0;
		fctx[1] = pgstat_fetch_stat_numbackends();
	}

	/* stuff done on every call of the function */
	funcctx = SRF_PERCALL_SETUP();
	fctx = funcctx->user_fctx;

	fctx[0] += 1;
	result = fctx[0];

	if (result <= fctx[1])
	{
		/* do when there is more left to send */
		SRF_RETURN_NEXT(funcctx, Int32GetDatum(result));
	}
	else
	{
		/* do when there is no more left */
		SRF_RETURN_DONE(funcctx);
	}
}

/*
 * Returns command progress information for the named command.
 */
Datum
pg_stat_get_progress_info(PG_FUNCTION_ARGS)
{
#define PG_STAT_GET_PROGRESS_COLS	PGSTAT_NUM_PROGRESS_PARAM + 3
	int			num_backends = pgstat_fetch_stat_numbackends();
	int			curr_backend;
	char	   *cmd = text_to_cstring(PG_GETARG_TEXT_PP(0));
	ProgressCommandType cmdtype;
	TupleDesc	tupdesc;
	Tuplestorestate *tupstore;
	ReturnSetInfo *rsinfo = (ReturnSetInfo *) fcinfo->resultinfo;
	MemoryContext per_query_ctx;
	MemoryContext oldcontext;

	/* check to see if caller supports us returning a tuplestore */
	if (rsinfo == NULL || !IsA(rsinfo, ReturnSetInfo))
		ereport(ERROR,
				(errcode(ERRCODE_FEATURE_NOT_SUPPORTED),
				 errmsg("set-valued function called in context that cannot accept a set")));
	if (!(rsinfo->allowedModes & SFRM_Materialize))
		ereport(ERROR,
				(errcode(ERRCODE_FEATURE_NOT_SUPPORTED),
				 errmsg("materialize mode required, but it is not allowed in this context")));

	/* Build a tuple descriptor for our result type */
	if (get_call_result_type(fcinfo, NULL, &tupdesc) != TYPEFUNC_COMPOSITE)
		elog(ERROR, "return type must be a row type");

	/* Translate command name into command type code. */
	if (pg_strcasecmp(cmd, "VACUUM") == 0)
		cmdtype = PROGRESS_COMMAND_VACUUM;
	else if (pg_strcasecmp(cmd, "ANALYZE") == 0)
		cmdtype = PROGRESS_COMMAND_ANALYZE;
	else if (pg_strcasecmp(cmd, "CLUSTER") == 0)
		cmdtype = PROGRESS_COMMAND_CLUSTER;
	else if (pg_strcasecmp(cmd, "CREATE INDEX") == 0)
		cmdtype = PROGRESS_COMMAND_CREATE_INDEX;
	else if (pg_strcasecmp(cmd, "BASEBACKUP") == 0)
		cmdtype = PROGRESS_COMMAND_BASEBACKUP;
	else if (pg_strcasecmp(cmd, "COPY") == 0)
		cmdtype = PROGRESS_COMMAND_COPY;
	else
		ereport(ERROR,
				(errcode(ERRCODE_INVALID_PARAMETER_VALUE),
				 errmsg("invalid command name: \"%s\"", cmd)));

	per_query_ctx = rsinfo->econtext->ecxt_per_query_memory;
	oldcontext = MemoryContextSwitchTo(per_query_ctx);

	tupstore = tuplestore_begin_heap(true, false, work_mem);
	rsinfo->returnMode = SFRM_Materialize;
	rsinfo->setResult = tupstore;
	rsinfo->setDesc = tupdesc;
	MemoryContextSwitchTo(oldcontext);

	/* 1-based index */
	for (curr_backend = 1; curr_backend <= num_backends; curr_backend++)
	{
		LocalPgBackendStatus *local_beentry;
		PgBackendStatus *beentry;
		Datum		values[PG_STAT_GET_PROGRESS_COLS];
		bool		nulls[PG_STAT_GET_PROGRESS_COLS];
		int			i;

		MemSet(values, 0, sizeof(values));
		MemSet(nulls, 0, sizeof(nulls));

		local_beentry = pgstat_fetch_stat_local_beentry(curr_backend);

		if (!local_beentry)
			continue;

		beentry = &local_beentry->backendStatus;

		/*
		 * Report values for only those backends which are running the given
		 * command.
		 */
		if (!beentry || beentry->st_progress_command != cmdtype)
			continue;

		/* Value available to all callers */
		values[0] = Int32GetDatum(beentry->st_procpid);
		values[1] = ObjectIdGetDatum(beentry->st_databaseid);

		/* show rest of the values including relid only to role members */
		if (HAS_PGSTAT_PERMISSIONS(beentry->st_userid))
		{
			values[2] = ObjectIdGetDatum(beentry->st_progress_command_target);
			for (i = 0; i < PGSTAT_NUM_PROGRESS_PARAM; i++)
				values[i + 3] = Int64GetDatum(beentry->st_progress_param[i]);
		}
		else
		{
			nulls[2] = true;
			for (i = 0; i < PGSTAT_NUM_PROGRESS_PARAM; i++)
				nulls[i + 3] = true;
		}

		tuplestore_putvalues(tupstore, tupdesc, values, nulls);
	}

	/* clean up and return the tuplestore */
	tuplestore_donestoring(tupstore);

	return (Datum) 0;
}

/*
 * Returns activity of PG backends.
 */
Datum
pg_stat_get_activity(PG_FUNCTION_ARGS)
{
<<<<<<< HEAD
#define PG_STAT_GET_ACTIVITY_COLS	32
=======
#define PG_STAT_GET_ACTIVITY_COLS	30
>>>>>>> d457cb4e
	int			num_backends = pgstat_fetch_stat_numbackends();
	int			curr_backend;
	int			pid = PG_ARGISNULL(0) ? -1 : PG_GETARG_INT32(0);
	ReturnSetInfo *rsinfo = (ReturnSetInfo *) fcinfo->resultinfo;
	TupleDesc	tupdesc;
	Tuplestorestate *tupstore;
	MemoryContext per_query_ctx;
	MemoryContext oldcontext;

	/* check to see if caller supports us returning a tuplestore */
	if (rsinfo == NULL || !IsA(rsinfo, ReturnSetInfo))
		ereport(ERROR,
				(errcode(ERRCODE_FEATURE_NOT_SUPPORTED),
				 errmsg("set-valued function called in context that cannot accept a set")));
	if (!(rsinfo->allowedModes & SFRM_Materialize))
		ereport(ERROR,
				(errcode(ERRCODE_FEATURE_NOT_SUPPORTED),
				 errmsg("materialize mode required, but it is not allowed in this context")));

	/* Build a tuple descriptor for our result type */
	if (get_call_result_type(fcinfo, NULL, &tupdesc) != TYPEFUNC_COMPOSITE)
		elog(ERROR, "return type must be a row type");

	per_query_ctx = rsinfo->econtext->ecxt_per_query_memory;
	oldcontext = MemoryContextSwitchTo(per_query_ctx);

	tupstore = tuplestore_begin_heap(true, false, work_mem);
	rsinfo->returnMode = SFRM_Materialize;
	rsinfo->setResult = tupstore;
	rsinfo->setDesc = tupdesc;

	MemoryContextSwitchTo(oldcontext);

	/* 1-based index */
	for (curr_backend = 1; curr_backend <= num_backends; curr_backend++)
	{
		/* for each row */
		Datum		values[PG_STAT_GET_ACTIVITY_COLS];
		bool		nulls[PG_STAT_GET_ACTIVITY_COLS];
		LocalPgBackendStatus *local_beentry;
		PgBackendStatus *beentry;
		PGPROC	   *proc;
		const char *wait_event_type = NULL;
		const char *wait_event = NULL;

		MemSet(values, 0, sizeof(values));
		MemSet(nulls, 0, sizeof(nulls));

		/* Get the next one in the list */
		local_beentry = pgstat_fetch_stat_local_beentry(curr_backend);
		if (!local_beentry)
		{
			int			i;

			/* Ignore missing entries if looking for specific PID */
			if (pid != -1)
				continue;

			for (i = 0; i < lengthof(nulls); i++)
				nulls[i] = true;

			nulls[5] = false;
			values[5] = CStringGetTextDatum("<backend information not available>");

			tuplestore_putvalues(tupstore, tupdesc, values, nulls);
			continue;
		}

		beentry = &local_beentry->backendStatus;

		/* If looking for specific PID, ignore all the others */
		if (pid != -1 && beentry->st_procpid != pid)
			continue;

		/* Values available to all callers */
		if (beentry->st_databaseid != InvalidOid)
			values[0] = ObjectIdGetDatum(beentry->st_databaseid);
		else
			nulls[0] = true;

		values[1] = Int32GetDatum(beentry->st_procpid);

		if (beentry->st_userid != InvalidOid)
			values[2] = ObjectIdGetDatum(beentry->st_userid);
		else
			nulls[2] = true;

		if (beentry->st_appname)
			values[3] = CStringGetTextDatum(beentry->st_appname);
		else
			nulls[3] = true;

		if (TransactionIdIsValid(local_beentry->backend_xid))
			values[15] = TransactionIdGetDatum(local_beentry->backend_xid);
		else
			nulls[15] = true;

		if (TransactionIdIsValid(local_beentry->backend_xmin))
			values[16] = TransactionIdGetDatum(local_beentry->backend_xmin);
		else
			nulls[16] = true;

		/* Values only available to role member or pg_read_all_stats */
		if (HAS_PGSTAT_PERMISSIONS(beentry->st_userid))
		{
			SockAddr	zero_clientaddr;
			char	   *clipped_activity;

			switch (beentry->st_state)
			{
				case STATE_IDLE:
					values[4] = CStringGetTextDatum("idle");
					break;
				case STATE_RUNNING:
					values[4] = CStringGetTextDatum("active");
					break;
				case STATE_IDLEINTRANSACTION:
					values[4] = CStringGetTextDatum("idle in transaction");
					break;
				case STATE_FASTPATH:
					values[4] = CStringGetTextDatum("fastpath function call");
					break;
				case STATE_IDLEINTRANSACTION_ABORTED:
					values[4] = CStringGetTextDatum("idle in transaction (aborted)");
					break;
				case STATE_DISABLED:
					values[4] = CStringGetTextDatum("disabled");
					break;
				case STATE_UNDEFINED:
					nulls[4] = true;
					break;
			}

			clipped_activity = pgstat_clip_activity(beentry->st_activity_raw);
			values[5] = CStringGetTextDatum(clipped_activity);
			pfree(clipped_activity);

			/* leader_pid */
			nulls[28] = true;

			proc = BackendPidGetProc(beentry->st_procpid);

			if (proc == NULL && (beentry->st_backendType != B_BACKEND))
			{
				/*
				 * For an auxiliary process, retrieve process info from
				 * AuxiliaryProcs stored in shared-memory.
				 */
				proc = AuxiliaryPidGetProc(beentry->st_procpid);
			}

			/*
			 * If a PGPROC entry was retrieved, display wait events and lock
			 * group leader information if any.  To avoid extra overhead, no
			 * extra lock is being held, so there is no guarantee of
			 * consistency across multiple rows.
			 */
			if (proc != NULL)
			{
				uint32		raw_wait_event;
				PGPROC	   *leader;

				raw_wait_event = UINT32_ACCESS_ONCE(proc->wait_event_info);
				wait_event_type = pgstat_get_wait_event_type(raw_wait_event);

<<<<<<< HEAD
				/*
				 * We don't pass details for resource groups via event id,
				 * since it's an uint16 and resource group id is an Oid.
				 *
				 * Get it from the backend entry, waitOnGroup() had set the
				 * information in it.
				 */
				if (wait_event_type && (pg_strcasecmp(wait_event_type, "ResourceGroup") == 0))
				{
					wait_event = GetResGroupNameForId(beentry->st_rsgid);
				}
				else
				{
					wait_event = pgstat_get_wait_event(raw_wait_event);
				}
			}
			else if (beentry->st_backendType != B_BACKEND)
			{
=======
				leader = proc->lockGroupLeader;

>>>>>>> d457cb4e
				/*
				 * Show the leader only for active parallel workers.  This
				 * leaves the field as NULL for the leader of a parallel
				 * group.
				 */
				if (leader && leader->pid != beentry->st_procpid)
				{
					values[28] = Int32GetDatum(leader->pid);
					nulls[28] = false;
				}
			}

			if (wait_event_type)
				values[6] = CStringGetTextDatum(wait_event_type);
			else
				nulls[6] = true;

			if (wait_event)
				values[7] = CStringGetTextDatum(wait_event);
			else
				nulls[7] = true;

			/*
			 * Don't expose transaction time for walsenders; it confuses
			 * monitoring, particularly because we don't keep the time up-to-
			 * date.
			 */
			if (beentry->st_xact_start_timestamp != 0 &&
				beentry->st_backendType != B_WAL_SENDER)
				values[8] = TimestampTzGetDatum(beentry->st_xact_start_timestamp);
			else
				nulls[8] = true;

			if (beentry->st_activity_start_timestamp != 0)
				values[9] = TimestampTzGetDatum(beentry->st_activity_start_timestamp);
			else
				nulls[9] = true;

			if (beentry->st_proc_start_timestamp != 0)
				values[10] = TimestampTzGetDatum(beentry->st_proc_start_timestamp);
			else
				nulls[10] = true;

			if (beentry->st_state_start_timestamp != 0)
				values[11] = TimestampTzGetDatum(beentry->st_state_start_timestamp);
			else
				nulls[11] = true;

			/* A zeroed client addr means we don't know */
			memset(&zero_clientaddr, 0, sizeof(zero_clientaddr));
			if (memcmp(&(beentry->st_clientaddr), &zero_clientaddr,
					   sizeof(zero_clientaddr)) == 0)
			{
				nulls[12] = true;
				nulls[13] = true;
				nulls[14] = true;
			}
			else
			{
				if (beentry->st_clientaddr.addr.ss_family == AF_INET
#ifdef HAVE_IPV6
					|| beentry->st_clientaddr.addr.ss_family == AF_INET6
#endif
						)
				{
					char		remote_host[NI_MAXHOST];
					char		remote_port[NI_MAXSERV];
					int			ret;

					remote_host[0] = '\0';
					remote_port[0] = '\0';
					ret = pg_getnameinfo_all(&beentry->st_clientaddr.addr,
											 beentry->st_clientaddr.salen,
											 remote_host, sizeof(remote_host),
											 remote_port, sizeof(remote_port),
											 NI_NUMERICHOST | NI_NUMERICSERV);
					if (ret == 0)
					{
						clean_ipv6_addr(beentry->st_clientaddr.addr.ss_family, remote_host);
						values[12] = DirectFunctionCall1(inet_in,
														 CStringGetDatum(remote_host));
						if (beentry->st_clienthostname &&
							beentry->st_clienthostname[0])
							values[13] = CStringGetTextDatum(beentry->st_clienthostname);
						else
							nulls[13] = true;
						values[14] = Int32GetDatum(atoi(remote_port));
					}
					else
					{
						nulls[12] = true;
						nulls[13] = true;
						nulls[14] = true;
					}
				}
				else if (beentry->st_clientaddr.addr.ss_family == AF_UNIX)
				{
					/*
					 * Unix sockets always reports NULL for host and -1 for
					 * port, so it's possible to tell the difference to
					 * connections we have no permissions to view, or with
					 * errors.
					 */
					nulls[12] = true;
					nulls[13] = true;
					values[14] = Int32GetDatum(-1);
				}
				else
				{
					/* Unknown address type, should never happen */
					nulls[12] = true;
					nulls[13] = true;
					nulls[14] = true;
				}
			}
			/* Add backend type */
			if (beentry->st_backendType == B_BG_WORKER)
			{
				const char *bgw_type;

				bgw_type = GetBackgroundWorkerTypeByPid(beentry->st_procpid);
				if (bgw_type)
					values[17] = CStringGetTextDatum(bgw_type);
				else
					nulls[17] = true;
			}
			else
				values[17] =
					CStringGetTextDatum(GetBackendTypeDesc(beentry->st_backendType));

			/* SSL information */
			if (beentry->st_ssl)
			{
				values[18] = BoolGetDatum(true);	/* ssl */
				values[19] = CStringGetTextDatum(beentry->st_sslstatus->ssl_version);
				values[20] = CStringGetTextDatum(beentry->st_sslstatus->ssl_cipher);
				values[21] = Int32GetDatum(beentry->st_sslstatus->ssl_bits);

				if (beentry->st_sslstatus->ssl_client_dn[0])
					values[22] = CStringGetTextDatum(beentry->st_sslstatus->ssl_client_dn);
				else
					nulls[22] = true;

				if (beentry->st_sslstatus->ssl_client_serial[0])
					values[23] = DirectFunctionCall3(numeric_in,
													 CStringGetDatum(beentry->st_sslstatus->ssl_client_serial),
													 ObjectIdGetDatum(InvalidOid),
													 Int32GetDatum(-1));
				else
					nulls[23] = true;

				if (beentry->st_sslstatus->ssl_issuer_dn[0])
					values[24] = CStringGetTextDatum(beentry->st_sslstatus->ssl_issuer_dn);
				else
					nulls[24] = true;
			}
			else
			{
				values[18] = BoolGetDatum(false);	/* ssl */
				nulls[19] = nulls[20] = nulls[21] = nulls[22] = nulls[23] = nulls[24] = true;
			}

			/* GSSAPI information */
			if (beentry->st_gss)
			{
				values[25] = BoolGetDatum(beentry->st_gssstatus->gss_auth); /* gss_auth */
				values[26] = CStringGetTextDatum(beentry->st_gssstatus->gss_princ);
				values[27] = BoolGetDatum(beentry->st_gssstatus->gss_enc);	/* GSS Encryption in use */
			}
			else
			{
				values[25] = BoolGetDatum(false);	/* gss_auth */
				nulls[26] = true;	/* No GSS principal */
				values[27] = BoolGetDatum(false);	/* GSS Encryption not in
													 * use */
			}
<<<<<<< HEAD

			values[29] = Int32GetDatum(beentry->st_session_id);  /* GPDB */

			{
				char *groupName = GetResGroupNameForId(beentry->st_rsgid);

				values[30] = ObjectIdGetDatum(beentry->st_rsgid);

				if (groupName != NULL)
					values[31] = CStringGetTextDatum(groupName);
				else
					nulls[31] = true;
			}
=======
			if (beentry->st_query_id == 0)
				nulls[29] = true;
			else
				values[29] = UInt64GetDatum(beentry->st_query_id);
>>>>>>> d457cb4e
		}
		else
		{
			/* No permissions to view data about this session */
			values[5] = CStringGetTextDatum("<insufficient privilege>");
			nulls[4] = true;
			nulls[6] = true;
			nulls[7] = true;
			nulls[8] = true;
			nulls[9] = true;
			nulls[10] = true;
			nulls[11] = true;
			nulls[12] = true;
			nulls[13] = true;
			nulls[14] = true;
			nulls[17] = true;
			nulls[18] = true;
			nulls[19] = true;
			nulls[20] = true;
			nulls[21] = true;
			nulls[22] = true;
			nulls[23] = true;
			nulls[24] = true;
			nulls[25] = true;
			nulls[26] = true;
			nulls[27] = true;
			nulls[28] = true;
<<<<<<< HEAD

			values[29] = Int32GetDatum(beentry->st_session_id);
			nulls[30] = true;
			nulls[31] = true;
=======
			nulls[29] = true;
>>>>>>> d457cb4e
		}

		tuplestore_putvalues(tupstore, tupdesc, values, nulls);

		/* If only a single backend was requested, and we found it, break. */
		if (pid != -1)
			break;
	}

	/* clean up and return the tuplestore */
	tuplestore_donestoring(tupstore);

	return (Datum) 0;
}


Datum
pg_backend_pid(PG_FUNCTION_ARGS)
{
	PG_RETURN_INT32(MyProcPid);
}


Datum
pg_stat_get_backend_pid(PG_FUNCTION_ARGS)
{
	int32		beid = PG_GETARG_INT32(0);
	PgBackendStatus *beentry;

	if ((beentry = pgstat_fetch_stat_beentry(beid)) == NULL)
		PG_RETURN_NULL();

	PG_RETURN_INT32(beentry->st_procpid);
}


Datum
pg_stat_get_backend_session_id(PG_FUNCTION_ARGS)
{
	int32		beid = PG_GETARG_INT32(0);
	PgBackendStatus *beentry;

	if ((beentry = pgstat_fetch_stat_beentry(beid)) == NULL)
		PG_RETURN_NULL();

	PG_RETURN_INT32(beentry->st_session_id);
}


Datum
pg_stat_get_backend_dbid(PG_FUNCTION_ARGS)
{
	int32		beid = PG_GETARG_INT32(0);
	PgBackendStatus *beentry;

	if ((beentry = pgstat_fetch_stat_beentry(beid)) == NULL)
		PG_RETURN_NULL();

	PG_RETURN_OID(beentry->st_databaseid);
}


Datum
pg_stat_get_backend_userid(PG_FUNCTION_ARGS)
{
	int32		beid = PG_GETARG_INT32(0);
	PgBackendStatus *beentry;

	if ((beentry = pgstat_fetch_stat_beentry(beid)) == NULL)
		PG_RETURN_NULL();

	PG_RETURN_OID(beentry->st_userid);
}


Datum
pg_stat_get_backend_activity(PG_FUNCTION_ARGS)
{
	int32		beid = PG_GETARG_INT32(0);
	PgBackendStatus *beentry;
	const char *activity;
	char	   *clipped_activity;
	text	   *ret;

	if ((beentry = pgstat_fetch_stat_beentry(beid)) == NULL)
		activity = "<backend information not available>";
	else if (!HAS_PGSTAT_PERMISSIONS(beentry->st_userid))
		activity = "<insufficient privilege>";
	else if (*(beentry->st_activity_raw) == '\0')
		activity = "<command string not enabled>";
	else
		activity = beentry->st_activity_raw;

	clipped_activity = pgstat_clip_activity(activity);
	ret = cstring_to_text(activity);
	pfree(clipped_activity);

	PG_RETURN_TEXT_P(ret);
}

Datum
pg_stat_get_backend_wait_event_type(PG_FUNCTION_ARGS)
{
	int32		beid = PG_GETARG_INT32(0);
	PgBackendStatus *beentry;
	PGPROC	   *proc;
	const char *wait_event_type = NULL;

	if ((beentry = pgstat_fetch_stat_beentry(beid)) == NULL)
		wait_event_type = "<backend information not available>";
	else if (!HAS_PGSTAT_PERMISSIONS(beentry->st_userid))
		wait_event_type = "<insufficient privilege>";
	else if ((proc = BackendPidGetProc(beentry->st_procpid)) != NULL)
		wait_event_type = pgstat_get_wait_event_type(proc->wait_event_info);

	if (!wait_event_type)
		PG_RETURN_NULL();

	PG_RETURN_TEXT_P(cstring_to_text(wait_event_type));
}

Datum
pg_stat_get_backend_wait_event(PG_FUNCTION_ARGS)
{
	int32		beid = PG_GETARG_INT32(0);
	PgBackendStatus *beentry;
	PGPROC	   *proc;
	const char *wait_event = NULL;

	if ((beentry = pgstat_fetch_stat_beentry(beid)) == NULL)
		wait_event = "<backend information not available>";
	else if (!HAS_PGSTAT_PERMISSIONS(beentry->st_userid))
		wait_event = "<insufficient privilege>";
	else if ((proc = BackendPidGetProc(beentry->st_procpid)) != NULL)
		wait_event = pgstat_get_wait_event(proc->wait_event_info);

	if (!wait_event)
		PG_RETURN_NULL();

	PG_RETURN_TEXT_P(cstring_to_text(wait_event));
}


Datum
pg_stat_get_backend_activity_start(PG_FUNCTION_ARGS)
{
	int32		beid = PG_GETARG_INT32(0);
	TimestampTz result;
	PgBackendStatus *beentry;

	if ((beentry = pgstat_fetch_stat_beentry(beid)) == NULL)
		PG_RETURN_NULL();

	else if (!HAS_PGSTAT_PERMISSIONS(beentry->st_userid))
		PG_RETURN_NULL();

	result = beentry->st_activity_start_timestamp;

	/*
	 * No time recorded for start of current query -- this is the case if the
	 * user hasn't enabled query-level stats collection.
	 */
	if (result == 0)
		PG_RETURN_NULL();

	PG_RETURN_TIMESTAMPTZ(result);
}


Datum
pg_stat_get_backend_xact_start(PG_FUNCTION_ARGS)
{
	int32		beid = PG_GETARG_INT32(0);
	TimestampTz result;
	PgBackendStatus *beentry;

	if ((beentry = pgstat_fetch_stat_beentry(beid)) == NULL)
		PG_RETURN_NULL();

	else if (!HAS_PGSTAT_PERMISSIONS(beentry->st_userid))
		PG_RETURN_NULL();

	result = beentry->st_xact_start_timestamp;

	if (result == 0)			/* not in a transaction */
		PG_RETURN_NULL();

	PG_RETURN_TIMESTAMPTZ(result);
}


Datum
pg_stat_get_backend_start(PG_FUNCTION_ARGS)
{
	int32		beid = PG_GETARG_INT32(0);
	TimestampTz result;
	PgBackendStatus *beentry;

	if ((beentry = pgstat_fetch_stat_beentry(beid)) == NULL)
		PG_RETURN_NULL();

	else if (!HAS_PGSTAT_PERMISSIONS(beentry->st_userid))
		PG_RETURN_NULL();

	result = beentry->st_proc_start_timestamp;

	if (result == 0)			/* probably can't happen? */
		PG_RETURN_NULL();

	PG_RETURN_TIMESTAMPTZ(result);
}


Datum
pg_stat_get_backend_client_addr(PG_FUNCTION_ARGS)
{
	int32		beid = PG_GETARG_INT32(0);
	PgBackendStatus *beentry;
	SockAddr	zero_clientaddr;
	char		remote_host[NI_MAXHOST];
	int			ret;

	if ((beentry = pgstat_fetch_stat_beentry(beid)) == NULL)
		PG_RETURN_NULL();

	else if (!HAS_PGSTAT_PERMISSIONS(beentry->st_userid))
		PG_RETURN_NULL();

	/* A zeroed client addr means we don't know */
	memset(&zero_clientaddr, 0, sizeof(zero_clientaddr));
	if (memcmp(&(beentry->st_clientaddr), &zero_clientaddr,
			   sizeof(zero_clientaddr)) == 0)
		PG_RETURN_NULL();

	switch (beentry->st_clientaddr.addr.ss_family)
	{
		case AF_INET:
#ifdef HAVE_IPV6
		case AF_INET6:
#endif
			break;
		default:
			PG_RETURN_NULL();
	}

	remote_host[0] = '\0';
	ret = pg_getnameinfo_all(&beentry->st_clientaddr.addr,
							 beentry->st_clientaddr.salen,
							 remote_host, sizeof(remote_host),
							 NULL, 0,
							 NI_NUMERICHOST | NI_NUMERICSERV);
	if (ret != 0)
		PG_RETURN_NULL();

	clean_ipv6_addr(beentry->st_clientaddr.addr.ss_family, remote_host);

	return DirectFunctionCall1(inet_in, CStringGetDatum(remote_host));
}

Datum
pg_stat_get_backend_client_port(PG_FUNCTION_ARGS)
{
	int32		beid = PG_GETARG_INT32(0);
	PgBackendStatus *beentry;
	SockAddr	zero_clientaddr;
	char		remote_port[NI_MAXSERV];
	int			ret;

	if ((beentry = pgstat_fetch_stat_beentry(beid)) == NULL)
		PG_RETURN_NULL();

	else if (!HAS_PGSTAT_PERMISSIONS(beentry->st_userid))
		PG_RETURN_NULL();

	/* A zeroed client addr means we don't know */
	memset(&zero_clientaddr, 0, sizeof(zero_clientaddr));
	if (memcmp(&(beentry->st_clientaddr), &zero_clientaddr,
			   sizeof(zero_clientaddr)) == 0)
		PG_RETURN_NULL();

	switch (beentry->st_clientaddr.addr.ss_family)
	{
		case AF_INET:
#ifdef HAVE_IPV6
		case AF_INET6:
#endif
			break;
		case AF_UNIX:
			PG_RETURN_INT32(-1);
		default:
			PG_RETURN_NULL();
	}

	remote_port[0] = '\0';
	ret = pg_getnameinfo_all(&beentry->st_clientaddr.addr,
							 beentry->st_clientaddr.salen,
							 NULL, 0,
							 remote_port, sizeof(remote_port),
							 NI_NUMERICHOST | NI_NUMERICSERV);
	if (ret != 0)
		PG_RETURN_NULL();

	PG_RETURN_DATUM(DirectFunctionCall1(int4in,
										CStringGetDatum(remote_port)));
}

Datum
pg_stat_get_db_numbackends(PG_FUNCTION_ARGS)
{
	Oid			dbid = PG_GETARG_OID(0);
	int32		result;
	int			tot_backends = pgstat_fetch_stat_numbackends();
	int			beid;

	result = 0;
	for (beid = 1; beid <= tot_backends; beid++)
	{
		PgBackendStatus *beentry = pgstat_fetch_stat_beentry(beid);

		if (beentry && beentry->st_databaseid == dbid)
			result++;
	}

	PG_RETURN_INT32(result);
}


Datum
pg_stat_get_db_xact_commit(PG_FUNCTION_ARGS)
{
	Oid			dbid = PG_GETARG_OID(0);
	int64		result;
	PgStat_StatDBEntry *dbentry;

	if ((dbentry = pgstat_fetch_stat_dbentry(dbid)) == NULL)
		result = 0;
	else
		result = (int64) (dbentry->n_xact_commit);

	PG_RETURN_INT64(result);
}


Datum
pg_stat_get_db_xact_rollback(PG_FUNCTION_ARGS)
{
	Oid			dbid = PG_GETARG_OID(0);
	int64		result;
	PgStat_StatDBEntry *dbentry;

	if ((dbentry = pgstat_fetch_stat_dbentry(dbid)) == NULL)
		result = 0;
	else
		result = (int64) (dbentry->n_xact_rollback);

	PG_RETURN_INT64(result);
}


Datum
pg_stat_get_db_blocks_fetched(PG_FUNCTION_ARGS)
{
	Oid			dbid = PG_GETARG_OID(0);
	int64		result;
	PgStat_StatDBEntry *dbentry;

	if ((dbentry = pgstat_fetch_stat_dbentry(dbid)) == NULL)
		result = 0;
	else
		result = (int64) (dbentry->n_blocks_fetched);

	PG_RETURN_INT64(result);
}


Datum
pg_stat_get_db_blocks_hit(PG_FUNCTION_ARGS)
{
	Oid			dbid = PG_GETARG_OID(0);
	int64		result;
	PgStat_StatDBEntry *dbentry;

	if ((dbentry = pgstat_fetch_stat_dbentry(dbid)) == NULL)
		result = 0;
	else
		result = (int64) (dbentry->n_blocks_hit);

	PG_RETURN_INT64(result);
}


Datum
pg_stat_get_db_tuples_returned(PG_FUNCTION_ARGS)
{
	Oid			dbid = PG_GETARG_OID(0);
	int64		result;
	PgStat_StatDBEntry *dbentry;

	if ((dbentry = pgstat_fetch_stat_dbentry(dbid)) == NULL)
		result = 0;
	else
		result = (int64) (dbentry->n_tuples_returned);

	PG_RETURN_INT64(result);
}


Datum
pg_stat_get_db_tuples_fetched(PG_FUNCTION_ARGS)
{
	Oid			dbid = PG_GETARG_OID(0);
	int64		result;
	PgStat_StatDBEntry *dbentry;

	if ((dbentry = pgstat_fetch_stat_dbentry(dbid)) == NULL)
		result = 0;
	else
		result = (int64) (dbentry->n_tuples_fetched);

	PG_RETURN_INT64(result);
}


Datum
pg_stat_get_db_tuples_inserted(PG_FUNCTION_ARGS)
{
	Oid			dbid = PG_GETARG_OID(0);
	int64		result;
	PgStat_StatDBEntry *dbentry;

	if ((dbentry = pgstat_fetch_stat_dbentry(dbid)) == NULL)
		result = 0;
	else
		result = (int64) (dbentry->n_tuples_inserted);

	PG_RETURN_INT64(result);
}


Datum
pg_stat_get_db_tuples_updated(PG_FUNCTION_ARGS)
{
	Oid			dbid = PG_GETARG_OID(0);
	int64		result;
	PgStat_StatDBEntry *dbentry;

	if ((dbentry = pgstat_fetch_stat_dbentry(dbid)) == NULL)
		result = 0;
	else
		result = (int64) (dbentry->n_tuples_updated);

	PG_RETURN_INT64(result);
}


Datum
pg_stat_get_db_tuples_deleted(PG_FUNCTION_ARGS)
{
	Oid			dbid = PG_GETARG_OID(0);
	int64		result;
	PgStat_StatDBEntry *dbentry;

	if ((dbentry = pgstat_fetch_stat_dbentry(dbid)) == NULL)
		result = 0;
	else
		result = (int64) (dbentry->n_tuples_deleted);

	PG_RETURN_INT64(result);
}

Datum
pg_stat_get_db_stat_reset_time(PG_FUNCTION_ARGS)
{
	Oid			dbid = PG_GETARG_OID(0);
	TimestampTz result;
	PgStat_StatDBEntry *dbentry;

	if ((dbentry = pgstat_fetch_stat_dbentry(dbid)) == NULL)
		result = 0;
	else
		result = dbentry->stat_reset_timestamp;

	if (result == 0)
		PG_RETURN_NULL();
	else
		PG_RETURN_TIMESTAMPTZ(result);
}

Datum
pg_stat_get_db_temp_files(PG_FUNCTION_ARGS)
{
	Oid			dbid = PG_GETARG_OID(0);
	int64		result;
	PgStat_StatDBEntry *dbentry;

	if ((dbentry = pgstat_fetch_stat_dbentry(dbid)) == NULL)
		result = 0;
	else
		result = dbentry->n_temp_files;

	PG_RETURN_INT64(result);
}


Datum
pg_stat_get_db_temp_bytes(PG_FUNCTION_ARGS)
{
	Oid			dbid = PG_GETARG_OID(0);
	int64		result;
	PgStat_StatDBEntry *dbentry;

	if ((dbentry = pgstat_fetch_stat_dbentry(dbid)) == NULL)
		result = 0;
	else
		result = dbentry->n_temp_bytes;

	PG_RETURN_INT64(result);
}

Datum
pg_stat_get_db_conflict_tablespace(PG_FUNCTION_ARGS)
{
	Oid			dbid = PG_GETARG_OID(0);
	int64		result;
	PgStat_StatDBEntry *dbentry;

	if ((dbentry = pgstat_fetch_stat_dbentry(dbid)) == NULL)
		result = 0;
	else
		result = (int64) (dbentry->n_conflict_tablespace);

	PG_RETURN_INT64(result);
}

Datum
pg_stat_get_db_conflict_lock(PG_FUNCTION_ARGS)
{
	Oid			dbid = PG_GETARG_OID(0);
	int64		result;
	PgStat_StatDBEntry *dbentry;

	if ((dbentry = pgstat_fetch_stat_dbentry(dbid)) == NULL)
		result = 0;
	else
		result = (int64) (dbentry->n_conflict_lock);

	PG_RETURN_INT64(result);
}

Datum
pg_stat_get_db_conflict_snapshot(PG_FUNCTION_ARGS)
{
	Oid			dbid = PG_GETARG_OID(0);
	int64		result;
	PgStat_StatDBEntry *dbentry;

	if ((dbentry = pgstat_fetch_stat_dbentry(dbid)) == NULL)
		result = 0;
	else
		result = (int64) (dbentry->n_conflict_snapshot);

	PG_RETURN_INT64(result);
}

Datum
pg_stat_get_db_conflict_bufferpin(PG_FUNCTION_ARGS)
{
	Oid			dbid = PG_GETARG_OID(0);
	int64		result;
	PgStat_StatDBEntry *dbentry;

	if ((dbentry = pgstat_fetch_stat_dbentry(dbid)) == NULL)
		result = 0;
	else
		result = (int64) (dbentry->n_conflict_bufferpin);

	PG_RETURN_INT64(result);
}

Datum
pg_stat_get_db_conflict_startup_deadlock(PG_FUNCTION_ARGS)
{
	Oid			dbid = PG_GETARG_OID(0);
	int64		result;
	PgStat_StatDBEntry *dbentry;

	if ((dbentry = pgstat_fetch_stat_dbentry(dbid)) == NULL)
		result = 0;
	else
		result = (int64) (dbentry->n_conflict_startup_deadlock);

	PG_RETURN_INT64(result);
}

Datum
pg_stat_get_db_conflict_all(PG_FUNCTION_ARGS)
{
	Oid			dbid = PG_GETARG_OID(0);
	int64		result;
	PgStat_StatDBEntry *dbentry;

	if ((dbentry = pgstat_fetch_stat_dbentry(dbid)) == NULL)
		result = 0;
	else
		result = (int64) (dbentry->n_conflict_tablespace +
						  dbentry->n_conflict_lock +
						  dbentry->n_conflict_snapshot +
						  dbentry->n_conflict_bufferpin +
						  dbentry->n_conflict_startup_deadlock);

	PG_RETURN_INT64(result);
}

Datum
pg_stat_get_db_deadlocks(PG_FUNCTION_ARGS)
{
	Oid			dbid = PG_GETARG_OID(0);
	int64		result;
	PgStat_StatDBEntry *dbentry;

	if ((dbentry = pgstat_fetch_stat_dbentry(dbid)) == NULL)
		result = 0;
	else
		result = (int64) (dbentry->n_deadlocks);

	PG_RETURN_INT64(result);
}

Datum
pg_stat_get_db_checksum_failures(PG_FUNCTION_ARGS)
{
	Oid			dbid = PG_GETARG_OID(0);
	int64		result;
	PgStat_StatDBEntry *dbentry;

	if (!DataChecksumsEnabled())
		PG_RETURN_NULL();

	if ((dbentry = pgstat_fetch_stat_dbentry(dbid)) == NULL)
		result = 0;
	else
		result = (int64) (dbentry->n_checksum_failures);

	PG_RETURN_INT64(result);
}

Datum
pg_stat_get_db_checksum_last_failure(PG_FUNCTION_ARGS)
{
	Oid			dbid = PG_GETARG_OID(0);
	TimestampTz result;
	PgStat_StatDBEntry *dbentry;

	if (!DataChecksumsEnabled())
		PG_RETURN_NULL();

	if ((dbentry = pgstat_fetch_stat_dbentry(dbid)) == NULL)
		result = 0;
	else
		result = dbentry->last_checksum_failure;

	if (result == 0)
		PG_RETURN_NULL();
	else
		PG_RETURN_TIMESTAMPTZ(result);
}

Datum
pg_stat_get_db_blk_read_time(PG_FUNCTION_ARGS)
{
	Oid			dbid = PG_GETARG_OID(0);
	double		result;
	PgStat_StatDBEntry *dbentry;

	/* convert counter from microsec to millisec for display */
	if ((dbentry = pgstat_fetch_stat_dbentry(dbid)) == NULL)
		result = 0;
	else
		result = ((double) dbentry->n_block_read_time) / 1000.0;

	PG_RETURN_FLOAT8(result);
}

Datum
pg_stat_get_db_blk_write_time(PG_FUNCTION_ARGS)
{
	Oid			dbid = PG_GETARG_OID(0);
	double		result;
	PgStat_StatDBEntry *dbentry;

	/* convert counter from microsec to millisec for display */
	if ((dbentry = pgstat_fetch_stat_dbentry(dbid)) == NULL)
		result = 0;
	else
		result = ((double) dbentry->n_block_write_time) / 1000.0;

	PG_RETURN_FLOAT8(result);
}

Datum
pg_stat_get_db_session_time(PG_FUNCTION_ARGS)
{
	Oid			dbid = PG_GETARG_OID(0);
	double		result = 0.0;
	PgStat_StatDBEntry *dbentry;

	/* convert counter from microsec to millisec for display */
	if ((dbentry = pgstat_fetch_stat_dbentry(dbid)) != NULL)
		result = ((double) dbentry->total_session_time) / 1000.0;

	PG_RETURN_FLOAT8(result);
}

Datum
pg_stat_get_db_active_time(PG_FUNCTION_ARGS)
{
	Oid			dbid = PG_GETARG_OID(0);
	double		result = 0.0;
	PgStat_StatDBEntry *dbentry;

	/* convert counter from microsec to millisec for display */
	if ((dbentry = pgstat_fetch_stat_dbentry(dbid)) != NULL)
		result = ((double) dbentry->total_active_time) / 1000.0;

	PG_RETURN_FLOAT8(result);
}

Datum
pg_stat_get_db_idle_in_transaction_time(PG_FUNCTION_ARGS)
{
	Oid			dbid = PG_GETARG_OID(0);
	double		result = 0.0;
	PgStat_StatDBEntry *dbentry;

	/* convert counter from microsec to millisec for display */
	if ((dbentry = pgstat_fetch_stat_dbentry(dbid)) != NULL)
		result = ((double) dbentry->total_idle_in_xact_time) / 1000.0;

	PG_RETURN_FLOAT8(result);
}

Datum
pg_stat_get_db_sessions(PG_FUNCTION_ARGS)
{
	Oid			dbid = PG_GETARG_OID(0);
	int64		result = 0;
	PgStat_StatDBEntry *dbentry;

	if ((dbentry = pgstat_fetch_stat_dbentry(dbid)) != NULL)
		result = (int64) (dbentry->n_sessions);

	PG_RETURN_INT64(result);
}

Datum
pg_stat_get_db_sessions_abandoned(PG_FUNCTION_ARGS)
{
	Oid			dbid = PG_GETARG_OID(0);
	int64		result = 0;
	PgStat_StatDBEntry *dbentry;

	if ((dbentry = pgstat_fetch_stat_dbentry(dbid)) != NULL)
		result = (int64) (dbentry->n_sessions_abandoned);

	PG_RETURN_INT64(result);
}

Datum
pg_stat_get_db_sessions_fatal(PG_FUNCTION_ARGS)
{
	Oid			dbid = PG_GETARG_OID(0);
	int64		result = 0;
	PgStat_StatDBEntry *dbentry;

	if ((dbentry = pgstat_fetch_stat_dbentry(dbid)) != NULL)
		result = (int64) (dbentry->n_sessions_fatal);

	PG_RETURN_INT64(result);
}

Datum
pg_stat_get_db_sessions_killed(PG_FUNCTION_ARGS)
{
	Oid			dbid = PG_GETARG_OID(0);
	int64		result = 0;
	PgStat_StatDBEntry *dbentry;

	if ((dbentry = pgstat_fetch_stat_dbentry(dbid)) != NULL)
		result = (int64) (dbentry->n_sessions_killed);

	PG_RETURN_INT64(result);
}

Datum
pg_stat_get_bgwriter_timed_checkpoints(PG_FUNCTION_ARGS)
{
	PG_RETURN_INT64(pgstat_fetch_global()->timed_checkpoints);
}

Datum
pg_stat_get_bgwriter_requested_checkpoints(PG_FUNCTION_ARGS)
{
	PG_RETURN_INT64(pgstat_fetch_global()->requested_checkpoints);
}

Datum
pg_stat_get_bgwriter_buf_written_checkpoints(PG_FUNCTION_ARGS)
{
	PG_RETURN_INT64(pgstat_fetch_global()->buf_written_checkpoints);
}

Datum
pg_stat_get_bgwriter_buf_written_clean(PG_FUNCTION_ARGS)
{
	PG_RETURN_INT64(pgstat_fetch_global()->buf_written_clean);
}

Datum
pg_stat_get_bgwriter_maxwritten_clean(PG_FUNCTION_ARGS)
{
	PG_RETURN_INT64(pgstat_fetch_global()->maxwritten_clean);
}

Datum
pg_stat_get_checkpoint_write_time(PG_FUNCTION_ARGS)
{
	/* time is already in msec, just convert to double for presentation */
	PG_RETURN_FLOAT8((double) pgstat_fetch_global()->checkpoint_write_time);
}

Datum
pg_stat_get_checkpoint_sync_time(PG_FUNCTION_ARGS)
{
	/* time is already in msec, just convert to double for presentation */
	PG_RETURN_FLOAT8((double) pgstat_fetch_global()->checkpoint_sync_time);
}

Datum
pg_stat_get_bgwriter_stat_reset_time(PG_FUNCTION_ARGS)
{
	PG_RETURN_TIMESTAMPTZ(pgstat_fetch_global()->stat_reset_timestamp);
}

Datum
pg_stat_get_buf_written_backend(PG_FUNCTION_ARGS)
{
	PG_RETURN_INT64(pgstat_fetch_global()->buf_written_backend);
}

Datum
pg_stat_get_buf_fsync_backend(PG_FUNCTION_ARGS)
{
	PG_RETURN_INT64(pgstat_fetch_global()->buf_fsync_backend);
}

Datum
pg_stat_get_buf_alloc(PG_FUNCTION_ARGS)
{
	PG_RETURN_INT64(pgstat_fetch_global()->buf_alloc);
}

/*
 * Returns statistics of WAL activity
 */
Datum
pg_stat_get_wal(PG_FUNCTION_ARGS)
{
#define PG_STAT_GET_WAL_COLS	9
	TupleDesc	tupdesc;
	Datum		values[PG_STAT_GET_WAL_COLS];
	bool		nulls[PG_STAT_GET_WAL_COLS];
	char		buf[256];
	PgStat_WalStats *wal_stats;

	/* Initialise values and NULL flags arrays */
	MemSet(values, 0, sizeof(values));
	MemSet(nulls, 0, sizeof(nulls));

	/* Initialise attributes information in the tuple descriptor */
	tupdesc = CreateTemplateTupleDesc(PG_STAT_GET_WAL_COLS);
	TupleDescInitEntry(tupdesc, (AttrNumber) 1, "wal_records",
					   INT8OID, -1, 0);
	TupleDescInitEntry(tupdesc, (AttrNumber) 2, "wal_fpi",
					   INT8OID, -1, 0);
	TupleDescInitEntry(tupdesc, (AttrNumber) 3, "wal_bytes",
					   NUMERICOID, -1, 0);
	TupleDescInitEntry(tupdesc, (AttrNumber) 4, "wal_buffers_full",
					   INT8OID, -1, 0);
	TupleDescInitEntry(tupdesc, (AttrNumber) 5, "wal_write",
					   INT8OID, -1, 0);
	TupleDescInitEntry(tupdesc, (AttrNumber) 6, "wal_sync",
					   INT8OID, -1, 0);
	TupleDescInitEntry(tupdesc, (AttrNumber) 7, "wal_write_time",
					   FLOAT8OID, -1, 0);
	TupleDescInitEntry(tupdesc, (AttrNumber) 8, "wal_sync_time",
					   FLOAT8OID, -1, 0);
	TupleDescInitEntry(tupdesc, (AttrNumber) 9, "stats_reset",
					   TIMESTAMPTZOID, -1, 0);

	BlessTupleDesc(tupdesc);

	/* Get statistics about WAL activity */
	wal_stats = pgstat_fetch_stat_wal();

	/* Fill values and NULLs */
	values[0] = Int64GetDatum(wal_stats->wal_records);
	values[1] = Int64GetDatum(wal_stats->wal_fpi);

	/* Convert to numeric. */
	snprintf(buf, sizeof buf, UINT64_FORMAT, wal_stats->wal_bytes);
	values[2] = DirectFunctionCall3(numeric_in,
									CStringGetDatum(buf),
									ObjectIdGetDatum(0),
									Int32GetDatum(-1));

	values[3] = Int64GetDatum(wal_stats->wal_buffers_full);
	values[4] = Int64GetDatum(wal_stats->wal_write);
	values[5] = Int64GetDatum(wal_stats->wal_sync);

	/* Convert counters from microsec to millisec for display */
	values[6] = Float8GetDatum(((double) wal_stats->wal_write_time) / 1000.0);
	values[7] = Float8GetDatum(((double) wal_stats->wal_sync_time) / 1000.0);

	values[8] = TimestampTzGetDatum(wal_stats->stat_reset_timestamp);

	/* Returns the record as Datum */
	PG_RETURN_DATUM(HeapTupleGetDatum(heap_form_tuple(tupdesc, values, nulls)));
}

/*
 * Returns statistics of SLRU caches.
 */
Datum
pg_stat_get_slru(PG_FUNCTION_ARGS)
{
#define PG_STAT_GET_SLRU_COLS	9
	ReturnSetInfo *rsinfo = (ReturnSetInfo *) fcinfo->resultinfo;
	TupleDesc	tupdesc;
	Tuplestorestate *tupstore;
	MemoryContext per_query_ctx;
	MemoryContext oldcontext;
	int			i;
	PgStat_SLRUStats *stats;

	/* check to see if caller supports us returning a tuplestore */
	if (rsinfo == NULL || !IsA(rsinfo, ReturnSetInfo))
		ereport(ERROR,
				(errcode(ERRCODE_FEATURE_NOT_SUPPORTED),
				 errmsg("set-valued function called in context that cannot accept a set")));
	if (!(rsinfo->allowedModes & SFRM_Materialize))
		ereport(ERROR,
				(errcode(ERRCODE_FEATURE_NOT_SUPPORTED),
				 errmsg("materialize mode required, but it is not allowed in this context")));

	/* Build a tuple descriptor for our result type */
	if (get_call_result_type(fcinfo, NULL, &tupdesc) != TYPEFUNC_COMPOSITE)
		elog(ERROR, "return type must be a row type");

	per_query_ctx = rsinfo->econtext->ecxt_per_query_memory;
	oldcontext = MemoryContextSwitchTo(per_query_ctx);

	tupstore = tuplestore_begin_heap(true, false, work_mem);
	rsinfo->returnMode = SFRM_Materialize;
	rsinfo->setResult = tupstore;
	rsinfo->setDesc = tupdesc;

	MemoryContextSwitchTo(oldcontext);

	/* request SLRU stats from the stat collector */
	stats = pgstat_fetch_slru();

	for (i = 0;; i++)
	{
		/* for each row */
		Datum		values[PG_STAT_GET_SLRU_COLS];
		bool		nulls[PG_STAT_GET_SLRU_COLS];
		PgStat_SLRUStats stat;
		const char *name;

		name = pgstat_slru_name(i);

		if (!name)
			break;

		stat = stats[i];
		MemSet(values, 0, sizeof(values));
		MemSet(nulls, 0, sizeof(nulls));

		values[0] = PointerGetDatum(cstring_to_text(name));
		values[1] = Int64GetDatum(stat.blocks_zeroed);
		values[2] = Int64GetDatum(stat.blocks_hit);
		values[3] = Int64GetDatum(stat.blocks_read);
		values[4] = Int64GetDatum(stat.blocks_written);
		values[5] = Int64GetDatum(stat.blocks_exists);
		values[6] = Int64GetDatum(stat.flush);
		values[7] = Int64GetDatum(stat.truncate);
		values[8] = TimestampTzGetDatum(stat.stat_reset_timestamp);

		tuplestore_putvalues(tupstore, tupdesc, values, nulls);
	}

	/* clean up and return the tuplestore */
	tuplestore_donestoring(tupstore);

	return (Datum) 0;
}

Datum
pg_stat_get_xact_numscans(PG_FUNCTION_ARGS)
{
	Oid			relid = PG_GETARG_OID(0);
	int64		result;
	PgStat_TableStatus *tabentry;

	if ((tabentry = find_tabstat_entry(relid)) == NULL)
		result = 0;
	else
		result = (int64) (tabentry->t_counts.t_numscans);

	PG_RETURN_INT64(result);
}

Datum
pg_stat_get_xact_tuples_returned(PG_FUNCTION_ARGS)
{
	Oid			relid = PG_GETARG_OID(0);
	int64		result;
	PgStat_TableStatus *tabentry;

	if ((tabentry = find_tabstat_entry(relid)) == NULL)
		result = 0;
	else
		result = (int64) (tabentry->t_counts.t_tuples_returned);

	PG_RETURN_INT64(result);
}

Datum
pg_stat_get_xact_tuples_fetched(PG_FUNCTION_ARGS)
{
	Oid			relid = PG_GETARG_OID(0);
	int64		result;
	PgStat_TableStatus *tabentry;

	if ((tabentry = find_tabstat_entry(relid)) == NULL)
		result = 0;
	else
		result = (int64) (tabentry->t_counts.t_tuples_fetched);

	PG_RETURN_INT64(result);
}

Datum
pg_stat_get_xact_tuples_inserted(PG_FUNCTION_ARGS)
{
	Oid			relid = PG_GETARG_OID(0);
	int64		result;
	PgStat_TableStatus *tabentry;
	PgStat_TableXactStatus *trans;

	if ((tabentry = find_tabstat_entry(relid)) == NULL)
		result = 0;
	else
	{
		result = tabentry->t_counts.t_tuples_inserted;
		/* live subtransactions' counts aren't in t_tuples_inserted yet */
		for (trans = tabentry->trans; trans != NULL; trans = trans->upper)
			result += trans->tuples_inserted;
	}

	PG_RETURN_INT64(result);
}

Datum
pg_stat_get_xact_tuples_updated(PG_FUNCTION_ARGS)
{
	Oid			relid = PG_GETARG_OID(0);
	int64		result;
	PgStat_TableStatus *tabentry;
	PgStat_TableXactStatus *trans;

	if ((tabentry = find_tabstat_entry(relid)) == NULL)
		result = 0;
	else
	{
		result = tabentry->t_counts.t_tuples_updated;
		/* live subtransactions' counts aren't in t_tuples_updated yet */
		for (trans = tabentry->trans; trans != NULL; trans = trans->upper)
			result += trans->tuples_updated;
	}

	PG_RETURN_INT64(result);
}

Datum
pg_stat_get_xact_tuples_deleted(PG_FUNCTION_ARGS)
{
	Oid			relid = PG_GETARG_OID(0);
	int64		result;
	PgStat_TableStatus *tabentry;
	PgStat_TableXactStatus *trans;

	if ((tabentry = find_tabstat_entry(relid)) == NULL)
		result = 0;
	else
	{
		result = tabentry->t_counts.t_tuples_deleted;
		/* live subtransactions' counts aren't in t_tuples_deleted yet */
		for (trans = tabentry->trans; trans != NULL; trans = trans->upper)
			result += trans->tuples_deleted;
	}

	PG_RETURN_INT64(result);
}

Datum
pg_stat_get_xact_tuples_hot_updated(PG_FUNCTION_ARGS)
{
	Oid			relid = PG_GETARG_OID(0);
	int64		result;
	PgStat_TableStatus *tabentry;

	if ((tabentry = find_tabstat_entry(relid)) == NULL)
		result = 0;
	else
		result = (int64) (tabentry->t_counts.t_tuples_hot_updated);

	PG_RETURN_INT64(result);
}

Datum
pg_stat_get_xact_blocks_fetched(PG_FUNCTION_ARGS)
{
	Oid			relid = PG_GETARG_OID(0);
	int64		result;
	PgStat_TableStatus *tabentry;

	if ((tabentry = find_tabstat_entry(relid)) == NULL)
		result = 0;
	else
		result = (int64) (tabentry->t_counts.t_blocks_fetched);

	PG_RETURN_INT64(result);
}

Datum
pg_stat_get_xact_blocks_hit(PG_FUNCTION_ARGS)
{
	Oid			relid = PG_GETARG_OID(0);
	int64		result;
	PgStat_TableStatus *tabentry;

	if ((tabentry = find_tabstat_entry(relid)) == NULL)
		result = 0;
	else
		result = (int64) (tabentry->t_counts.t_blocks_hit);

	PG_RETURN_INT64(result);
}

Datum
pg_stat_get_xact_function_calls(PG_FUNCTION_ARGS)
{
	Oid			funcid = PG_GETARG_OID(0);
	PgStat_BackendFunctionEntry *funcentry;

	if ((funcentry = find_funcstat_entry(funcid)) == NULL)
		PG_RETURN_NULL();
	PG_RETURN_INT64(funcentry->f_counts.f_numcalls);
}

Datum
pg_stat_get_xact_function_total_time(PG_FUNCTION_ARGS)
{
	Oid			funcid = PG_GETARG_OID(0);
	PgStat_BackendFunctionEntry *funcentry;

	if ((funcentry = find_funcstat_entry(funcid)) == NULL)
		PG_RETURN_NULL();
	PG_RETURN_FLOAT8(INSTR_TIME_GET_MILLISEC(funcentry->f_counts.f_total_time));
}

Datum
pg_stat_get_xact_function_self_time(PG_FUNCTION_ARGS)
{
	Oid			funcid = PG_GETARG_OID(0);
	PgStat_BackendFunctionEntry *funcentry;

	if ((funcentry = find_funcstat_entry(funcid)) == NULL)
		PG_RETURN_NULL();
	PG_RETURN_FLOAT8(INSTR_TIME_GET_MILLISEC(funcentry->f_counts.f_self_time));
}


/* Get the timestamp of the current statistics snapshot */
Datum
pg_stat_get_snapshot_timestamp(PG_FUNCTION_ARGS)
{
	PG_RETURN_TIMESTAMPTZ(pgstat_fetch_global()->stats_timestamp);
}

/* Discard the active statistics snapshot */
Datum
pg_stat_clear_snapshot(PG_FUNCTION_ARGS)
{
	pgstat_clear_snapshot();

	PG_RETURN_VOID();
}


Datum
pg_stat_get_queue_num_exec(PG_FUNCTION_ARGS)
{
	Oid			queueid = PG_GETARG_OID(0);
	int64		result;
	PgStat_StatQueueEntry *queueentry;

	if ((queueentry = pgstat_fetch_stat_queueentry(queueid)) == NULL)
		result = 0;
	else
		result = (int64) (queueentry->n_queries_exec);

	PG_RETURN_INT64(result);
}


Datum
pg_stat_get_queue_num_wait(PG_FUNCTION_ARGS)
{
	Oid			queueid = PG_GETARG_OID(0);
	int64		result;
	PgStat_StatQueueEntry *queueentry;

	if ((queueentry = pgstat_fetch_stat_queueentry(queueid)) == NULL)
		result = 0;
	else
		result = (int64) (queueentry->n_queries_wait);

	PG_RETURN_INT64(result);
}


Datum
pg_stat_get_queue_elapsed_exec(PG_FUNCTION_ARGS)
{
	Oid			queueid = PG_GETARG_OID(0);
	int64		result;
	PgStat_StatQueueEntry *queueentry;

	if ((queueentry = pgstat_fetch_stat_queueentry(queueid)) == NULL)
		result = 0;
	else
		result = (int64) (queueentry->elapsed_exec);

	PG_RETURN_INT64(result);
}


Datum
pg_stat_get_queue_elapsed_wait(PG_FUNCTION_ARGS)
{
	Oid			queueid = PG_GETARG_OID(0);
	int64		result;
	PgStat_StatQueueEntry *queueentry;

	if ((queueentry = pgstat_fetch_stat_queueentry(queueid)) == NULL)
		result = 0;
	else
		result = (int64) (queueentry->elapsed_wait);

	PG_RETURN_INT64(result);
}


/*
 * This should probably be moved to it's own file, or at least some better place.
 * I put it here because it uses pgstat_fetch_stat_beentry
 */

#include <sys/time.h>
#ifndef WIN32
#include <sys/resource.h>
#endif
#include "lib/stringinfo.h"
#include "cdb/cdbvars.h"
#include "cdb/cdbdisp_query.h"

/**
 * We no longer support pg_renice_session. For the time being issue an error.
 */
Datum
pg_renice_session(PG_FUNCTION_ARGS)
{
	int prio_out = -1;  
	elog(NOTICE, "Renicing a session is not longer supported. Please use the Query Prioritization feature.");
	PG_RETURN_INT32(prio_out);
}

/* Reset all counters for the current database */
Datum
pg_stat_reset(PG_FUNCTION_ARGS)
{
	pgstat_reset_counters();

	PG_RETURN_VOID();
}

/* Reset some shared cluster-wide counters */
Datum
pg_stat_reset_shared(PG_FUNCTION_ARGS)
{
	char	   *target = text_to_cstring(PG_GETARG_TEXT_PP(0));

	pgstat_reset_shared_counters(target);

	PG_RETURN_VOID();
}

/* Reset a single counter in the current database */
Datum
pg_stat_reset_single_table_counters(PG_FUNCTION_ARGS)
{
	Oid			taboid = PG_GETARG_OID(0);

	pgstat_reset_single_counter(taboid, RESET_TABLE);

	PG_RETURN_VOID();
}

Datum
pg_stat_reset_single_function_counters(PG_FUNCTION_ARGS)
{
	Oid			funcoid = PG_GETARG_OID(0);

	pgstat_reset_single_counter(funcoid, RESET_FUNCTION);

	PG_RETURN_VOID();
}

/* Reset SLRU counters (a specific one or all of them). */
Datum
pg_stat_reset_slru(PG_FUNCTION_ARGS)
{
	char	   *target = NULL;

	if (!PG_ARGISNULL(0))
		target = text_to_cstring(PG_GETARG_TEXT_PP(0));

	pgstat_reset_slru_counter(target);

	PG_RETURN_VOID();
}

/* Reset replication slots stats (a specific one or all of them). */
Datum
pg_stat_reset_replication_slot(PG_FUNCTION_ARGS)
{
	char	   *target = NULL;

	if (!PG_ARGISNULL(0))
	{
		ReplicationSlot *slot;

		target = text_to_cstring(PG_GETARG_TEXT_PP(0));

		/*
		 * Check if the slot exists with the given name. It is possible that
		 * by the time this message is executed the slot is dropped but at
		 * least this check will ensure that the given name is for a valid
		 * slot.
		 */
		slot = SearchNamedReplicationSlot(target, true);

		if (!slot)
			ereport(ERROR,
					(errcode(ERRCODE_INVALID_PARAMETER_VALUE),
					 errmsg("replication slot \"%s\" does not exist",
							target)));

		/*
		 * Nothing to do for physical slots as we collect stats only for
		 * logical slots.
		 */
		if (SlotIsPhysical(slot))
			PG_RETURN_VOID();
	}

	pgstat_reset_replslot_counter(target);

	PG_RETURN_VOID();
}

Datum
pg_stat_get_archiver(PG_FUNCTION_ARGS)
{
	TupleDesc	tupdesc;
	Datum		values[7];
	bool		nulls[7];
	PgStat_ArchiverStats *archiver_stats;

	/* Initialise values and NULL flags arrays */
	MemSet(values, 0, sizeof(values));
	MemSet(nulls, 0, sizeof(nulls));

	/* Initialise attributes information in the tuple descriptor */
	tupdesc = CreateTemplateTupleDesc(7);
	TupleDescInitEntry(tupdesc, (AttrNumber) 1, "archived_count",
					   INT8OID, -1, 0);
	TupleDescInitEntry(tupdesc, (AttrNumber) 2, "last_archived_wal",
					   TEXTOID, -1, 0);
	TupleDescInitEntry(tupdesc, (AttrNumber) 3, "last_archived_time",
					   TIMESTAMPTZOID, -1, 0);
	TupleDescInitEntry(tupdesc, (AttrNumber) 4, "failed_count",
					   INT8OID, -1, 0);
	TupleDescInitEntry(tupdesc, (AttrNumber) 5, "last_failed_wal",
					   TEXTOID, -1, 0);
	TupleDescInitEntry(tupdesc, (AttrNumber) 6, "last_failed_time",
					   TIMESTAMPTZOID, -1, 0);
	TupleDescInitEntry(tupdesc, (AttrNumber) 7, "stats_reset",
					   TIMESTAMPTZOID, -1, 0);

	BlessTupleDesc(tupdesc);

	/* Get statistics about the archiver process */
	archiver_stats = pgstat_fetch_stat_archiver();

	/* Fill values and NULLs */
	values[0] = Int64GetDatum(archiver_stats->archived_count);
	if (*(archiver_stats->last_archived_wal) == '\0')
		nulls[1] = true;
	else
		values[1] = CStringGetTextDatum(archiver_stats->last_archived_wal);

	if (archiver_stats->last_archived_timestamp == 0)
		nulls[2] = true;
	else
		values[2] = TimestampTzGetDatum(archiver_stats->last_archived_timestamp);

	values[3] = Int64GetDatum(archiver_stats->failed_count);
	if (*(archiver_stats->last_failed_wal) == '\0')
		nulls[4] = true;
	else
		values[4] = CStringGetTextDatum(archiver_stats->last_failed_wal);

	if (archiver_stats->last_failed_timestamp == 0)
		nulls[5] = true;
	else
		values[5] = TimestampTzGetDatum(archiver_stats->last_failed_timestamp);

	if (archiver_stats->stat_reset_timestamp == 0)
		nulls[6] = true;
	else
		values[6] = TimestampTzGetDatum(archiver_stats->stat_reset_timestamp);

	/* Returns the record as Datum */
	PG_RETURN_DATUM(HeapTupleGetDatum(heap_form_tuple(tupdesc, values, nulls)));
}

/*
 * Get the statistics for the replication slot. If the slot statistics is not
 * available, return all-zeroes stats.
 */
Datum
pg_stat_get_replication_slot(PG_FUNCTION_ARGS)
{
#define PG_STAT_GET_REPLICATION_SLOT_COLS 10
	text	   *slotname_text;
	NameData	slotname;
	TupleDesc	tupdesc;
	Datum		values[PG_STAT_GET_REPLICATION_SLOT_COLS];
	bool		nulls[PG_STAT_GET_REPLICATION_SLOT_COLS];
	PgStat_StatReplSlotEntry *slotent;
	PgStat_StatReplSlotEntry allzero;

	/*
	 * Function was accidentally marked as non-strict, can't change that post
	 * release.
	 */
	if (PG_ARGISNULL(0))
		PG_RETURN_NULL();

	slotname_text = PG_GETARG_TEXT_P(0);

	/* Initialise values and NULL flags arrays */
	MemSet(values, 0, sizeof(values));
	MemSet(nulls, 0, sizeof(nulls));

	/* Initialise attributes information in the tuple descriptor */
	tupdesc = CreateTemplateTupleDesc(PG_STAT_GET_REPLICATION_SLOT_COLS);
	TupleDescInitEntry(tupdesc, (AttrNumber) 1, "slot_name",
					   TEXTOID, -1, 0);
	TupleDescInitEntry(tupdesc, (AttrNumber) 2, "spill_txns",
					   INT8OID, -1, 0);
	TupleDescInitEntry(tupdesc, (AttrNumber) 3, "spill_count",
					   INT8OID, -1, 0);
	TupleDescInitEntry(tupdesc, (AttrNumber) 4, "spill_bytes",
					   INT8OID, -1, 0);
	TupleDescInitEntry(tupdesc, (AttrNumber) 5, "stream_txns",
					   INT8OID, -1, 0);
	TupleDescInitEntry(tupdesc, (AttrNumber) 6, "stream_count",
					   INT8OID, -1, 0);
	TupleDescInitEntry(tupdesc, (AttrNumber) 7, "stream_bytes",
					   INT8OID, -1, 0);
	TupleDescInitEntry(tupdesc, (AttrNumber) 8, "total_txns",
					   INT8OID, -1, 0);
	TupleDescInitEntry(tupdesc, (AttrNumber) 9, "total_bytes",
					   INT8OID, -1, 0);
	TupleDescInitEntry(tupdesc, (AttrNumber) 10, "stats_reset",
					   TIMESTAMPTZOID, -1, 0);
	BlessTupleDesc(tupdesc);

	namestrcpy(&slotname, text_to_cstring(slotname_text));
	slotent = pgstat_fetch_replslot(slotname);
	if (!slotent)
	{
		/*
		 * If the slot is not found, initialise its stats. This is possible if
		 * the create slot message is lost.
		 */
		memset(&allzero, 0, sizeof(PgStat_StatReplSlotEntry));
		slotent = &allzero;
	}

	values[0] = CStringGetTextDatum(NameStr(slotname));
	values[1] = Int64GetDatum(slotent->spill_txns);
	values[2] = Int64GetDatum(slotent->spill_count);
	values[3] = Int64GetDatum(slotent->spill_bytes);
	values[4] = Int64GetDatum(slotent->stream_txns);
	values[5] = Int64GetDatum(slotent->stream_count);
	values[6] = Int64GetDatum(slotent->stream_bytes);
	values[7] = Int64GetDatum(slotent->total_txns);
	values[8] = Int64GetDatum(slotent->total_bytes);

	if (slotent->stat_reset_timestamp == 0)
		nulls[9] = true;
	else
		values[9] = TimestampTzGetDatum(slotent->stat_reset_timestamp);

	/* Returns the record as Datum */
	PG_RETURN_DATUM(HeapTupleGetDatum(heap_form_tuple(tupdesc, values, nulls)));
}<|MERGE_RESOLUTION|>--- conflicted
+++ resolved
@@ -576,11 +576,7 @@
 Datum
 pg_stat_get_activity(PG_FUNCTION_ARGS)
 {
-<<<<<<< HEAD
-#define PG_STAT_GET_ACTIVITY_COLS	32
-=======
-#define PG_STAT_GET_ACTIVITY_COLS	30
->>>>>>> d457cb4e
+#define PG_STAT_GET_ACTIVITY_COLS	33
 	int			num_backends = pgstat_fetch_stat_numbackends();
 	int			curr_backend;
 	int			pid = PG_ARGISNULL(0) ? -1 : PG_GETARG_INT32(0);
@@ -746,7 +742,6 @@
 				raw_wait_event = UINT32_ACCESS_ONCE(proc->wait_event_info);
 				wait_event_type = pgstat_get_wait_event_type(raw_wait_event);
 
-<<<<<<< HEAD
 				/*
 				 * We don't pass details for resource groups via event id,
 				 * since it's an uint16 and resource group id is an Oid.
@@ -762,13 +757,9 @@
 				{
 					wait_event = pgstat_get_wait_event(raw_wait_event);
 				}
-			}
-			else if (beentry->st_backendType != B_BACKEND)
-			{
-=======
+
 				leader = proc->lockGroupLeader;
 
->>>>>>> d457cb4e
 				/*
 				 * Show the leader only for active parallel workers.  This
 				 * leaves the field as NULL for the leader of a parallel
@@ -832,7 +823,7 @@
 #ifdef HAVE_IPV6
 					|| beentry->st_clientaddr.addr.ss_family == AF_INET6
 #endif
-						)
+					)
 				{
 					char		remote_host[NI_MAXHOST];
 					char		remote_port[NI_MAXSERV];
@@ -945,26 +936,23 @@
 				values[27] = BoolGetDatum(false);	/* GSS Encryption not in
 													 * use */
 			}
-<<<<<<< HEAD
-
-			values[29] = Int32GetDatum(beentry->st_session_id);  /* GPDB */
-
-			{
-				char *groupName = GetResGroupNameForId(beentry->st_rsgid);
-
-				values[30] = ObjectIdGetDatum(beentry->st_rsgid);
-
-				if (groupName != NULL)
-					values[31] = CStringGetTextDatum(groupName);
-				else
-					nulls[31] = true;
-			}
-=======
 			if (beentry->st_query_id == 0)
 				nulls[29] = true;
 			else
 				values[29] = UInt64GetDatum(beentry->st_query_id);
->>>>>>> d457cb4e
+
+			values[30] = Int32GetDatum(beentry->st_session_id);  /* GPDB */
+
+			{
+				char *groupName = GetResGroupNameForId(beentry->st_rsgid);
+
+				values[31] = ObjectIdGetDatum(beentry->st_rsgid);
+
+				if (groupName != NULL)
+					values[32] = CStringGetTextDatum(groupName);
+				else
+					nulls[32] = true;
+			}
 		}
 		else
 		{
@@ -992,14 +980,12 @@
 			nulls[26] = true;
 			nulls[27] = true;
 			nulls[28] = true;
-<<<<<<< HEAD
-
-			values[29] = Int32GetDatum(beentry->st_session_id);
-			nulls[30] = true;
+			nulls[29] = true;
+
+            /* GPDB specific values */
+			values[30] = Int32GetDatum(beentry->st_session_id);
 			nulls[31] = true;
-=======
-			nulls[29] = true;
->>>>>>> d457cb4e
+			nulls[32] = true;
 		}
 
 		tuplestore_putvalues(tupstore, tupdesc, values, nulls);
@@ -1256,7 +1242,8 @@
 
 	clean_ipv6_addr(beentry->st_clientaddr.addr.ss_family, remote_host);
 
-	return DirectFunctionCall1(inet_in, CStringGetDatum(remote_host));
+	PG_RETURN_INET_P(DirectFunctionCall1(inet_in,
+										 CStringGetDatum(remote_host)));
 }
 
 Datum
@@ -1305,6 +1292,7 @@
 	PG_RETURN_DATUM(DirectFunctionCall1(int4in,
 										CStringGetDatum(remote_port)));
 }
+
 
 Datum
 pg_stat_get_db_numbackends(PG_FUNCTION_ARGS)
