--- conflicted
+++ resolved
@@ -10,13 +10,9 @@
  *	  Index cost functions are registered in the pg_am catalog
  *	  in the "amcostestimate" attribute.
  *
-<<<<<<< HEAD
  * Portions Copyright (c) 2006-2009, Greenplum inc
  * Portions Copyright (c) 2012-Present Pivotal Software, Inc.
- * Portions Copyright (c) 1996-2010, PostgreSQL Global Development Group
-=======
  * Portions Copyright (c) 1996-2011, PostgreSQL Global Development Group
->>>>>>> a4bebdd9
  * Portions Copyright (c) 1994, Regents of the University of California
  *
  *
@@ -89,6 +85,15 @@
  * joins, however, the selectivity is defined as the fraction of the left-hand
  * side relation's rows that are expected to have a match (ie, at least one
  * row with a TRUE result) in the right-hand side.
+ *
+ * For both oprrest and oprjoin functions, the operator's input collation OID
+ * (if any) is passed using the standard fmgr mechanism, so that the estimator
+ * function can fetch it with PG_GET_COLLATION().  Note, however, that all
+ * statistics in pg_statistic are currently built using the database's default
+ * collation.  Thus, in most cases where we are looking at statistics, we
+ * should ignore the actual operator collation and use DEFAULT_COLLATION_OID.
+ * We expect that the error induced by doing this is usually not large enough
+ * to justify complicating matters.
  *----------
  */
 
@@ -286,25 +291,15 @@
 			{
 				/* be careful to apply operator right way 'round */
 				if (varonleft)
-<<<<<<< HEAD
-					match = DatumGetBool(FunctionCall2(&eqproc,
-													   sslot.values[i],
-													   constval));
-				else
-					match = DatumGetBool(FunctionCall2(&eqproc,
-													   constval,
-													   sslot.values[i]));
-=======
 					match = DatumGetBool(FunctionCall2Coll(&eqproc,
-													   DEFAULT_COLLATION_OID,
-														   values[i],
+														   DEFAULT_COLLATION_OID,
+														   sslot.values[i],
 														   constval));
 				else
 					match = DatumGetBool(FunctionCall2Coll(&eqproc,
-													   DEFAULT_COLLATION_OID,
+														   DEFAULT_COLLATION_OID,
 														   constval,
-														   values[i]));
->>>>>>> a4bebdd9
+														   sslot.values[i]));
 				if (match)
 					break;
 			}
@@ -597,27 +592,16 @@
 		for (i = 0; i < sslot.nvalues; i++)
 		{
 			if (varonleft ?
-<<<<<<< HEAD
-				DatumGetBool(FunctionCall2(opproc,
-										   sslot.values[i],
-										   constval)) :
-				DatumGetBool(FunctionCall2(opproc,
-										   constval,
-										   sslot.values[i])))
-				mcv_selec += sslot.numbers[i];
-			sumcommon += sslot.numbers[i];
-=======
 				DatumGetBool(FunctionCall2Coll(opproc,
 											   DEFAULT_COLLATION_OID,
-											   values[i],
+											   sslot.values[i],
 											   constval)) :
 				DatumGetBool(FunctionCall2Coll(opproc,
 											   DEFAULT_COLLATION_OID,
 											   constval,
-											   values[i])))
-				mcv_selec += numbers[i];
-			sumcommon += numbers[i];
->>>>>>> a4bebdd9
+											   sslot.values[i])))
+				mcv_selec += sslot.numbers[i];
+			sumcommon += sslot.numbers[i];
 		}
 		free_attstatsslot(&sslot);
 	}
@@ -686,23 +670,14 @@
 			for (i = n_skip; i < sslot.nvalues - n_skip; i++)
 			{
 				if (varonleft ?
-<<<<<<< HEAD
-					DatumGetBool(FunctionCall2(opproc,
-											   sslot.values[i],
-											   constval)) :
-					DatumGetBool(FunctionCall2(opproc,
-											   constval,
-											   sslot.values[i])))
-=======
 					DatumGetBool(FunctionCall2Coll(opproc,
 												   DEFAULT_COLLATION_OID,
-												   values[i],
+												   sslot.values[i],
 												   constval)) :
 					DatumGetBool(FunctionCall2Coll(opproc,
 												   DEFAULT_COLLATION_OID,
 												   constval,
-												   values[i])))
->>>>>>> a4bebdd9
+												   sslot.values[i])))
 					nmatch++;
 			}
 			result = ((double) nmatch) / ((double) (sslot.nvalues - 2 * n_skip));
@@ -817,16 +792,10 @@
 														 NULL,
 														 &sslot.values[probe]);
 
-<<<<<<< HEAD
-				ltcmp = DatumGetBool(FunctionCall2(opproc,
-												   sslot.values[probe],
-												   constval));
-=======
 				ltcmp = DatumGetBool(FunctionCall2Coll(opproc,
 													   DEFAULT_COLLATION_OID,
-													   values[probe],
+													   sslot.values[probe],
 													   constval));
->>>>>>> a4bebdd9
 				if (isgt)
 					ltcmp = !ltcmp;
 				if (ltcmp)
@@ -1102,15 +1071,10 @@
 	Oid			operator = PG_GETARG_OID(1);
 	List	   *args = (List *) PG_GETARG_POINTER(2);
 	int			varRelid = PG_GETARG_INT32(3);
+	Oid			collation = PG_GET_COLLATION();
 	VariableStatData vardata;
-<<<<<<< HEAD
-	Node	   *variable;
 	Node	   *other=NULL;
 	bool		varonleft=false;
-=======
-	Node	   *other;
-	bool		varonleft;
->>>>>>> a4bebdd9
 	Datum		constval;
 	Oid			consttype;
 	Oid			vartype;
@@ -1208,21 +1172,16 @@
 	}
 
 	/*
-<<<<<<< HEAD
-	 * Pull out any fixed prefix implied by the pattern, and estimate the
-	 * fractional selectivity of the remainder of the pattern.
+	 * Divide pattern into fixed prefix and remainder.  Unlike many of the
+	 * other functions in this file, we use the pattern operator's actual
+	 * collation for this step.  This is not because we expect the collation
+	 * to make a big difference in the selectivity estimate (it seldom would),
+	 * but because we want to be sure we cache compiled regexps under the
+	 * right cache key, so that they can be re-used at runtime.
 	 */
 	patt = (Const *) other;
-	pstatus = pattern_fixed_prefix(patt, ptype, &prefix, &rest_selec);
-=======
-	 * Divide pattern into fixed prefix and remainder.	XXX we have to assume
-	 * default collation here, because we don't have access to the actual
-	 * input collation for the operator.  FIXME ...
-	 */
-	patt = (Const *) other;
-	pstatus = pattern_fixed_prefix(patt, ptype, DEFAULT_COLLATION_OID,
-								   &prefix, &rest);
->>>>>>> a4bebdd9
+	pstatus = pattern_fixed_prefix(patt, ptype, collation,
+								   &prefix, &rest_selec);
 
 	/*
 	 * If necessary, coerce the prefix constant to the right type.
@@ -1820,18 +1779,20 @@
 										elem_nulls[i],
 										elmbyval));
 			if (is_join_clause)
-				s2 = DatumGetFloat8(FunctionCall5(&oprselproc,
-												  PointerGetDatum(root),
-												  ObjectIdGetDatum(operator),
-												  PointerGetDatum(args),
-												  Int16GetDatum(jointype),
-												  PointerGetDatum(sjinfo)));
+				s2 = DatumGetFloat8(FunctionCall5Coll(&oprselproc,
+													  clause->inputcollid,
+													  PointerGetDatum(root),
+													  ObjectIdGetDatum(operator),
+													  PointerGetDatum(args),
+													  Int16GetDatum(jointype),
+													  PointerGetDatum(sjinfo)));
 			else
-				s2 = DatumGetFloat8(FunctionCall4(&oprselproc,
-												  PointerGetDatum(root),
-												  ObjectIdGetDatum(operator),
-												  PointerGetDatum(args),
-												  Int32GetDatum(varRelid)));
+				s2 = DatumGetFloat8(FunctionCall4Coll(&oprselproc,
+													  clause->inputcollid,
+													  PointerGetDatum(root),
+													  ObjectIdGetDatum(operator),
+													  PointerGetDatum(args),
+													  Int32GetDatum(varRelid)));
 			if (useOr)
 				s1 = s1 + s2 - s1 * s2;
 			else
@@ -1862,18 +1823,20 @@
 			 */
 			args = list_make2(leftop, elem);
 			if (is_join_clause)
-				s2 = DatumGetFloat8(FunctionCall5(&oprselproc,
-												  PointerGetDatum(root),
-												  ObjectIdGetDatum(operator),
-												  PointerGetDatum(args),
-												  Int16GetDatum(jointype),
-												  PointerGetDatum(sjinfo)));
+				s2 = DatumGetFloat8(FunctionCall5Coll(&oprselproc,
+													  clause->inputcollid,
+													  PointerGetDatum(root),
+													  ObjectIdGetDatum(operator),
+													  PointerGetDatum(args),
+													  Int16GetDatum(jointype),
+													  PointerGetDatum(sjinfo)));
 			else
-				s2 = DatumGetFloat8(FunctionCall4(&oprselproc,
-												  PointerGetDatum(root),
-												  ObjectIdGetDatum(operator),
-												  PointerGetDatum(args),
-												  Int32GetDatum(varRelid)));
+				s2 = DatumGetFloat8(FunctionCall4Coll(&oprselproc,
+													  clause->inputcollid,
+													  PointerGetDatum(root),
+													  ObjectIdGetDatum(operator),
+													  PointerGetDatum(args),
+													  Int32GetDatum(varRelid)));
 			if (useOr)
 				s1 = s1 + s2 - s1 * s2;
 			else
@@ -1898,18 +1861,20 @@
 		dummyexpr->collation = clause->inputcollid;
 		args = list_make2(leftop, dummyexpr);
 		if (is_join_clause)
-			s2 = DatumGetFloat8(FunctionCall5(&oprselproc,
-											  PointerGetDatum(root),
-											  ObjectIdGetDatum(operator),
-											  PointerGetDatum(args),
-											  Int16GetDatum(jointype),
-											  PointerGetDatum(sjinfo)));
+			s2 = DatumGetFloat8(FunctionCall5Coll(&oprselproc,
+												  clause->inputcollid,
+												  PointerGetDatum(root),
+												  ObjectIdGetDatum(operator),
+												  PointerGetDatum(args),
+												  Int16GetDatum(jointype),
+												  PointerGetDatum(sjinfo)));
 		else
-			s2 = DatumGetFloat8(FunctionCall4(&oprselproc,
-											  PointerGetDatum(root),
-											  ObjectIdGetDatum(operator),
-											  PointerGetDatum(args),
-											  Int32GetDatum(varRelid)));
+			s2 = DatumGetFloat8(FunctionCall4Coll(&oprselproc,
+												  clause->inputcollid,
+												  PointerGetDatum(root),
+												  ObjectIdGetDatum(operator),
+												  PointerGetDatum(args),
+												  Int32GetDatum(varRelid)));
 		s1 = useOr ? 0.0 : 1.0;
 
 		/*
@@ -1981,6 +1946,7 @@
 {
 	Selectivity s1;
 	Oid			opno = linitial_oid(clause->opnos);
+	Oid			inputcollid = linitial_oid(clause->inputcollids);
 	List	   *opargs;
 	bool		is_join_clause;
 
@@ -2021,6 +1987,7 @@
 		/* Estimate selectivity for a join clause. */
 		s1 = join_selectivity(root, opno,
 							  opargs,
+							  inputcollid,
 							  jointype,
 							  sjinfo);
 	}
@@ -2029,6 +1996,7 @@
 		/* Estimate selectivity for a restriction clause. */
 		s1 = restriction_selectivity(root, opno,
 									 opargs,
+									 inputcollid,
 									 varRelid);
 	}
 
@@ -2185,16 +2153,10 @@
 			{
 				if (hasmatch2[j])
 					continue;
-<<<<<<< HEAD
-				if (DatumGetBool(FunctionCall2(&eqproc,
-											   sslot1.values[i],
-											   sslot2.values[j])))
-=======
 				if (DatumGetBool(FunctionCall2Coll(&eqproc,
 												   DEFAULT_COLLATION_OID,
-												   values1[i],
-												   values2[j])))
->>>>>>> a4bebdd9
+												   sslot1.values[i],
+												   sslot2.values[j])))
 				{
 					hasmatch1[i] = hasmatch2[j] = true;
 					matchprodfreq += sslot1.numbers[i] * sslot2.numbers[j];
@@ -2352,22 +2314,10 @@
 
 	if (HeapTupleIsValid(vardata2->statsTuple))
 	{
-<<<<<<< HEAD
-		stats2 = (Form_pg_statistic) GETSTRUCT(vardata2->statsTuple);
 		have_mcvs2 = get_attstatsslot(&sslot2, vardata2->statsTuple,
 									  STATISTIC_KIND_MCV, InvalidOid,
 									  ATTSTATSSLOT_VALUES);
 		/* note: currently don't need stanumbers from RHS */
-=======
-		have_mcvs2 = get_attstatsslot(vardata2->statsTuple,
-									  vardata2->atttype,
-									  vardata2->atttypmod,
-									  STATISTIC_KIND_MCV,
-									  InvalidOid,
-									  NULL,
-									  &values2, &nvalues2,
-									  &numbers2, &nnumbers2);
->>>>>>> a4bebdd9
 	}
 
 	if (have_mcvs1 && have_mcvs2 && OidIsValid(operator))
@@ -2409,16 +2359,10 @@
 			{
 				if (hasmatch2[j])
 					continue;
-<<<<<<< HEAD
-				if (DatumGetBool(FunctionCall2(&eqproc,
-											   sslot1.values[i],
-											   sslot2.values[j])))
-=======
 				if (DatumGetBool(FunctionCall2Coll(&eqproc,
 												   DEFAULT_COLLATION_OID,
-												   values1[i],
-												   values2[j])))
->>>>>>> a4bebdd9
+												   sslot1.values[i],
+												   sslot2.values[j])))
 				{
 					hasmatch1[i] = hasmatch2[j] = true;
 					nmatches++;
@@ -4686,10 +4630,6 @@
 		/* no stats available, so default result */
 		return false;
 	}
-<<<<<<< HEAD
-	stats = (Form_pg_statistic) GETSTRUCT(tp);
-=======
->>>>>>> a4bebdd9
 
 	get_typlenbyval(vardata->atttype, &typLen, &typByVal);
 
@@ -4704,6 +4644,20 @@
 						 STATISTIC_KIND_HISTOGRAM, sortop,
 						 ATTSTATSSLOT_VALUES))
 	{
+		/*
+		 * GPDB: GPDB allows users to modify pg_statistics.stavalues with
+		 * UPDATEs (PostgreSQL complaints about the table row type not
+		 * matching). So just in case that the type of the values in
+		 * pg_statistics isn't what we'd expect, give an error rather than
+		 * crash. That shouldn't happen, but better safe than sorry.
+		 *
+		 * GPDB_91_MERGE_FIXME: this is the second place we've added this. Does
+		 * it need to be pulled into get_attstatsslot() itself?
+		 */
+		if (!IsBinaryCoercible(sslot.valuetype, vardata->atttype))
+			elog(ERROR, "invalid histogram of type %s, for attribute of type %s",
+				 format_type_be(sslot.valuetype), format_type_be(vardata->atttype));
+
 		if (sslot.nvalues > 0)
 		{
 			tmin = datumCopy(sslot.values[0], typByVal, typLen);
@@ -4737,11 +4691,7 @@
 		fmgr_info(get_opcode(sortop), &opproc);
 
 		/*
-		 * GPDB: Some extra paranoia. GPDB allows users to modify
-		 * pg_statistics.stavalues with UPDATEs (PostgreSQL complaints about
-		 * the table row type not matching). So just in case that the type of
-		 * the values in pg_statistics isn't what we'd expect, give an error
-		 * rather than crash. That shouldn't happen, but better safe than sorry.
+		 * GPDB: See the identical check, above, for histogram data.
 		 */
 		if (!IsBinaryCoercible(sslot.valuetype, vardata->atttype))
 			elog(ERROR, "invalid MCV array of type %s, for attribute of type %s",
@@ -4755,24 +4705,16 @@
 				tmin_is_mcv = tmax_is_mcv = have_data = true;
 				continue;
 			}
-<<<<<<< HEAD
-			if (DatumGetBool(FunctionCall2(&opproc, sslot.values[i], tmin)))
-=======
 			if (DatumGetBool(FunctionCall2Coll(&opproc,
 											   DEFAULT_COLLATION_OID,
-											   values[i], tmin)))
->>>>>>> a4bebdd9
+											   sslot.values[i], tmin)))
 			{
 				tmin = sslot.values[i];
 				tmin_is_mcv = true;
 			}
-<<<<<<< HEAD
-			if (DatumGetBool(FunctionCall2(&opproc, tmax, sslot.values[i])))
-=======
 			if (DatumGetBool(FunctionCall2Coll(&opproc,
 											   DEFAULT_COLLATION_OID,
-											   tmax, values[i])))
->>>>>>> a4bebdd9
+											   tmax, sslot.values[i])))
 			{
 				tmax = sslot.values[i];
 				tmax_is_mcv = true;
@@ -5060,13 +5002,8 @@
  */
 
 static Pattern_Prefix_Status
-<<<<<<< HEAD
-like_fixed_prefix(Const *patt_const, bool case_insensitive,
+like_fixed_prefix(Const *patt_const, bool case_insensitive, Oid collation,
 				  Const **prefix_const, Selectivity *rest_selec)
-=======
-like_fixed_prefix(Const *patt_const, bool case_insensitive, Oid collation,
-				  Const **prefix_const, Const **rest_const)
->>>>>>> a4bebdd9
 {
 	char	   *match;
 	char	   *patt;
@@ -5174,23 +5111,12 @@
 }
 
 static Pattern_Prefix_Status
-<<<<<<< HEAD
-regex_fixed_prefix(Const *patt_const, bool case_insensitive,
+regex_fixed_prefix(Const *patt_const, bool case_insensitive, Oid collation,
 				   Const **prefix_const, Selectivity *rest_selec)
-=======
-regex_fixed_prefix(Const *patt_const, bool case_insensitive, Oid collation,
-				   Const **prefix_const, Const **rest_const)
->>>>>>> a4bebdd9
 {
 	Oid			typeid = patt_const->consttype;
-<<<<<<< HEAD
 	char	   *prefix;
 	bool		exact;
-=======
-	bool		is_multibyte = (pg_database_encoding_max_length() > 1);
-	pg_locale_t locale = 0;
-	bool		locale_is_c = false;
->>>>>>> a4bebdd9
 
 	/*
 	 * Should be unnecessary, there are no bytea regex operators defined. As
@@ -5202,37 +5128,10 @@
 				(errcode(ERRCODE_FEATURE_NOT_SUPPORTED),
 		 errmsg("regular-expression matching not supported on type bytea")));
 
-<<<<<<< HEAD
 	/* Use the regexp machinery to extract the prefix, if any */
 	prefix = regexp_fixed_prefix(DatumGetTextPP(patt_const->constvalue),
-								 case_insensitive,
+								 case_insensitive, collation,
 								 &exact);
-=======
-	if (case_insensitive)
-	{
-		/* If case-insensitive, we need locale info */
-		if (lc_ctype_is_c(collation))
-			locale_is_c = true;
-		else if (collation != DEFAULT_COLLATION_OID)
-		{
-			if (!OidIsValid(collation))
-			{
-				/*
-				 * This typically means that the parser could not resolve a
-				 * conflict of implicit collations, so report it that way.
-				 */
-				ereport(ERROR,
-						(errcode(ERRCODE_INDETERMINATE_COLLATION),
-						 errmsg("could not determine which collation to use for regular expression"),
-						 errhint("Use the COLLATE clause to set the collation explicitly.")));
-			}
-			locale = pg_newlocale_from_collation(collation);
-		}
-	}
-
-	/* the right-hand const is type text for all of these */
-	patt = TextDatumGetCString(patt_const->constvalue);
->>>>>>> a4bebdd9
 
 	if (prefix == NULL)
 	{
@@ -5240,7 +5139,7 @@
 
 		if (rest_selec != NULL)
 		{
-			char   *patt = DatumGetCString(DirectFunctionCall1(textout, patt_const->constvalue));
+			char	   *patt = TextDatumGetCString(patt_const->constvalue);
 
 			*rest_selec = regex_selectivity(patt, strlen(patt),
 											case_insensitive,
@@ -5255,73 +5154,19 @@
 
 	if (rest_selec != NULL)
 	{
-<<<<<<< HEAD
 		if (exact)
-=======
-		have_leading_paren = true;
-		pos += (patt[pos + 1] != '?' ? 1 : 3);
-	}
-
-	/* Scan remainder of pattern */
-	prev_pos = pos;
-	while (patt[pos])
-	{
-		int			len;
-
-		/*
-		 * Check for characters that indicate multiple possible matches here.
-		 * Also, drop out at ')' or '$' so the termination test works right.
-		 */
-		if (patt[pos] == '.' ||
-			patt[pos] == '(' ||
-			patt[pos] == ')' ||
-			patt[pos] == '[' ||
-			patt[pos] == '^' ||
-			patt[pos] == '$')
-			break;
-
-		/* Stop if case-varying character (it's sort of a wildcard) */
-		if (case_insensitive &&
-		  pattern_char_isalpha(patt[pos], is_multibyte, locale, locale_is_c))
-			break;
-
-		/*
-		 * Check for quantifiers.  Except for +, this means the preceding
-		 * character is optional, so we must remove it from the prefix too!
-		 */
-		if (patt[pos] == '*' ||
-			patt[pos] == '?' ||
-			patt[pos] == '{')
->>>>>>> a4bebdd9
 		{
 			/* Exact match, so there's no additional selectivity */
 			*rest_selec = 1.0;
 		}
 		else
 		{
-			char   *patt = DatumGetCString(DirectFunctionCall1(textout, patt_const->constvalue));
-
-<<<<<<< HEAD
+			char	   *patt = TextDatumGetCString(patt_const->constvalue);
+
 			*rest_selec = regex_selectivity(patt, strlen(patt),
 											case_insensitive,
 											strlen(prefix));
 			pfree(patt);
-=======
-		/*
-		 * Normally, backslash quotes the next character.  But in AREs,
-		 * backslash followed by alphanumeric is an escape, not a quoted
-		 * character.  Must treat it as having multiple possible matches.
-		 * Note: since only ASCII alphanumerics are escapes, we don't have to
-		 * be paranoid about multibyte or collations here.
-		 */
-		if (patt[pos] == '\\')
-		{
-			if (isalnum((unsigned char) patt[pos + 1]))
-				break;
-			pos++;
-			if (patt[pos] == '\0')
-				break;
->>>>>>> a4bebdd9
 		}
 	}
 
@@ -5334,42 +5179,28 @@
 }
 
 Pattern_Prefix_Status
-<<<<<<< HEAD
-pattern_fixed_prefix(Const *patt, Pattern_Type ptype,
+pattern_fixed_prefix(Const *patt, Pattern_Type ptype, Oid collation,
 					 Const **prefix, Selectivity *rest_selec)
-=======
-pattern_fixed_prefix(Const *patt, Pattern_Type ptype, Oid collation,
-					 Const **prefix, Const **rest)
->>>>>>> a4bebdd9
 {
 	Pattern_Prefix_Status result;
 
 	switch (ptype)
 	{
 		case Pattern_Type_Like:
-<<<<<<< HEAD
-			result = like_fixed_prefix(patt, false, prefix, rest_selec);
+			result = like_fixed_prefix(patt, false, collation,
+									   prefix, rest_selec);
 			break;
 		case Pattern_Type_Like_IC:
-			result = like_fixed_prefix(patt, true, prefix, rest_selec);
+			result = like_fixed_prefix(patt, true, collation,
+									   prefix, rest_selec);
 			break;
 		case Pattern_Type_Regex:
-			result = regex_fixed_prefix(patt, false, prefix, rest_selec);
+			result = regex_fixed_prefix(patt, false, collation,
+										prefix, rest_selec);
 			break;
 		case Pattern_Type_Regex_IC:
-			result = regex_fixed_prefix(patt, true, prefix, rest_selec);
-=======
-			result = like_fixed_prefix(patt, false, collation, prefix, rest);
-			break;
-		case Pattern_Type_Like_IC:
-			result = like_fixed_prefix(patt, true, collation, prefix, rest);
-			break;
-		case Pattern_Type_Regex:
-			result = regex_fixed_prefix(patt, false, collation, prefix, rest);
-			break;
-		case Pattern_Type_Regex_IC:
-			result = regex_fixed_prefix(patt, true, collation, prefix, rest);
->>>>>>> a4bebdd9
+			result = regex_fixed_prefix(patt, true, collation,
+										prefix, rest_selec);
 			break;
 		default:
 			elog(ERROR, "unrecognized ptype: %d", (int) ptype);
@@ -6483,29 +6314,17 @@
 
 	if (HeapTupleIsValid(vardata.statsTuple))
 	{
-<<<<<<< HEAD
+		Oid			sortop;
 		AttStatsSlot sslot;
-
-		if (get_attstatsslot(&sslot, vardata.statsTuple,
-							 STATISTIC_KIND_CORRELATION, index->fwdsortop[0],
-							 ATTSTATSSLOT_NUMBERS))
-=======
-		Oid			sortop;
-		float4	   *numbers;
-		int			nnumbers;
 
 		sortop = get_opfamily_member(index->opfamily[0],
 									 index->opcintype[0],
 									 index->opcintype[0],
 									 BTLessStrategyNumber);
 		if (OidIsValid(sortop) &&
-			get_attstatsslot(vardata.statsTuple, InvalidOid, 0,
-							 STATISTIC_KIND_CORRELATION,
-							 sortop,
-							 NULL,
-							 NULL, NULL,
-							 &numbers, &nnumbers))
->>>>>>> a4bebdd9
+			get_attstatsslot(&sslot, vardata.statsTuple,
+							 STATISTIC_KIND_CORRELATION, sortop,
+							 ATTSTATSSLOT_NUMBERS))
 		{
 			double		varCorrelation;
 
@@ -6522,25 +6341,6 @@
 
 			free_attstatsslot(&sslot);
 		}
-<<<<<<< HEAD
-		else if (get_attstatsslot(&sslot, vardata.statsTuple,
-							      STATISTIC_KIND_CORRELATION, index->revsortop[0],
-							      ATTSTATSSLOT_NUMBERS))
-		{
-			double		varCorrelation;
-
-			Assert(sslot.nnumbers == 1);
-			varCorrelation = sslot.numbers[0];
-
-			if (index->ncolumns > 1)
-				*indexCorrelation = -varCorrelation * 0.75;
-			else
-				*indexCorrelation = -varCorrelation;
-
-			free_attstatsslot(&sslot);
-		}
-=======
->>>>>>> a4bebdd9
 	}
 
 	ReleaseVariableStats(vardata);
@@ -6707,7 +6507,8 @@
 	*indexSelectivity = clauselist_selectivity(root, selectivityQuals,
 											   index->rel->relid,
 											   JOIN_INNER,
-											   NULL);
+											   NULL,
+											   false);
 
 	/* fetch estimated page cost for schema containing index */
 	get_tablespace_page_costs(index->reltablespace,
@@ -6978,11 +6779,12 @@
 	PlannerInfo *root = (PlannerInfo *) PG_GETARG_POINTER(0);
 	IndexOptInfo *index = (IndexOptInfo *) PG_GETARG_POINTER(1);
 	List	   *indexQuals = (List *) PG_GETARG_POINTER(2);
-	RelOptInfo *outer_rel = (RelOptInfo *) PG_GETARG_POINTER(3);
-	Cost	   *indexStartupCost = (Cost *) PG_GETARG_POINTER(4);
-	Cost	   *indexTotalCost = (Cost *) PG_GETARG_POINTER(5);
-	Selectivity *indexSelectivity = (Selectivity *) PG_GETARG_POINTER(6);
-	double	   *indexCorrelation = (double *) PG_GETARG_POINTER(7);
+	List	   *indexOrderBys = (List *) PG_GETARG_POINTER(3);
+	RelOptInfo *outer_rel = (RelOptInfo *) PG_GETARG_POINTER(4);
+	Cost	   *indexStartupCost = (Cost *) PG_GETARG_POINTER(5);
+	Cost	   *indexTotalCost = (Cost *) PG_GETARG_POINTER(6);
+	Selectivity *indexSelectivity = (Selectivity *) PG_GETARG_POINTER(7);
+	double	   *indexCorrelation = (double *) PG_GETARG_POINTER(8);
 
 	List *selectivityQuals;
 	double numIndexTuples;
@@ -7042,7 +6844,8 @@
 	numIndexTuples = *indexSelectivity * index->rel->tuples;
 	numIndexTuples = rint(numIndexTuples / numDistinctValues);
 
-	genericcostestimate(root, index, indexQuals, outer_rel, numIndexTuples,
+	genericcostestimate(root, index, indexQuals, indexOrderBys,
+						outer_rel, numIndexTuples,
 						indexStartupCost, indexTotalCost,
 						indexSelectivity, indexCorrelation);
 
