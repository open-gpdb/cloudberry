--- conflicted
+++ resolved
@@ -44,10 +44,7 @@
 #include "parser/parse_coerce.h"
 #include "parser/parse_relation.h"
 #include "miscadmin.h"
-<<<<<<< HEAD
 #include "storage/bufmgr.h"
-=======
->>>>>>> ab93f90c
 #include "utils/acl.h"
 #include "utils/builtins.h"
 #include "utils/fmgroids.h"
@@ -3213,26 +3210,6 @@
 	 * Check permissions- if the user does not have access to view the data in
 	 * any of the key columns then we don't include the errdetail() below.
 	 *
-<<<<<<< HEAD
-	 * Check table-level permissions first and, failing that, column-level
-	 * privileges.
-	 */
-	aclresult = pg_class_aclcheck(rel_oid, GetUserId(), ACL_SELECT);
-	if (aclresult != ACLCHECK_OK)
-	{
-		/* Try for column-level permissions */
-		for (idx = 0; idx < riinfo->nkeys; idx++)
-		{
-			aclresult = pg_attribute_aclcheck(rel_oid, attnums[idx],
-											  GetUserId(),
-											  ACL_SELECT);
-
-			/* No access to the key */
-			if (aclresult != ACLCHECK_OK)
-			{
-				has_perm = false;
-				break;
-=======
 	 * Check if RLS is enabled on the relation first.  If so, we don't return
 	 * any specifics to avoid leaking data.
 	 *
@@ -3258,7 +3235,6 @@
 					has_perm = false;
 					break;
 				}
->>>>>>> ab93f90c
 			}
 		}
 	}
@@ -3271,12 +3247,8 @@
 		for (idx = 0; idx < riinfo->nkeys; idx++)
 		{
 			int			fnum = attnums[idx];
-			char	   *name,
-<<<<<<< HEAD
-				   *val;
-=======
-					   *val;
->>>>>>> ab93f90c
+			char		*name,
+						*val;
 
 			name = SPI_fname(tupdesc, fnum);
 			val = SPI_getvalue(violator, tupdesc, fnum);
@@ -3300,19 +3272,11 @@
 						RelationGetRelationName(fk_rel),
 						NameStr(riinfo->conname)),
 				 has_perm ?
-<<<<<<< HEAD
-					 errdetail("Key (%s)=(%s) is not present in table \"%s\".",
-							   key_names.data, key_values.data,
-							   RelationGetRelationName(pk_rel)) :
-					 errdetail("Key is not present in table \"%s\".",
-							   RelationGetRelationName(pk_rel)),
-=======
 				 errdetail("Key (%s)=(%s) is not present in table \"%s\".",
 						   key_names.data, key_values.data,
 						   RelationGetRelationName(pk_rel)) :
 				 errdetail("Key is not present in table \"%s\".",
 						   RelationGetRelationName(pk_rel)),
->>>>>>> ab93f90c
 				 errtableconstraint(fk_rel, NameStr(riinfo->conname))));
 	else
 		ereport(ERROR,
@@ -3325,13 +3289,8 @@
 			errdetail("Key (%s)=(%s) is still referenced from table \"%s\".",
 					  key_names.data, key_values.data,
 					  RelationGetRelationName(fk_rel)) :
-<<<<<<< HEAD
-					errdetail("Key is still referenced from table \"%s\".",
-					  RelationGetRelationName(fk_rel)),
-=======
 				 errdetail("Key is still referenced from table \"%s\".",
 						   RelationGetRelationName(fk_rel)),
->>>>>>> ab93f90c
 				 errtableconstraint(fk_rel, NameStr(riinfo->conname))));
 }
 
