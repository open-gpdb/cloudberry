/*
 * cash.c
 * Written by D'Arcy J.M. Cain
 * darcy@druid.net
 * http://www.druid.net/darcy/
 *
 * Functions to allow input and output of money normally but store
 * and handle it as 64 bit ints
 *
 * A slightly modified version of this file and a discussion of the
 * workings can be found in the book "Software Solutions in C" by
 * Dale Schumacher, Academic Press, ISBN: 0-12-632360-7 except that
 * this version handles 64 bit numbers and so can hold values up to
 * $92,233,720,368,547,758.07.
 *
 * $PostgreSQL: pgsql/src/backend/utils/adt/cash.c,v 1.82 2009/06/11 14:49:03 momjian Exp $
 */

#include "postgres.h"

#include <limits.h>
#include <ctype.h>
#include <math.h>
#include <locale.h>

#include "libpq/pqformat.h"
#include "utils/builtins.h"
#include "utils/cash.h"
#include "utils/pg_locale.h"

#define CASH_BUFSZ		36

#define TERMINATOR		(CASH_BUFSZ - 1)
#define LAST_PAREN		(TERMINATOR - 1)
#define LAST_DIGIT		(LAST_PAREN - 1)


/*************************************************************************
 * Private routines
 ************************************************************************/

static const char *
num_word(Cash value)
{
	static char buf[128];
	static const char *small[] = {
		"zero", "one", "two", "three", "four", "five", "six", "seven",
		"eight", "nine", "ten", "eleven", "twelve", "thirteen", "fourteen",
		"fifteen", "sixteen", "seventeen", "eighteen", "nineteen", "twenty",
		"thirty", "forty", "fifty", "sixty", "seventy", "eighty", "ninety"
	};
	const char **big = small + 18;
	int			tu = value % 100;

	/* deal with the simple cases first */
	if (value <= 20)
		return small[value];

	/* is it an even multiple of 100? */
	if (!tu)
	{
		sprintf(buf, "%s hundred", small[value / 100]);
		return buf;
	}

	/* more than 99? */
	if (value > 99)
	{
		/* is it an even multiple of 10 other than 10? */
		if (value % 10 == 0 && tu > 10)
			sprintf(buf, "%s hundred %s",
					small[value / 100], big[tu / 10]);
		else if (tu < 20)
			sprintf(buf, "%s hundred and %s",
					small[value / 100], small[tu]);
		else
			sprintf(buf, "%s hundred %s %s",
					small[value / 100], big[tu / 10], small[tu % 10]);
	}
	else
	{
		/* is it an even multiple of 10 other than 10? */
		if (value % 10 == 0 && tu > 10)
			sprintf(buf, "%s", big[tu / 10]);
		else if (tu < 20)
			sprintf(buf, "%s", small[tu]);
		else
			sprintf(buf, "%s %s", big[tu / 10], small[tu % 10]);
	}

	return buf;
}	/* num_word() */


/* cash_in()
 * Convert a string to a cash data type.
 * Format is [$]###[,]###[.##]
 * Examples: 123.45 $123.45 $123,456.78
 *
 */
Datum
cash_in(PG_FUNCTION_ARGS)
{
	char	   *str = PG_GETARG_CSTRING(0);
	Cash		result;
	Cash		value = 0;
	Cash		dec = 0;
	Cash		sgn = 1;
	bool		seen_dot = false;
	const char *s = str;
	int			fpoint;
	char		dsymbol;
	const char *ssymbol,
			   *psymbol,
			   *nsymbol,
			   *csymbol;

	struct lconv *lconvert = PGLC_localeconv();

	/*
	 * frac_digits will be CHAR_MAX in some locales, notably C.  However, just
	 * testing for == CHAR_MAX is risky, because of compilers like gcc that
	 * "helpfully" let you alter the platform-standard definition of whether
	 * char is signed or not.  If we are so unfortunate as to get compiled
	 * with a nonstandard -fsigned-char or -funsigned-char switch, then our
	 * idea of CHAR_MAX will not agree with libc's. The safest course is not
	 * to test for CHAR_MAX at all, but to impose a range check for plausible
	 * frac_digits values.
	 */
	fpoint = lconvert->frac_digits;
	if (fpoint < 0 || fpoint > 10)
		fpoint = 2;				/* best guess in this case, I think */

	/* we restrict dsymbol to be a single byte, but not the other symbols */
	if (*lconvert->mon_decimal_point != '\0' &&
		lconvert->mon_decimal_point[1] == '\0')
		dsymbol = *lconvert->mon_decimal_point;
	else
		dsymbol = '.';
	if (*lconvert->mon_thousands_sep != '\0')
		ssymbol = lconvert->mon_thousands_sep;
	else						/* ssymbol should not equal dsymbol */
		ssymbol = (dsymbol != ',') ? "," : ".";
	csymbol = (*lconvert->currency_symbol != '\0') ? lconvert->currency_symbol : "$";
	psymbol = (*lconvert->positive_sign != '\0') ? lconvert->positive_sign : "+";
	nsymbol = (*lconvert->negative_sign != '\0') ? lconvert->negative_sign : "-";

#ifdef CASHDEBUG
	printf("cashin- precision '%d'; decimal '%c'; thousands '%s'; currency '%s'; positive '%s'; negative '%s'\n",
		   fpoint, dsymbol, ssymbol, csymbol, psymbol, nsymbol);
#endif

	/* we need to add all sorts of checking here.  For now just */
	/* strip all leading whitespace and any leading currency symbol */
	while (isspace((unsigned char) *s))
		s++;
	if (strncmp(s, csymbol, strlen(csymbol)) == 0)
		s += strlen(csymbol);

#ifdef CASHDEBUG
	printf("cashin- string is '%s'\n", s);
#endif

	/* a leading minus or paren signifies a negative number */
	/* again, better heuristics needed */
	/* XXX - doesn't properly check for balanced parens - djmc */
	if (strncmp(s, nsymbol, strlen(nsymbol)) == 0)
	{
		sgn = -1;
		s += strlen(nsymbol);
	}
	else if (*s == '(')
	{
		sgn = -1;
		s++;
	}
	else if (strncmp(s, psymbol, strlen(psymbol)) == 0)
		s += strlen(psymbol);

#ifdef CASHDEBUG
	printf("cashin- string is '%s'\n", s);
#endif

	/* allow whitespace and currency symbol after the sign, too */
	while (isspace((unsigned char) *s))
		s++;
	if (strncmp(s, csymbol, strlen(csymbol)) == 0)
		s += strlen(csymbol);

#ifdef CASHDEBUG
	printf("cashin- string is '%s'\n", s);
#endif

	for (; *s; s++)
	{
		/* we look for digits as long as we have found less */
		/* than the required number of decimal places */
		if (isdigit((unsigned char) *s) && (!seen_dot || dec < fpoint))
		{
			value = (value * 10) + (*s - '0');

			if (seen_dot)
				dec++;
		}
		/* decimal point? then start counting fractions... */
		else if (*s == dsymbol && !seen_dot)
		{
<<<<<<< HEAD
			seen_dot = true;
		}
		/* ignore if "thousands" separator, else we're done */
		else if (strncmp(s, ssymbol, strlen(ssymbol)) == 0)
			s += strlen(ssymbol) - 1;
		else
=======
			seen_dot = 1;
		}
		/* ignore if "thousands" separator, else we're done */
		else if (*s != ssymbol)
		{
			/* round off */
			if (isdigit((unsigned char) *s) && *s >= '5')
				value++;

			/* adjust for less than required decimal places */
			for (; dec < fpoint; dec++)
				value *= 10;

>>>>>>> 4d53a2f9
			break;
	}

	/* round off if there's another digit */
	if (isdigit((unsigned char) *s) && *s >= '5')
		value++;

	/* adjust for less than required decimal places */
	for (; dec < fpoint; dec++)
		value *= 10;

	/*
	 * should only be trailing digits followed by whitespace, right paren,
	 * or possibly a trailing minus sign
	 */
	while (isdigit((unsigned char) *s))
		s++;
	while (*s)
	{
		if (isspace((unsigned char) *s) || *s == ')')
			s++;
		else if (strncmp(s, nsymbol, strlen(nsymbol)) == 0)
		{
			sgn = -1;
			s += strlen(nsymbol);
		}
		else
			ereport(ERROR,
					(errcode(ERRCODE_INVALID_TEXT_REPRESENTATION),
					 errmsg("invalid input syntax for type money: \"%s\"",
							str)));
	}

	result = value * sgn;

#ifdef CASHDEBUG
	printf("cashin- result is " INT64_FORMAT "\n", result);
#endif

	PG_RETURN_CASH(result);
}


/* cash_out()
 * Function to convert cash to a dollars and cents representation, using
 * the lc_monetary locale's formatting.
 */
Datum
cash_out(PG_FUNCTION_ARGS)
{
	Cash		value = PG_GETARG_CASH(0);
	char	   *result;
	char		buf[128];
	char	   *bufptr;
	bool		minus = false;
	int			digit_pos;
	int			points,
				mon_group;
	char		dsymbol;
	const char *ssymbol,
			   *csymbol,
			   *nsymbol;
	char		convention;

	struct lconv *lconvert = PGLC_localeconv();

	/* see comments about frac_digits in cash_in() */
	points = lconvert->frac_digits;
	if (points < 0 || points > 10)
		points = 2;				/* best guess in this case, I think */

	/*
	 * As with frac_digits, must apply a range check to mon_grouping to avoid
	 * being fooled by variant CHAR_MAX values.
	 */
	mon_group = *lconvert->mon_grouping;
	if (mon_group <= 0 || mon_group > 6)
		mon_group = 3;

	convention = lconvert->n_sign_posn;

	/* we restrict dsymbol to be a single byte, but not the other symbols */
	if (*lconvert->mon_decimal_point != '\0' &&
		lconvert->mon_decimal_point[1] == '\0')
		dsymbol = *lconvert->mon_decimal_point;
	else
		dsymbol = '.';
	if (*lconvert->mon_thousands_sep != '\0')
		ssymbol = lconvert->mon_thousands_sep;
	else						/* ssymbol should not equal dsymbol */
		ssymbol = (dsymbol != ',') ? "," : ".";
	csymbol = (*lconvert->currency_symbol != '\0') ? lconvert->currency_symbol : "$";
	nsymbol = (*lconvert->negative_sign != '\0') ? lconvert->negative_sign : "-";

	/* we work with positive amounts and add the minus sign at the end */
	if (value < 0)
	{
		minus = true;
		value = -value;
	}

	/* we build the result string right-to-left in buf[] */
	bufptr = buf + sizeof(buf) - 1;
	*bufptr = '\0';

	/*
	 * Generate digits till there are no non-zero digits left and we emitted
	 * at least one to the left of the decimal point.  digit_pos is the
	 * current digit position, with zero as the digit just left of the decimal
	 * point, increasing to the right.
	 */
	digit_pos = points;
	do
	{
		if (points && digit_pos == 0)
		{
			/* insert decimal point */
			*(--bufptr) = dsymbol;
		}
		else if (digit_pos < points && (digit_pos % mon_group) == 0)
		{
			/* insert thousands sep */
			bufptr -= strlen(ssymbol);
			memcpy(bufptr, ssymbol, strlen(ssymbol));
		}

		*(--bufptr) = ((uint64) value % 10) + '0';
		value = ((uint64) value) / 10;
		digit_pos--;
	} while (value || digit_pos >= 0);

<<<<<<< HEAD
	/* prepend csymbol */
	bufptr -= strlen(csymbol);
	memcpy(bufptr, csymbol, strlen(csymbol));
=======
	/*
	 * If points == 0 and the number of digits % mon_group == 0, the code
	 * above adds a trailing ssymbol on the far right, so remove it.
	 */
	if (buf[LAST_DIGIT] == ssymbol)
		buf[LAST_DIGIT] = '\0';
>>>>>>> 4d53a2f9

	/* see if we need to signify negative amount */
	if (minus)
	{
		result = palloc(strlen(bufptr) + strlen(nsymbol) + 3);

		/* Position code of 0 means use parens */
		if (convention == 0)
			sprintf(result, "(%s)", bufptr);
		else if (convention == 2)
			sprintf(result, "%s%s", bufptr, nsymbol);
		else
			sprintf(result, "%s%s", nsymbol, bufptr);
	}
	else
	{
		/* just emit what we have */
		result = pstrdup(bufptr);
	}

	PG_RETURN_CSTRING(result);
}

/*
 *		cash_recv			- converts external binary format to cash
 */
Datum
cash_recv(PG_FUNCTION_ARGS)
{
	StringInfo	buf = (StringInfo) PG_GETARG_POINTER(0);

	PG_RETURN_CASH((Cash) pq_getmsgint64(buf));
}

/*
 *		cash_send			- converts cash to binary format
 */
Datum
cash_send(PG_FUNCTION_ARGS)
{
	Cash		arg1 = PG_GETARG_CASH(0);
	StringInfoData buf;

	pq_begintypsend(&buf);
	pq_sendint64(&buf, arg1);
	PG_RETURN_BYTEA_P(pq_endtypsend(&buf));
}

/*
 * Comparison functions
 */

Datum
cash_eq(PG_FUNCTION_ARGS)
{
	Cash		c1 = PG_GETARG_CASH(0);
	Cash		c2 = PG_GETARG_CASH(1);

	PG_RETURN_BOOL(c1 == c2);
}

Datum
cash_ne(PG_FUNCTION_ARGS)
{
	Cash		c1 = PG_GETARG_CASH(0);
	Cash		c2 = PG_GETARG_CASH(1);

	PG_RETURN_BOOL(c1 != c2);
}

Datum
cash_lt(PG_FUNCTION_ARGS)
{
	Cash		c1 = PG_GETARG_CASH(0);
	Cash		c2 = PG_GETARG_CASH(1);

	PG_RETURN_BOOL(c1 < c2);
}

Datum
cash_le(PG_FUNCTION_ARGS)
{
	Cash		c1 = PG_GETARG_CASH(0);
	Cash		c2 = PG_GETARG_CASH(1);

	PG_RETURN_BOOL(c1 <= c2);
}

Datum
cash_gt(PG_FUNCTION_ARGS)
{
	Cash		c1 = PG_GETARG_CASH(0);
	Cash		c2 = PG_GETARG_CASH(1);

	PG_RETURN_BOOL(c1 > c2);
}

Datum
cash_ge(PG_FUNCTION_ARGS)
{
	Cash		c1 = PG_GETARG_CASH(0);
	Cash		c2 = PG_GETARG_CASH(1);

	PG_RETURN_BOOL(c1 >= c2);
}

Datum
cash_cmp(PG_FUNCTION_ARGS)
{
	Cash		c1 = PG_GETARG_CASH(0);
	Cash		c2 = PG_GETARG_CASH(1);

	if (c1 > c2)
		PG_RETURN_INT32(1);
	else if (c1 == c2)
		PG_RETURN_INT32(0);
	else
		PG_RETURN_INT32(-1);
}


/* cash_pl()
 * Add two cash values.
 */
Datum
cash_pl(PG_FUNCTION_ARGS)
{
	Cash		c1 = PG_GETARG_CASH(0);
	Cash		c2 = PG_GETARG_CASH(1);
	Cash		result;

	result = c1 + c2;

	PG_RETURN_CASH(result);
}


/* cash_mi()
 * Subtract two cash values.
 */
Datum
cash_mi(PG_FUNCTION_ARGS)
{
	Cash		c1 = PG_GETARG_CASH(0);
	Cash		c2 = PG_GETARG_CASH(1);
	Cash		result;

	result = c1 - c2;

	PG_RETURN_CASH(result);
}


/* cash_mul_flt8()
 * Multiply cash by float8.
 */
Datum
cash_mul_flt8(PG_FUNCTION_ARGS)
{
	Cash		c = PG_GETARG_CASH(0);
	float8		f = PG_GETARG_FLOAT8(1);
	Cash		result;

	result = c * f;
	PG_RETURN_CASH(result);
}


/* flt8_mul_cash()
 * Multiply float8 by cash.
 */
Datum
flt8_mul_cash(PG_FUNCTION_ARGS)
{
	float8		f = PG_GETARG_FLOAT8(0);
	Cash		c = PG_GETARG_CASH(1);
	Cash		result;

	result = f * c;
	PG_RETURN_CASH(result);
}


/* cash_div_flt8()
 * Divide cash by float8.
 */
Datum
cash_div_flt8(PG_FUNCTION_ARGS)
{
	Cash		c = PG_GETARG_CASH(0);
	float8		f = PG_GETARG_FLOAT8(1);
	Cash		result;

	if (f == 0.0)
		ereport(ERROR,
				(errcode(ERRCODE_DIVISION_BY_ZERO),
				 errmsg("division by zero")));

	result = rint(c / f);
	PG_RETURN_CASH(result);
}


/* cash_mul_flt4()
 * Multiply cash by float4.
 */
Datum
cash_mul_flt4(PG_FUNCTION_ARGS)
{
	Cash		c = PG_GETARG_CASH(0);
	float4		f = PG_GETARG_FLOAT4(1);
	Cash		result;

	result = c * f;
	PG_RETURN_CASH(result);
}


/* flt4_mul_cash()
 * Multiply float4 by cash.
 */
Datum
flt4_mul_cash(PG_FUNCTION_ARGS)
{
	float4		f = PG_GETARG_FLOAT4(0);
	Cash		c = PG_GETARG_CASH(1);
	Cash		result;

	result = f * c;
	PG_RETURN_CASH(result);
}


/* cash_div_flt4()
 * Divide cash by float4.
 *
 */
Datum
cash_div_flt4(PG_FUNCTION_ARGS)
{
	Cash		c = PG_GETARG_CASH(0);
	float4		f = PG_GETARG_FLOAT4(1);
	Cash		result;

	if (f == 0.0)
		ereport(ERROR,
				(errcode(ERRCODE_DIVISION_BY_ZERO),
				 errmsg("division by zero")));

	result = rint(c / f);
	PG_RETURN_CASH(result);
}


/* cash_mul_int8()
 * Multiply cash by int8.
 */
Datum
cash_mul_int8(PG_FUNCTION_ARGS)
{
	Cash		c = PG_GETARG_CASH(0);
	int64		i = PG_GETARG_INT64(1);
	Cash		result;

	result = c * i;
	PG_RETURN_CASH(result);
}


/* int8_mul_cash()
 * Multiply int8 by cash.
 */
Datum
int8_mul_cash(PG_FUNCTION_ARGS)
{
	int64		i = PG_GETARG_INT64(0);
	Cash		c = PG_GETARG_CASH(1);
	Cash		result;

	result = i * c;
	PG_RETURN_CASH(result);
}

/* cash_div_int8()
 * Divide cash by 8-byte integer.
 */
Datum
cash_div_int8(PG_FUNCTION_ARGS)
{
	Cash		c = PG_GETARG_CASH(0);
	int64		i = PG_GETARG_INT64(1);
	Cash		result;

	if (i == 0)
		ereport(ERROR,
				(errcode(ERRCODE_DIVISION_BY_ZERO),
				 errmsg("division by zero")));

	result = rint(c / i);

	PG_RETURN_CASH(result);
}


/* cash_mul_int4()
 * Multiply cash by int4.
 */
Datum
cash_mul_int4(PG_FUNCTION_ARGS)
{
	Cash		c = PG_GETARG_CASH(0);
	int32		i = PG_GETARG_INT32(1);
	Cash		result;

	result = c * i;
	PG_RETURN_CASH(result);
}


/* int4_mul_cash()
 * Multiply int4 by cash.
 */
Datum
int4_mul_cash(PG_FUNCTION_ARGS)
{
	int32		i = PG_GETARG_INT32(0);
	Cash		c = PG_GETARG_CASH(1);
	Cash		result;

	result = i * c;
	PG_RETURN_CASH(result);
}


/* cash_div_int4()
 * Divide cash by 4-byte integer.
 *
 */
Datum
cash_div_int4(PG_FUNCTION_ARGS)
{
	Cash		c = PG_GETARG_CASH(0);
	int32		i = PG_GETARG_INT32(1);
	Cash		result;

	if (i == 0)
		ereport(ERROR,
				(errcode(ERRCODE_DIVISION_BY_ZERO),
				 errmsg("division by zero")));

	result = rint(c / i);

	PG_RETURN_CASH(result);
}


/* cash_mul_int2()
 * Multiply cash by int2.
 */
Datum
cash_mul_int2(PG_FUNCTION_ARGS)
{
	Cash		c = PG_GETARG_CASH(0);
	int16		s = PG_GETARG_INT16(1);
	Cash		result;

	result = c * s;
	PG_RETURN_CASH(result);
}

/* int2_mul_cash()
 * Multiply int2 by cash.
 */
Datum
int2_mul_cash(PG_FUNCTION_ARGS)
{
	int16		s = PG_GETARG_INT16(0);
	Cash		c = PG_GETARG_CASH(1);
	Cash		result;

	result = s * c;
	PG_RETURN_CASH(result);
}

/* cash_div_int2()
 * Divide cash by int2.
 *
 */
Datum
cash_div_int2(PG_FUNCTION_ARGS)
{
	Cash		c = PG_GETARG_CASH(0);
	int16		s = PG_GETARG_INT16(1);
	Cash		result;

	if (s == 0)
		ereport(ERROR,
				(errcode(ERRCODE_DIVISION_BY_ZERO),
				 errmsg("division by zero")));

	result = rint(c / s);
	PG_RETURN_CASH(result);
}

/* cashlarger()
 * Return larger of two cash values.
 */
Datum
cashlarger(PG_FUNCTION_ARGS)
{
	Cash		c1 = PG_GETARG_CASH(0);
	Cash		c2 = PG_GETARG_CASH(1);
	Cash		result;

	result = (c1 > c2) ? c1 : c2;

	PG_RETURN_CASH(result);
}

/* cashsmaller()
 * Return smaller of two cash values.
 */
Datum
cashsmaller(PG_FUNCTION_ARGS)
{
	Cash		c1 = PG_GETARG_CASH(0);
	Cash		c2 = PG_GETARG_CASH(1);
	Cash		result;

	result = (c1 < c2) ? c1 : c2;

	PG_RETURN_CASH(result);
}

/* cash_words()
 * This converts a int4 as well but to a representation using words
 * Obviously way North American centric - sorry
 */
Datum
cash_words(PG_FUNCTION_ARGS)
{
	Cash		value = PG_GETARG_CASH(0);
	uint64		val;
	char		buf[256];
	char	   *p = buf;
	Cash		m0;
	Cash		m1;
	Cash		m2;
	Cash		m3;
	Cash		m4;
	Cash		m5;
	Cash		m6;

	/* work with positive numbers */
	if (value < 0)
	{
		value = -value;
		strcpy(buf, "minus ");
		p += 6;
	}
	else
		buf[0] = '\0';

	/* Now treat as unsigned, to avoid trouble at INT_MIN */
	val = (uint64) value;

	m0 = val % INT64CONST(100); /* cents */
	m1 = (val / INT64CONST(100)) % 1000;		/* hundreds */
	m2 = (val / INT64CONST(100000)) % 1000;		/* thousands */
	m3 = (val / INT64CONST(100000000)) % 1000;	/* millions */
	m4 = (val / INT64CONST(100000000000)) % 1000;		/* billions */
	m5 = (val / INT64CONST(100000000000000)) % 1000;	/* trillions */
	m6 = (val / INT64CONST(100000000000000000)) % 1000; /* quadrillions */

	if (m6)
	{
		strcat(buf, num_word(m6));
		strcat(buf, " quadrillion ");
	}

	if (m5)
	{
		strcat(buf, num_word(m5));
		strcat(buf, " trillion ");
	}

	if (m4)
	{
		strcat(buf, num_word(m4));
		strcat(buf, " billion ");
	}

	if (m3)
	{
		strcat(buf, num_word(m3));
		strcat(buf, " million ");
	}

	if (m2)
	{
		strcat(buf, num_word(m2));
		strcat(buf, " thousand ");
	}

	if (m1)
		strcat(buf, num_word(m1));

	if (!*p)
		strcat(buf, "zero");

	strcat(buf, (val / 100) == 1 ? " dollar and " : " dollars and ");
	strcat(buf, num_word(m0));
	strcat(buf, m0 == 1 ? " cent" : " cents");

	/* capitalize output */
	buf[0] = pg_toupper((unsigned char) buf[0]);

	/* return as text datum */
	PG_RETURN_TEXT_P(cstring_to_text(buf));
}<|MERGE_RESOLUTION|>--- conflicted
+++ resolved
@@ -205,28 +205,12 @@
 		/* decimal point? then start counting fractions... */
 		else if (*s == dsymbol && !seen_dot)
 		{
-<<<<<<< HEAD
 			seen_dot = true;
 		}
 		/* ignore if "thousands" separator, else we're done */
 		else if (strncmp(s, ssymbol, strlen(ssymbol)) == 0)
 			s += strlen(ssymbol) - 1;
 		else
-=======
-			seen_dot = 1;
-		}
-		/* ignore if "thousands" separator, else we're done */
-		else if (*s != ssymbol)
-		{
-			/* round off */
-			if (isdigit((unsigned char) *s) && *s >= '5')
-				value++;
-
-			/* adjust for less than required decimal places */
-			for (; dec < fpoint; dec++)
-				value *= 10;
-
->>>>>>> 4d53a2f9
 			break;
 	}
 
@@ -358,18 +342,9 @@
 		digit_pos--;
 	} while (value || digit_pos >= 0);
 
-<<<<<<< HEAD
 	/* prepend csymbol */
 	bufptr -= strlen(csymbol);
 	memcpy(bufptr, csymbol, strlen(csymbol));
-=======
-	/*
-	 * If points == 0 and the number of digits % mon_group == 0, the code
-	 * above adds a trailing ssymbol on the far right, so remove it.
-	 */
-	if (buf[LAST_DIGIT] == ssymbol)
-		buf[LAST_DIGIT] = '\0';
->>>>>>> 4d53a2f9
 
 	/* see if we need to signify negative amount */
 	if (minus)
