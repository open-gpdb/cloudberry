--- conflicted
+++ resolved
@@ -125,16 +125,6 @@
 						 filename, lineno);
 		return false;
 	}
-<<<<<<< HEAD
-=======
-	tzentry->offset = strtol(offset, &offset_endptr, 10);
-	if (offset_endptr == offset || *offset_endptr != '\0')
-	{
-		GUC_check_errmsg("invalid number for time zone offset in time zone file \"%s\", line %d",
-						 filename, lineno);
-		return false;
-	}
->>>>>>> a4bebdd9
 
 	/* We assume zone names don't begin with a digit or sign */
 	if (isdigit((unsigned char) *offset) || *offset == '+' || *offset == '-')
@@ -143,10 +133,8 @@
 		tzentry->offset = strtol(offset, &offset_endptr, 10);
 		if (offset_endptr == offset || *offset_endptr != '\0')
 		{
-			ereport(tz_elevel,
-					(errcode(ERRCODE_INVALID_PARAMETER_VALUE),
-					 errmsg("invalid number for time zone offset in time zone file \"%s\", line %d",
-							filename, lineno)));
+			GUC_check_errmsg("invalid number for time zone offset in time zone file \"%s\", line %d",
+							 filename, lineno);
 			return false;
 		}
 
