--- conflicted
+++ resolved
@@ -6,13 +6,9 @@
  * See src/backend/utils/misc/README for more information.
  *
  *
-<<<<<<< HEAD
- * Portions Copyright (c) 2005-2010, Greenplum inc
+ * Portions Copyright (c) 2005-2010, Cloudberry inc
  * Portions Copyright (c) 2012-Present VMware, Inc. or its affiliates.
- * Copyright (c) 2000-2019, PostgreSQL Global Development Group
-=======
  * Copyright (c) 2000-2021, PostgreSQL Global Development Group
->>>>>>> d457cb4e
  * Written by Peter Eisentraut <peter_e@gmx.net>.
  *
  * IDENTIFICATION
@@ -99,11 +95,6 @@
 #include "utils/backend_status.h"
 #include "utils/builtins.h"
 #include "utils/bytea.h"
-<<<<<<< HEAD
-#include "utils/faultinjector.h"
-#include "utils/guc_tables.h"
-=======
->>>>>>> d457cb4e
 #include "utils/float.h"
 #include "utils/guc_tables.h"
 #include "utils/memutils.h"
@@ -121,6 +112,7 @@
 #include "utils/xml.h"
 #include "cdb/cdbdisp_query.h"
 #include "cdb/cdbvars.h"
+#include "utils/faultinjector.h"
 
 #ifndef PG_KRB_SRVTAB
 #define PG_KRB_SRVTAB ""
@@ -742,7 +734,6 @@
 	gettext_noop("File Locations"),
 	/* CONN_AUTH_SETTINGS */
 	gettext_noop("Connections and Authentication / Connection Settings"),
-<<<<<<< HEAD
     /* CONN_AUTH_AUTH */
     gettext_noop("Connections and Authentication / Authentication"),
     /* CONN_AUTH_SSL */
@@ -753,12 +744,7 @@
 	gettext_noop("Append-Only Tables"),
 	/* RESOURCES */
 	gettext_noop("Resource Usage"),
-=======
-	/* CONN_AUTH_AUTH */
-	gettext_noop("Connections and Authentication / Authentication"),
-	/* CONN_AUTH_SSL */
-	gettext_noop("Connections and Authentication / SSL"),
->>>>>>> d457cb4e
+
 	/* RESOURCES_MEM */
 	gettext_noop("Resource Usage / Memory"),
 	/* RESOURCES_DISK */
@@ -771,13 +757,10 @@
 	gettext_noop("Resource Usage / Background Writer"),
 	/* RESOURCES_ASYNCHRONOUS */
 	gettext_noop("Resource Usage / Asynchronous Behavior"),
-<<<<<<< HEAD
 	/* RESOURCES_MGM */
 	gettext_noop("Resource Usage / Resources Management"),
 	/* WAL */
 	gettext_noop("Write-Ahead Log"),
-=======
->>>>>>> d457cb4e
 	/* WAL_SETTINGS */
 	gettext_noop("Write-Ahead Log / Settings"),
 	/* WAL_CHECKPOINTS */
@@ -809,15 +792,9 @@
 	/* LOGGING_WHAT */
 	gettext_noop("Reporting and Logging / What to Log"),
 	/* PROCESS_TITLE */
-<<<<<<< HEAD
-	gettext_noop("Process Title"),
-	/* STATS */
-	gettext_noop("Statistics"),
+	gettext_noop("Reporting and Logging / Process Title"),
 	/* STATS_ANALYZE */
 	gettext_noop("Statistics / ANALYZE Database Contents"),
-=======
-	gettext_noop("Reporting and Logging / Process Title"),
->>>>>>> d457cb4e
 	/* STATS_MONITORING */
 	gettext_noop("Statistics / Monitoring"),
 	/* STATS_COLLECTOR */
@@ -834,6 +811,8 @@
 	gettext_noop("Client Connection Defaults / Other Defaults"),
 	/* LOCK_MANAGEMENT */
 	gettext_noop("Lock Management"),
+	/* COMPAT_OPTIONS */
+	gettext_noop("Version and Platform Compatibility"),
 	/* COMPAT_OPTIONS_PREVIOUS */
 	gettext_noop("Version and Platform Compatibility / Previous PostgreSQL Versions"),
 	/* COMPAT_OPTIONS_CLIENT */
@@ -866,7 +845,7 @@
 	NULL
 };
 
-StaticAssertDecl(lengthof(config_group_names) == (DEVELOPER_OPTIONS + 2),
+StaticAssertDecl(lengthof(config_group_names) == (DEVELOPER_OPTIONS + 4),
 				 "array length mismatch");
 
 /*
@@ -1083,7 +1062,8 @@
 	{
 		{"enable_incremental_sort", PGC_USERSET, QUERY_TUNING_METHOD,
 			gettext_noop("Enables the planner's use of incremental sort steps."),
-			NULL
+			NULL,
+			GUC_EXPLAIN
 		},
 		&enable_incremental_sort,
 		true,
@@ -1097,26 +1077,6 @@
 		},
 		&enable_hashagg,
 		true,
-		NULL, NULL, NULL
-	},
-	{
-		{"enable_hashagg_disk", PGC_USERSET, QUERY_TUNING_METHOD,
-			gettext_noop("Enables the planner's use of hashed aggregation plans that are expected to exceed work_mem."),
-			NULL,
-			GUC_EXPLAIN
-		},
-		&enable_hashagg_disk,
-		true,
-		NULL, NULL, NULL
-	},
-	{
-		{"enable_groupingsets_hash_disk", PGC_USERSET, QUERY_TUNING_METHOD,
-			gettext_noop("Enables the planner's use of hashed aggregation plans for groupingsets when the total size of the hash tables is expected to exceed work_mem."),
-			NULL,
-			GUC_EXPLAIN
-		},
-		&enable_groupingsets_hash_disk,
-		false,
 		NULL, NULL, NULL
 	},
 	{
@@ -1232,28 +1192,20 @@
 		NULL, NULL, NULL
 	},
 	{
-<<<<<<< HEAD
+		{"enable_async_append", PGC_USERSET, QUERY_TUNING_METHOD,
+			gettext_noop("Enables the planner's use of async append plans."),
+			NULL,
+			GUC_EXPLAIN
+		},
+		&enable_async_append,
+		true,
+		NULL, NULL, NULL
+	},
+	{
 		{"geqo", PGC_USERSET, DEFUNCT_OPTIONS,
 			gettext_noop("Unused. Syntax check only for PostgreSQL compatibility."),
-            NULL,
+			NULL,
 			GUC_NO_SHOW_ALL | GUC_NOT_IN_SAMPLE
-=======
-		{"enable_async_append", PGC_USERSET, QUERY_TUNING_METHOD,
-			gettext_noop("Enables the planner's use of async append plans."),
-			NULL,
-			GUC_EXPLAIN
-		},
-		&enable_async_append,
-		true,
-		NULL, NULL, NULL
-	},
-	{
-		{"geqo", PGC_USERSET, QUERY_TUNING_GEQO,
-			gettext_noop("Enables genetic query optimization."),
-			gettext_noop("This algorithm attempts to do planning without "
-						 "exhaustive searching."),
-			GUC_EXPLAIN
->>>>>>> d457cb4e
 		},
 		&defunct_bool,
 		false,
@@ -2014,9 +1966,6 @@
 	},
 
 	{
-<<<<<<< HEAD
-		{"allow_system_table_mods", PGC_USERSET, CUSTOM_OPTIONS,
-=======
 		{"in_hot_standby", PGC_INTERNAL, PRESET_OPTIONS,
 			gettext_noop("Shows whether hot standby is currently active."),
 			NULL,
@@ -2029,7 +1978,6 @@
 
 	{
 		{"allow_system_table_mods", PGC_SUSET, DEVELOPER_OPTIONS,
->>>>>>> d457cb4e
 			gettext_noop("Allows modifications of the structure of system tables."),
 			NULL,
 			GUC_NOT_IN_SAMPLE | GUC_NO_SHOW_ALL
@@ -2847,13 +2795,8 @@
 			NULL,
 			GUC_UNIT_MB
 		},
-<<<<<<< HEAD
-		&wal_keep_segments,
-		5, 0, INT_MAX,
-=======
 		&wal_keep_size_mb,
-		0, 0, MAX_KILOBYTES,
->>>>>>> d457cb4e
+		320, 0, MAX_KILOBYTES,
 		NULL, NULL, NULL
 	},
 
@@ -4772,9 +4715,8 @@
 	},
 
 	{
-<<<<<<< HEAD
 		/*
-		 * Greenplum needs to reconcile conflict detection based
+		 * Cloudberry needs to reconcile conflict detection based
 		 * on predicate locks across cluster to support true
 		 * serializability.  See merge fixme in
 		 * assign_XactIsoLevel(). String guc sets the value of the
@@ -4784,7 +4726,6 @@
 		 * reason why assign hook function method didn't work in
 		 * past. Use the check hook to change 'newval'.
 		 */
-=======
 		{"default_toast_compression", PGC_USERSET, CLIENT_CONN_STATEMENT,
 			gettext_noop("Sets the default compression method for compressible values."),
 			NULL
@@ -4796,7 +4737,6 @@
 	},
 
 	{
->>>>>>> d457cb4e
 		{"default_transaction_isolation", PGC_USERSET, CLIENT_CONN_STATEMENT,
 			gettext_noop("Sets the transaction isolation level of each new transaction."),
 			NULL
@@ -5380,67 +5320,6 @@
 	return num_guc_variables;
 }
 
-
-/*
- * gp_guc_list_init
- *
- * Builds global lists of interesting GUCs for use with gp_guc_list_show()...
- *
- * - gp_guc_list_for_explain: consists of planner GUCs, plus 'work_mem'
- * - gp_guc_list_for_no_plan: planner method enables for cdb_no_plan_for_query().
- */
-static void
-gp_guc_list_init(void)
-{
-    int         i;
-
-    if (gp_guc_list_for_explain)
-    {
-        list_free(gp_guc_list_for_explain);
-        gp_guc_list_for_explain = NIL;
-    }
-    if (gp_guc_list_for_no_plan)
-    {
-        list_free(gp_guc_list_for_no_plan);
-        gp_guc_list_for_no_plan = NIL;
-    }
-
-	for (i = 0; i < num_guc_variables; i++)
-	{
-		struct config_generic  *gconf = guc_variables[i];
-        bool    explain = false;
-        bool    no_plan = false;
-
-        switch (gconf->group)
-        {
-            case QUERY_TUNING:
-            case QUERY_TUNING_COST:
-            case QUERY_TUNING_OTHER:
-                explain = true;
-                break;
-
-            case QUERY_TUNING_METHOD:
-                explain = true;
-                no_plan = true;
-                break;
-
-            case RESOURCES_MEM:
-                if (0 == guc_name_compare(gconf->name, "work_mem"))
-                    explain = true;
-                break;
-
-            default:
-                break;
-        }
-
-        if (explain)
-            gp_guc_list_for_explain = lappend(gp_guc_list_for_explain, gconf);
-        if (no_plan)
-            gp_guc_list_for_no_plan = lappend(gp_guc_list_for_no_plan, gconf);
-	}
-}                               /* gp_guc_list_init */
-
-
 /*
  * gp_guc_list_show
  *
@@ -5767,14 +5646,9 @@
  * can only happen when create_placeholders is true, so callers passing
  * false need not think terribly hard about this.)
  */
-<<<<<<< HEAD
 struct config_generic *
-find_option(const char *name, bool create_placeholders, int elevel)
-=======
-static struct config_generic *
 find_option(const char *name, bool create_placeholders, bool skip_errors,
 			int elevel)
->>>>>>> d457cb4e
 {
 	const char **key = &name;
 	struct config_generic **res;
@@ -6766,9 +6640,10 @@
 
 			/* Report new value if we changed it */
 			if (changed && (gconf->flags & GUC_REPORT))
-<<<<<<< HEAD
-				ReportGUCOption(gconf);
-
+			{
+				gconf->status |= GUC_NEEDS_REPORT;
+				report_needed = true;
+			}
 			/*
 			 * If a guc's value changed on QD,
 			 * record it and restore QE before next query start
@@ -6782,11 +6657,6 @@
 				MemoryContext oldcontext = MemoryContextSwitchTo(TopMemoryContext);
 				gp_guc_restore_list = lappend(gp_guc_restore_list, gconf);
 				MemoryContextSwitchTo(oldcontext);
-=======
-			{
-				gconf->status |= GUC_NEEDS_REPORT;
-				report_needed = true;
->>>>>>> d457cb4e
 			}
 		}						/* end of stack-popping loop */
 
@@ -6810,9 +6680,6 @@
 BeginReportingGUCOptions(void)
 {
 	int			i;
-
-    /* Build global lists of GUCs for use by callers of gp_guc_list_show(). */
-    gp_guc_list_init();
 
 	/*
 	 * Don't do anything unless talking to an interactive frontend.
@@ -8876,16 +8743,8 @@
 	{
 		struct config_generic *record;
 
-<<<<<<< HEAD
-		record = find_option(name, false, ERROR);
-		if (record == NULL)
-			ereport(ERROR,
-					(errcode(ERRCODE_UNDEFINED_OBJECT),
-				   errmsg("unrecognized configuration parameter \"%s\"", name)));
-=======
 		record = find_option(name, false, false, ERROR);
 		Assert(record != NULL);
->>>>>>> d457cb4e
 
 		/*
 		 * Don't allow parameters that can't be set in configuration files to
@@ -9977,7 +9836,7 @@
  * with values different from their built-in defaults.
  */
 struct config_generic **
-get_explain_guc_options(int *num)
+get_explain_guc_options(int *num, bool verbose, bool settings)
 {
 	struct config_generic **result;
 
@@ -9993,9 +9852,44 @@
 	{
 		bool		modified;
 		struct config_generic *conf = guc_variables[i];
+		bool		explain = false;
+		bool		gp_guc_explain = false;
+
+		/* parameters printing logic inherited from Cloudberry. */
+		if (verbose)
+		{
+			switch (conf->group)
+			{
+				case QUERY_TUNING_COST:
+				case QUERY_TUNING_OTHER:
+				case QUERY_TUNING_METHOD:
+					explain = true;
+					gp_guc_explain = true;
+
+					break;
+
+				case RESOURCES_MEM:
+					if (0 == guc_name_compare(conf->name, "work_mem"))
+					{
+						explain = true;
+						gp_guc_explain = true;
+					}
+
+					break;
+
+				default:
+					/* Check GUC_EXPLAIN later */
+					break;
+			}
+		}
 
 		/* return only parameters marked for inclusion in explain */
-		if (!(conf->flags & GUC_EXPLAIN))
+		if ((conf->flags & GUC_EXPLAIN) && settings)
+		{
+			explain = true;
+		}
+
+		if (!explain)
 			continue;
 
 		/* return only options visible to the current user */
@@ -10007,51 +9901,56 @@
 		/* return only options that are different from their boot values */
 		modified = false;
 
-		switch (conf->vartype)
+		if (!gp_guc_explain)
 		{
-			case PGC_BOOL:
-				{
-					struct config_bool *lconf = (struct config_bool *) conf;
-
-					modified = (lconf->boot_val != *(lconf->variable));
-				}
-				break;
-
-			case PGC_INT:
-				{
-					struct config_int *lconf = (struct config_int *) conf;
-
-					modified = (lconf->boot_val != *(lconf->variable));
-				}
-				break;
-
-			case PGC_REAL:
-				{
-					struct config_real *lconf = (struct config_real *) conf;
-
-					modified = (lconf->boot_val != *(lconf->variable));
-				}
-				break;
-
-			case PGC_STRING:
-				{
-					struct config_string *lconf = (struct config_string *) conf;
-
-					modified = (strcmp(lconf->boot_val, *(lconf->variable)) != 0);
-				}
-				break;
-
-			case PGC_ENUM:
-				{
-					struct config_enum *lconf = (struct config_enum *) conf;
-
-					modified = (lconf->boot_val != *(lconf->variable));
-				}
-				break;
-
-			default:
-				elog(ERROR, "unexpected GUC type: %d", conf->vartype);
+			switch (conf->vartype)
+			{
+				case PGC_BOOL:
+					{
+						struct config_bool *lconf = (struct config_bool *) conf;
+
+						modified = (lconf->boot_val != *(lconf->variable));
+					}
+					break;
+
+				case PGC_INT:
+					{
+						struct config_int *lconf = (struct config_int *) conf;
+
+						modified = (lconf->boot_val != *(lconf->variable));
+					}
+					break;
+
+				case PGC_REAL:
+					{
+						struct config_real *lconf = (struct config_real *) conf;
+
+						modified = (lconf->boot_val != *(lconf->variable));
+					}
+					break;
+
+				case PGC_STRING:
+					{
+						struct config_string *lconf = (struct config_string *) conf;
+
+						modified = (strcmp(lconf->boot_val, *(lconf->variable)) != 0);
+					}
+					break;
+
+				case PGC_ENUM:
+					{
+						struct config_enum *lconf = (struct config_enum *) conf;
+
+						modified = (lconf->boot_val != *(lconf->variable));
+					}
+					break;
+
+				default:
+					elog(ERROR, "unexpected GUC type: %d", conf->vartype);
+			}
 		}
+		else if (conf->source > PGC_S_DEFAULT)
+			modified = true;
 
 		if (!modified)
 			continue;
