--- conflicted
+++ resolved
@@ -1074,7 +1074,7 @@
 		}
 
 		simple_sel = clauselist_selectivity_ext(root, attr_clauses, varRelid,
-												jointype, sjinfo, false);
+												jointype, sjinfo, false, false);
 		attr_sel[attidx++] = simple_sel;
 	}
 
@@ -1629,15 +1629,9 @@
 			/* apply the same offset as above */
 			attnum += attnum_offset;
 
-<<<<<<< HEAD
-				s2 = clause_selectivity(root, clause, varRelid, jointype,
-										sjinfo,
-										false); /* no damping */
-=======
 			if (bms_is_member(attnum, clauses_attnums))
 				nmatched++;
 		}
->>>>>>> d457cb4e
 
 		/* count matching expressions */
 		nexprs = 0;
