--- conflicted
+++ resolved
@@ -4,13 +4,9 @@
  * bootparse.y
  *	  yacc grammar for the "bootstrap" mode (BKI file format)
  *
-<<<<<<< HEAD
- * Portions Copyright (c) 2006-2009, Greenplum inc
+ * Portions Copyright (c) 2006-2009, Cloudberry inc
  * Portions Copyright (c) 2012-Present VMware, Inc. or its affiliates.
- * Portions Copyright (c) 1996-2019, PostgreSQL Global Development Group
-=======
  * Portions Copyright (c) 1996-2021, PostgreSQL Global Development Group
->>>>>>> d457cb4e
  * Portions Copyright (c) 1994, Regents of the University of California
  *
  *
@@ -322,8 +318,7 @@
 								false,
 								false,
 								true, /* skip_build */
-								false,
-								false /* is_new_table */);
+								false);
 					do_end();
 				}
 		;
@@ -375,8 +370,7 @@
 								false,
 								false,
 								true, /* skip_build */
-								false,
-								false /* is_new_table */);
+								false);
 					do_end();
 				}
 		;
