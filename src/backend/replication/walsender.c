/*-------------------------------------------------------------------------
 *
 * walsender.c
 *
 * The WAL sender process (walsender) is new as of Postgres 9.0. It takes
 * care of sending XLOG from the primary server to a single recipient.
 * (Note that there can be more than one walsender process concurrently.)
 * It is started by the postmaster when the walreceiver of a standby server
 * connects to the primary server and requests XLOG streaming replication.
 *
 * A walsender is similar to a regular backend, ie. there is a one-to-one
 * relationship between a connection and a walsender process, but instead
 * of processing SQL queries, it understands a small set of special
 * replication-mode commands. The START_REPLICATION command begins streaming
 * WAL to the client. While streaming, the walsender keeps reading XLOG
 * records from the disk and sends them to the standby server over the
 * COPY protocol, until either side ends the replication by exiting COPY
 * mode (or until the connection is closed).
 *
 * Normal termination is by SIGTERM, which instructs the walsender to
 * close the connection and exit(0) at the next convenient moment. Emergency
 * termination is by SIGQUIT; like any backend, the walsender will simply
 * abort and exit on SIGQUIT. A close of the connection and a FATAL error
 * are treated as not a crash but approximately normal termination;
 * the walsender will exit quickly without sending any more XLOG records.
 * On normal terminations, the walsender will wake up any backends waiting
 * in the synrep queue so that they do not wait indefinitely.
 *
 * If the server is shut down, checkpointer sends us
 * PROCSIG_WALSND_INIT_STOPPING after all regular backends have exited.  If
 * the backend is idle or runs an SQL query this causes the backend to
 * shutdown, if logical replication is in progress all existing WAL records
 * are processed followed by a shutdown.  Otherwise this causes the walsender
 * to switch to the "stopping" state. In this state, the walsender will reject
 * any further replication commands. The checkpointer begins the shutdown
 * checkpoint once all walsenders are confirmed as stopping. When the shutdown
 * checkpoint finishes, the postmaster sends us SIGUSR2. This instructs
 * walsender to send any outstanding WAL, including the shutdown checkpoint
 * record, wait for it to be replicated to the standby, and then exit.
 *
 * Note - Currently only 1 walsender is supported for GPDB
 *
 * Portions Copyright (c) 2010-2021, PostgreSQL Global Development Group
 *
 * IDENTIFICATION
 *	  src/backend/replication/walsender.c
 *
 *-------------------------------------------------------------------------
 */
#include "postgres.h"

#include <signal.h>
#include <unistd.h>

#include "access/printtup.h"
#include "access/timeline.h"
#include "access/transam.h"
#include "access/xact.h"
#include "access/xlog_internal.h"
#include "access/xlogreader.h"
#include "access/xlogutils.h"
#include "catalog/pg_authid.h"
#include "catalog/pg_type.h"
#include "commands/dbcommands.h"
#include "commands/defrem.h"
#include "funcapi.h"
#include "libpq/libpq.h"
#include "libpq/pqformat.h"
#include "miscadmin.h"
#include "nodes/replnodes.h"
#include "pgstat.h"
#include "postmaster/interrupt.h"
#include "replication/basebackup.h"
#include "replication/decode.h"
#include "replication/logical.h"
#include "replication/slot.h"
#include "replication/snapbuild.h"
#include "replication/syncrep.h"
#include "replication/walreceiver.h"
#include "replication/walsender.h"
#include "replication/walsender_private.h"
#include "storage/condition_variable.h"
#include "storage/fd.h"
#include "storage/ipc.h"
#include "storage/pmsignal.h"
#include "storage/proc.h"
#include "storage/procarray.h"
#include "tcop/dest.h"
#include "tcop/tcopprot.h"
#include "utils/acl.h"
#include "utils/builtins.h"
#include "utils/guc.h"
#include "utils/memutils.h"
#include "utils/pg_lsn.h"
#include "utils/portal.h"
#include "utils/ps_status.h"
#include "utils/timeout.h"
#include "utils/timestamp.h"
#include "utils/faultinjector.h"

#include "cdb/cdbvars.h"
#include "replication/gp_replication.h"

/*
 * Maximum data payload in a WAL data message.  Must be >= XLOG_BLCKSZ.
 *
 * We don't have a good idea of what a good value would be; there's some
 * overhead per message in both walsender and walreceiver, but on the other
 * hand sending large batches makes walsender less responsive to signals
 * because signals are checked only between messages.  128kB (with
 * default 8k blocks) seems like a reasonable guess for now.
 */
#define MAX_SEND_SIZE (XLOG_BLCKSZ * 16)

/* Array of WalSnds in shared memory */
WalSndCtlData *WalSndCtl = NULL;

/* My slot in the shared memory array */
WalSnd	   *MyWalSnd = NULL;

/* Global state */
bool		am_walsender = false;	/* Am I a walsender process? */
bool		am_cascading_walsender = false; /* Am I cascading WAL to another
											 * standby? */
bool		am_db_walsender = false;	/* Connected to a database? */

/* User-settable parameters for walsender */
int			repl_catchup_within_range = 0;
int			max_wal_senders = 0;	/* the maximum number of concurrent
									 * walsenders */
int			wal_sender_timeout = 60 * 1000; /* maximum time to send one WAL
											 * data message */
bool		log_replication_commands = false;

/*
 * State for WalSndWakeupRequest
 */
bool		wake_wal_senders = false;

/*
 * xlogreader used for replication.  Note that a WAL sender doing physical
 * replication does not need xlogreader to read WAL, but it needs one to
 * keep a state of its work.
 */
static XLogReaderState *xlogreader = NULL;

/*
 * These variables keep track of the state of the timeline we're currently
 * sending. sendTimeLine identifies the timeline. If sendTimeLineIsHistoric,
 * the timeline is not the latest timeline on this server, and the server's
 * history forked off from that timeline at sendTimeLineValidUpto.
 */
static TimeLineID sendTimeLine = 0;
static TimeLineID sendTimeLineNextTLI = 0;
static bool sendTimeLineIsHistoric = false;
static XLogRecPtr sendTimeLineValidUpto = InvalidXLogRecPtr;

/*
 * How far have we sent WAL already? This is also advertised in
 * MyWalSnd->sentPtr.  (Actually, this is the next WAL location to send.)
 */
static XLogRecPtr sentPtr = InvalidXLogRecPtr;

/* Buffers for constructing outgoing messages and processing reply messages. */
static StringInfoData output_message;
static StringInfoData reply_message;
static StringInfoData tmpbuf;

/* Timestamp of last ProcessRepliesIfAny(). */
static TimestampTz last_processing = 0;

/*
 * Timestamp of last ProcessRepliesIfAny() that saw a reply from the
 * standby. Set to 0 if wal_sender_timeout doesn't need to be active.
 */
static TimestampTz last_reply_timestamp = 0;

/* Have we sent a heartbeat message asking for reply, since last reply? */
static bool waiting_for_ping_response = false;

/*
 * While streaming WAL in Copy mode, streamingDoneSending is set to true
 * after we have sent CopyDone. We should not send any more CopyData messages
 * after that. streamingDoneReceiving is set to true when we receive CopyDone
 * from the other end. When both become true, it's time to exit Copy mode.
 */
static bool streamingDoneSending;
static bool streamingDoneReceiving;

/* Are we there yet? */
static bool WalSndCaughtUp = false;
static bool WalSndCaughtUpWithinRange = false;


/* Flags set by signal handlers for later service in main loop */
static volatile sig_atomic_t got_SIGUSR2 = false;
static volatile sig_atomic_t got_STOPPING = false;

/*
 * This is set while we are streaming. When not set
 * PROCSIG_WALSND_INIT_STOPPING signal will be handled like SIGTERM. When set,
 * the main loop is responsible for checking got_STOPPING and terminating when
 * it's set (after streaming any remaining WAL).
 */
static volatile sig_atomic_t replication_active = false;

static LogicalDecodingContext *logical_decoding_ctx = NULL;

/* A sample associating a WAL location with the time it was written. */
typedef struct
{
	XLogRecPtr	lsn;
	TimestampTz time;
} WalTimeSample;

/* The size of our buffer of time samples. */
#define LAG_TRACKER_BUFFER_SIZE 8192

/* A mechanism for tracking replication lag. */
typedef struct
{
	XLogRecPtr	last_lsn;
	WalTimeSample buffer[LAG_TRACKER_BUFFER_SIZE];
	int			write_head;
	int			read_heads[NUM_SYNC_REP_WAIT_MODE];
	WalTimeSample last_read[NUM_SYNC_REP_WAIT_MODE];
} LagTracker;

static LagTracker *lag_tracker;

/* Signal handlers */
static void WalSndLastCycleHandler(SIGNAL_ARGS);

/* Prototypes for private functions */
typedef void (*WalSndSendDataCallback) (void);
static void WalSndLoop(WalSndSendDataCallback send_data);
static void InitWalSenderSlot(void);
static void WalSndKill(int code, Datum arg);
static void WalSndShutdown(void) pg_attribute_noreturn();
static void XLogSendPhysical(void);
static void XLogSendLogical(void);
static void WalSndDone(WalSndSendDataCallback send_data);
static XLogRecPtr GetStandbyFlushRecPtr(void);
static void IdentifySystem(void);
static void CreateReplicationSlot(CreateReplicationSlotCmd *cmd);
static void DropReplicationSlot(DropReplicationSlotCmd *cmd);
static void StartReplication(StartReplicationCmd *cmd);
static void StartLogicalReplication(StartReplicationCmd *cmd);
static void ProcessStandbyMessage(void);
static void ProcessStandbyReplyMessage(void);
static void ProcessStandbyHSFeedbackMessage(void);
static void ProcessRepliesIfAny(void);
<<<<<<< HEAD
static const char *WalSndGetStateString(WalSndState state);
=======
static void ProcessPendingWrites(void);
>>>>>>> d457cb4e
static void WalSndKeepalive(bool requestReply);
static void WalSndKeepaliveIfNecessary(void);
static void WalSndCheckTimeOut(void);
static long WalSndComputeSleeptime(TimestampTz now);
static void WalSndWait(uint32 socket_events, long timeout, uint32 wait_event);
static void WalSndPrepareWrite(LogicalDecodingContext *ctx, XLogRecPtr lsn, TransactionId xid, bool last_write);
static void WalSndWriteData(LogicalDecodingContext *ctx, XLogRecPtr lsn, TransactionId xid, bool last_write);
static void WalSndUpdateProgress(LogicalDecodingContext *ctx, XLogRecPtr lsn, TransactionId xid);
static XLogRecPtr WalSndWaitForWal(XLogRecPtr loc);
static void LagTrackerWrite(XLogRecPtr lsn, TimestampTz local_flush_time);
static TimeOffset LagTrackerRead(int head, XLogRecPtr lsn, TimestampTz now);
static bool TransactionIdInRecentPast(TransactionId xid, uint32 epoch);

static void WalSndSegmentOpen(XLogReaderState *state, XLogSegNo nextSegNo,
							  TimeLineID *tli_p);

static void WalSndSetCaughtupWithinRange(bool catchup_within_range);
static bool WalSndIsCatchupWithinRange(XLogRecPtr currRecPtr, XLogRecPtr catchupRecPtr);


/* Initialize walsender process before entering the main command loop */
void
InitWalSender(void)
{
	am_cascading_walsender = RecoveryInProgress();

	/* Create a per-walsender data structure in shared memory */
	InitWalSenderSlot();

	/*
	 * We don't currently need any ResourceOwner in a walsender process, but
	 * if we did, we could call CreateAuxProcessResourceOwner here.
	 */

	SIMPLE_FAULT_INJECTOR("initialize_wal_sender");

	/*
	 * Let postmaster know that we're a WAL sender. Once we've declared us as
	 * a WAL sender process, postmaster will let us outlive the bgwriter and
	 * kill us last in the shutdown sequence, so we get a chance to stream all
	 * remaining WAL at shutdown, including the shutdown checkpoint. Note that
	 * there's no going back, and we mustn't write any WAL records after this.
	 */
	MarkPostmasterChildWalSender();
	SendPostmasterSignal(PMSIGNAL_ADVANCE_STATE_MACHINE);

	/* Initialize empty timestamp buffer for lag tracking. */
	lag_tracker = MemoryContextAllocZero(TopMemoryContext, sizeof(LagTracker));
}

/*
 * Clean up after an error.
 *
 * WAL sender processes don't use transactions like regular backends do.
 * This function does any cleanup required after an error in a WAL sender
 * process, similar to what transaction abort does in a regular backend.
 */
void
WalSndErrorCleanup(void)
{
	LWLockReleaseAll();
	ConditionVariableCancelSleep();
	pgstat_report_wait_end();

	if (xlogreader != NULL && xlogreader->seg.ws_file >= 0)
		wal_segment_close(xlogreader);

	if (MyReplicationSlot != NULL)
		ReplicationSlotRelease();

	ReplicationSlotCleanup();

	replication_active = false;

	/*
	 * If there is a transaction in progress, it will clean up our
	 * ResourceOwner, but if a replication command set up a resource owner
	 * without a transaction, we've got to clean that up now.
	 */
	if (!IsTransactionOrTransactionBlock())
		WalSndResourceCleanup(false);

	if (got_STOPPING || got_SIGUSR2)
		proc_exit(0);

	/* Revert back to startup state */
	WalSndSetState(WALSNDSTATE_STARTUP);
}

/*
 * Clean up any ResourceOwner we created.
 */
void
WalSndResourceCleanup(bool isCommit)
{
	ResourceOwner resowner;

	if (CurrentResourceOwner == NULL)
		return;

	/*
	 * Deleting CurrentResourceOwner is not allowed, so we must save a pointer
	 * in a local variable and clear it first.
	 */
	resowner = CurrentResourceOwner;
	CurrentResourceOwner = NULL;

	/* Now we can release resources and delete it. */
	ResourceOwnerRelease(resowner,
						 RESOURCE_RELEASE_BEFORE_LOCKS, isCommit, true);
	ResourceOwnerRelease(resowner,
						 RESOURCE_RELEASE_LOCKS, isCommit, true);
	ResourceOwnerRelease(resowner,
						 RESOURCE_RELEASE_AFTER_LOCKS, isCommit, true);
	ResourceOwnerDelete(resowner);
}

/*
 * Handle a client's connection abort in an orderly manner.
 */
static void
WalSndShutdown(void)
{
	/*
	 * Reset whereToSendOutput to prevent ereport from attempting to send any
	 * more messages to the standby.
	 */
	if (whereToSendOutput == DestRemote)
		whereToSendOutput = DestNone;

	proc_exit(0);
	abort();					/* keep the compiler quiet */
}

/*
 * Handle the IDENTIFY_SYSTEM command.
 */
static void
IdentifySystem(void)
{
	char		sysid[32];
	char		xloc[MAXFNAMELEN];
	XLogRecPtr	logptr;
	char	   *dbname = NULL;
	DestReceiver *dest;
	TupOutputState *tstate;
	TupleDesc	tupdesc;
	Datum		values[4];
	bool		nulls[4];

	/*
	 * Reply with a result set with one row, four columns. First col is system
	 * ID, second is timeline ID, third is current xlog location and the
	 * fourth contains the database name if we are connected to one.
	 */

	snprintf(sysid, sizeof(sysid), UINT64_FORMAT,
			 GetSystemIdentifier());

	am_cascading_walsender = RecoveryInProgress();
	if (am_cascading_walsender)
	{
		/* this also updates ThisTimeLineID */
		logptr = GetStandbyFlushRecPtr();
	}
	else
		logptr = GetFlushRecPtr();

	snprintf(xloc, sizeof(xloc), "%X/%X", LSN_FORMAT_ARGS(logptr));

	elogif(debug_walrepl_snd, LOG,
			"walsnd identifysystem -- "
			"SysId = %s, "
			"ThisTimelineID = %u, "
			"XLog InsertRecPtr = %s will be sent.",
			sysid, ThisTimeLineID, xloc);

	if (MyDatabaseId != InvalidOid)
	{
		MemoryContext cur = CurrentMemoryContext;

		/* syscache access needs a transaction env. */
		StartTransactionCommand();
		/* make dbname live outside TX context */
		MemoryContextSwitchTo(cur);
		dbname = get_database_name(MyDatabaseId);
		CommitTransactionCommand();
		/* CommitTransactionCommand switches to TopMemoryContext */
		MemoryContextSwitchTo(cur);
	}

	dest = CreateDestReceiver(DestRemoteSimple);
	MemSet(nulls, false, sizeof(nulls));

	/* need a tuple descriptor representing four columns */
	tupdesc = CreateTemplateTupleDesc(4);
	TupleDescInitBuiltinEntry(tupdesc, (AttrNumber) 1, "systemid",
							  TEXTOID, -1, 0);
	TupleDescInitBuiltinEntry(tupdesc, (AttrNumber) 2, "timeline",
							  INT4OID, -1, 0);
	TupleDescInitBuiltinEntry(tupdesc, (AttrNumber) 3, "xlogpos",
							  TEXTOID, -1, 0);
	TupleDescInitBuiltinEntry(tupdesc, (AttrNumber) 4, "dbname",
							  TEXTOID, -1, 0);

	/* prepare for projection of tuples */
	tstate = begin_tup_output_tupdesc(dest, tupdesc, &TTSOpsVirtual);

	/* column 1: system identifier */
	values[0] = CStringGetTextDatum(sysid);

	/* column 2: timeline */
	values[1] = Int32GetDatum(ThisTimeLineID);

	/* column 3: wal location */
	values[2] = CStringGetTextDatum(xloc);

	/* column 4: database name, or NULL if none */
	if (dbname)
		values[3] = CStringGetTextDatum(dbname);
	else
		nulls[3] = true;

	/* send it to dest */
	do_tup_output(tstate, values, nulls);

	end_tup_output(tstate);
}


/*
 * Handle TIMELINE_HISTORY command.
 */
static void
SendTimeLineHistory(TimeLineHistoryCmd *cmd)
{
	StringInfoData buf;
	char		histfname[MAXFNAMELEN];
	char		path[MAXPGPATH];
	int			fd;
	off_t		histfilelen;
	off_t		bytesleft;
	Size		len;

	/*
	 * Reply with a result set with one row, and two columns. The first col is
	 * the name of the history file, 2nd is the contents.
	 */

	TLHistoryFileName(histfname, cmd->timeline);
	TLHistoryFilePath(path, cmd->timeline);

	/* Send a RowDescription message */
	pq_beginmessage(&buf, 'T');
	pq_sendint16(&buf, 2);		/* 2 fields */

	/* first field */
	pq_sendstring(&buf, "filename");	/* col name */
	pq_sendint32(&buf, 0);		/* table oid */
	pq_sendint16(&buf, 0);		/* attnum */
	pq_sendint32(&buf, TEXTOID);	/* type oid */
	pq_sendint16(&buf, -1);		/* typlen */
	pq_sendint32(&buf, 0);		/* typmod */
	pq_sendint16(&buf, 0);		/* format code */

	/* second field */
	pq_sendstring(&buf, "content"); /* col name */
	pq_sendint32(&buf, 0);		/* table oid */
	pq_sendint16(&buf, 0);		/* attnum */
	pq_sendint32(&buf, TEXTOID);	/* type oid */
	pq_sendint16(&buf, -1);		/* typlen */
	pq_sendint32(&buf, 0);		/* typmod */
	pq_sendint16(&buf, 0);		/* format code */
	pq_endmessage(&buf);

	/* Send a DataRow message */
	pq_beginmessage(&buf, 'D');
	pq_sendint16(&buf, 2);		/* # of columns */
	len = strlen(histfname);
	pq_sendint32(&buf, len);	/* col1 len */
	pq_sendbytes(&buf, histfname, len);

	fd = OpenTransientFile(path, O_RDONLY | PG_BINARY);
	if (fd < 0)
		ereport(ERROR,
				(errcode_for_file_access(),
				 errmsg("could not open file \"%s\": %m", path)));

	/* Determine file length and send it to client */
	histfilelen = lseek(fd, 0, SEEK_END);
	if (histfilelen < 0)
		ereport(ERROR,
				(errcode_for_file_access(),
				 errmsg("could not seek to end of file \"%s\": %m", path)));
	if (lseek(fd, 0, SEEK_SET) != 0)
		ereport(ERROR,
				(errcode_for_file_access(),
				 errmsg("could not seek to beginning of file \"%s\": %m", path)));

	pq_sendint32(&buf, histfilelen);	/* col2 len */

	bytesleft = histfilelen;
	while (bytesleft > 0)
	{
		PGAlignedBlock rbuf;
		int			nread;

		pgstat_report_wait_start(WAIT_EVENT_WALSENDER_TIMELINE_HISTORY_READ);
		nread = read(fd, rbuf.data, sizeof(rbuf));
		pgstat_report_wait_end();
		if (nread < 0)
			ereport(ERROR,
					(errcode_for_file_access(),
					 errmsg("could not read file \"%s\": %m",
							path)));
		else if (nread == 0)
			ereport(ERROR,
					(errcode(ERRCODE_DATA_CORRUPTED),
					 errmsg("could not read file \"%s\": read %d of %zu",
							path, nread, (Size) bytesleft)));

		pq_sendbytes(&buf, rbuf.data, nread);
		bytesleft -= nread;
	}

	if (CloseTransientFile(fd) != 0)
		ereport(ERROR,
				(errcode_for_file_access(),
				 errmsg("could not close file \"%s\": %m", path)));

	pq_endmessage(&buf);
}

/*
 * Handle START_REPLICATION command.
 *
 * At the moment, this never returns, but an ereport(ERROR) will take us back
 * to the main loop.
 */
static void
StartReplication(StartReplicationCmd *cmd)
{
	StringInfoData buf;
	XLogRecPtr	FlushPtr;

	if (ThisTimeLineID == 0)
		ereport(ERROR,
				(errcode(ERRCODE_OBJECT_NOT_IN_PREREQUISITE_STATE),
				 errmsg("IDENTIFY_SYSTEM has not been run before START_REPLICATION")));

	/* create xlogreader for physical replication */
	xlogreader =
		XLogReaderAllocate(wal_segment_size, NULL,
						   XL_ROUTINE(.segment_open = WalSndSegmentOpen,
									  .segment_close = wal_segment_close),
						   NULL);

	if (!xlogreader)
		ereport(ERROR,
				(errcode(ERRCODE_OUT_OF_MEMORY),
				 errmsg("out of memory")));

	/*
	 * Create FTSReplicationStatus for current application if not created before.
	 * This is only called for GPDB primary-mirror replication.
	 */
	if (MyWalSnd->is_for_gp_walreceiver)
		FTSReplicationStatusCreateIfNotExist(application_name);

	/*
	 * We assume here that we're logging enough information in the WAL for
	 * log-shipping, since this is checked in PostmasterMain().
	 *
	 * NOTE: wal_level can only change at shutdown, so in most cases it is
	 * difficult for there to be WAL data that we can still see that was
	 * written at wal_level='minimal'.
	 */

	if (cmd->slotname)
	{
		ReplicationSlotAcquire(cmd->slotname, true);
		if (SlotIsLogical(MyReplicationSlot))
			ereport(ERROR,
					(errcode(ERRCODE_OBJECT_NOT_IN_PREREQUISITE_STATE),
					 errmsg("cannot use a logical replication slot for physical replication")));

		/*
		 * We don't need to verify the slot's restart_lsn here; instead we
		 * rely on the caller requesting the starting point to use.  If the
		 * WAL segment doesn't exist, we'll fail later.
		 */
	}

	/*
	 * Select the timeline. If it was given explicitly by the client, use
	 * that. Otherwise use the timeline of the last replayed record, which is
	 * kept in ThisTimeLineID.
	 */
	if (am_cascading_walsender)
	{
		/* this also updates ThisTimeLineID */
		FlushPtr = GetStandbyFlushRecPtr();
	}
	else
		FlushPtr = GetFlushRecPtr();

	if (cmd->timeline != 0)
	{
		XLogRecPtr	switchpoint;

		sendTimeLine = cmd->timeline;
		if (sendTimeLine == ThisTimeLineID)
		{
			sendTimeLineIsHistoric = false;
			sendTimeLineValidUpto = InvalidXLogRecPtr;
		}
		else
		{
			List	   *timeLineHistory;

			sendTimeLineIsHistoric = true;

			/*
			 * Check that the timeline the client requested exists, and the
			 * requested start location is on that timeline.
			 */
			timeLineHistory = readTimeLineHistory(ThisTimeLineID);
			switchpoint = tliSwitchPoint(cmd->timeline, timeLineHistory,
										 &sendTimeLineNextTLI);
			list_free_deep(timeLineHistory);

			/*
			 * Found the requested timeline in the history. Check that
			 * requested startpoint is on that timeline in our history.
			 *
			 * This is quite loose on purpose. We only check that we didn't
			 * fork off the requested timeline before the switchpoint. We
			 * don't check that we switched *to* it before the requested
			 * starting point. This is because the client can legitimately
			 * request to start replication from the beginning of the WAL
			 * segment that contains switchpoint, but on the new timeline, so
			 * that it doesn't end up with a partial segment. If you ask for
			 * too old a starting point, you'll get an error later when we
			 * fail to find the requested WAL segment in pg_wal.
			 *
			 * XXX: we could be more strict here and only allow a startpoint
			 * that's older than the switchpoint, if it's still in the same
			 * WAL segment.
			 */
			if (!XLogRecPtrIsInvalid(switchpoint) &&
				switchpoint < cmd->startpoint)
			{
				ereport(ERROR,
						(errmsg("requested starting point %X/%X on timeline %u is not in this server's history",
								LSN_FORMAT_ARGS(cmd->startpoint),
								cmd->timeline),
						 errdetail("This server's history forked from timeline %u at %X/%X.",
								   cmd->timeline,
								   LSN_FORMAT_ARGS(switchpoint))));
			}
			sendTimeLineValidUpto = switchpoint;
		}
	}
	else
	{
		sendTimeLine = ThisTimeLineID;
		sendTimeLineValidUpto = InvalidXLogRecPtr;
		sendTimeLineIsHistoric = false;
	}

	streamingDoneSending = streamingDoneReceiving = false;

	/* If there is nothing to stream, don't even enter COPY mode */
	if (!sendTimeLineIsHistoric || cmd->startpoint < sendTimeLineValidUpto)
	{
		/*
		 * When we first start replication the standby will be behind the
		 * primary. For some applications, for example synchronous
		 * replication, it is important to have a clear state for this initial
		 * catchup mode, so we can trigger actions when we change streaming
		 * state later. We may stay in this state for a long time, which is
		 * exactly why we want to be able to monitor whether or not we are
		 * still here.
		 */
		WalSndSetState(WALSNDSTATE_CATCHUP);

		/* Send a CopyBothResponse message, and start streaming */
		pq_beginmessage(&buf, 'W');
		pq_sendbyte(&buf, 0);
		pq_sendint16(&buf, 0);
		pq_endmessage(&buf);
		pq_flush();

		/*
		 * Don't allow a request to stream from a future point in WAL that
		 * hasn't been flushed to disk in this server yet.
		 */
		if (FlushPtr < cmd->startpoint)
		{
			ereport(ERROR,
					(errmsg("requested starting point %X/%X is ahead of the WAL flush position of this server %X/%X",
							LSN_FORMAT_ARGS(cmd->startpoint),
							LSN_FORMAT_ARGS(FlushPtr))));
		}

		/* Start streaming from the requested point */
		sentPtr = cmd->startpoint;

		/* Initialize shared memory status, too */
		SpinLockAcquire(&MyWalSnd->mutex);
		MyWalSnd->sentPtr = sentPtr;
		SpinLockRelease(&MyWalSnd->mutex);

		SyncRepInitConfig();

		/* Main loop of walsender */
		replication_active = true;

		WalSndLoop(XLogSendPhysical);

		replication_active = false;
		if (got_STOPPING)
			proc_exit(0);
		WalSndSetState(WALSNDSTATE_STARTUP);

		Assert(streamingDoneSending && streamingDoneReceiving);
	}

	if (cmd->slotname)
		ReplicationSlotRelease();

	/*
	 * Copy is finished now. Send a single-row result set indicating the next
	 * timeline.
	 */
	if (sendTimeLineIsHistoric)
	{
		char		startpos_str[8 + 1 + 8 + 1];
		DestReceiver *dest;
		TupOutputState *tstate;
		TupleDesc	tupdesc;
		Datum		values[2];
		bool		nulls[2];

		snprintf(startpos_str, sizeof(startpos_str), "%X/%X",
				 LSN_FORMAT_ARGS(sendTimeLineValidUpto));

		dest = CreateDestReceiver(DestRemoteSimple);
		MemSet(nulls, false, sizeof(nulls));

		/*
		 * Need a tuple descriptor representing two columns. int8 may seem
		 * like a surprising data type for this, but in theory int4 would not
		 * be wide enough for this, as TimeLineID is unsigned.
		 */
		tupdesc = CreateTemplateTupleDesc(2);
		TupleDescInitBuiltinEntry(tupdesc, (AttrNumber) 1, "next_tli",
								  INT8OID, -1, 0);
		TupleDescInitBuiltinEntry(tupdesc, (AttrNumber) 2, "next_tli_startpos",
								  TEXTOID, -1, 0);

		/* prepare for projection of tuple */
		tstate = begin_tup_output_tupdesc(dest, tupdesc, &TTSOpsVirtual);

		values[0] = Int64GetDatum((int64) sendTimeLineNextTLI);
		values[1] = CStringGetTextDatum(startpos_str);

		/* send it to dest */
		do_tup_output(tstate, values, nulls);

		end_tup_output(tstate);
	}

	/* Send CommandComplete message */
	EndReplicationCommand("START_STREAMING");
}

/*
 * XLogReaderRoutine->page_read callback for logical decoding contexts, as a
 * walsender process.
 *
 * Inside the walsender we can do better than read_local_xlog_page,
 * which has to do a plain sleep/busy loop, because the walsender's latch gets
 * set every time WAL is flushed.
 */
static int
logical_read_xlog_page(XLogReaderState *state, XLogRecPtr targetPagePtr, int reqLen,
					   XLogRecPtr targetRecPtr, char *cur_page)
{
	XLogRecPtr	flushptr;
	int			count;
	WALReadError errinfo;
	XLogSegNo	segno;

	XLogReadDetermineTimeline(state, targetPagePtr, reqLen);
	sendTimeLineIsHistoric = (state->currTLI != ThisTimeLineID);
	sendTimeLine = state->currTLI;
	sendTimeLineValidUpto = state->currTLIValidUntil;
	sendTimeLineNextTLI = state->nextTLI;

	/* make sure we have enough WAL available */
	flushptr = WalSndWaitForWal(targetPagePtr + reqLen);

	/* fail if not (implies we are going to shut down) */
	if (flushptr < targetPagePtr + reqLen)
		return -1;

	if (targetPagePtr + XLOG_BLCKSZ <= flushptr)
		count = XLOG_BLCKSZ;	/* more than one block available */
	else
		count = flushptr - targetPagePtr;	/* part of the page available */

	/* now actually read the data, we know it's there */
	if (!WALRead(state,
				 cur_page,
				 targetPagePtr,
				 XLOG_BLCKSZ,
				 state->seg.ws_tli, /* Pass the current TLI because only
									 * WalSndSegmentOpen controls whether new
									 * TLI is needed. */
				 &errinfo))
		WALReadRaiseError(&errinfo);

	/*
	 * After reading into the buffer, check that what we read was valid. We do
	 * this after reading, because even though the segment was present when we
	 * opened it, it might get recycled or removed while we read it. The
	 * read() succeeds in that case, but the data we tried to read might
	 * already have been overwritten with new WAL records.
	 */
	XLByteToSeg(targetPagePtr, segno, state->segcxt.ws_segsize);
	CheckXLogRemoved(segno, state->seg.ws_tli);

	return count;
}

/*
 * Process extra options given to CREATE_REPLICATION_SLOT.
 */
static void
parseCreateReplSlotOptions(CreateReplicationSlotCmd *cmd,
						   bool *reserve_wal,
						   CRSSnapshotAction *snapshot_action)
{
	ListCell   *lc;
	bool		snapshot_action_given = false;
	bool		reserve_wal_given = false;

	/* Parse options */
	foreach(lc, cmd->options)
	{
		DefElem    *defel = (DefElem *) lfirst(lc);

		if (strcmp(defel->defname, "export_snapshot") == 0)
		{
			if (snapshot_action_given || cmd->kind != REPLICATION_KIND_LOGICAL)
				ereport(ERROR,
						(errcode(ERRCODE_SYNTAX_ERROR),
						 errmsg("conflicting or redundant options")));

			snapshot_action_given = true;
			*snapshot_action = defGetBoolean(defel) ? CRS_EXPORT_SNAPSHOT :
				CRS_NOEXPORT_SNAPSHOT;
		}
		else if (strcmp(defel->defname, "use_snapshot") == 0)
		{
			if (snapshot_action_given || cmd->kind != REPLICATION_KIND_LOGICAL)
				ereport(ERROR,
						(errcode(ERRCODE_SYNTAX_ERROR),
						 errmsg("conflicting or redundant options")));

			snapshot_action_given = true;
			*snapshot_action = CRS_USE_SNAPSHOT;
		}
		else if (strcmp(defel->defname, "reserve_wal") == 0)
		{
			if (reserve_wal_given || cmd->kind != REPLICATION_KIND_PHYSICAL)
				ereport(ERROR,
						(errcode(ERRCODE_SYNTAX_ERROR),
						 errmsg("conflicting or redundant options")));

			reserve_wal_given = true;
			*reserve_wal = true;
		}
		else
			elog(ERROR, "unrecognized option: %s", defel->defname);
	}
}

/*
 * Create a new replication slot.
 */
static void
CreateReplicationSlot(CreateReplicationSlotCmd *cmd)
{
	const char *snapshot_name = NULL;
	char		xloc[MAXFNAMELEN];
	char	   *slot_name;
	bool		reserve_wal = false;
	CRSSnapshotAction snapshot_action = CRS_EXPORT_SNAPSHOT;
	DestReceiver *dest;
	TupOutputState *tstate;
	TupleDesc	tupdesc;
	Datum		values[4];
	bool		nulls[4];

	Assert(!MyReplicationSlot);

	parseCreateReplSlotOptions(cmd, &reserve_wal, &snapshot_action);

	/* setup state for WalSndSegmentOpen */
	sendTimeLineIsHistoric = false;
	sendTimeLine = ThisTimeLineID;

	if (cmd->kind == REPLICATION_KIND_PHYSICAL)
	{
		ReplicationSlotCreate(cmd->slotname, false,
							  cmd->temporary ? RS_TEMPORARY : RS_PERSISTENT,
							  false);
	}
	else
	{
		CheckLogicalDecodingRequirements();

		/*
		 * Initially create persistent slot as ephemeral - that allows us to
		 * nicely handle errors during initialization because it'll get
		 * dropped if this transaction fails. We'll make it persistent at the
		 * end. Temporary slots can be created as temporary from beginning as
		 * they get dropped on error as well.
		 */
		ReplicationSlotCreate(cmd->slotname, true,
							  cmd->temporary ? RS_TEMPORARY : RS_EPHEMERAL,
							  false);
	}

	if (cmd->kind == REPLICATION_KIND_LOGICAL)
	{
		LogicalDecodingContext *ctx;
		bool		need_full_snapshot = false;

		/*
		 * Do options check early so that we can bail before calling the
		 * DecodingContextFindStartpoint which can take long time.
		 */
		if (snapshot_action == CRS_EXPORT_SNAPSHOT)
		{
			if (IsTransactionBlock())
				ereport(ERROR,
				/*- translator: %s is a CREATE_REPLICATION_SLOT statement */
						(errmsg("%s must not be called inside a transaction",
								"CREATE_REPLICATION_SLOT ... EXPORT_SNAPSHOT")));

			need_full_snapshot = true;
		}
		else if (snapshot_action == CRS_USE_SNAPSHOT)
		{
			if (!IsTransactionBlock())
				ereport(ERROR,
				/*- translator: %s is a CREATE_REPLICATION_SLOT statement */
						(errmsg("%s must be called inside a transaction",
								"CREATE_REPLICATION_SLOT ... USE_SNAPSHOT")));

			if (XactIsoLevel != XACT_REPEATABLE_READ)
				ereport(ERROR,
				/*- translator: %s is a CREATE_REPLICATION_SLOT statement */
						(errmsg("%s must be called in REPEATABLE READ isolation mode transaction",
								"CREATE_REPLICATION_SLOT ... USE_SNAPSHOT")));

			if (FirstSnapshotSet)
				ereport(ERROR,
				/*- translator: %s is a CREATE_REPLICATION_SLOT statement */
						(errmsg("%s must be called before any query",
								"CREATE_REPLICATION_SLOT ... USE_SNAPSHOT")));

			if (IsSubTransaction())
				ereport(ERROR,
				/*- translator: %s is a CREATE_REPLICATION_SLOT statement */
						(errmsg("%s must not be called in a subtransaction",
								"CREATE_REPLICATION_SLOT ... USE_SNAPSHOT")));

			need_full_snapshot = true;
		}

		ctx = CreateInitDecodingContext(cmd->plugin, NIL, need_full_snapshot,
										InvalidXLogRecPtr,
										XL_ROUTINE(.page_read = logical_read_xlog_page,
												   .segment_open = WalSndSegmentOpen,
												   .segment_close = wal_segment_close),
										WalSndPrepareWrite, WalSndWriteData,
										WalSndUpdateProgress);

		/*
		 * Signal that we don't need the timeout mechanism. We're just
		 * creating the replication slot and don't yet accept feedback
		 * messages or send keepalives. As we possibly need to wait for
		 * further WAL the walsender would otherwise possibly be killed too
		 * soon.
		 */
		last_reply_timestamp = 0;

		/* build initial snapshot, might take a while */
		DecodingContextFindStartpoint(ctx);

		/*
		 * Export or use the snapshot if we've been asked to do so.
		 *
		 * NB. We will convert the snapbuild.c kind of snapshot to normal
		 * snapshot when doing this.
		 */
		if (snapshot_action == CRS_EXPORT_SNAPSHOT)
		{
			snapshot_name = SnapBuildExportSnapshot(ctx->snapshot_builder);
		}
		else if (snapshot_action == CRS_USE_SNAPSHOT)
		{
			Snapshot	snap;

			snap = SnapBuildInitialSnapshot(ctx->snapshot_builder);
			RestoreTransactionSnapshot(snap, MyProc);
		}

		/* don't need the decoding context anymore */
		FreeDecodingContext(ctx);

		if (!cmd->temporary)
			ReplicationSlotPersist();
	}
	else if (cmd->kind == REPLICATION_KIND_PHYSICAL && reserve_wal)
	{
		ReplicationSlotReserveWal();

		ReplicationSlotMarkDirty();

		/* Write this slot to disk if it's a permanent one. */
		if (!cmd->temporary)
			ReplicationSlotSave();
	}

	snprintf(xloc, sizeof(xloc), "%X/%X",
			 LSN_FORMAT_ARGS(MyReplicationSlot->data.confirmed_flush));

	dest = CreateDestReceiver(DestRemoteSimple);
	MemSet(nulls, false, sizeof(nulls));

	/*----------
	 * Need a tuple descriptor representing four columns:
	 * - first field: the slot name
	 * - second field: LSN at which we became consistent
	 * - third field: exported snapshot's name
	 * - fourth field: output plugin
	 *----------
	 */
	tupdesc = CreateTemplateTupleDesc(4);
	TupleDescInitBuiltinEntry(tupdesc, (AttrNumber) 1, "slot_name",
							  TEXTOID, -1, 0);
	TupleDescInitBuiltinEntry(tupdesc, (AttrNumber) 2, "consistent_point",
							  TEXTOID, -1, 0);
	TupleDescInitBuiltinEntry(tupdesc, (AttrNumber) 3, "snapshot_name",
							  TEXTOID, -1, 0);
	TupleDescInitBuiltinEntry(tupdesc, (AttrNumber) 4, "output_plugin",
							  TEXTOID, -1, 0);

	/* prepare for projection of tuples */
	tstate = begin_tup_output_tupdesc(dest, tupdesc, &TTSOpsVirtual);

	/* slot_name */
	slot_name = NameStr(MyReplicationSlot->data.name);
	values[0] = CStringGetTextDatum(slot_name);

	/* consistent wal location */
	values[1] = CStringGetTextDatum(xloc);

	/* snapshot name, or NULL if none */
	if (snapshot_name != NULL)
		values[2] = CStringGetTextDatum(snapshot_name);
	else
		nulls[2] = true;

	/* plugin, or NULL if none */
	if (cmd->plugin != NULL)
		values[3] = CStringGetTextDatum(cmd->plugin);
	else
		nulls[3] = true;

	/* send it to dest */
	do_tup_output(tstate, values, nulls);
	end_tup_output(tstate);

	ReplicationSlotRelease();
}

/*
 * Get rid of a replication slot that is no longer wanted.
 */
static void
DropReplicationSlot(DropReplicationSlotCmd *cmd)
{
	ReplicationSlotDrop(cmd->slotname, !cmd->wait);
}

/*
 * Load previously initiated logical slot and prepare for sending data (via
 * WalSndLoop).
 */
static void
StartLogicalReplication(StartReplicationCmd *cmd)
{
	StringInfoData buf;
	QueryCompletion qc;

	/* make sure that our requirements are still fulfilled */
	CheckLogicalDecodingRequirements();

	Assert(!MyReplicationSlot);

	ReplicationSlotAcquire(cmd->slotname, true);

	if (XLogRecPtrIsInvalid(MyReplicationSlot->data.restart_lsn))
		ereport(ERROR,
				(errcode(ERRCODE_OBJECT_NOT_IN_PREREQUISITE_STATE),
				 errmsg("cannot read from logical replication slot \"%s\"",
						cmd->slotname),
				 errdetail("This slot has been invalidated because it exceeded the maximum reserved size.")));

	/*
	 * Force a disconnect, so that the decoding code doesn't need to care
	 * about an eventual switch from running in recovery, to running in a
	 * normal environment. Client code is expected to handle reconnects.
	 */
	if (am_cascading_walsender && !RecoveryInProgress())
	{
		ereport(LOG,
				(errmsg("terminating walsender process after promotion")));
		got_STOPPING = true;
	}

	/*
	 * Create our decoding context, making it start at the previously ack'ed
	 * position.
	 *
	 * Do this before sending a CopyBothResponse message, so that any errors
	 * are reported early.
	 */
	logical_decoding_ctx =
		CreateDecodingContext(cmd->startpoint, cmd->options, false,
							  XL_ROUTINE(.page_read = logical_read_xlog_page,
										 .segment_open = WalSndSegmentOpen,
										 .segment_close = wal_segment_close),
							  WalSndPrepareWrite, WalSndWriteData,
							  WalSndUpdateProgress);
	xlogreader = logical_decoding_ctx->reader;

	WalSndSetState(WALSNDSTATE_CATCHUP);

	/* Send a CopyBothResponse message, and start streaming */
	pq_beginmessage(&buf, 'W');
	pq_sendbyte(&buf, 0);
	pq_sendint16(&buf, 0);
	pq_endmessage(&buf);
	pq_flush();

	/* Start reading WAL from the oldest required WAL. */
	XLogBeginRead(logical_decoding_ctx->reader,
				  MyReplicationSlot->data.restart_lsn);

	/*
	 * Report the location after which we'll send out further commits as the
	 * current sentPtr.
	 */
	sentPtr = MyReplicationSlot->data.confirmed_flush;

	/* Also update the sent position status in shared memory */
	SpinLockAcquire(&MyWalSnd->mutex);
	MyWalSnd->sentPtr = MyReplicationSlot->data.restart_lsn;
	SpinLockRelease(&MyWalSnd->mutex);

	replication_active = true;

	SyncRepInitConfig();

	/* Main loop of walsender */
	WalSndLoop(XLogSendLogical);

	FreeDecodingContext(logical_decoding_ctx);
	ReplicationSlotRelease();

	replication_active = false;
	if (got_STOPPING)
		proc_exit(0);
	WalSndSetState(WALSNDSTATE_STARTUP);

	/* Get out of COPY mode (CommandComplete). */
	SetQueryCompletion(&qc, CMDTAG_COPY, 0);
	EndCommand(&qc, DestRemote, false);
}

/*
 * LogicalDecodingContext 'prepare_write' callback.
 *
 * Prepare a write into a StringInfo.
 *
 * Don't do anything lasting in here, it's quite possible that nothing will be done
 * with the data.
 */
static void
WalSndPrepareWrite(LogicalDecodingContext *ctx, XLogRecPtr lsn, TransactionId xid, bool last_write)
{
	/* can't have sync rep confused by sending the same LSN several times */
	if (!last_write)
		lsn = InvalidXLogRecPtr;

	resetStringInfo(ctx->out);

	pq_sendbyte(ctx->out, 'w');
	pq_sendint64(ctx->out, lsn);	/* dataStart */
	pq_sendint64(ctx->out, lsn);	/* walEnd */

	/*
	 * Fill out the sendtime later, just as it's done in XLogSendPhysical, but
	 * reserve space here.
	 */
	pq_sendint64(ctx->out, 0);	/* sendtime */
}

/*
 * LogicalDecodingContext 'write' callback.
 *
 * Actually write out data previously prepared by WalSndPrepareWrite out to
 * the network. Take as long as needed, but process replies from the other
 * side and check timeouts during that.
 */
static void
WalSndWriteData(LogicalDecodingContext *ctx, XLogRecPtr lsn, TransactionId xid,
				bool last_write)
{
	TimestampTz now;

	/*
	 * Fill the send timestamp last, so that it is taken as late as possible.
	 * This is somewhat ugly, but the protocol is set as it's already used for
	 * several releases by streaming physical replication.
	 */
	resetStringInfo(&tmpbuf);
	now = GetCurrentTimestamp();
	pq_sendint64(&tmpbuf, now);
	memcpy(&ctx->out->data[1 + sizeof(int64) + sizeof(int64)],
		   tmpbuf.data, sizeof(int64));

	/* output previously gathered data in a CopyData packet */
	pq_putmessage_noblock('d', ctx->out->data, ctx->out->len);

	CHECK_FOR_INTERRUPTS();

	/* Try to flush pending output to the client */
	if (pq_flush_if_writable() != 0)
		WalSndShutdown();

	/* Try taking fast path unless we get too close to walsender timeout. */
	if (now < TimestampTzPlusMilliseconds(last_reply_timestamp,
										  wal_sender_timeout / 2) &&
		!pq_is_send_pending())
	{
		return;
	}

	/* If we have pending write here, go to slow path */
	ProcessPendingWrites();
}

/*
 * Wait until there is no pending write. Also process replies from the other
 * side and check timeouts during that.
 */
static void
ProcessPendingWrites(void)
{
	for (;;)
	{
		long		sleeptime;

		/* Check for input from the client */
		ProcessRepliesIfAny();

		/* die if timeout was reached */
		WalSndCheckTimeOut();

		/* Send keepalive if the time has come */
		WalSndKeepaliveIfNecessary();

		if (!pq_is_send_pending())
			break;

		sleeptime = WalSndComputeSleeptime(GetCurrentTimestamp());

		/* Sleep until something happens or we time out */
		WalSndWait(WL_SOCKET_WRITEABLE | WL_SOCKET_READABLE, sleeptime,
				   WAIT_EVENT_WAL_SENDER_WRITE_DATA);

		/* Clear any already-pending wakeups */
		ResetLatch(MyLatch);

		CHECK_FOR_INTERRUPTS();

		/* Process any requests or signals received recently */
		if (ConfigReloadPending)
		{
			ConfigReloadPending = false;
			ProcessConfigFile(PGC_SIGHUP);
			SyncRepInitConfig();
		}

		/* Try to flush pending output to the client */
		if (pq_flush_if_writable() != 0)
			WalSndShutdown();
	}

	/* reactivate latch so WalSndLoop knows to continue */
	SetLatch(MyLatch);
}

/*
 * LogicalDecodingContext 'update_progress' callback.
 *
 * Write the current position to the lag tracker (see XLogSendPhysical).
 */
static void
WalSndUpdateProgress(LogicalDecodingContext *ctx, XLogRecPtr lsn, TransactionId xid)
{
	static TimestampTz sendTime = 0;
	TimestampTz now = GetCurrentTimestamp();
	bool		end_xact = ctx->end_xact;

	/*
	 * Track lag no more than once per WALSND_LOGICAL_LAG_TRACK_INTERVAL_MS to
	 * avoid flooding the lag tracker when we commit frequently.
	 *
	 * We don't have a mechanism to get the ack for any LSN other than end
	 * xact LSN from the downstream. So, we track lag only for end of
	 * transaction LSN.
	 */
#define WALSND_LOGICAL_LAG_TRACK_INTERVAL_MS	1000
	if (end_xact && TimestampDifferenceExceeds(sendTime, now,
											   WALSND_LOGICAL_LAG_TRACK_INTERVAL_MS))
	{
		LagTrackerWrite(lsn, now);
		sendTime = now;
	}

	/*
	 * Try to send a keepalive if required. We don't need to try sending keep
	 * alive messages at the transaction end as that will be done at a later
	 * point in time. This is required only for large transactions where we
	 * don't send any changes to the downstream and the receiver can timeout
	 * due to that.
	 */
	if (!end_xact &&
		now >= TimestampTzPlusMilliseconds(last_reply_timestamp,
										   wal_sender_timeout / 2))
		ProcessPendingWrites();
}

/*
 * Wait till WAL < loc is flushed to disk so it can be safely sent to client.
 *
 * Returns end LSN of flushed WAL.  Normally this will be >= loc, but
 * if we detect a shutdown request (either from postmaster or client)
 * we will return early, so caller must always check.
 */
static XLogRecPtr
WalSndWaitForWal(XLogRecPtr loc)
{
	int			wakeEvents;
	static XLogRecPtr RecentFlushPtr = InvalidXLogRecPtr;

	/*
	 * Fast path to avoid acquiring the spinlock in case we already know we
	 * have enough WAL available. This is particularly interesting if we're
	 * far behind.
	 */
	if (RecentFlushPtr != InvalidXLogRecPtr &&
		loc <= RecentFlushPtr)
		return RecentFlushPtr;

	/* Get a more recent flush pointer. */
	if (!RecoveryInProgress())
		RecentFlushPtr = GetFlushRecPtr();
	else
		RecentFlushPtr = GetXLogReplayRecPtr(NULL);

	for (;;)
	{
		long		sleeptime;

		/* Clear any already-pending wakeups */
		ResetLatch(MyLatch);

		CHECK_FOR_INTERRUPTS();

		/* Process any requests or signals received recently */
		if (ConfigReloadPending)
		{
			ConfigReloadPending = false;
			ProcessConfigFile(PGC_SIGHUP);
			SyncRepInitConfig();
		}

		/* Check for input from the client */
		ProcessRepliesIfAny();

		/*
		 * If we're shutting down, trigger pending WAL to be written out,
		 * otherwise we'd possibly end up waiting for WAL that never gets
		 * written, because walwriter has shut down already.
		 */
		if (got_STOPPING)
			XLogBackgroundFlush();

		/* Update our idea of the currently flushed position. */
		if (!RecoveryInProgress())
			RecentFlushPtr = GetFlushRecPtr();
		else
			RecentFlushPtr = GetXLogReplayRecPtr(NULL);

		/*
		 * If postmaster asked us to stop, don't wait anymore.
		 *
		 * It's important to do this check after the recomputation of
		 * RecentFlushPtr, so we can send all remaining data before shutting
		 * down.
		 */
		if (got_STOPPING)
			break;

		/*
		 * We only send regular messages to the client for full decoded
		 * transactions, but a synchronous replication and walsender shutdown
		 * possibly are waiting for a later location. So, before sleeping, we
		 * send a ping containing the flush location. If the receiver is
		 * otherwise idle, this keepalive will trigger a reply. Processing the
		 * reply will update these MyWalSnd locations.
		 */
		if (MyWalSnd->flush < sentPtr &&
			MyWalSnd->write < sentPtr &&
			!waiting_for_ping_response)
			WalSndKeepalive(false);

		/* check whether we're done */
		if (loc <= RecentFlushPtr)
			break;

		/* Waiting for new WAL. Since we need to wait, we're now caught up. */
		WalSndCaughtUp = true;

		/*
		 * Try to flush any pending output to the client.
		 */
		if (pq_flush_if_writable() != 0)
			WalSndShutdown();

		/*
		 * If we have received CopyDone from the client, sent CopyDone
		 * ourselves, and the output buffer is empty, it's time to exit
		 * streaming, so fail the current WAL fetch request.
		 */
		if (streamingDoneReceiving && streamingDoneSending &&
			!pq_is_send_pending())
			break;

		/* die if timeout was reached */
		WalSndCheckTimeOut();

		/* Send keepalive if the time has come */
		WalSndKeepaliveIfNecessary();

		/*
		 * Sleep until something happens or we time out.  Also wait for the
		 * socket becoming writable, if there's still pending output.
		 * Otherwise we might sit on sendable output data while waiting for
		 * new WAL to be generated.  (But if we have nothing to send, we don't
		 * want to wake on socket-writable.)
		 */
		sleeptime = WalSndComputeSleeptime(GetCurrentTimestamp());

		wakeEvents = WL_SOCKET_READABLE;

		if (pq_is_send_pending())
			wakeEvents |= WL_SOCKET_WRITEABLE;

		WalSndWait(wakeEvents, sleeptime, WAIT_EVENT_WAL_SENDER_WAIT_WAL);
	}

	/* reactivate latch so WalSndLoop knows to continue */
	SetLatch(MyLatch);
	return RecentFlushPtr;
}

/*
 * Execute an incoming replication command.
 *
 * Returns true if the cmd_string was recognized as WalSender command, false
 * if not.
 */
bool
exec_replication_command(const char *cmd_string)
{
	int			parse_rc;
	Node	   *cmd_node;
	const char *cmdtag;
	MemoryContext cmd_context;
	MemoryContext old_context;

	/*
	 * If WAL sender has been told that shutdown is getting close, switch its
	 * status accordingly to handle the next replication commands correctly.
	 */
	if (got_STOPPING)
		WalSndSetState(WALSNDSTATE_STOPPING);

	/*
	 * Throw error if in stopping mode.  We need prevent commands that could
	 * generate WAL while the shutdown checkpoint is being written.  To be
	 * safe, we just prohibit all new commands.
	 */
	if (MyWalSnd->state == WALSNDSTATE_STOPPING)
		ereport(ERROR,
				(errcode(ERRCODE_OBJECT_NOT_IN_PREREQUISITE_STATE),
				 errmsg("cannot execute new commands while WAL sender is in stopping mode")));

	/*
	 * CREATE_REPLICATION_SLOT ... LOGICAL exports a snapshot until the next
	 * command arrives. Clean up the old stuff if there's anything.
	 */
	SnapBuildClearExportedSnapshot();

	CHECK_FOR_INTERRUPTS();

	/*
	 * Prepare to parse and execute the command.
	 */
	cmd_context = AllocSetContextCreate(CurrentMemoryContext,
										"Replication command context",
										ALLOCSET_DEFAULT_SIZES);
	old_context = MemoryContextSwitchTo(cmd_context);

	replication_scanner_init(cmd_string);

	/*
	 * Is it a WalSender command?
	 */
	if (!replication_scanner_is_replication_command())
	{
		/* Nope; clean up and get out. */
		replication_scanner_finish();

		MemoryContextSwitchTo(old_context);
		MemoryContextDelete(cmd_context);

		/* XXX this is a pretty random place to make this check */
		if (MyDatabaseId == InvalidOid)
			ereport(ERROR,
					(errcode(ERRCODE_FEATURE_NOT_SUPPORTED),
					 errmsg("cannot execute SQL commands in WAL sender for physical replication")));

		/* Tell the caller that this wasn't a WalSender command. */
		return false;
	}

	/*
	 * Looks like a WalSender command, so parse it.
	 */
	parse_rc = replication_yyparse();
	if (parse_rc != 0)
		ereport(ERROR,
				(errcode(ERRCODE_SYNTAX_ERROR),
				 errmsg_internal("replication command parser returned %d",
								 parse_rc)));
	replication_scanner_finish();

	cmd_node = replication_parse_result;

	/*
	 * Report query to various monitoring facilities.  For this purpose, we
	 * report replication commands just like SQL commands.
	 */
	debug_query_string = cmd_string;

	pgstat_report_activity(STATE_RUNNING, cmd_string);

	/*
	 * Log replication command if log_replication_commands is enabled. Even
	 * when it's disabled, log the command with DEBUG1 level for backward
	 * compatibility.
	 */
	ereport(log_replication_commands ? LOG : DEBUG1,
			(errmsg("received replication command: %s", cmd_string)));

	/*
	 * Disallow replication commands in aborted transaction blocks.
	 */
	if (IsAbortedTransactionBlockState())
		ereport(ERROR,
				(errcode(ERRCODE_IN_FAILED_SQL_TRANSACTION),
				 errmsg("current transaction is aborted, "
						"commands ignored until end of transaction block")));

	CHECK_FOR_INTERRUPTS();

	/*
	 * Allocate buffers that will be used for each outgoing and incoming
	 * message.  We do this just once per command to reduce palloc overhead.
	 */
	initStringInfo(&output_message);
	initStringInfo(&reply_message);
	initStringInfo(&tmpbuf);

	switch (cmd_node->type)
	{
		case T_IdentifySystemCmd:
			cmdtag = "IDENTIFY_SYSTEM";
			set_ps_display(cmdtag);
			IdentifySystem();
			EndReplicationCommand(cmdtag);
			break;

		case T_BaseBackupCmd:
			cmdtag = "BASE_BACKUP";
			set_ps_display(cmdtag);
			PreventInTransactionBlock(true, cmdtag);
			SendBaseBackup((BaseBackupCmd *) cmd_node);
			EndReplicationCommand(cmdtag);
			break;

		case T_CreateReplicationSlotCmd:
			cmdtag = "CREATE_REPLICATION_SLOT";
			set_ps_display(cmdtag);
			CreateReplicationSlot((CreateReplicationSlotCmd *) cmd_node);
			EndReplicationCommand(cmdtag);
			break;

		case T_DropReplicationSlotCmd:
			cmdtag = "DROP_REPLICATION_SLOT";
			set_ps_display(cmdtag);
			DropReplicationSlot((DropReplicationSlotCmd *) cmd_node);
			EndReplicationCommand(cmdtag);
			break;

		case T_StartReplicationCmd:
			{
				StartReplicationCmd *cmd = (StartReplicationCmd *) cmd_node;

				cmdtag = "START_REPLICATION";
				set_ps_display(cmdtag);
				PreventInTransactionBlock(true, cmdtag);

				if (cmd->kind == REPLICATION_KIND_PHYSICAL)
					StartReplication(cmd);
				else
					StartLogicalReplication(cmd);

				/* dupe, but necessary per libpqrcv_endstreaming */
				EndReplicationCommand(cmdtag);

				Assert(xlogreader != NULL);
				break;
			}

		case T_TimeLineHistoryCmd:
			cmdtag = "TIMELINE_HISTORY";
			set_ps_display(cmdtag);
			PreventInTransactionBlock(true, cmdtag);
			SendTimeLineHistory((TimeLineHistoryCmd *) cmd_node);
			EndReplicationCommand(cmdtag);
			break;

		case T_VariableShowStmt:
			{
				DestReceiver *dest = CreateDestReceiver(DestRemoteSimple);
				VariableShowStmt *n = (VariableShowStmt *) cmd_node;

				cmdtag = "SHOW";
				set_ps_display(cmdtag);

				/* syscache access needs a transaction environment */
				StartTransactionCommand();
				GetPGVariable(n->name, dest);
				CommitTransactionCommand();
				EndReplicationCommand(cmdtag);
			}
			break;

		default:
			elog(ERROR, "unrecognized replication command node tag: %u",
				 cmd_node->type);
	}

	/* done */
	MemoryContextSwitchTo(old_context);
	MemoryContextDelete(cmd_context);

	/*
	 * We need not update ps display or pg_stat_activity, because PostgresMain
	 * will reset those to "idle".  But we must reset debug_query_string to
	 * ensure it doesn't become a dangling pointer.
	 */
	debug_query_string = NULL;

	return true;
}

/*
 * Process any incoming messages while streaming. Also checks if the remote
 * end has closed the connection.
 */
static void
ProcessRepliesIfAny(void)
{
	unsigned char firstchar;
	int			maxmsglen;
	int			r;
	bool		received = false;

	last_processing = GetCurrentTimestamp();

	/*
	 * If we already received a CopyDone from the frontend, any subsequent
	 * message is the beginning of a new command, and should be processed in
	 * the main processing loop.
	 */
	while (!streamingDoneReceiving)
	{
		pq_startmsgread();
		r = pq_getbyte_if_available(&firstchar);
		if (r < 0)
		{
			/* unexpected error or EOF */
			ereport(COMMERROR,
					(errcode(ERRCODE_PROTOCOL_VIOLATION),
					 errmsg("unexpected EOF on standby connection")));
			proc_exit(0);
		}
		if (r == 0)
		{
			/* no data available without blocking */
			pq_endmsgread();
			break;
		}

		/* Validate message type and set packet size limit */
		switch (firstchar)
		{
			case 'd':
				maxmsglen = PQ_LARGE_MESSAGE_LIMIT;
				break;
			case 'c':
			case 'X':
				maxmsglen = PQ_SMALL_MESSAGE_LIMIT;
				break;
			default:
				ereport(FATAL,
						(errcode(ERRCODE_PROTOCOL_VIOLATION),
						 errmsg("invalid standby message type \"%c\"",
								firstchar)));
				maxmsglen = 0;	/* keep compiler quiet */
				break;
		}

		/* Read the message contents */
		resetStringInfo(&reply_message);
		if (pq_getmessage(&reply_message, maxmsglen))
		{
			ereport(COMMERROR,
					(errcode(ERRCODE_PROTOCOL_VIOLATION),
					 errmsg("unexpected EOF on standby connection")));
			proc_exit(0);
		}

		/* ... and process it */
		switch (firstchar)
		{
				/*
				 * 'd' means a standby reply wrapped in a CopyData packet.
				 */
			case 'd':
				ProcessStandbyMessage();
				received = true;
				break;

				/*
				 * CopyDone means the standby requested to finish streaming.
				 * Reply with CopyDone, if we had not sent that already.
				 */
			case 'c':
				if (!streamingDoneSending)
				{
					pq_putmessage_noblock('c', NULL, 0);
					streamingDoneSending = true;
				}

				streamingDoneReceiving = true;
				received = true;
				break;

				/*
				 * 'X' means that the standby is closing down the socket.
				 */
			case 'X':
				elogif(debug_walrepl_snd, LOG,
						"walsnd processreply -- "
						"Received 'X' as first character in reply from standby. "
						"Standby is closing down the socket, hence exiting.");
				proc_exit(0);

			default:
				Assert(false);	/* NOT REACHED */
		}
	}

	/*
	 * Save the last reply timestamp if we've received at least one reply.
	 */
	if (received)
	{
		last_reply_timestamp = last_processing;
		waiting_for_ping_response = false;
	}
}

/*
 * Process a status update message received from standby.
 */
static void
ProcessStandbyMessage(void)
{
	char		msgtype;

	/*
	 * Check message type from the first byte.
	 */
	msgtype = pq_getmsgbyte(&reply_message);

	switch (msgtype)
	{
		case 'r':
			ProcessStandbyReplyMessage();
			break;

		case 'h':
			ProcessStandbyHSFeedbackMessage();
			break;

		default:
			ereport(COMMERROR,
					(errcode(ERRCODE_PROTOCOL_VIOLATION),
					 errmsg("unexpected message type \"%c\"", msgtype)));
			proc_exit(0);
	}
}

/*
 * Remember that a walreceiver just confirmed receipt of lsn `lsn`.
 */
static void
PhysicalConfirmReceivedLocation(XLogRecPtr lsn)
{
	bool		changed = false;
	ReplicationSlot *slot = MyReplicationSlot;

	Assert(lsn != InvalidXLogRecPtr);
	SpinLockAcquire(&slot->mutex);
	if (slot->data.restart_lsn != lsn)
	{
		changed = true;
		slot->data.restart_lsn = lsn;
	}
	SpinLockRelease(&slot->mutex);

	if (changed)
	{
		ReplicationSlotMarkDirty();
		ReplicationSlotsComputeRequiredLSN();
	}

	/*
	 * One could argue that the slot should be saved to disk now, but that'd
	 * be energy wasted - the worst lost information can do here is give us
	 * wrong information in a statistics view - we'll just potentially be more
	 * conservative in removing files.
	 */
}

/*
 * Regular reply from standby advising of WAL locations on standby server.
 */
static void
ProcessStandbyReplyMessage(void)
{
	XLogRecPtr	writePtr,
				flushPtr,
				applyPtr;
	bool		replyRequested;
	TimeOffset	writeLag,
				flushLag,
				applyLag;
	bool		clearLagTimes;
	TimestampTz now;
	TimestampTz replyTime;

	static bool fullyAppliedLastTime = false;

	/* the caller already consumed the msgtype byte */
	writePtr = pq_getmsgint64(&reply_message);
	flushPtr = pq_getmsgint64(&reply_message);
	applyPtr = pq_getmsgint64(&reply_message);
	replyTime = pq_getmsgint64(&reply_message);
	replyRequested = pq_getmsgbyte(&reply_message);

	if (message_level_is_interesting(DEBUG2))
	{
		char	   *replyTimeStr;

		/* Copy because timestamptz_to_str returns a static buffer */
		replyTimeStr = pstrdup(timestamptz_to_str(replyTime));

		elog(DEBUG2, "write %X/%X flush %X/%X apply %X/%X%s reply_time %s",
			 LSN_FORMAT_ARGS(writePtr),
			 LSN_FORMAT_ARGS(flushPtr),
			 LSN_FORMAT_ARGS(applyPtr),
			 replyRequested ? " (reply requested)" : "",
			 replyTimeStr);

		pfree(replyTimeStr);
	}

	/* See if we can compute the round-trip lag for these positions. */
	now = GetCurrentTimestamp();
	writeLag = LagTrackerRead(SYNC_REP_WAIT_WRITE, writePtr, now);
	flushLag = LagTrackerRead(SYNC_REP_WAIT_FLUSH, flushPtr, now);
	applyLag = LagTrackerRead(SYNC_REP_WAIT_APPLY, applyPtr, now);

	/*
	 * If the standby reports that it has fully replayed the WAL in two
	 * consecutive reply messages, then the second such message must result
	 * from wal_receiver_status_interval expiring on the standby.  This is a
	 * convenient time to forget the lag times measured when it last
	 * wrote/flushed/applied a WAL record, to avoid displaying stale lag data
	 * until more WAL traffic arrives.
	 */
	clearLagTimes = false;
	if (applyPtr == sentPtr)
	{
		if (fullyAppliedLastTime)
			clearLagTimes = true;
		fullyAppliedLastTime = true;
	}
	else
		fullyAppliedLastTime = false;

	/* Send a reply if the standby requested one. */
	if (replyRequested)
		WalSndKeepalive(false);

	/*
	 * Update shared state for this WalSender process based on reply data from
	 * standby.
	 */
	{
		WalSnd	   *walsnd = MyWalSnd;

		SpinLockAcquire(&walsnd->mutex);
		walsnd->write = writePtr;
		walsnd->flush = flushPtr;
		walsnd->apply = applyPtr;
		if (writeLag != -1 || clearLagTimes)
			walsnd->writeLag = writeLag;
		if (flushLag != -1 || clearLagTimes)
			walsnd->flushLag = flushLag;
		if (applyLag != -1 || clearLagTimes)
			walsnd->applyLag = applyLag;
		walsnd->replyTime = replyTime;
		SpinLockRelease(&walsnd->mutex);
	}

	/*
	 * Set xlogCleanUpTo to flush point so that the old
	 * xlog seg files can be cleaned up-to this point
	 * Refer to the description of xlogCleanUpTo
	 */
	WalSndSetXLogCleanUpTo(flushPtr);

	if (!am_cascading_walsender)
		SyncRepReleaseWaiters();

	/*
	 * Advance our local xmin horizon when the client confirmed a flush.
	 */
	if (MyReplicationSlot && flushPtr != InvalidXLogRecPtr)
	{
		if (SlotIsLogical(MyReplicationSlot))
			LogicalConfirmReceivedLocation(flushPtr);
		else
			PhysicalConfirmReceivedLocation(flushPtr);
	}
}

/* compute new replication slot xmin horizon if needed */
static void
PhysicalReplicationSlotNewXmin(TransactionId feedbackXmin, TransactionId feedbackCatalogXmin)
{
	bool		changed = false;
	ReplicationSlot *slot = MyReplicationSlot;

	SpinLockAcquire(&slot->mutex);
	MyProc->xmin = InvalidTransactionId;

	/*
	 * For physical replication we don't need the interlock provided by xmin
	 * and effective_xmin since the consequences of a missed increase are
	 * limited to query cancellations, so set both at once.
	 */
	if (!TransactionIdIsNormal(slot->data.xmin) ||
		!TransactionIdIsNormal(feedbackXmin) ||
		TransactionIdPrecedes(slot->data.xmin, feedbackXmin))
	{
		changed = true;
		slot->data.xmin = feedbackXmin;
		slot->effective_xmin = feedbackXmin;
	}
	if (!TransactionIdIsNormal(slot->data.catalog_xmin) ||
		!TransactionIdIsNormal(feedbackCatalogXmin) ||
		TransactionIdPrecedes(slot->data.catalog_xmin, feedbackCatalogXmin))
	{
		changed = true;
		slot->data.catalog_xmin = feedbackCatalogXmin;
		slot->effective_catalog_xmin = feedbackCatalogXmin;
	}
	SpinLockRelease(&slot->mutex);

	if (changed)
	{
		ReplicationSlotMarkDirty();
		ReplicationSlotsComputeRequiredXmin(false);
	}
}

/*
 * Check that the provided xmin/epoch are sane, that is, not in the future
 * and not so far back as to be already wrapped around.
 *
 * Epoch of nextXid should be same as standby, or if the counter has
 * wrapped, then one greater than standby.
 *
 * This check doesn't care about whether clog exists for these xids
 * at all.
 */
static bool
TransactionIdInRecentPast(TransactionId xid, uint32 epoch)
{
	FullTransactionId nextFullXid;
	TransactionId nextXid;
	uint32		nextEpoch;

	nextFullXid = ReadNextFullTransactionId();
	nextXid = XidFromFullTransactionId(nextFullXid);
	nextEpoch = EpochFromFullTransactionId(nextFullXid);

	if (xid <= nextXid)
	{
		if (epoch != nextEpoch)
			return false;
	}
	else
	{
		if (epoch + 1 != nextEpoch)
			return false;
	}

	if (!TransactionIdPrecedesOrEquals(xid, nextXid))
		return false;			/* epoch OK, but it's wrapped around */

	return true;
}

/*
 * Hot Standby feedback
 */
static void
ProcessStandbyHSFeedbackMessage(void)
{
	TransactionId feedbackXmin;
	uint32		feedbackEpoch;
	TransactionId feedbackCatalogXmin;
	uint32		feedbackCatalogEpoch;
	TimestampTz replyTime;

	/*
	 * Decipher the reply message. The caller already consumed the msgtype
	 * byte. See XLogWalRcvSendHSFeedback() in walreceiver.c for the creation
	 * of this message.
	 */
	replyTime = pq_getmsgint64(&reply_message);
	feedbackXmin = pq_getmsgint(&reply_message, 4);
	feedbackEpoch = pq_getmsgint(&reply_message, 4);
	feedbackCatalogXmin = pq_getmsgint(&reply_message, 4);
	feedbackCatalogEpoch = pq_getmsgint(&reply_message, 4);

	if (message_level_is_interesting(DEBUG2))
	{
		char	   *replyTimeStr;

		/* Copy because timestamptz_to_str returns a static buffer */
		replyTimeStr = pstrdup(timestamptz_to_str(replyTime));

		elog(DEBUG2, "hot standby feedback xmin %u epoch %u, catalog_xmin %u epoch %u reply_time %s",
			 feedbackXmin,
			 feedbackEpoch,
			 feedbackCatalogXmin,
			 feedbackCatalogEpoch,
			 replyTimeStr);

		pfree(replyTimeStr);
	}

	/*
	 * Update shared state for this WalSender process based on reply data from
	 * standby.
	 */
	{
		WalSnd	   *walsnd = MyWalSnd;

		SpinLockAcquire(&walsnd->mutex);
		walsnd->replyTime = replyTime;
		SpinLockRelease(&walsnd->mutex);
	}

	/*
	 * Unset WalSender's xmins if the feedback message values are invalid.
	 * This happens when the downstream turned hot_standby_feedback off.
	 */
	if (!TransactionIdIsNormal(feedbackXmin)
		&& !TransactionIdIsNormal(feedbackCatalogXmin))
	{
		MyProc->xmin = InvalidTransactionId;
		if (MyReplicationSlot != NULL)
			PhysicalReplicationSlotNewXmin(feedbackXmin, feedbackCatalogXmin);
		return;
	}

	/*
	 * Check that the provided xmin/epoch are sane, that is, not in the future
	 * and not so far back as to be already wrapped around.  Ignore if not.
	 */
	if (TransactionIdIsNormal(feedbackXmin) &&
		!TransactionIdInRecentPast(feedbackXmin, feedbackEpoch))
		return;

	if (TransactionIdIsNormal(feedbackCatalogXmin) &&
		!TransactionIdInRecentPast(feedbackCatalogXmin, feedbackCatalogEpoch))
		return;

	/*
	 * Set the WalSender's xmin equal to the standby's requested xmin, so that
	 * the xmin will be taken into account by GetSnapshotData() /
	 * ComputeXidHorizons().  This will hold back the removal of dead rows and
	 * thereby prevent the generation of cleanup conflicts on the standby
	 * server.
	 *
	 * There is a small window for a race condition here: although we just
	 * checked that feedbackXmin precedes nextXid, the nextXid could have
	 * gotten advanced between our fetching it and applying the xmin below,
	 * perhaps far enough to make feedbackXmin wrap around.  In that case the
	 * xmin we set here would be "in the future" and have no effect.  No point
	 * in worrying about this since it's too late to save the desired data
	 * anyway.  Assuming that the standby sends us an increasing sequence of
	 * xmins, this could only happen during the first reply cycle, else our
	 * own xmin would prevent nextXid from advancing so far.
	 *
	 * We don't bother taking the ProcArrayLock here.  Setting the xmin field
	 * is assumed atomic, and there's no real need to prevent concurrent
	 * horizon determinations.  (If we're moving our xmin forward, this is
	 * obviously safe, and if we're moving it backwards, well, the data is at
	 * risk already since a VACUUM could already have determined the horizon.)
	 *
	 * If we're using a replication slot we reserve the xmin via that,
	 * otherwise via the walsender's PGPROC entry. We can only track the
	 * catalog xmin separately when using a slot, so we store the least of the
	 * two provided when not using a slot.
	 *
	 * XXX: It might make sense to generalize the ephemeral slot concept and
	 * always use the slot mechanism to handle the feedback xmin.
	 */
	if (MyReplicationSlot != NULL)	/* XXX: persistency configurable? */
		PhysicalReplicationSlotNewXmin(feedbackXmin, feedbackCatalogXmin);
	else
	{
		if (TransactionIdIsNormal(feedbackCatalogXmin)
			&& TransactionIdPrecedes(feedbackCatalogXmin, feedbackXmin))
			MyProc->xmin = feedbackCatalogXmin;
		else
			MyProc->xmin = feedbackXmin;
	}
}

/*
 * Compute how long send/receive loops should sleep.
 *
 * If wal_sender_timeout is enabled we want to wake up in time to send
 * keepalives and to abort the connection if wal_sender_timeout has been
 * reached.
 */
static long
WalSndComputeSleeptime(TimestampTz now)
{
	long		sleeptime = 10000;	/* 10 s */

	if (wal_sender_timeout > 0 && last_reply_timestamp > 0)
	{
		TimestampTz wakeup_time;

		/*
		 * At the latest stop sleeping once wal_sender_timeout has been
		 * reached.
		 */
		wakeup_time = TimestampTzPlusMilliseconds(last_reply_timestamp,
												  wal_sender_timeout);

		/*
		 * If no ping has been sent yet, wakeup when it's time to do so.
		 * WalSndKeepaliveIfNecessary() wants to send a keepalive once half of
		 * the timeout passed without a response.
		 */
		if (!waiting_for_ping_response)
			wakeup_time = TimestampTzPlusMilliseconds(last_reply_timestamp,
													  wal_sender_timeout / 2);

		/* Compute relative time until wakeup. */
		sleeptime = TimestampDifferenceMilliseconds(now, wakeup_time);
	}

	return sleeptime;
}

/*
 * Check whether there have been responses by the client within
 * wal_sender_timeout and shutdown if not.  Using last_processing as the
 * reference point avoids counting server-side stalls against the client.
 * However, a long server-side stall can make WalSndKeepaliveIfNecessary()
 * postdate last_processing by more than wal_sender_timeout.  If that happens,
 * the client must reply almost immediately to avoid a timeout.  This rarely
 * affects the default configuration, under which clients spontaneously send a
 * message every standby_message_timeout = wal_sender_timeout/6 = 10s.  We
 * could eliminate that problem by recognizing timeout expiration at
 * wal_sender_timeout/2 after the keepalive.
 */
static void
WalSndCheckTimeOut(void)
{
	TimestampTz timeout;

	/* don't bail out if we're doing something that doesn't require timeouts */
	if (last_reply_timestamp <= 0)
		return;

	timeout = TimestampTzPlusMilliseconds(last_reply_timestamp,
										  wal_sender_timeout);

	if (wal_sender_timeout > 0 && last_processing >= timeout)
	{
		/*
		 * Since typically expiration of replication timeout means
		 * communication problem, we don't send the error message to the
		 * standby.
		 */
		ereport(COMMERROR,
				(errmsg("terminating walsender process due to replication timeout")));

		WalSndShutdown();
	}
}

/* Main loop of walsender process that streams the WAL over Copy messages. */
static void
WalSndLoop(WalSndSendDataCallback send_data)
{
	/*
	 * Initialize the last reply timestamp. That enables timeout processing
	 * from hereon.
	 */
	last_reply_timestamp = GetCurrentTimestamp();
	waiting_for_ping_response = false;

	/*
	 * Loop until we reach the end of this timeline or the client requests to
	 * stop streaming.
	 */
	for (;;)
	{
		SIMPLE_FAULT_INJECTOR("wal_sender_loop");

		/* Clear any already-pending wakeups */
		ResetLatch(MyLatch);

		CHECK_FOR_INTERRUPTS();

		/* Process any requests or signals received recently */
		if (ConfigReloadPending)
		{
			ConfigReloadPending = false;
			ProcessConfigFile(PGC_SIGHUP);
			SyncRepInitConfig();
		}

		/* Check for input from the client */
		ProcessRepliesIfAny();

		/*
		 * If we have received CopyDone from the client, sent CopyDone
		 * ourselves, and the output buffer is empty, it's time to exit
		 * streaming.
		 */
		if (streamingDoneReceiving && streamingDoneSending &&
			!pq_is_send_pending())
			break;

		/*
		 * If we don't have any pending data in the output buffer, try to send
		 * some more.  If there is some, we don't bother to call send_data
		 * again until we've flushed it ... but we'd better assume we are not
		 * caught up.
		 */
		if (!pq_is_send_pending())
			send_data();
		else
			WalSndCaughtUp = false;

		/*
		 * Set caught up within range if not already done. Once we catch
		 * up within range we never go back.
		 */
		if (!MyWalSnd->caughtup_within_range && WalSndCaughtUpWithinRange)
			WalSndSetCaughtupWithinRange(true);

		if (send_data == XLogSendPhysical)
			Assert(!WalSndCaughtUp || WalSndCaughtUpWithinRange);

		/* Try to flush pending output to the client */
		if (pq_flush_if_writable() != 0)
			WalSndShutdown();

		SIMPLE_FAULT_INJECTOR("wal_sender_after_caughtup_within_range");

		/* If nothing remains to be sent right now ... */
		if (WalSndCaughtUp && !pq_is_send_pending())
		{
			/*
			 * If we're in catchup state, move to streaming.  This is an
			 * important state change for users to know about, since before
			 * this point data loss might occur if the primary dies and we
			 * need to failover to the standby. The state change is also
			 * important for synchronous replication, since commits that
			 * started to wait at that point might wait for some time.
			 */
			if (MyWalSnd->state == WALSNDSTATE_CATCHUP)
			{
				ereport(DEBUG1,
						(errmsg_internal("\"%s\" has now caught up with upstream server",
										 application_name)));
				WalSndSetState(WALSNDSTATE_STREAMING);
			}

			/*
			 * When SIGUSR2 arrives, we send any outstanding logs up to the
			 * shutdown checkpoint record (i.e., the latest record), wait for
			 * them to be replicated to the standby, and exit. This may be a
			 * normal termination at shutdown, or a promotion, the walsender
			 * is not sure which.
			 */
			if (got_SIGUSR2)
				WalSndDone(send_data);
		}

		/* Check for replication timeout. */
		WalSndCheckTimeOut();

		/* Send keepalive if the time has come */
		WalSndKeepaliveIfNecessary();

		/*
		 * Block if we have unsent data.  XXX For logical replication, let
		 * WalSndWaitForWal() handle any other blocking; idle receivers need
		 * its additional actions.  For physical replication, also block if
		 * caught up; its send_data does not block.
		 */
		if ((WalSndCaughtUp && send_data != XLogSendLogical &&
			 !streamingDoneSending) ||
			pq_is_send_pending())
		{
			long		sleeptime;
			int			wakeEvents;

			if (!streamingDoneReceiving)
				wakeEvents = WL_SOCKET_READABLE;
			else
				wakeEvents = 0;

			/*
			 * Use fresh timestamp, not last_processing, to reduce the chance
			 * of reaching wal_sender_timeout before sending a keepalive.
			 */
			sleeptime = WalSndComputeSleeptime(GetCurrentTimestamp());

			if (pq_is_send_pending())
				wakeEvents |= WL_SOCKET_WRITEABLE;

			/* Sleep until something happens or we time out */
			WalSndWait(wakeEvents, sleeptime, WAIT_EVENT_WAL_SENDER_MAIN);
		}
	}
}

/* Initialize a per-walsender data structure for this walsender process */
static void
InitWalSenderSlot(void)
{
	int			i;

	/*
	 * WalSndCtl should be set up already (we inherit this by fork() or
	 * EXEC_BACKEND mechanism from the postmaster).
	 */
	Assert(WalSndCtl != NULL);
	Assert(MyWalSnd == NULL);

	/*
	 * Find a free walsender slot and reserve it. This must not fail due to
	 * the prior check for free WAL senders in InitProcess().
	 */
	for (i = 0; i < max_wal_senders; i++)
	{
		WalSnd	   *walsnd = &WalSndCtl->walsnds[i];

		SpinLockAcquire(&walsnd->mutex);

		if (walsnd->pid != 0)
		{
			SpinLockRelease(&walsnd->mutex);
			continue;
		}
		else
		{
			/*
			 * Found a free slot. Reserve it for us.
			 */
			walsnd->pid = MyProcPid;
			walsnd->state = WALSNDSTATE_STARTUP;
			walsnd->sentPtr = InvalidXLogRecPtr;
			walsnd->needreload = false;
			walsnd->write = InvalidXLogRecPtr;
			walsnd->flush = InvalidXLogRecPtr;
			walsnd->apply = InvalidXLogRecPtr;
			walsnd->writeLag = -1;
			walsnd->flushLag = -1;
			walsnd->applyLag = -1;
<<<<<<< HEAD
			walsnd->state = WALSNDSTATE_STARTUP;
			/* Will be decided in hand-shake */
			walsnd->xlogCleanUpTo = InvalidXLogRecPtr;
			walsnd->caughtup_within_range = false;
=======
			walsnd->sync_standby_priority = 0;
>>>>>>> d457cb4e
			walsnd->latch = &MyProc->procLatch;
			walsnd->replyTime = 0;
			SpinLockRelease(&walsnd->mutex);
			/* don't need the lock anymore */
			MyWalSnd = (WalSnd *) walsnd;
			walsnd->is_for_gp_walreceiver =
				(strcmp(application_name, GP_WALRECEIVER_APPNAME) == 0);

			break;
		}
	}

	Assert(MyWalSnd != NULL);

	/* Arrange to clean up at walsender exit */
	on_shmem_exit(WalSndKill, 0);
}

/* Destroy the per-walsender data structure for this walsender process */
static void
WalSndKill(int code, Datum arg)
{
	WalSnd	   *walsnd = MyWalSnd;

	Assert(walsnd != NULL);

	/* Only track failure for GPDB primary-mirror replication */
	if (MyWalSnd->is_for_gp_walreceiver)
		FTSReplicationStatusMarkDisconnectForReplication(application_name);

	if (IS_QUERY_DISPATCHER())
	{
		/*
		 * Acquire the SyncRepLock here to avoid any race conditions
		 * that may occur when the WAL sender is waking up waiting backends in the
		 * sync-rep queue just before its exit and a new backend comes in
		 * to wait in the queue due to the fact that WAL sender is still alive.
		 * Refer to the use of SyncRepLock in SyncRepWaitForLSN()
		 */
		LWLockAcquire(SyncRepLock, LW_EXCLUSIVE);
		{
			/* Release any waiting backends in the sync-rep queue */
			SyncRepWakeQueue(true, SYNC_REP_WAIT_WRITE);
			SyncRepWakeQueue(true, SYNC_REP_WAIT_FLUSH);

			SpinLockAcquire(&MyWalSnd->mutex);

			/* xlog can get freed without the WAL sender worry */
			MyWalSnd->xlogCleanUpTo = InvalidXLogRecPtr;

			/* Mark WalSnd struct no longer in use. */
			MyWalSnd->pid = 0;
			walsnd->latch = NULL;

			SpinLockRelease(&MyWalSnd->mutex);
		}
		LWLockRelease(SyncRepLock);
		/* WalSnd struct isn't mine anymore */
		MyWalSnd = NULL;
		return;
	}

	MyWalSnd = NULL;

	SpinLockAcquire(&walsnd->mutex);
	/* clear latch while holding the spinlock, so it can safely be read */
	walsnd->latch = NULL;
	/* Mark WalSnd struct as no longer being in use. */
	walsnd->pid = 0;
	SpinLockRelease(&walsnd->mutex);
}

/* XLogReaderRoutine->segment_open callback */
static void
WalSndSegmentOpen(XLogReaderState *state, XLogSegNo nextSegNo,
				  TimeLineID *tli_p)
{
<<<<<<< HEAD
	char	   *p;
	XLogRecPtr	recptr;
	Size		nbytes;
	XLogSegNo	segno;

	p = buf;
	recptr = startptr;
	nbytes = count;
=======
	char		path[MAXPGPATH];
>>>>>>> d457cb4e

	/*-------
	 * When reading from a historic timeline, and there is a timeline switch
	 * within this segment, read from the WAL segment belonging to the new
	 * timeline.
	 *
	 * For example, imagine that this server is currently on timeline 5, and
	 * we're streaming timeline 4. The switch from timeline 4 to 5 happened at
	 * 0/13002088. In pg_wal, we have these files:
	 *
	 * ...
	 * 000000040000000000000012
	 * 000000040000000000000013
	 * 000000050000000000000013
	 * 000000050000000000000014
	 * ...
	 *
	 * In this situation, when requested to send the WAL from segment 0x13, on
	 * timeline 4, we read the WAL from file 000000050000000000000013. Archive
	 * recovery prefers files from newer timelines, so if the segment was
	 * restored from the archive on this server, the file belonging to the old
	 * timeline, 000000040000000000000013, might not exist. Their contents are
	 * equal up to the switchpoint, because at a timeline switch, the used
	 * portion of the old segment is copied to the new file.  -------
	 */
	*tli_p = sendTimeLine;
	if (sendTimeLineIsHistoric)
	{
		XLogSegNo	endSegNo;

<<<<<<< HEAD
		startoff = XLogSegmentOffset(recptr, wal_segment_size);

		if (sendFile < 0 || !XLByteInSeg(recptr, sendSegNo, wal_segment_size))
		{
			char		path[MAXPGPATH];

			/* Switch to another logfile segment */
			if (sendFile >= 0)
				close(sendFile);

			XLByteToSeg(recptr, sendSegNo, wal_segment_size);

			/*-------
			 * When reading from a historic timeline, and there is a timeline
			 * switch within this segment, read from the WAL segment belonging
			 * to the new timeline.
			 *
			 * For example, imagine that this server is currently on timeline
			 * 5, and we're streaming timeline 4. The switch from timeline 4
			 * to 5 happened at 0/13002088. In pg_wal, we have these files:
			 *
			 * ...
			 * 000000040000000000000012
			 * 000000040000000000000013
			 * 000000050000000000000013
			 * 000000050000000000000014
			 * ...
			 *
			 * In this situation, when requested to send the WAL from
			 * segment 0x13, on timeline 4, we read the WAL from file
			 * 000000050000000000000013. Archive recovery prefers files from
			 * newer timelines, so if the segment was restored from the
			 * archive on this server, the file belonging to the old timeline,
			 * 000000040000000000000013, might not exist. Their contents are
			 * equal up to the switchpoint, because at a timeline switch, the
			 * used portion of the old segment is copied to the new file.
			 *-------
			 */
			curFileTimeLine = sendTimeLine;
			if (sendTimeLineIsHistoric)
			{
				XLogSegNo	endSegNo;

				XLByteToSeg(sendTimeLineValidUpto, endSegNo, wal_segment_size);
				if (sendSegNo == endSegNo)
					curFileTimeLine = sendTimeLineNextTLI;
			}

			XLogFilePath(path, curFileTimeLine, sendSegNo, wal_segment_size);

			sendFile = BasicOpenFile(path, O_RDONLY | PG_BINARY);
			if (sendFile < 0)
			{
				WalSndCtl->error = WALSNDERROR_WALREAD;
				/*
				 * If the file is not found, assume it's because the standby
				 * asked for a too old WAL segment that has already been
				 * removed or recycled.
				 */
				if (errno == ENOENT)
					ereport(ERROR,
							(errcode_for_file_access(),
							 errmsg("requested WAL segment %s has already been removed",
									XLogFileNameP(curFileTimeLine, sendSegNo))));
				else
					ereport(ERROR,
							(errcode_for_file_access(),
							 errmsg("could not open file \"%s\": %m",
									path)));
			}
			sendOff = 0;
		}

		/* Need to seek in the file? */
		if (sendOff != startoff)
		{
			if (lseek(sendFile, (off_t) startoff, SEEK_SET) < 0)
			{
				WalSndCtl->error = WALSNDERROR_WALREAD;

				ereport(ERROR,
						(errcode_for_file_access(),
						 errmsg("could not seek in log segment %s to offset %u: %m",
								XLogFileNameP(curFileTimeLine, sendSegNo),
								startoff)));
			}

			sendOff = startoff;
		}

		/* How many bytes are within this segment? */
		if (nbytes > (wal_segment_size - startoff))
			segbytes = wal_segment_size - startoff;
		else
			segbytes = nbytes;

		pgstat_report_wait_start(WAIT_EVENT_WAL_READ);
		readbytes = read(sendFile, p, segbytes);
		pgstat_report_wait_end();
		if (readbytes < 0)
		{
			WalSndCtl->error = WALSNDERROR_WALREAD;
			ereport(ERROR,
					(errcode_for_file_access(),
					 errmsg("could not read from log segment %s, offset %u, length %zu: %m",
							XLogFileNameP(curFileTimeLine, sendSegNo),
							sendOff, (Size) segbytes)));
		}
		else if (readbytes == 0)
		{
			ereport(ERROR,
					(errcode(ERRCODE_DATA_CORRUPTED),
					 errmsg("could not read from log segment %s, offset %u: read %d of %zu",
							XLogFileNameP(curFileTimeLine, sendSegNo),
							sendOff, readbytes, (Size) segbytes)));
		}

		/* Update state for read */
		recptr += readbytes;

		sendOff += readbytes;
		nbytes -= readbytes;
		p += readbytes;
=======
		XLByteToSeg(sendTimeLineValidUpto, endSegNo, state->segcxt.ws_segsize);
		if (nextSegNo == endSegNo)
			*tli_p = sendTimeLineNextTLI;
>>>>>>> d457cb4e
	}

	XLogFilePath(path, *tli_p, nextSegNo, state->segcxt.ws_segsize);
	state->seg.ws_file = BasicOpenFile(path, O_RDONLY | PG_BINARY);
	if (state->seg.ws_file >= 0)
		return;

<<<<<<< HEAD
	// GPDB_93_MERGE_FIXME: This used to happen, when the "has already been removed"
	// error was thrown. But that's not checked in CheckXLogRemoved(). Do we
	// still need the 'error' field?
	//WalSndCtl->error = WALSNDERROR_WALREAD;

	WalSndCtl->error = WALSNDERROR_NONE;
=======
	/*
	 * If the file is not found, assume it's because the standby asked for a
	 * too old WAL segment that has already been removed or recycled.
	 */
	if (errno == ENOENT)
	{
		char		xlogfname[MAXFNAMELEN];
		int			save_errno = errno;

		XLogFileName(xlogfname, *tli_p, nextSegNo, wal_segment_size);
		errno = save_errno;
		ereport(ERROR,
				(errcode_for_file_access(),
				 errmsg("requested WAL segment %s has already been removed",
						xlogfname)));
	}
	else
		ereport(ERROR,
				(errcode_for_file_access(),
				 errmsg("could not open file \"%s\": %m",
						path)));
>>>>>>> d457cb4e
}

/*
 * Send out the WAL in its normal physical/stored form.
 *
 * Read up to MAX_SEND_SIZE bytes of WAL that's been flushed to disk,
 * but not yet sent to the client, and buffer it in the libpq output
 * buffer.
 *
 * If there is no unsent WAL remaining, WalSndCaughtUp is set to true,
 * otherwise WalSndCaughtUp is set to false.
 *
 * If we've sent enough WAL (although we may not have completely caughtup)
 * we set WalSndCaughtUpWithinRange to true.
 */
static void
XLogSendPhysical(void)
{
	XLogRecPtr	SendRqstPtr;
	XLogRecPtr	startptr;
	XLogRecPtr	endptr;
	Size		nbytes;
	XLogSegNo	segno;
	WALReadError errinfo;

	/* If requested switch the WAL sender to the stopping state. */
	if (got_STOPPING)
		WalSndSetState(WALSNDSTATE_STOPPING);

	if (streamingDoneSending)
	{
		WalSndCaughtUp = true;
		return;
	}

	/* Figure out how far we can safely send the WAL. */
	if (sendTimeLineIsHistoric)
	{
		/*
		 * Streaming an old timeline that's in this server's history, but is
		 * not the one we're currently inserting or replaying. It can be
		 * streamed up to the point where we switched off that timeline.
		 */
		SendRqstPtr = sendTimeLineValidUpto;
	}
	else if (am_cascading_walsender)
	{
		/*
		 * Streaming the latest timeline on a standby.
		 *
		 * Attempt to send all WAL that has already been replayed, so that we
		 * know it's valid. If we're receiving WAL through streaming
		 * replication, it's also OK to send any WAL that has been received
		 * but not replayed.
		 *
		 * The timeline we're recovering from can change, or we can be
		 * promoted. In either case, the current timeline becomes historic. We
		 * need to detect that so that we don't try to stream past the point
		 * where we switched to another timeline. We check for promotion or
		 * timeline switch after calculating FlushPtr, to avoid a race
		 * condition: if the timeline becomes historic just after we checked
		 * that it was still current, it's still be OK to stream it up to the
		 * FlushPtr that was calculated before it became historic.
		 */
		bool		becameHistoric = false;

		SendRqstPtr = GetStandbyFlushRecPtr();

		if (!RecoveryInProgress())
		{
			/*
			 * We have been promoted. RecoveryInProgress() updated
			 * ThisTimeLineID to the new current timeline.
			 */
			am_cascading_walsender = false;
			becameHistoric = true;
		}
		else
		{
			/*
			 * Still a cascading standby. But is the timeline we're sending
			 * still the one recovery is recovering from? ThisTimeLineID was
			 * updated by the GetStandbyFlushRecPtr() call above.
			 */
			if (sendTimeLine != ThisTimeLineID)
				becameHistoric = true;
		}

		if (becameHistoric)
		{
			/*
			 * The timeline we were sending has become historic. Read the
			 * timeline history file of the new timeline to see where exactly
			 * we forked off from the timeline we were sending.
			 */
			List	   *history;

			history = readTimeLineHistory(ThisTimeLineID);
			sendTimeLineValidUpto = tliSwitchPoint(sendTimeLine, history, &sendTimeLineNextTLI);

			Assert(sendTimeLine < sendTimeLineNextTLI);
			list_free_deep(history);

			sendTimeLineIsHistoric = true;

			SendRqstPtr = sendTimeLineValidUpto;
		}
	}
	else
	{
		/*
		 * Streaming the current timeline on a primary.
		 *
		 * Attempt to send all data that's already been written out and
		 * fsync'd to disk.  We cannot go further than what's been written out
		 * given the current implementation of WALRead().  And in any case
		 * it's unsafe to send WAL that is not securely down to disk on the
		 * primary: if the primary subsequently crashes and restarts, standbys
		 * must not have applied any WAL that got lost on the primary.
		 */
		SendRqstPtr = GetFlushRecPtr();
	}

	/*
	 * Record the current system time as an approximation of the time at which
	 * this WAL location was written for the purposes of lag tracking.
	 *
	 * In theory we could make XLogFlush() record a time in shmem whenever WAL
	 * is flushed and we could get that time as well as the LSN when we call
	 * GetFlushRecPtr() above (and likewise for the cascading standby
	 * equivalent), but rather than putting any new code into the hot WAL path
	 * it seems good enough to capture the time here.  We should reach this
	 * after XLogFlush() runs WalSndWakeupProcessRequests(), and although that
	 * may take some time, we read the WAL flush pointer and take the time
	 * very close to together here so that we'll get a later position if it is
	 * still moving.
	 *
	 * Because LagTrackerWrite ignores samples when the LSN hasn't advanced,
	 * this gives us a cheap approximation for the WAL flush time for this
	 * LSN.
	 *
	 * Note that the LSN is not necessarily the LSN for the data contained in
	 * the present message; it's the end of the WAL, which might be further
	 * ahead.  All the lag tracking machinery cares about is finding out when
	 * that arbitrary LSN is eventually reported as written, flushed and
	 * applied, so that it can measure the elapsed time.
	 */
	LagTrackerWrite(SendRqstPtr, GetCurrentTimestamp());

	/*
	 * If this is a historic timeline and we've reached the point where we
	 * forked to the next timeline, stop streaming.
	 *
	 * Note: We might already have sent WAL > sendTimeLineValidUpto. The
	 * startup process will normally replay all WAL that has been received
	 * from the primary, before promoting, but if the WAL streaming is
	 * terminated at a WAL page boundary, the valid portion of the timeline
	 * might end in the middle of a WAL record. We might've already sent the
	 * first half of that partial WAL record to the cascading standby, so that
	 * sentPtr > sendTimeLineValidUpto. That's OK; the cascading standby can't
	 * replay the partial WAL record either, so it can still follow our
	 * timeline switch.
	 */
	if (sendTimeLineIsHistoric && sendTimeLineValidUpto <= sentPtr)
	{
		/* close the current file. */
		if (xlogreader->seg.ws_file >= 0)
			wal_segment_close(xlogreader);

		/* Send CopyDone */
		pq_putmessage_noblock('c', NULL, 0);
		streamingDoneSending = true;

		WalSndCaughtUp = true;

		elog(DEBUG1, "walsender reached end of timeline at %X/%X (sent up to %X/%X)",
			 LSN_FORMAT_ARGS(sendTimeLineValidUpto),
			 LSN_FORMAT_ARGS(sentPtr));
		return;
	}

	/* Do we have any work to do? */
	Assert(sentPtr <= SendRqstPtr);
	if (SendRqstPtr <= sentPtr)
	{
		WalSndCaughtUp = true;
		WalSndCaughtUpWithinRange = true;

		elogif(debug_walrepl_snd, LOG,
				"walsnd xlogSend -- "
				"SendRqstPtr equals sentPtr (%X/%X). Nothing to read from "
				"xlog. Setting caughtup and caughtup_within_range before return.",
			   (uint32) (sentPtr >> 32), (uint32) sentPtr);
		return;
	}

	/*
	 * Figure out how much to send in one message. If there's no more than
	 * MAX_SEND_SIZE bytes to send, send everything. Otherwise send
	 * MAX_SEND_SIZE bytes, but round back to logfile or page boundary.
	 *
	 * The rounding is not only for performance reasons. Walreceiver relies on
	 * the fact that we never split a WAL record across two messages. Since a
	 * long WAL record is split at page boundary into continuation records,
	 * page boundary is always a safe cut-off point. We also assume that
	 * SendRqstPtr never points to the middle of a WAL record.
	 */
	startptr = sentPtr;
	endptr = startptr;
	endptr += MAX_SEND_SIZE;

	/* if we went beyond SendRqstPtr, back off */
	if (SendRqstPtr <= endptr)
	{
		endptr = SendRqstPtr;
		if (sendTimeLineIsHistoric)
			WalSndCaughtUp = false;
		else
			WalSndCaughtUp = true;
	}
	else
	{
		/* round down to page boundary. */
		endptr -= (endptr % XLOG_BLCKSZ);
		WalSndCaughtUp = false;
	}

	nbytes = endptr - startptr;
	Assert(nbytes <= MAX_SEND_SIZE);

	/*
	 * OK to read and send the slice.
	 */
	resetStringInfo(&output_message);
	pq_sendbyte(&output_message, 'w');

	pq_sendint64(&output_message, startptr);	/* dataStart */
	pq_sendint64(&output_message, SendRqstPtr); /* walEnd */
	pq_sendint64(&output_message, 0);	/* sendtime, filled in last */

	/*
	 * Read the log directly into the output buffer to avoid extra memcpy
	 * calls.
	 */
	enlargeStringInfo(&output_message, nbytes);

retry:
	if (!WALRead(xlogreader,
				 &output_message.data[output_message.len],
				 startptr,
				 nbytes,
				 xlogreader->seg.ws_tli,	/* Pass the current TLI because
											 * only WalSndSegmentOpen controls
											 * whether new TLI is needed. */
				 &errinfo))
		WALReadRaiseError(&errinfo);

	/* See logical_read_xlog_page(). */
	XLByteToSeg(startptr, segno, xlogreader->segcxt.ws_segsize);
	CheckXLogRemoved(segno, xlogreader->seg.ws_tli);

	/*
	 * During recovery, the currently-open WAL file might be replaced with the
	 * file of the same name retrieved from archive. So we always need to
	 * check what we read was valid after reading into the buffer. If it's
	 * invalid, we try to open and read the file again.
	 */
	if (am_cascading_walsender)
	{
		WalSnd	   *walsnd = MyWalSnd;
		bool		reload;

		SpinLockAcquire(&walsnd->mutex);
		reload = walsnd->needreload;
		walsnd->needreload = false;
		SpinLockRelease(&walsnd->mutex);

		if (reload && xlogreader->seg.ws_file >= 0)
		{
			wal_segment_close(xlogreader);

			goto retry;
		}
	}

	output_message.len += nbytes;
	output_message.data[output_message.len] = '\0';

	/*
	 * Fill the send timestamp last, so that it is taken as late as possible.
	 */
	resetStringInfo(&tmpbuf);
	pq_sendint64(&tmpbuf, GetCurrentTimestamp());
	memcpy(&output_message.data[1 + sizeof(int64) + sizeof(int64)],
		   tmpbuf.data, sizeof(int64));

	pq_putmessage_noblock('d', output_message.data, output_message.len);

	sentPtr = endptr;

	/* See if we're within catchup range */
	if (!WalSndCaughtUpWithinRange)
		WalSndCaughtUpWithinRange = WalSndIsCatchupWithinRange(sentPtr, SendRqstPtr);

	/* Update shared memory status */
	{
		WalSnd	   *walsnd = MyWalSnd;

		SpinLockAcquire(&walsnd->mutex);
		walsnd->sentPtr = sentPtr;
		SpinLockRelease(&walsnd->mutex);
	}

	/* Report progress of XLOG streaming in PS display */
	if (update_process_title)
	{
		char		activitymsg[50];

		snprintf(activitymsg, sizeof(activitymsg), "streaming %X/%X",
				 LSN_FORMAT_ARGS(sentPtr));
		set_ps_display(activitymsg);
	}
<<<<<<< HEAD

	elogif(debug_walrepl_snd, LOG,
			"walsnd xlogsend -- "
			"Latest xlog flush location on master (SendRqstPtr) = %X/%X, "
			"Start xLog read location(startptr) = %X/%X, "
			"Actual read end xLog location (endptr) = %X/%X, "
			"Bytes Read = %d, "
			"Caughtup within range = %s, "
			"Fully Caughtup = %s.",
		   (uint32)(SendRqstPtr >> 32), (uint32) SendRqstPtr,
		   (uint32) (startptr >> 32), (uint32) startptr,
		   (uint32) (endptr >> 32), (uint32) endptr,
			(int)nbytes,
			WalSndCaughtUpWithinRange ? "true" : "false",
			WalSndCaughtUp ? "true" : "false");

	return;
=======
>>>>>>> d457cb4e
}

/*
 * Stream out logically decoded data.
 */
static void
XLogSendLogical(void)
{
	XLogRecord *record;
	char	   *errm;

	/*
	 * We'll use the current flush point to determine whether we've caught up.
	 * This variable is static in order to cache it across calls.  Caching is
	 * helpful because GetFlushRecPtr() needs to acquire a heavily-contended
	 * spinlock.
	 */
	static XLogRecPtr flushPtr = InvalidXLogRecPtr;

	/*
	 * Don't know whether we've caught up yet. We'll set WalSndCaughtUp to
	 * true in WalSndWaitForWal, if we're actually waiting. We also set to
	 * true if XLogReadRecord() had to stop reading but WalSndWaitForWal
	 * didn't wait - i.e. when we're shutting down.
	 */
	WalSndCaughtUp = false;

	record = XLogReadRecord(logical_decoding_ctx->reader, &errm);

	/* xlog record was invalid */
	if (errm != NULL)
		elog(ERROR, "%s", errm);

	if (record != NULL)
	{
		/*
		 * Note the lack of any call to LagTrackerWrite() which is handled by
		 * WalSndUpdateProgress which is called by output plugin through
		 * logical decoding write api.
		 */
		LogicalDecodingProcessRecord(logical_decoding_ctx, logical_decoding_ctx->reader);

		sentPtr = logical_decoding_ctx->reader->EndRecPtr;
	}

	/*
	 * If first time through in this session, initialize flushPtr.  Otherwise,
	 * we only need to update flushPtr if EndRecPtr is past it.
	 */
	if (flushPtr == InvalidXLogRecPtr)
		flushPtr = GetFlushRecPtr();
	else if (logical_decoding_ctx->reader->EndRecPtr >= flushPtr)
		flushPtr = GetFlushRecPtr();

	/* If EndRecPtr is still past our flushPtr, it means we caught up. */
	if (logical_decoding_ctx->reader->EndRecPtr >= flushPtr)
		WalSndCaughtUp = true;

	/*
	 * If we're caught up and have been requested to stop, have WalSndLoop()
	 * terminate the connection in an orderly manner, after writing out all
	 * the pending data.
	 */
	if (WalSndCaughtUp && got_STOPPING)
		got_SIGUSR2 = true;

	/* Update shared memory status */
	{
		WalSnd	   *walsnd = MyWalSnd;

		SpinLockAcquire(&walsnd->mutex);
		walsnd->sentPtr = sentPtr;
		SpinLockRelease(&walsnd->mutex);
	}
}

/*
 * Shutdown if the sender is caught up.
 *
 * NB: This should only be called when the shutdown signal has been received
 * from postmaster.
 *
 * Note that if we determine that there's still more data to send, this
 * function will return control to the caller.
 */
static void
WalSndDone(WalSndSendDataCallback send_data)
{
	XLogRecPtr	replicatedPtr;

	/* ... let's just be real sure we're caught up ... */
	send_data();

	/*
	 * To figure out whether all WAL has successfully been replicated, check
	 * flush location if valid, write otherwise. Tools like pg_receivewal will
	 * usually (unless in synchronous mode) return an invalid flush location.
	 */
	replicatedPtr = XLogRecPtrIsInvalid(MyWalSnd->flush) ?
		MyWalSnd->write : MyWalSnd->flush;

	if (WalSndCaughtUp && sentPtr == replicatedPtr &&
		!pq_is_send_pending())
	{
		QueryCompletion qc;

		/* Inform the standby that XLOG streaming is done */
		SetQueryCompletion(&qc, CMDTAG_COPY, 0);
		EndCommand(&qc, DestRemote, false);
		pq_flush();

		proc_exit(0);
	}
	if (!waiting_for_ping_response)
		WalSndKeepalive(true);
}

/*
 * Returns the latest point in WAL that has been safely flushed to disk, and
 * can be sent to the standby. This should only be called when in recovery,
 * ie. we're streaming to a cascaded standby.
 *
 * As a side-effect, ThisTimeLineID is updated to the TLI of the last
 * replayed WAL record.
 */
static XLogRecPtr
GetStandbyFlushRecPtr(void)
{
	XLogRecPtr	replayPtr;
	TimeLineID	replayTLI;
	XLogRecPtr	receivePtr;
	TimeLineID	receiveTLI;
	XLogRecPtr	result;

	/*
	 * We can safely send what's already been replayed. Also, if walreceiver
	 * is streaming WAL from the same timeline, we can send anything that it
	 * has streamed, but hasn't been replayed yet.
	 */

	receivePtr = GetWalRcvFlushRecPtr(NULL, &receiveTLI);
	replayPtr = GetXLogReplayRecPtr(&replayTLI);

	ThisTimeLineID = replayTLI;

	result = replayPtr;
	if (receiveTLI == ThisTimeLineID && receivePtr > replayPtr)
		result = receivePtr;

	return result;
}

/*
 * Request walsenders to reload the currently-open WAL file
 */
void
WalSndRqstFileReload(void)
{
	int			i;

	for (i = 0; i < max_wal_senders; i++)
	{
		WalSnd	   *walsnd = &WalSndCtl->walsnds[i];

		SpinLockAcquire(&walsnd->mutex);
		if (walsnd->pid == 0)
		{
			SpinLockRelease(&walsnd->mutex);
			continue;
		}
		walsnd->needreload = true;
		SpinLockRelease(&walsnd->mutex);
	}
}

/*
 * Handle PROCSIG_WALSND_INIT_STOPPING signal.
 */
void
HandleWalSndInitStopping(void)
{
	Assert(am_walsender);

	/*
	 * If replication has not yet started, die like with SIGTERM. If
	 * replication is active, only set a flag and wake up the main loop. It
	 * will send any outstanding WAL, wait for it to be replicated to the
	 * standby, and then exit gracefully.
	 */
	if (!replication_active)
		kill(MyProcPid, SIGTERM);
	else
		got_STOPPING = true;
}

/*
 * SIGUSR2: set flag to do a last cycle and shut down afterwards. The WAL
 * sender should already have been switched to WALSNDSTATE_STOPPING at
 * this point.
 */
static void
WalSndLastCycleHandler(SIGNAL_ARGS)
{
	int			save_errno = errno;

	got_SIGUSR2 = true;
	SetLatch(MyLatch);

	errno = save_errno;
}

static void
WalSndCrashHandler(SIGNAL_ARGS)
{
	StandardHandlerForSigillSigsegvSigbus_OnMainThread("walsender",
														PASS_SIGNAL_ARGS);
}

/* Set up signal handlers */
void
WalSndSignals(void)
{
	/* Set up signal handlers */
	pqsignal(SIGHUP, SignalHandlerForConfigReload);
	pqsignal(SIGINT, StatementCancelHandler);	/* query cancel */
	pqsignal(SIGTERM, die);		/* request shutdown */
	/* SIGQUIT handler was already set up by InitPostmasterChild */
	InitializeTimeouts();		/* establishes SIGALRM handler */
	pqsignal(SIGPIPE, SIG_IGN);
	pqsignal(SIGUSR1, procsignal_sigusr1_handler);
	pqsignal(SIGUSR2, WalSndLastCycleHandler);	/* request a last cycle and
												 * shutdown */

	/* Reset some signals that are accepted by postmaster but not here */
	pqsignal(SIGCHLD, SIG_DFL);

#ifdef SIGILL
	pqsignal(SIGILL, WalSndCrashHandler);
#endif
#ifdef SIGSEGV
	pqsignal(SIGSEGV, WalSndCrashHandler);
#endif
#ifdef SIGBUS
	pqsignal(SIGBUS, WalSndCrashHandler);
#endif

}

/* Report shared-memory space needed by WalSndShmemInit */
Size
WalSndShmemSize(void)
{
	Size		size = 0;

	size = offsetof(WalSndCtlData, walsnds);
	size = add_size(size, mul_size(max_wal_senders, sizeof(WalSnd)));

	return size;
}

/* Allocate and initialize walsender-related shared memory */
void
WalSndShmemInit(void)
{
	bool		found;
	int			i;

	WalSndCtl = (WalSndCtlData *)
		ShmemInitStruct("Wal Sender Ctl", WalSndShmemSize(), &found);

	if (!found)
	{
		/* First time through, so initialize */
		MemSet(WalSndCtl, 0, WalSndShmemSize());

		for (i = 0; i < NUM_SYNC_REP_WAIT_MODE; i++)
			SHMQueueInit(&(WalSndCtl->SyncRepQueue[i]));

		for (i = 0; i < max_wal_senders; i++)
		{
			WalSnd	   *walsnd = &WalSndCtl->walsnds[i];

			SpinLockInit(&walsnd->mutex);
		}
	}
}

/*
 * Wake up all walsenders
 *
 * This will be called inside critical sections, so throwing an error is not
 * advisable.
 */
void
WalSndWakeup(void)
{
	int			i;

	for (i = 0; i < max_wal_senders; i++)
	{
		Latch	   *latch;
		WalSnd	   *walsnd = &WalSndCtl->walsnds[i];

		/*
		 * Get latch pointer with spinlock held, for the unlikely case that
		 * pointer reads aren't atomic (as they're 8 bytes).
		 */
		SpinLockAcquire(&walsnd->mutex);
		latch = walsnd->latch;
		SpinLockRelease(&walsnd->mutex);

		if (latch != NULL)
			SetLatch(latch);
	}
}

/*
 * Wait for readiness on the FeBe socket, or a timeout.  The mask should be
 * composed of optional WL_SOCKET_WRITEABLE and WL_SOCKET_READABLE flags.  Exit
 * on postmaster death.
 */
static void
WalSndWait(uint32 socket_events, long timeout, uint32 wait_event)
{
	WaitEvent	event;

	ModifyWaitEvent(FeBeWaitSet, FeBeWaitSetSocketPos, socket_events, NULL);
	if (WaitEventSetWait(FeBeWaitSet, timeout, &event, 1, wait_event) == 1 &&
		(event.events & WL_POSTMASTER_DEATH))
		proc_exit(1);
}

/*
 * Signal all walsenders to move to stopping state.
 *
 * This will trigger walsenders to move to a state where no further WAL can be
 * generated. See this file's header for details.
 */
void
WalSndInitStopping(void)
{
	int			i;

	for (i = 0; i < max_wal_senders; i++)
	{
		WalSnd	   *walsnd = &WalSndCtl->walsnds[i];
		pid_t		pid;

		SpinLockAcquire(&walsnd->mutex);
		pid = walsnd->pid;
		SpinLockRelease(&walsnd->mutex);

		if (pid == 0)
			continue;

		SendProcSignal(pid, PROCSIG_WALSND_INIT_STOPPING, InvalidBackendId);
	}
}

/*
 * Wait that all the WAL senders have quit or reached the stopping state. This
 * is used by the checkpointer to control when the shutdown checkpoint can
 * safely be performed.
 */
void
WalSndWaitStopping(void)
{
	for (;;)
	{
		int			i;
		bool		all_stopped = true;

		for (i = 0; i < max_wal_senders; i++)
		{
			WalSnd	   *walsnd = &WalSndCtl->walsnds[i];

			SpinLockAcquire(&walsnd->mutex);

			if (walsnd->pid == 0)
			{
				SpinLockRelease(&walsnd->mutex);
				continue;
			}

			if (walsnd->state != WALSNDSTATE_STOPPING)
			{
				all_stopped = false;
				SpinLockRelease(&walsnd->mutex);
				break;
			}
			SpinLockRelease(&walsnd->mutex);
		}

		/* safe to leave if confirmation is done for all WAL senders */
		if (all_stopped)
			return;

		pg_usleep(10000L);		/* wait for 10 msec */
	}
}

/* Set state for current walsender (only called in walsender) */
void
WalSndSetState(WalSndState state)
{
	WalSnd	   *walsnd = MyWalSnd;

	Assert(am_walsender);

	if (walsnd->state == state)
		return;

	elogif(debug_walrepl_snd, LOG,
			"walsnd state -- Setting the WAL sender state to %s.",
			WalSndGetStateString(state));

	SpinLockAcquire(&walsnd->mutex);
	walsnd->state = state;
	SpinLockRelease(&walsnd->mutex);

	/*
	 * If the walsender is not for GPDB primary-mirror replication,
	 * skip failure stats.
	 */
	if (!walsnd->is_for_gp_walreceiver)
		return;

	/* Update WAL replication status. */
	FTSReplicationStatusUpdateForWalState(application_name, state);
}

/*
 * Return a string constant representing the state. This is used
 * in system views, and should *not* be translated.
 */
static const char *
WalSndGetStateString(WalSndState state)
{
	switch (state)
	{
		case WALSNDSTATE_STARTUP:
			return "startup";
		case WALSNDSTATE_BACKUP:
			return "backup";
		case WALSNDSTATE_CATCHUP:
			return "catchup";
		case WALSNDSTATE_STREAMING:
			return "streaming";
		case WALSNDSTATE_STOPPING:
			return "stopping";
	}
	return "UNKNOWN";
}

/* Set the caught_within_range value for this WAL sender */
static void
WalSndSetCaughtupWithinRange(bool caughtup_within_range)
{
	/* use volatile pointer to prevent code rearrangement */
	volatile WalSnd *walsnd = MyWalSnd;

	Assert(am_walsender);

	elogif(debug_walrepl_snd, LOG,
			"Setting the WAL sender caughtup_within_range attribute to %s.",
			caughtup_within_range ? "true" : "false");

	SpinLockAcquire(&walsnd->mutex);
	walsnd->caughtup_within_range = caughtup_within_range;
	SpinLockRelease(&walsnd->mutex);
}


/*
 * Set xlogCleanUpTo in WAL sender
 * This helps checkpoint creation process to limit
 * old xlog seg file cleanup
 */
void
WalSndSetXLogCleanUpTo(XLogRecPtr xlogPtr)
{
	/* use volatile pointer to prevent code rearrangement */
	volatile WalSnd *walsnd = MyWalSnd;

	Assert(am_walsender);

	elogif(debug_walrepl_snd, LOG,
			"walsnd xlog cleanupto -- "
			"Setting the WAL sender xlogCleanUpto attribute to %X/%X.",
		   (uint32) (xlogPtr >> 32), (uint32) xlogPtr);

	SpinLockAcquire(&walsnd->mutex);
	walsnd->xlogCleanUpTo = xlogPtr;
	SpinLockRelease(&walsnd->mutex);
}

/*
 * Retrieve the walsnd_xlogCleanUpTo value.
 *
 * We compare current value of walsnd_xlogCleanUpTo
 * with the ones for each active walsender and find out the
 * XLogRecPtr which is min of all but greater than the
 * current value of walsnd_xlogCleanUpTo.
 *
 * If no walsender is active, InvalidXLogRecPtr is returned.
 */
XLogRecPtr
WalSndCtlGetXLogCleanUpTo()
{
	int i = 0;
	bool	active_walsnd = false;
	bool	first_active_wal_snd= true;
	XLogRecPtr	min_xlogCleanUpTo = InvalidXLogRecPtr;

	for (i = 0; i < max_wal_senders; i++)
	{
		/* use volatile pointer to prevent code rearrangement */
		volatile WalSnd *walsnd = &WalSndCtl->walsnds[i];

		SpinLockAcquire(&walsnd->mutex);
		if (walsnd->pid != 0)
		{
			active_walsnd = true;

			/*
			 * If the WAL sender has not set its own xlogCleannUpTo
			 * we don't bother looking at it
			 */
			if (XLogRecPtrIsInvalid(walsnd->xlogCleanUpTo))
			{
				SpinLockRelease(&walsnd->mutex);
				continue;
			}

			if (first_active_wal_snd)
			{
				min_xlogCleanUpTo = walsnd->xlogCleanUpTo;
				first_active_wal_snd = false;
			}
			else
			{
				if (walsnd->xlogCleanUpTo < min_xlogCleanUpTo)
					min_xlogCleanUpTo = walsnd->xlogCleanUpTo;
			}
		}
		SpinLockRelease(&walsnd->mutex);
	}

	/* No active walsender found, return invalid record ptr. */
	if (!active_walsnd)
		return InvalidXLogRecPtr;

	/*
	 * we can't return XLogRecPtr smaller than walsnd_xlogCleanUpTo
	 * because for e.g the checkpoint creation process may have read it
	 * already and used it to clean xlog seg files upto that point.
	 */
	if (WalSndCtl->walsnd_xlogCleanUpTo < min_xlogCleanUpTo)
		WalSndCtl->walsnd_xlogCleanUpTo = min_xlogCleanUpTo;

	elogif(debug_walrepl_snd, LOG,
			"Current requested common WAL sender XLogCleanUpTo is %X/%X.",
		   (uint32) (WalSndCtl->walsnd_xlogCleanUpTo >> 32),
		   (uint32) WalSndCtl->walsnd_xlogCleanUpTo);

	return WalSndCtl->walsnd_xlogCleanUpTo;
}

/*
 * This functions helps to find out if this walsender has caught up
 * within the range defined by the user. This helps backends to decide
 * if they should start waiting for sync-rep while the WAL sender is
 * still in catchup mode. Refer syncrep.c for some more insight
 */
static bool
WalSndIsCatchupWithinRange(XLogRecPtr currRecPtr, XLogRecPtr catchupRecPtr)
{
	uint64		curr_logSegNo, catchup_logSegNo;
	uint32		segDist;

	Assert(!XLogRecPtrIsInvalid(currRecPtr));
	Assert(!XLogRecPtrIsInvalid(catchupRecPtr));
	Assert(am_walsender);

	/* Best case */
	if (catchupRecPtr < currRecPtr)
		return true;

	XLByteToSeg(currRecPtr, curr_logSegNo, wal_segment_size);
	XLByteToSeg(catchupRecPtr, catchup_logSegNo, wal_segment_size);

	/* Find the distance between the curr and catchup seg files */
	segDist = catchup_logSegNo - curr_logSegNo;

	/* If the distance between the seg files is within range, we're good */
	if (segDist <= repl_catchup_within_range)
		return true;

	return false;
}

static Interval *
offset_to_interval(TimeOffset offset)
{
	Interval   *result = palloc(sizeof(Interval));

	result->month = 0;
	result->day = 0;
	result->time = offset;

	return result;
}

/*
 * Returns activity of walsenders, including pids and xlog locations sent to
 * standby servers.
 */
Datum
pg_stat_get_wal_senders(PG_FUNCTION_ARGS)
{
#define PG_STAT_GET_WAL_SENDERS_COLS	12
	ReturnSetInfo *rsinfo = (ReturnSetInfo *) fcinfo->resultinfo;
	TupleDesc	tupdesc;
	Tuplestorestate *tupstore;
	MemoryContext per_query_ctx;
	MemoryContext oldcontext;
	SyncRepStandbyData *sync_standbys;
	int			num_standbys;
	int			i;

	/* check to see if caller supports us returning a tuplestore */
	if (rsinfo == NULL || !IsA(rsinfo, ReturnSetInfo))
		ereport(ERROR,
				(errcode(ERRCODE_FEATURE_NOT_SUPPORTED),
				 errmsg("set-valued function called in context that cannot accept a set")));
	if (!(rsinfo->allowedModes & SFRM_Materialize))
		ereport(ERROR,
				(errcode(ERRCODE_FEATURE_NOT_SUPPORTED),
				 errmsg("materialize mode required, but it is not allowed in this context")));

	/* Build a tuple descriptor for our result type */
	if (get_call_result_type(fcinfo, NULL, &tupdesc) != TYPEFUNC_COMPOSITE)
		elog(ERROR, "return type must be a row type");

	per_query_ctx = rsinfo->econtext->ecxt_per_query_memory;
	oldcontext = MemoryContextSwitchTo(per_query_ctx);

	tupstore = tuplestore_begin_heap(true, false, work_mem);
	rsinfo->returnMode = SFRM_Materialize;
	rsinfo->setResult = tupstore;
	rsinfo->setDesc = tupdesc;

	MemoryContextSwitchTo(oldcontext);

	/*
	 * Get the currently active synchronous standbys.  This could be out of
	 * date before we're done, but we'll use the data anyway.
	 */
	num_standbys = SyncRepGetCandidateStandbys(&sync_standbys);

	for (i = 0; i < max_wal_senders; i++)
	{
		WalSnd	   *walsnd = &WalSndCtl->walsnds[i];
		XLogRecPtr	sentPtr;
		XLogRecPtr	write;
		XLogRecPtr	flush;
		XLogRecPtr	apply;
		TimeOffset	writeLag;
		TimeOffset	flushLag;
		TimeOffset	applyLag;
		int			priority;
		int			pid;
		WalSndState state;
		TimestampTz replyTime;
		bool		is_sync_standby;
		Datum		values[PG_STAT_GET_WAL_SENDERS_COLS];
		bool		nulls[PG_STAT_GET_WAL_SENDERS_COLS];
		int			j;

		/* Collect data from shared memory */
		SpinLockAcquire(&walsnd->mutex);
		if (walsnd->pid == 0)
		{
			SpinLockRelease(&walsnd->mutex);
			continue;
		}
		pid = walsnd->pid;
		sentPtr = walsnd->sentPtr;
		state = walsnd->state;
		write = walsnd->write;
		flush = walsnd->flush;
		apply = walsnd->apply;
		writeLag = walsnd->writeLag;
		flushLag = walsnd->flushLag;
		applyLag = walsnd->applyLag;
		priority = walsnd->sync_standby_priority;
		replyTime = walsnd->replyTime;
		SpinLockRelease(&walsnd->mutex);

		/*
		 * Detect whether walsender is/was considered synchronous.  We can
		 * provide some protection against stale data by checking the PID
		 * along with walsnd_index.
		 */
		is_sync_standby = false;
		for (j = 0; j < num_standbys; j++)
		{
			if (sync_standbys[j].walsnd_index == i &&
				sync_standbys[j].pid == pid)
			{
				is_sync_standby = true;
				break;
			}
		}

		memset(nulls, 0, sizeof(nulls));
		values[0] = Int32GetDatum(pid);

		if (!is_member_of_role(GetUserId(), ROLE_PG_READ_ALL_STATS))
		{
			/*
			 * Only superusers and members of pg_read_all_stats can see
			 * details. Other users only get the pid value to know it's a
			 * walsender, but no details.
			 */
			MemSet(&nulls[1], true, PG_STAT_GET_WAL_SENDERS_COLS - 1);
		}
		else
		{
			values[1] = CStringGetTextDatum(WalSndGetStateString(state));

			if (XLogRecPtrIsInvalid(sentPtr))
				nulls[2] = true;
			values[2] = LSNGetDatum(sentPtr);

			if (XLogRecPtrIsInvalid(write))
				nulls[3] = true;
			values[3] = LSNGetDatum(write);

			if (XLogRecPtrIsInvalid(flush))
				nulls[4] = true;
			values[4] = LSNGetDatum(flush);

			if (XLogRecPtrIsInvalid(apply))
				nulls[5] = true;
			values[5] = LSNGetDatum(apply);

			/*
			 * Treat a standby such as a pg_basebackup background process
			 * which always returns an invalid flush location, as an
			 * asynchronous standby.
			 */
			priority = XLogRecPtrIsInvalid(flush) ? 0 : priority;

			if (writeLag < 0)
				nulls[6] = true;
			else
				values[6] = IntervalPGetDatum(offset_to_interval(writeLag));

			if (flushLag < 0)
				nulls[7] = true;
			else
				values[7] = IntervalPGetDatum(offset_to_interval(flushLag));

			if (applyLag < 0)
				nulls[8] = true;
			else
				values[8] = IntervalPGetDatum(offset_to_interval(applyLag));

			values[9] = Int32GetDatum(priority);

			/*
			 * More easily understood version of standby state. This is purely
			 * informational.
			 *
			 * In quorum-based sync replication, the role of each standby
			 * listed in synchronous_standby_names can be changing very
			 * frequently. Any standbys considered as "sync" at one moment can
			 * be switched to "potential" ones at the next moment. So, it's
			 * basically useless to report "sync" or "potential" as their sync
			 * states. We report just "quorum" for them.
			 */
			if (priority == 0)
				values[10] = CStringGetTextDatum("async");
<<<<<<< HEAD
			else if (list_member_int(sync_standbys, i))
				values[10] = (IS_QUERY_DISPATCHER() || SyncRepConfig->syncrep_method == SYNC_REP_PRIORITY) ?
=======
			else if (is_sync_standby)
				values[10] = SyncRepConfig->syncrep_method == SYNC_REP_PRIORITY ?
>>>>>>> d457cb4e
					CStringGetTextDatum("sync") : CStringGetTextDatum("quorum");
			else
				values[10] = CStringGetTextDatum("potential");

			if (replyTime == 0)
				nulls[11] = true;
			else
				values[11] = TimestampTzGetDatum(replyTime);
		}

		tuplestore_putvalues(tupstore, tupdesc, values, nulls);
	}

	/* clean up and return the tuplestore */
	tuplestore_donestoring(tupstore);

	return (Datum) 0;
}

/*
 * Send a keepalive message to standby.
 *
 * If requestReply is set, the message requests the other party to send
 * a message back to us, for heartbeat purposes.  We also set a flag to
 * let nearby code that we're waiting for that response, to avoid
 * repeated requests.
 */
static void
WalSndKeepalive(bool requestReply)
{
	elog(DEBUG2, "sending replication keepalive");

	/* construct the message... */
	resetStringInfo(&output_message);
	pq_sendbyte(&output_message, 'k');
	pq_sendint64(&output_message, sentPtr);
	pq_sendint64(&output_message, GetCurrentTimestamp());
	pq_sendbyte(&output_message, requestReply ? 1 : 0);

	/* ... and send it wrapped in CopyData */
	pq_putmessage_noblock('d', output_message.data, output_message.len);

	/* Set local flag */
	if (requestReply)
		waiting_for_ping_response = true;
}

/*
 * Send keepalive message if too much time has elapsed.
 */
static void
WalSndKeepaliveIfNecessary(void)
{
	TimestampTz ping_time;

	/*
	 * Don't send keepalive messages if timeouts are globally disabled or
	 * we're doing something not partaking in timeouts.
	 */
	if (wal_sender_timeout <= 0 || last_reply_timestamp <= 0)
		return;

	if (waiting_for_ping_response)
		return;

	/*
	 * If half of wal_sender_timeout has lapsed without receiving any reply
	 * from the standby, send a keep-alive message to the standby requesting
	 * an immediate reply.
	 */
	ping_time = TimestampTzPlusMilliseconds(last_reply_timestamp,
											wal_sender_timeout / 2);
	if (last_processing >= ping_time)
	{
		WalSndKeepalive(true);

		/* Try to flush pending output to the client */
		if (pq_flush_if_writable() != 0)
			WalSndShutdown();
	}
}

/*
 * Record the end of the WAL and the time it was flushed locally, so that
 * LagTrackerRead can compute the elapsed time (lag) when this WAL location is
 * eventually reported to have been written, flushed and applied by the
 * standby in a reply message.
 */
static void
LagTrackerWrite(XLogRecPtr lsn, TimestampTz local_flush_time)
{
	bool		buffer_full;
	int			new_write_head;
	int			i;

	if (!am_walsender)
		return;

	/*
	 * If the lsn hasn't advanced since last time, then do nothing.  This way
	 * we only record a new sample when new WAL has been written.
	 */
	if (lag_tracker->last_lsn == lsn)
		return;
	lag_tracker->last_lsn = lsn;

	/*
	 * If advancing the write head of the circular buffer would crash into any
	 * of the read heads, then the buffer is full.  In other words, the
	 * slowest reader (presumably apply) is the one that controls the release
	 * of space.
	 */
	new_write_head = (lag_tracker->write_head + 1) % LAG_TRACKER_BUFFER_SIZE;
	buffer_full = false;
	for (i = 0; i < NUM_SYNC_REP_WAIT_MODE; ++i)
	{
		if (new_write_head == lag_tracker->read_heads[i])
			buffer_full = true;
	}

	/*
	 * If the buffer is full, for now we just rewind by one slot and overwrite
	 * the last sample, as a simple (if somewhat uneven) way to lower the
	 * sampling rate.  There may be better adaptive compaction algorithms.
	 */
	if (buffer_full)
	{
		new_write_head = lag_tracker->write_head;
		if (lag_tracker->write_head > 0)
			lag_tracker->write_head--;
		else
			lag_tracker->write_head = LAG_TRACKER_BUFFER_SIZE - 1;
	}

	/* Store a sample at the current write head position. */
	lag_tracker->buffer[lag_tracker->write_head].lsn = lsn;
	lag_tracker->buffer[lag_tracker->write_head].time = local_flush_time;
	lag_tracker->write_head = new_write_head;
}

/*
 * Find out how much time has elapsed between the moment WAL location 'lsn'
 * (or the highest known earlier LSN) was flushed locally and the time 'now'.
 * We have a separate read head for each of the reported LSN locations we
 * receive in replies from standby; 'head' controls which read head is
 * used.  Whenever a read head crosses an LSN which was written into the
 * lag buffer with LagTrackerWrite, we can use the associated timestamp to
 * find out the time this LSN (or an earlier one) was flushed locally, and
 * therefore compute the lag.
 *
 * Return -1 if no new sample data is available, and otherwise the elapsed
 * time in microseconds.
 */
static TimeOffset
LagTrackerRead(int head, XLogRecPtr lsn, TimestampTz now)
{
	TimestampTz time = 0;

	/* Read all unread samples up to this LSN or end of buffer. */
	while (lag_tracker->read_heads[head] != lag_tracker->write_head &&
		   lag_tracker->buffer[lag_tracker->read_heads[head]].lsn <= lsn)
	{
		time = lag_tracker->buffer[lag_tracker->read_heads[head]].time;
		lag_tracker->last_read[head] =
			lag_tracker->buffer[lag_tracker->read_heads[head]];
		lag_tracker->read_heads[head] =
			(lag_tracker->read_heads[head] + 1) % LAG_TRACKER_BUFFER_SIZE;
	}

	/*
	 * If the lag tracker is empty, that means the standby has processed
	 * everything we've ever sent so we should now clear 'last_read'.  If we
	 * didn't do that, we'd risk using a stale and irrelevant sample for
	 * interpolation at the beginning of the next burst of WAL after a period
	 * of idleness.
	 */
	if (lag_tracker->read_heads[head] == lag_tracker->write_head)
		lag_tracker->last_read[head].time = 0;

	if (time > now)
	{
		/* If the clock somehow went backwards, treat as not found. */
		return -1;
	}
	else if (time == 0)
	{
		/*
		 * We didn't cross a time.  If there is a future sample that we
		 * haven't reached yet, and we've already reached at least one sample,
		 * let's interpolate the local flushed time.  This is mainly useful
		 * for reporting a completely stuck apply position as having
		 * increasing lag, since otherwise we'd have to wait for it to
		 * eventually start moving again and cross one of our samples before
		 * we can show the lag increasing.
		 */
		if (lag_tracker->read_heads[head] == lag_tracker->write_head)
		{
			/* There are no future samples, so we can't interpolate. */
			return -1;
		}
		else if (lag_tracker->last_read[head].time != 0)
		{
			/* We can interpolate between last_read and the next sample. */
			double		fraction;
			WalTimeSample prev = lag_tracker->last_read[head];
			WalTimeSample next = lag_tracker->buffer[lag_tracker->read_heads[head]];

			if (lsn < prev.lsn)
			{
				/*
				 * Reported LSNs shouldn't normally go backwards, but it's
				 * possible when there is a timeline change.  Treat as not
				 * found.
				 */
				return -1;
			}

			Assert(prev.lsn < next.lsn);

			if (prev.time > next.time)
			{
				/* If the clock somehow went backwards, treat as not found. */
				return -1;
			}

			/* See how far we are between the previous and next samples. */
			fraction =
				(double) (lsn - prev.lsn) / (double) (next.lsn - prev.lsn);

			/* Scale the local flush time proportionally. */
			time = (TimestampTz)
				((double) prev.time + (next.time - prev.time) * fraction);
		}
		else
		{
			/*
			 * We have only a future sample, implying that we were entirely
			 * caught up but and now there is a new burst of WAL and the
			 * standby hasn't processed the first sample yet.  Until the
			 * standby reaches the future sample the best we can do is report
			 * the hypothetical lag if that sample were to be replayed now.
			 */
			time = lag_tracker->buffer[lag_tracker->read_heads[head]].time;
		}
	}

	/* Return the elapsed time since local flush time in microseconds. */
	Assert(time != 0);
	return now - time;
}<|MERGE_RESOLUTION|>--- conflicted
+++ resolved
@@ -96,10 +96,10 @@
 #include "utils/ps_status.h"
 #include "utils/timeout.h"
 #include "utils/timestamp.h"
-#include "utils/faultinjector.h"
 
 #include "cdb/cdbvars.h"
 #include "replication/gp_replication.h"
+#include "utils/faultinjector.h"
 
 /*
  * Maximum data payload in a WAL data message.  Must be >= XLOG_BLCKSZ.
@@ -250,11 +250,8 @@
 static void ProcessStandbyReplyMessage(void);
 static void ProcessStandbyHSFeedbackMessage(void);
 static void ProcessRepliesIfAny(void);
-<<<<<<< HEAD
 static const char *WalSndGetStateString(WalSndState state);
-=======
 static void ProcessPendingWrites(void);
->>>>>>> d457cb4e
 static void WalSndKeepalive(bool requestReply);
 static void WalSndKeepaliveIfNecessary(void);
 static void WalSndCheckTimeOut(void);
@@ -2518,16 +2515,12 @@
 			walsnd->writeLag = -1;
 			walsnd->flushLag = -1;
 			walsnd->applyLag = -1;
-<<<<<<< HEAD
-			walsnd->state = WALSNDSTATE_STARTUP;
+			walsnd->sync_standby_priority = 0;
+			walsnd->latch = &MyProc->procLatch;
+			walsnd->replyTime = 0;
 			/* Will be decided in hand-shake */
 			walsnd->xlogCleanUpTo = InvalidXLogRecPtr;
 			walsnd->caughtup_within_range = false;
-=======
-			walsnd->sync_standby_priority = 0;
->>>>>>> d457cb4e
-			walsnd->latch = &MyProc->procLatch;
-			walsnd->replyTime = 0;
 			SpinLockRelease(&walsnd->mutex);
 			/* don't need the lock anymore */
 			MyWalSnd = (WalSnd *) walsnd;
@@ -2603,18 +2596,7 @@
 WalSndSegmentOpen(XLogReaderState *state, XLogSegNo nextSegNo,
 				  TimeLineID *tli_p)
 {
-<<<<<<< HEAD
-	char	   *p;
-	XLogRecPtr	recptr;
-	Size		nbytes;
-	XLogSegNo	segno;
-
-	p = buf;
-	recptr = startptr;
-	nbytes = count;
-=======
 	char		path[MAXPGPATH];
->>>>>>> d457cb4e
 
 	/*-------
 	 * When reading from a historic timeline, and there is a timeline switch
@@ -2645,135 +2627,9 @@
 	{
 		XLogSegNo	endSegNo;
 
-<<<<<<< HEAD
-		startoff = XLogSegmentOffset(recptr, wal_segment_size);
-
-		if (sendFile < 0 || !XLByteInSeg(recptr, sendSegNo, wal_segment_size))
-		{
-			char		path[MAXPGPATH];
-
-			/* Switch to another logfile segment */
-			if (sendFile >= 0)
-				close(sendFile);
-
-			XLByteToSeg(recptr, sendSegNo, wal_segment_size);
-
-			/*-------
-			 * When reading from a historic timeline, and there is a timeline
-			 * switch within this segment, read from the WAL segment belonging
-			 * to the new timeline.
-			 *
-			 * For example, imagine that this server is currently on timeline
-			 * 5, and we're streaming timeline 4. The switch from timeline 4
-			 * to 5 happened at 0/13002088. In pg_wal, we have these files:
-			 *
-			 * ...
-			 * 000000040000000000000012
-			 * 000000040000000000000013
-			 * 000000050000000000000013
-			 * 000000050000000000000014
-			 * ...
-			 *
-			 * In this situation, when requested to send the WAL from
-			 * segment 0x13, on timeline 4, we read the WAL from file
-			 * 000000050000000000000013. Archive recovery prefers files from
-			 * newer timelines, so if the segment was restored from the
-			 * archive on this server, the file belonging to the old timeline,
-			 * 000000040000000000000013, might not exist. Their contents are
-			 * equal up to the switchpoint, because at a timeline switch, the
-			 * used portion of the old segment is copied to the new file.
-			 *-------
-			 */
-			curFileTimeLine = sendTimeLine;
-			if (sendTimeLineIsHistoric)
-			{
-				XLogSegNo	endSegNo;
-
-				XLByteToSeg(sendTimeLineValidUpto, endSegNo, wal_segment_size);
-				if (sendSegNo == endSegNo)
-					curFileTimeLine = sendTimeLineNextTLI;
-			}
-
-			XLogFilePath(path, curFileTimeLine, sendSegNo, wal_segment_size);
-
-			sendFile = BasicOpenFile(path, O_RDONLY | PG_BINARY);
-			if (sendFile < 0)
-			{
-				WalSndCtl->error = WALSNDERROR_WALREAD;
-				/*
-				 * If the file is not found, assume it's because the standby
-				 * asked for a too old WAL segment that has already been
-				 * removed or recycled.
-				 */
-				if (errno == ENOENT)
-					ereport(ERROR,
-							(errcode_for_file_access(),
-							 errmsg("requested WAL segment %s has already been removed",
-									XLogFileNameP(curFileTimeLine, sendSegNo))));
-				else
-					ereport(ERROR,
-							(errcode_for_file_access(),
-							 errmsg("could not open file \"%s\": %m",
-									path)));
-			}
-			sendOff = 0;
-		}
-
-		/* Need to seek in the file? */
-		if (sendOff != startoff)
-		{
-			if (lseek(sendFile, (off_t) startoff, SEEK_SET) < 0)
-			{
-				WalSndCtl->error = WALSNDERROR_WALREAD;
-
-				ereport(ERROR,
-						(errcode_for_file_access(),
-						 errmsg("could not seek in log segment %s to offset %u: %m",
-								XLogFileNameP(curFileTimeLine, sendSegNo),
-								startoff)));
-			}
-
-			sendOff = startoff;
-		}
-
-		/* How many bytes are within this segment? */
-		if (nbytes > (wal_segment_size - startoff))
-			segbytes = wal_segment_size - startoff;
-		else
-			segbytes = nbytes;
-
-		pgstat_report_wait_start(WAIT_EVENT_WAL_READ);
-		readbytes = read(sendFile, p, segbytes);
-		pgstat_report_wait_end();
-		if (readbytes < 0)
-		{
-			WalSndCtl->error = WALSNDERROR_WALREAD;
-			ereport(ERROR,
-					(errcode_for_file_access(),
-					 errmsg("could not read from log segment %s, offset %u, length %zu: %m",
-							XLogFileNameP(curFileTimeLine, sendSegNo),
-							sendOff, (Size) segbytes)));
-		}
-		else if (readbytes == 0)
-		{
-			ereport(ERROR,
-					(errcode(ERRCODE_DATA_CORRUPTED),
-					 errmsg("could not read from log segment %s, offset %u: read %d of %zu",
-							XLogFileNameP(curFileTimeLine, sendSegNo),
-							sendOff, readbytes, (Size) segbytes)));
-		}
-
-		/* Update state for read */
-		recptr += readbytes;
-
-		sendOff += readbytes;
-		nbytes -= readbytes;
-		p += readbytes;
-=======
 		XLByteToSeg(sendTimeLineValidUpto, endSegNo, state->segcxt.ws_segsize);
 		if (nextSegNo == endSegNo)
 			*tli_p = sendTimeLineNextTLI;
->>>>>>> d457cb4e
 	}
 
 	XLogFilePath(path, *tli_p, nextSegNo, state->segcxt.ws_segsize);
@@ -2781,14 +2637,11 @@
 	if (state->seg.ws_file >= 0)
 		return;
 
-<<<<<<< HEAD
-	// GPDB_93_MERGE_FIXME: This used to happen, when the "has already been removed"
-	// error was thrown. But that's not checked in CheckXLogRemoved(). Do we
-	// still need the 'error' field?
-	//WalSndCtl->error = WALSNDERROR_WALREAD;
-
-	WalSndCtl->error = WALSNDERROR_NONE;
-=======
+	// GPDB_13_MERGE_FIXME: If we want to support physical replication and
+	// logical replication, this data structure need to be redesigned
+	// (e.g. using WalSndError[]).
+	WalSndCtl->error = WALSNDERROR_WALREAD;
+
 	/*
 	 * If the file is not found, assume it's because the standby asked for a
 	 * too old WAL segment that has already been removed or recycled.
@@ -2810,7 +2663,6 @@
 				(errcode_for_file_access(),
 				 errmsg("could not open file \"%s\": %m",
 						path)));
->>>>>>> d457cb4e
 }
 
 /*
@@ -3066,7 +2918,12 @@
 											 * only WalSndSegmentOpen controls
 											 * whether new TLI is needed. */
 				 &errinfo))
+	{
+		WalSndCtl->error = WALSNDERROR_WALREAD;
 		WALReadRaiseError(&errinfo);
+	}
+	else
+		WalSndCtl->error = WALSNDERROR_NONE;
 
 	/* See logical_read_xlog_page(). */
 	XLByteToSeg(startptr, segno, xlogreader->segcxt.ws_segsize);
@@ -3133,7 +2990,6 @@
 				 LSN_FORMAT_ARGS(sentPtr));
 		set_ps_display(activitymsg);
 	}
-<<<<<<< HEAD
 
 	elogif(debug_walrepl_snd, LOG,
 			"walsnd xlogsend -- "
@@ -3151,8 +3007,6 @@
 			WalSndCaughtUp ? "true" : "false");
 
 	return;
-=======
->>>>>>> d457cb4e
 }
 
 /*
@@ -3937,13 +3791,8 @@
 			 */
 			if (priority == 0)
 				values[10] = CStringGetTextDatum("async");
-<<<<<<< HEAD
-			else if (list_member_int(sync_standbys, i))
+			else if (is_sync_standby)
 				values[10] = (IS_QUERY_DISPATCHER() || SyncRepConfig->syncrep_method == SYNC_REP_PRIORITY) ?
-=======
-			else if (is_sync_standby)
-				values[10] = SyncRepConfig->syncrep_method == SYNC_REP_PRIORITY ?
->>>>>>> d457cb4e
 					CStringGetTextDatum("sync") : CStringGetTextDatum("quorum");
 			else
 				values[10] = CStringGetTextDatum("potential");
