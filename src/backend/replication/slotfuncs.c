--- conflicted
+++ resolved
@@ -96,17 +96,12 @@
 
 	CheckSlotRequirements();
 
-<<<<<<< HEAD
 	warn_slot_only_created_on_segment(NameStr(*name));
 
-	/* acquire replication slot, this will check for conflicting names */
-	ReplicationSlotCreate(NameStr(*name), false, RS_PERSISTENT);
-=======
 	create_physical_replication_slot(NameStr(*name),
 									 immediately_reserve,
 									 temporary,
 									 InvalidXLogRecPtr);
->>>>>>> 9e1c9f95
 
 	values[0] = NameGetDatum(&MyReplicationSlot->data.name);
 	nulls[0] = false;
@@ -190,30 +185,10 @@
 
 	CheckLogicalDecodingRequirements();
 
-<<<<<<< HEAD
-	/*
-	 * Acquire a logical decoding slot, this will check for conflicting names.
-	 * Initially create it as ephemeral - that allows us to nicely handle
-	 * errors during initialization because it'll get dropped if this
-	 * transaction fails. We'll make it persistent at the end.
-	 */
-	ReplicationSlotCreate(NameStr(*name), true, RS_EPHEMERAL);
-
-	/*
-	 * Create logical decoding context, to build the initial snapshot.
-	 */
-	ctx = CreateInitDecodingContext(NameStr(*plugin), NIL,
-									false, /* do not build snapshot */
-									logical_read_local_xlog_page, NULL, NULL);
-
-	/* build initial snapshot, might take a while */
-	DecodingContextFindStartpoint(ctx);
-=======
 	create_logical_replication_slot(NameStr(*name),
 									NameStr(*plugin),
 									temporary,
 									InvalidXLogRecPtr);
->>>>>>> 9e1c9f95
 
 	values[0] = NameGetDatum(&MyReplicationSlot->data.name);
 	values[1] = LSNGetDatum(MyReplicationSlot->data.confirmed_flush);
