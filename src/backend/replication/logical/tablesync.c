/*-------------------------------------------------------------------------
 * tablesync.c
 *	  PostgreSQL logical replication: initial table data synchronization
 *
 * Copyright (c) 2012-2021, PostgreSQL Global Development Group
 *
 * IDENTIFICATION
 *	  src/backend/replication/logical/tablesync.c
 *
 * NOTES
 *	  This file contains code for initial table data synchronization for
 *	  logical replication.
 *
 *	  The initial data synchronization is done separately for each table,
 *	  in a separate apply worker that only fetches the initial snapshot data
 *	  from the publisher and then synchronizes the position in the stream with
 *	  the main apply worker.
 *
 *	  There are several reasons for doing the synchronization this way:
 *	   - It allows us to parallelize the initial data synchronization
 *		 which lowers the time needed for it to happen.
 *	   - The initial synchronization does not have to hold the xid and LSN
 *		 for the time it takes to copy data of all tables, causing less
 *		 bloat and lower disk consumption compared to doing the
 *		 synchronization in a single process for the whole database.
 *	   - It allows us to synchronize any tables added after the initial
 *		 synchronization has finished.
 *
 *	  The stream position synchronization works in multiple steps:
 *	   - Apply worker requests a tablesync worker to start, setting the new
 *		 table state to INIT.
 *	   - Tablesync worker starts; changes table state from INIT to DATASYNC while
 *		 copying.
 *	   - Tablesync worker does initial table copy; there is a FINISHEDCOPY (sync
 *		 worker specific) state to indicate when the copy phase has completed, so
 *		 if the worker crashes with this (non-memory) state then the copy will not
 *		 be re-attempted.
 *	   - Tablesync worker then sets table state to SYNCWAIT; waits for state change.
 *	   - Apply worker periodically checks for tables in SYNCWAIT state.  When
 *		 any appear, it sets the table state to CATCHUP and starts loop-waiting
 *		 until either the table state is set to SYNCDONE or the sync worker
 *		 exits.
 *	   - After the sync worker has seen the state change to CATCHUP, it will
 *		 read the stream and apply changes (acting like an apply worker) until
 *		 it catches up to the specified stream position.  Then it sets the
 *		 state to SYNCDONE.  There might be zero changes applied between
 *		 CATCHUP and SYNCDONE, because the sync worker might be ahead of the
 *		 apply worker.
 *	   - Once the state is set to SYNCDONE, the apply will continue tracking
 *		 the table until it reaches the SYNCDONE stream position, at which
 *		 point it sets state to READY and stops tracking.  Again, there might
 *		 be zero changes in between.
 *
 *	  So the state progression is always: INIT -> DATASYNC -> FINISHEDCOPY
 *	  -> SYNCWAIT -> CATCHUP -> SYNCDONE -> READY.
 *
 *	  The catalog pg_subscription_rel is used to keep information about
 *	  subscribed tables and their state.  The catalog holds all states
 *	  except SYNCWAIT and CATCHUP which are only in shared memory.
 *
 *	  Example flows look like this:
 *	   - Apply is in front:
 *		  sync:8
 *			-> set in catalog FINISHEDCOPY
 *			-> set in memory SYNCWAIT
 *		  apply:10
 *			-> set in memory CATCHUP
 *			-> enter wait-loop
 *		  sync:10
 *			-> set in catalog SYNCDONE
 *			-> exit
 *		  apply:10
 *			-> exit wait-loop
 *			-> continue rep
 *		  apply:11
 *			-> set in catalog READY
 *
 *	   - Sync is in front:
 *		  sync:10
 *			-> set in catalog FINISHEDCOPY
 *			-> set in memory SYNCWAIT
 *		  apply:8
 *			-> set in memory CATCHUP
 *			-> continue per-table filtering
 *		  sync:10
 *			-> set in catalog SYNCDONE
 *			-> exit
 *		  apply:10
 *			-> set in catalog READY
 *			-> stop per-table filtering
 *			-> continue rep
 *-------------------------------------------------------------------------
 */

#include "postgres.h"

#include "access/table.h"
#include "access/xact.h"
#include "catalog/pg_subscription_rel.h"
#include "catalog/pg_type.h"
#include "commands/copy.h"
#include "miscadmin.h"
#include "parser/parse_relation.h"
#include "pgstat.h"
#include "replication/logicallauncher.h"
#include "replication/logicalrelation.h"
#include "replication/walreceiver.h"
#include "replication/worker_internal.h"
#include "replication/slot.h"
#include "replication/origin.h"
#include "storage/ipc.h"
#include "storage/lmgr.h"
#include "utils/builtins.h"
#include "utils/lsyscache.h"
#include "utils/memutils.h"
#include "utils/snapmgr.h"

static bool table_states_valid = false;

StringInfo	copybuf = NULL;

/*
 * Exit routine for synchronization worker.
 */
static void
pg_attribute_noreturn()
finish_sync_worker(void)
{
	/*
	 * Commit any outstanding transaction. This is the usual case, unless
	 * there was nothing to do for the table.
	 */
	if (IsTransactionState())
	{
		CommitTransactionCommand();
		pgstat_report_stat(false);
	}

	/* And flush all writes. */
	XLogFlush(GetXLogWriteRecPtr());

	StartTransactionCommand();
	ereport(LOG,
			(errmsg("logical replication table synchronization worker for subscription \"%s\", table \"%s\" has finished",
					MySubscription->name,
					get_rel_name(MyLogicalRepWorker->relid))));
	CommitTransactionCommand();

	/* Find the main apply worker and signal it. */
	logicalrep_worker_wakeup(MyLogicalRepWorker->subid, InvalidOid);

	/* Stop gracefully */
	proc_exit(0);
}

/*
 * Wait until the relation sync state is set in the catalog to the expected
 * one; return true when it happens.
 *
 * Returns false if the table sync worker or the table itself have
 * disappeared, or the table state has been reset.
 *
 * Currently, this is used in the apply worker when transitioning from
 * CATCHUP state to SYNCDONE.
 */
static bool
wait_for_relation_state_change(Oid relid, char expected_state)
{
	char		state;

	for (;;)
	{
		LogicalRepWorker *worker;
		XLogRecPtr	statelsn;

		CHECK_FOR_INTERRUPTS();

		InvalidateCatalogSnapshot();
		state = GetSubscriptionRelState(MyLogicalRepWorker->subid,
										relid, &statelsn);

		if (state == SUBREL_STATE_UNKNOWN)
			break;

		if (state == expected_state)
			return true;

		/* Check if the sync worker is still running and bail if not. */
		LWLockAcquire(LogicalRepWorkerLock, LW_SHARED);
		worker = logicalrep_worker_find(MyLogicalRepWorker->subid, relid,
										false);
		LWLockRelease(LogicalRepWorkerLock);
		if (!worker)
			break;

		(void) WaitLatch(MyLatch,
						 WL_LATCH_SET | WL_TIMEOUT | WL_EXIT_ON_PM_DEATH,
						 1000L, WAIT_EVENT_LOGICAL_SYNC_STATE_CHANGE);

		ResetLatch(MyLatch);
	}

	return false;
}

/*
 * Wait until the apply worker changes the state of our synchronization
 * worker to the expected one.
 *
 * Used when transitioning from SYNCWAIT state to CATCHUP.
 *
 * Returns false if the apply worker has disappeared.
 */
static bool
wait_for_worker_state_change(char expected_state)
{
	int			rc;

	for (;;)
	{
		LogicalRepWorker *worker;

		CHECK_FOR_INTERRUPTS();

		/*
		 * Done if already in correct state.  (We assume this fetch is atomic
		 * enough to not give a misleading answer if we do it with no lock.)
		 */
		if (MyLogicalRepWorker->relstate == expected_state)
			return true;

		/*
		 * Bail out if the apply worker has died, else signal it we're
		 * waiting.
		 */
		LWLockAcquire(LogicalRepWorkerLock, LW_SHARED);
		worker = logicalrep_worker_find(MyLogicalRepWorker->subid,
										InvalidOid, false);
		if (worker && worker->proc)
			logicalrep_worker_wakeup_ptr(worker);
		LWLockRelease(LogicalRepWorkerLock);
		if (!worker)
			break;

		/*
		 * Wait.  We expect to get a latch signal back from the apply worker,
		 * but use a timeout in case it dies without sending one.
		 */
		rc = WaitLatch(MyLatch,
					   WL_LATCH_SET | WL_TIMEOUT | WL_EXIT_ON_PM_DEATH,
					   1000L, WAIT_EVENT_LOGICAL_SYNC_STATE_CHANGE);

		if (rc & WL_LATCH_SET)
			ResetLatch(MyLatch);
	}

	return false;
}

/*
 * Callback from syscache invalidation.
 */
void
invalidate_syncing_table_states(Datum arg, int cacheid, uint32 hashvalue)
{
	table_states_valid = false;
}

/*
 * Handle table synchronization cooperation from the synchronization
 * worker.
 *
 * If the sync worker is in CATCHUP state and reached (or passed) the
 * predetermined synchronization point in the WAL stream, mark the table as
 * SYNCDONE and finish.
 */
static void
process_syncing_tables_for_sync(XLogRecPtr current_lsn)
{
	SpinLockAcquire(&MyLogicalRepWorker->relmutex);

	if (MyLogicalRepWorker->relstate == SUBREL_STATE_CATCHUP &&
		current_lsn >= MyLogicalRepWorker->relstate_lsn)
	{
		TimeLineID	tli;
		char		syncslotname[NAMEDATALEN] = {0};

		MyLogicalRepWorker->relstate = SUBREL_STATE_SYNCDONE;
		MyLogicalRepWorker->relstate_lsn = current_lsn;

		SpinLockRelease(&MyLogicalRepWorker->relmutex);

		/*
		 * UpdateSubscriptionRelState must be called within a transaction.
		 * That transaction will be ended within the finish_sync_worker().
		 */
		if (!IsTransactionState())
			StartTransactionCommand();

		UpdateSubscriptionRelState(MyLogicalRepWorker->subid,
								   MyLogicalRepWorker->relid,
								   MyLogicalRepWorker->relstate,
								   MyLogicalRepWorker->relstate_lsn);

		/*
		 * End streaming so that LogRepWorkerWalRcvConn can be used to drop
		 * the slot.
		 */
		walrcv_endstreaming(LogRepWorkerWalRcvConn, &tli);

		/*
		 * Cleanup the tablesync slot.
		 *
		 * This has to be done after updating the state because otherwise if
		 * there is an error while doing the database operations we won't be
		 * able to rollback dropped slot.
		 */
		ReplicationSlotNameForTablesync(MyLogicalRepWorker->subid,
										MyLogicalRepWorker->relid,
										syncslotname,
										sizeof(syncslotname));

		/*
		 * It is important to give an error if we are unable to drop the slot,
		 * otherwise, it won't be dropped till the corresponding subscription
		 * is dropped. So passing missing_ok = false.
		 */
		ReplicationSlotDropAtPubNode(LogRepWorkerWalRcvConn, syncslotname, false);

		finish_sync_worker();
	}
	else
		SpinLockRelease(&MyLogicalRepWorker->relmutex);
}

/*
 * Handle table synchronization cooperation from the apply worker.
 *
 * Walk over all subscription tables that are individually tracked by the
 * apply process (currently, all that have state other than
 * SUBREL_STATE_READY) and manage synchronization for them.
 *
 * If there are tables that need synchronizing and are not being synchronized
 * yet, start sync workers for them (if there are free slots for sync
 * workers).  To prevent starting the sync worker for the same relation at a
 * high frequency after a failure, we store its last start time with each sync
 * state info.  We start the sync worker for the same relation after waiting
 * at least wal_retrieve_retry_interval.
 *
 * For tables that are being synchronized already, check if sync workers
 * either need action from the apply worker or have finished.  This is the
 * SYNCWAIT to CATCHUP transition.
 *
 * If the synchronization position is reached (SYNCDONE), then the table can
 * be marked as READY and is no longer tracked.
 */
static void
process_syncing_tables_for_apply(XLogRecPtr current_lsn)
{
	struct tablesync_start_time_mapping
	{
		Oid			relid;
		TimestampTz last_start_time;
	};
	static List *table_states = NIL;
	static HTAB *last_start_times = NULL;
	ListCell   *lc;
	bool		started_tx = false;

	Assert(!IsTransactionState());

	/* We need up-to-date sync state info for subscription tables here. */
	if (!table_states_valid)
	{
		MemoryContext oldctx;
		List	   *rstates;
		ListCell   *lc;
		SubscriptionRelState *rstate;

		/* Clean the old list. */
		list_free_deep(table_states);
		table_states = NIL;

		StartTransactionCommand();
		started_tx = true;

		/* Fetch all non-ready tables. */
		rstates = GetSubscriptionNotReadyRelations(MySubscription->oid);

		/* Allocate the tracking info in a permanent memory context. */
		oldctx = MemoryContextSwitchTo(CacheMemoryContext);
		foreach(lc, rstates)
		{
			rstate = palloc(sizeof(SubscriptionRelState));
			memcpy(rstate, lfirst(lc), sizeof(SubscriptionRelState));
			table_states = lappend(table_states, rstate);
		}
		MemoryContextSwitchTo(oldctx);

		table_states_valid = true;
	}

	/*
	 * Prepare a hash table for tracking last start times of workers, to avoid
	 * immediate restarts.  We don't need it if there are no tables that need
	 * syncing.
	 */
	if (table_states && !last_start_times)
	{
		HASHCTL		ctl;

		ctl.keysize = sizeof(Oid);
		ctl.entrysize = sizeof(struct tablesync_start_time_mapping);
		last_start_times = hash_create("Logical replication table sync worker start times",
									   256, &ctl, HASH_ELEM | HASH_BLOBS);
	}

	/*
	 * Clean up the hash table when we're done with all tables (just to
	 * release the bit of memory).
	 */
	else if (!table_states && last_start_times)
	{
		hash_destroy(last_start_times);
		last_start_times = NULL;
	}

	/*
	 * Process all tables that are being synchronized.
	 */
	foreach(lc, table_states)
	{
		SubscriptionRelState *rstate = (SubscriptionRelState *) lfirst(lc);

		if (rstate->state == SUBREL_STATE_SYNCDONE)
		{
			/*
			 * Apply has caught up to the position where the table sync has
			 * finished.  Mark the table as ready so that the apply will just
			 * continue to replicate it normally.
			 */
			if (current_lsn >= rstate->lsn)
			{
				char		originname[NAMEDATALEN];

				rstate->state = SUBREL_STATE_READY;
				rstate->lsn = current_lsn;
				if (!started_tx)
				{
					StartTransactionCommand();
					started_tx = true;
				}

				/*
				 * Remove the tablesync origin tracking if exists.
				 *
				 * The normal case origin drop is done here instead of in the
				 * process_syncing_tables_for_sync function because we don't
				 * allow to drop the origin till the process owning the origin
				 * is alive.
				 *
				 * There is a chance that the user is concurrently performing
				 * refresh for the subscription where we remove the table
				 * state and its origin and by this time the origin might be
				 * already removed. So passing missing_ok = true.
				 */
				ReplicationOriginNameForTablesync(MyLogicalRepWorker->subid,
												  rstate->relid,
												  originname,
												  sizeof(originname));
				replorigin_drop_by_name(originname, true, false);

				/*
				 * Update the state to READY only after the origin cleanup.
				 */
				UpdateSubscriptionRelState(MyLogicalRepWorker->subid,
										   rstate->relid, rstate->state,
										   rstate->lsn);
			}
		}
		else
		{
			LogicalRepWorker *syncworker;

			/*
			 * Look for a sync worker for this relation.
			 */
			LWLockAcquire(LogicalRepWorkerLock, LW_SHARED);

			syncworker = logicalrep_worker_find(MyLogicalRepWorker->subid,
												rstate->relid, false);

			if (syncworker)
			{
				/* Found one, update our copy of its state */
				SpinLockAcquire(&syncworker->relmutex);
				rstate->state = syncworker->relstate;
				rstate->lsn = syncworker->relstate_lsn;
				if (rstate->state == SUBREL_STATE_SYNCWAIT)
				{
					/*
					 * Sync worker is waiting for apply.  Tell sync worker it
					 * can catchup now.
					 */
					syncworker->relstate = SUBREL_STATE_CATCHUP;
					syncworker->relstate_lsn =
						Max(syncworker->relstate_lsn, current_lsn);
				}
				SpinLockRelease(&syncworker->relmutex);

				/* If we told worker to catch up, wait for it. */
				if (rstate->state == SUBREL_STATE_SYNCWAIT)
				{
					/* Signal the sync worker, as it may be waiting for us. */
					if (syncworker->proc)
						logicalrep_worker_wakeup_ptr(syncworker);

					/* Now safe to release the LWLock */
					LWLockRelease(LogicalRepWorkerLock);

					/*
					 * Enter busy loop and wait for synchronization worker to
					 * reach expected state (or die trying).
					 */
					if (!started_tx)
					{
						StartTransactionCommand();
						started_tx = true;
					}

					wait_for_relation_state_change(rstate->relid,
												   SUBREL_STATE_SYNCDONE);
				}
				else
					LWLockRelease(LogicalRepWorkerLock);
			}
			else
			{
				/*
				 * If there is no sync worker for this table yet, count
				 * running sync workers for this subscription, while we have
				 * the lock.
				 */
				int			nsyncworkers =
				logicalrep_sync_worker_count(MyLogicalRepWorker->subid);

				/* Now safe to release the LWLock */
				LWLockRelease(LogicalRepWorkerLock);

				/*
				 * If there are free sync worker slot(s), start a new sync
				 * worker for the table.
				 */
				if (nsyncworkers < max_sync_workers_per_subscription)
				{
					TimestampTz now = GetCurrentTimestamp();
					struct tablesync_start_time_mapping *hentry;
					bool		found;

					hentry = hash_search(last_start_times, &rstate->relid,
										 HASH_ENTER, &found);

					if (!found ||
						TimestampDifferenceExceeds(hentry->last_start_time, now,
												   wal_retrieve_retry_interval))
					{
						logicalrep_worker_launch(MyLogicalRepWorker->dbid,
												 MySubscription->oid,
												 MySubscription->name,
												 MyLogicalRepWorker->userid,
												 rstate->relid);
						hentry->last_start_time = now;
					}
				}
			}
		}
	}

	if (started_tx)
	{
		CommitTransactionCommand();
		pgstat_report_stat(false);
	}
}

/*
 * Process possible state change(s) of tables that are being synchronized.
 */
void
process_syncing_tables(XLogRecPtr current_lsn)
{
	if (am_tablesync_worker())
		process_syncing_tables_for_sync(current_lsn);
	else
		process_syncing_tables_for_apply(current_lsn);
}

/*
 * Create list of columns for COPY based on logical relation mapping.
 */
static List *
make_copy_attnamelist(LogicalRepRelMapEntry *rel)
{
	List	   *attnamelist = NIL;
	int			i;

	for (i = 0; i < rel->remoterel.natts; i++)
	{
		attnamelist = lappend(attnamelist,
							  makeString(rel->remoterel.attnames[i]));
	}


	return attnamelist;
}

/*
 * Data source callback for the COPY FROM, which reads from the remote
 * connection and passes the data back to our local COPY.
 */
static int
copy_read_data(void *outbuf, int minread, int maxread, void *extra)
{
	int			bytesread = 0;
	int			avail;

	/* If there are some leftover data from previous read, use it. */
	avail = copybuf->len - copybuf->cursor;
	if (avail)
	{
		if (avail > maxread)
			avail = maxread;
		memcpy(outbuf, &copybuf->data[copybuf->cursor], avail);
		copybuf->cursor += avail;
		maxread -= avail;
		bytesread += avail;
	}

	while (maxread > 0 && bytesread < minread)
	{
		pgsocket	fd = PGINVALID_SOCKET;
		int			len;
		char	   *buf = NULL;

		for (;;)
		{
			/* Try read the data. */
			len = walrcv_receive(LogRepWorkerWalRcvConn, &buf, &fd);

			CHECK_FOR_INTERRUPTS();

			if (len == 0)
				break;
			else if (len < 0)
				return bytesread;
			else
			{
				/* Process the data */
				copybuf->data = buf;
				copybuf->len = len;
				copybuf->cursor = 0;

				avail = copybuf->len - copybuf->cursor;
				if (avail > maxread)
					avail = maxread;
				memcpy(outbuf, &copybuf->data[copybuf->cursor], avail);
				outbuf = (void *) ((char *) outbuf + avail);
				copybuf->cursor += avail;
				maxread -= avail;
				bytesread += avail;
			}

			if (maxread <= 0 || bytesread >= minread)
				return bytesread;
		}

		/*
		 * Wait for more data or latch.
		 */
		(void) WaitLatchOrSocket(MyLatch,
								 WL_SOCKET_READABLE | WL_LATCH_SET |
								 WL_TIMEOUT | WL_EXIT_ON_PM_DEATH,
								 fd, 1000L, WAIT_EVENT_LOGICAL_SYNC_DATA);

		ResetLatch(MyLatch);
	}

	return bytesread;
}


/*
 * Get information about remote relation in similar fashion the RELATION
 * message provides during replication.
 */
static void
fetch_remote_table_info(char *nspname, char *relname,
						LogicalRepRelation *lrel)
{
	WalRcvExecResult *res;
	StringInfoData cmd;
	TupleTableSlot *slot;
	Oid			tableRow[] = {OIDOID, CHAROID, CHAROID};
	Oid			attrRow[] = {TEXTOID, OIDOID, BOOLOID};
	bool		isnull;
	int			natt;

	lrel->nspname = nspname;
	lrel->relname = relname;

	/* First fetch Oid and replica identity. */
	initStringInfo(&cmd);
	appendStringInfo(&cmd, "SELECT c.oid, c.relreplident, c.relkind"
					 "  FROM pg_catalog.pg_class c"
					 "  INNER JOIN pg_catalog.pg_namespace n"
					 "        ON (c.relnamespace = n.oid)"
					 " WHERE n.nspname = %s"
					 "   AND c.relname = %s",
					 quote_literal_cstr(nspname),
					 quote_literal_cstr(relname));
	res = walrcv_exec(LogRepWorkerWalRcvConn, cmd.data,
					  lengthof(tableRow), tableRow);

	if (res->status != WALRCV_OK_TUPLES)
		ereport(ERROR,
				(errcode(ERRCODE_CONNECTION_FAILURE),
				 errmsg("could not fetch table info for table \"%s.%s\" from publisher: %s",
						nspname, relname, res->err)));

	slot = MakeSingleTupleTableSlot(res->tupledesc, &TTSOpsMinimalTuple);
	if (!tuplestore_gettupleslot(res->tuplestore, true, false, slot))
		ereport(ERROR,
				(errcode(ERRCODE_UNDEFINED_OBJECT),
				 errmsg("table \"%s.%s\" not found on publisher",
						nspname, relname)));

	lrel->remoteid = DatumGetObjectId(slot_getattr(slot, 1, &isnull));
	Assert(!isnull);
	lrel->replident = DatumGetChar(slot_getattr(slot, 2, &isnull));
	Assert(!isnull);
	lrel->relkind = DatumGetChar(slot_getattr(slot, 3, &isnull));
	Assert(!isnull);

	ExecDropSingleTupleTableSlot(slot);
	walrcv_clear_result(res);

	/* Now fetch columns. */
	resetStringInfo(&cmd);
	appendStringInfo(&cmd,
					 "SELECT a.attname,"
					 "       a.atttypid,"
					 "       a.attnum = ANY(i.indkey)"
					 "  FROM pg_catalog.pg_attribute a"
					 "  LEFT JOIN pg_catalog.pg_index i"
					 "       ON (i.indexrelid = pg_get_replica_identity_index(%u))"
					 " WHERE a.attnum > 0::pg_catalog.int2"
					 "   AND NOT a.attisdropped %s"
					 "   AND a.attrelid = %u"
					 " ORDER BY a.attnum",
					 lrel->remoteid,
					 (walrcv_server_version(LogRepWorkerWalRcvConn) >= 120000 ?
					  "AND a.attgenerated = ''" : ""),
					 lrel->remoteid);
	res = walrcv_exec(LogRepWorkerWalRcvConn, cmd.data,
					  lengthof(attrRow), attrRow);

	if (res->status != WALRCV_OK_TUPLES)
		ereport(ERROR,
				(errcode(ERRCODE_CONNECTION_FAILURE),
				 errmsg("could not fetch table info for table \"%s.%s\" from publisher: %s",
						nspname, relname, res->err)));

	/* We don't know the number of rows coming, so allocate enough space. */
	lrel->attnames = palloc0(MaxTupleAttributeNumber * sizeof(char *));
	lrel->atttyps = palloc0(MaxTupleAttributeNumber * sizeof(Oid));
	lrel->attkeys = NULL;

	natt = 0;
	slot = MakeSingleTupleTableSlot(res->tupledesc, &TTSOpsMinimalTuple);
	while (tuplestore_gettupleslot(res->tuplestore, true, false, slot))
	{
		lrel->attnames[natt] =
			TextDatumGetCString(slot_getattr(slot, 1, &isnull));
		Assert(!isnull);
		lrel->atttyps[natt] = DatumGetObjectId(slot_getattr(slot, 2, &isnull));
		Assert(!isnull);
		if (DatumGetBool(slot_getattr(slot, 3, &isnull)))
			lrel->attkeys = bms_add_member(lrel->attkeys, natt);

		/* Should never happen. */
		if (++natt >= MaxTupleAttributeNumber)
			elog(ERROR, "too many columns in remote table \"%s.%s\"",
				 nspname, relname);

		ExecClearTuple(slot);
	}
	ExecDropSingleTupleTableSlot(slot);

	lrel->natts = natt;

	walrcv_clear_result(res);
	pfree(cmd.data);
}

/*
 * Copy existing data of a table from publisher.
 *
 * Caller is responsible for locking the local relation.
 */
static void
copy_table(Relation rel)
{
	LogicalRepRelMapEntry *relmapentry;
	LogicalRepRelation lrel;
	WalRcvExecResult *res;
	StringInfoData cmd;
	CopyFromState cstate;
	List	   *attnamelist;
	ParseState *pstate;

	/* Get the publisher relation info. */
	fetch_remote_table_info(get_namespace_name(RelationGetNamespace(rel)),
							RelationGetRelationName(rel), &lrel);

	/* Put the relation into relmap. */
	logicalrep_relmap_update(&lrel);

	/* Map the publisher relation to local one. */
	relmapentry = logicalrep_rel_open(lrel.remoteid, NoLock);
	Assert(rel == relmapentry->localrel);

	/* Start copy on the publisher. */
	initStringInfo(&cmd);
	if (lrel.relkind == RELKIND_RELATION)
		appendStringInfo(&cmd, "COPY %s TO STDOUT",
						 quote_qualified_identifier(lrel.nspname, lrel.relname));
	else
	{
		/*
		 * For non-tables, we need to do COPY (SELECT ...), but we can't just
		 * do SELECT * because we need to not copy generated columns.
		 */
		appendStringInfoString(&cmd, "COPY (SELECT ");
		for (int i = 0; i < lrel.natts; i++)
		{
			appendStringInfoString(&cmd, quote_identifier(lrel.attnames[i]));
			if (i < lrel.natts - 1)
				appendStringInfoString(&cmd, ", ");
		}
		appendStringInfo(&cmd, " FROM %s) TO STDOUT",
						 quote_qualified_identifier(lrel.nspname, lrel.relname));
	}
	res = walrcv_exec(LogRepWorkerWalRcvConn, cmd.data, 0, NULL);
	pfree(cmd.data);
	if (res->status != WALRCV_OK_COPY_OUT)
		ereport(ERROR,
				(errcode(ERRCODE_CONNECTION_FAILURE),
				 errmsg("could not start initial contents copy for table \"%s.%s\": %s",
						lrel.nspname, lrel.relname, res->err)));
	walrcv_clear_result(res);

	copybuf = makeStringInfo();

	pstate = make_parsestate(NULL);
	(void) addRangeTableEntryForRelation(pstate, rel, AccessShareLock,
										 NULL, false, false);

	attnamelist = make_copy_attnamelist(relmapentry);
<<<<<<< HEAD
	cstate = BeginCopyFrom(pstate, rel, NULL, false, copy_read_data,
						   NULL /* callback extra data */,
						   attnamelist, NIL);
=======
	cstate = BeginCopyFrom(pstate, rel, NULL, NULL, false, copy_read_data, attnamelist, NIL);
>>>>>>> d457cb4e

	/* Do the copy */
	(void) CopyFrom(cstate);

	logicalrep_rel_close(relmapentry, NoLock);
}

/*
 * Determine the tablesync slot name.
 *
 * The name must not exceed NAMEDATALEN - 1 because of remote node constraints
 * on slot name length. We append system_identifier to avoid slot_name
 * collision with subscriptions in other clusters. With the current scheme
 * pg_%u_sync_%u_UINT64_FORMAT (3 + 10 + 6 + 10 + 20 + '\0'), the maximum
 * length of slot_name will be 50.
 *
 * The returned slot name is stored in the supplied buffer (syncslotname) with
 * the given size.
 *
 * Note: We don't use the subscription slot name as part of tablesync slot name
 * because we are responsible for cleaning up these slots and it could become
 * impossible to recalculate what name to cleanup if the subscription slot name
 * had changed.
 */
void
ReplicationSlotNameForTablesync(Oid suboid, Oid relid,
								char *syncslotname, int szslot)
{
	snprintf(syncslotname, szslot, "pg_%u_sync_%u_" UINT64_FORMAT, suboid,
			 relid, GetSystemIdentifier());
}

/*
 * Form the origin name for tablesync.
 *
 * Return the name in the supplied buffer.
 */
void
ReplicationOriginNameForTablesync(Oid suboid, Oid relid,
								  char *originname, int szorgname)
{
	snprintf(originname, szorgname, "pg_%u_%u", suboid, relid);
}

/*
 * Start syncing the table in the sync worker.
 *
 * If nothing needs to be done to sync the table, we exit the worker without
 * any further action.
 *
 * The returned slot name is palloc'ed in current memory context.
 */
char *
LogicalRepSyncTableStart(XLogRecPtr *origin_startpos)
{
	char	   *slotname;
	char	   *err;
	char		relstate;
	XLogRecPtr	relstate_lsn;
	Relation	rel;
	WalRcvExecResult *res;
	char		originname[NAMEDATALEN];
	RepOriginId originid;

	/* Check the state of the table synchronization. */
	StartTransactionCommand();
	relstate = GetSubscriptionRelState(MyLogicalRepWorker->subid,
									   MyLogicalRepWorker->relid,
									   &relstate_lsn);
	CommitTransactionCommand();

	SpinLockAcquire(&MyLogicalRepWorker->relmutex);
	MyLogicalRepWorker->relstate = relstate;
	MyLogicalRepWorker->relstate_lsn = relstate_lsn;
	SpinLockRelease(&MyLogicalRepWorker->relmutex);

	/*
	 * If synchronization is already done or no longer necessary, exit now
	 * that we've updated shared memory state.
	 */
	switch (relstate)
	{
		case SUBREL_STATE_SYNCDONE:
		case SUBREL_STATE_READY:
		case SUBREL_STATE_UNKNOWN:
			finish_sync_worker();	/* doesn't return */
	}

	/* Calculate the name of the tablesync slot. */
	slotname = (char *) palloc(NAMEDATALEN);
	ReplicationSlotNameForTablesync(MySubscription->oid,
									MyLogicalRepWorker->relid,
									slotname,
									NAMEDATALEN);

	/*
	 * Here we use the slot name instead of the subscription name as the
	 * application_name, so that it is different from the main apply worker,
	 * so that synchronous replication can distinguish them.
	 */
	LogRepWorkerWalRcvConn =
		walrcv_connect(MySubscription->conninfo, true, slotname, &err);
	if (LogRepWorkerWalRcvConn == NULL)
		ereport(ERROR,
				(errcode(ERRCODE_CONNECTION_FAILURE),
				 errmsg("could not connect to the publisher: %s", err)));

	Assert(MyLogicalRepWorker->relstate == SUBREL_STATE_INIT ||
		   MyLogicalRepWorker->relstate == SUBREL_STATE_DATASYNC ||
		   MyLogicalRepWorker->relstate == SUBREL_STATE_FINISHEDCOPY);

	/* Assign the origin tracking record name. */
	ReplicationOriginNameForTablesync(MySubscription->oid,
									  MyLogicalRepWorker->relid,
									  originname,
									  sizeof(originname));

	if (MyLogicalRepWorker->relstate == SUBREL_STATE_DATASYNC)
	{
		/*
		 * We have previously errored out before finishing the copy so the
		 * replication slot might exist. We want to remove the slot if it
		 * already exists and proceed.
		 *
		 * XXX We could also instead try to drop the slot, last time we failed
		 * but for that, we might need to clean up the copy state as it might
		 * be in the middle of fetching the rows. Also, if there is a network
		 * breakdown then it wouldn't have succeeded so trying it next time
		 * seems like a better bet.
		 */
		ReplicationSlotDropAtPubNode(LogRepWorkerWalRcvConn, slotname, true);
	}
	else if (MyLogicalRepWorker->relstate == SUBREL_STATE_FINISHEDCOPY)
	{
		/*
		 * The COPY phase was previously done, but tablesync then crashed
		 * before it was able to finish normally.
		 */
		StartTransactionCommand();

		/*
		 * The origin tracking name must already exist. It was created first
		 * time this tablesync was launched.
		 */
		originid = replorigin_by_name(originname, false);
		replorigin_session_setup(originid);
		replorigin_session_origin = originid;
		*origin_startpos = replorigin_session_get_progress(false);

		CommitTransactionCommand();

		goto copy_table_done;
	}

	SpinLockAcquire(&MyLogicalRepWorker->relmutex);
	MyLogicalRepWorker->relstate = SUBREL_STATE_DATASYNC;
	MyLogicalRepWorker->relstate_lsn = InvalidXLogRecPtr;
	SpinLockRelease(&MyLogicalRepWorker->relmutex);

	/* Update the state and make it visible to others. */
	StartTransactionCommand();
	UpdateSubscriptionRelState(MyLogicalRepWorker->subid,
							   MyLogicalRepWorker->relid,
							   MyLogicalRepWorker->relstate,
							   MyLogicalRepWorker->relstate_lsn);
	CommitTransactionCommand();
	pgstat_report_stat(false);

	StartTransactionCommand();

	/*
	 * Use a standard write lock here. It might be better to disallow access
	 * to the table while it's being synchronized. But we don't want to block
	 * the main apply process from working and it has to open the relation in
	 * RowExclusiveLock when remapping remote relation id to local one.
	 */
	rel = table_open(MyLogicalRepWorker->relid, RowExclusiveLock);

	/*
	 * Start a transaction in the remote node in REPEATABLE READ mode.  This
	 * ensures that both the replication slot we create (see below) and the
	 * COPY are consistent with each other.
	 */
	res = walrcv_exec(LogRepWorkerWalRcvConn,
					  "BEGIN READ ONLY ISOLATION LEVEL REPEATABLE READ",
					  0, NULL);
	if (res->status != WALRCV_OK_COMMAND)
		ereport(ERROR,
				(errcode(ERRCODE_CONNECTION_FAILURE),
				 errmsg("table copy could not start transaction on publisher: %s",
						res->err)));
	walrcv_clear_result(res);

	/*
	 * Create a new permanent logical decoding slot. This slot will be used
	 * for the catchup phase after COPY is done, so tell it to use the
	 * snapshot to make the final data consistent.
	 *
	 * Prevent cancel/die interrupts while creating slot here because it is
	 * possible that before the server finishes this command, a concurrent
	 * drop subscription happens which would complete without removing this
	 * slot leading to a dangling slot on the server.
	 */
	HOLD_INTERRUPTS();
	walrcv_create_slot(LogRepWorkerWalRcvConn, slotname, false /* permanent */ ,
					   CRS_USE_SNAPSHOT, origin_startpos);
	RESUME_INTERRUPTS();

	/*
	 * Setup replication origin tracking. The purpose of doing this before the
	 * copy is to avoid doing the copy again due to any error in setting up
	 * origin tracking.
	 */
	originid = replorigin_by_name(originname, true);
	if (!OidIsValid(originid))
	{
		/*
		 * Origin tracking does not exist, so create it now.
		 *
		 * Then advance to the LSN got from walrcv_create_slot. This is WAL
		 * logged for the purpose of recovery. Locks are to prevent the
		 * replication origin from vanishing while advancing.
		 */
		originid = replorigin_create(originname);

		LockRelationOid(ReplicationOriginRelationId, RowExclusiveLock);
		replorigin_advance(originid, *origin_startpos, InvalidXLogRecPtr,
						   true /* go backward */ , true /* WAL log */ );
		UnlockRelationOid(ReplicationOriginRelationId, RowExclusiveLock);

		replorigin_session_setup(originid);
		replorigin_session_origin = originid;
	}
	else
	{
		ereport(ERROR,
				(errcode(ERRCODE_DUPLICATE_OBJECT),
				 errmsg("replication origin \"%s\" already exists",
						originname)));
	}

	/* Now do the initial data copy */
	PushActiveSnapshot(GetTransactionSnapshot());
	copy_table(rel);
	PopActiveSnapshot();

	res = walrcv_exec(LogRepWorkerWalRcvConn, "COMMIT", 0, NULL);
	if (res->status != WALRCV_OK_COMMAND)
		ereport(ERROR,
				(errcode(ERRCODE_CONNECTION_FAILURE),
				 errmsg("table copy could not finish transaction on publisher: %s",
						res->err)));
	walrcv_clear_result(res);

	table_close(rel, NoLock);

	/* Make the copy visible. */
	CommandCounterIncrement();

	/*
	 * Update the persisted state to indicate the COPY phase is done; make it
	 * visible to others.
	 */
	UpdateSubscriptionRelState(MyLogicalRepWorker->subid,
							   MyLogicalRepWorker->relid,
							   SUBREL_STATE_FINISHEDCOPY,
							   MyLogicalRepWorker->relstate_lsn);

	CommitTransactionCommand();

copy_table_done:

	elog(DEBUG1,
		 "LogicalRepSyncTableStart: '%s' origin_startpos lsn %X/%X",
		 originname, LSN_FORMAT_ARGS(*origin_startpos));

	/*
	 * We are done with the initial data synchronization, update the state.
	 */
	SpinLockAcquire(&MyLogicalRepWorker->relmutex);
	MyLogicalRepWorker->relstate = SUBREL_STATE_SYNCWAIT;
	MyLogicalRepWorker->relstate_lsn = *origin_startpos;
	SpinLockRelease(&MyLogicalRepWorker->relmutex);

	/*
	 * Finally, wait until the main apply worker tells us to catch up and then
	 * return to let LogicalRepApplyLoop do it.
	 */
	wait_for_worker_state_change(SUBREL_STATE_CATCHUP);
	return slotname;
}<|MERGE_RESOLUTION|>--- conflicted
+++ resolved
@@ -866,13 +866,7 @@
 										 NULL, false, false);
 
 	attnamelist = make_copy_attnamelist(relmapentry);
-<<<<<<< HEAD
-	cstate = BeginCopyFrom(pstate, rel, NULL, false, copy_read_data,
-						   NULL /* callback extra data */,
-						   attnamelist, NIL);
-=======
-	cstate = BeginCopyFrom(pstate, rel, NULL, NULL, false, copy_read_data, attnamelist, NIL);
->>>>>>> d457cb4e
+	cstate = BeginCopyFrom(pstate, rel, NULL, NULL, false, copy_read_data, NULL, attnamelist, NIL);
 
 	/* Do the copy */
 	(void) CopyFrom(cstate);
