--- conflicted
+++ resolved
@@ -3,13 +3,9 @@
  * nodeHash.c
  *	  Routines to hash relations for hashjoin
  *
-<<<<<<< HEAD
  * Portions Copyright (c) 2006-2008, Greenplum inc
  * Portions Copyright (c) 2012-Present Pivotal Software, Inc.
- * Portions Copyright (c) 1996-2013, PostgreSQL Global Development Group
-=======
  * Portions Copyright (c) 1996-2014, PostgreSQL Global Development Group
->>>>>>> ab76208e
  * Portions Copyright (c) 1994, Regents of the University of California
  *
  *
@@ -548,8 +544,8 @@
 
 		/*
 		 * Both nbuckets and nbatch must be powers of 2 to make
-		 * ExecHashGetBucketAndBatch fast.	We already fixed nbatch; now inflate
-		 * nbuckets to the next larger power of 2.	We also force nbuckets to not
+		 * ExecHashGetBucketAndBatch fast.  We already fixed nbatch; now inflate
+		 * nbuckets to the next larger power of 2.  We also force nbuckets to not
 		 * be real small, by starting the search at 2^10.
 		 */
 		i = 10;
@@ -626,8 +622,8 @@
 
 		/*
 		 * Both nbuckets and nbatch must be powers of 2 to make
-		 * ExecHashGetBucketAndBatch fast.	We already fixed nbatch; now inflate
-		 * nbuckets to the next larger power of 2.	We also force nbuckets to not
+		 * ExecHashGetBucketAndBatch fast.  We already fixed nbatch; now inflate
+		 * nbuckets to the next larger power of 2.  We also force nbuckets to not
 		 * be real small, by starting the search at 2^10.  (Note: above we made
 		 * sure that nbuckets is not more than INT_MAX / 2, so this loop cannot
 		 * overflow, nor can the final shift to recalculate nbuckets.)
@@ -640,22 +636,6 @@
 		nbatch = 1;
 	}
 
-<<<<<<< HEAD
-=======
-	/*
-	 * Both nbuckets and nbatch must be powers of 2 to make
-	 * ExecHashGetBucketAndBatch fast.  We already fixed nbatch; now inflate
-	 * nbuckets to the next larger power of 2.  We also force nbuckets to not
-	 * be real small, by starting the search at 2^10.  (Note: above we made
-	 * sure that nbuckets is not more than INT_MAX / 2, so this loop cannot
-	 * overflow, nor can the final shift to recalculate nbuckets.)
-	 */
-	i = 10;
-	while ((1 << i) < nbuckets)
-		i++;
-	nbuckets = (1 << i);
-
->>>>>>> ab76208e
 	*numbuckets = nbuckets;
 	*numbatches = nbatch;
 }
