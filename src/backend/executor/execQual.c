--- conflicted
+++ resolved
@@ -63,13 +63,8 @@
 
 /* static function decls */
 static Datum ExecEvalArrayRef(ArrayRefExprState *astate,
-<<<<<<< HEAD
-			 ExprContext *econtext,
-			 bool *isNull, ExprDoneCond *isDone);
-=======
 				 ExprContext *econtext,
 				 bool *isNull, ExprDoneCond *isDone);
->>>>>>> 1084f317
 static bool isAssignmentIndirectionExpr(ExprState *exprstate);
 static Datum ExecEvalAggref(AggrefExprState *aggref,
 		   ExprContext *econtext,
@@ -405,11 +400,7 @@
 		 * We might have a nested-assignment situation, in which the
 		 * refassgnexpr is itself a FieldStore or ArrayRef that needs to
 		 * obtain and modify the previous value of the array element or slice
-<<<<<<< HEAD
-		 * being replaced.  If so, we have to extract that value from the
-=======
 		 * being replaced.	If so, we have to extract that value from the
->>>>>>> 1084f317
 		 * array and pass it down via the econtext's caseValue.  It's safe to
 		 * reuse the CASE mechanism because there cannot be a CASE between
 		 * here and where the value would be needed, and an array assignment
@@ -438,11 +429,7 @@
 													  astate->refelemlength,
 													  astate->refelembyval,
 													  astate->refelemalign,
-<<<<<<< HEAD
-													  &econtext->caseValue_isNull);
-=======
 												&econtext->caseValue_isNull);
->>>>>>> 1084f317
 			}
 			else
 			{
@@ -747,77 +734,17 @@
 			elog(ERROR, "attribute number %d exceeds number of columns %d",
 				 attnum, slot_tupdesc->natts);
 
-<<<<<<< HEAD
 		attr = slot_tupdesc->attrs[attnum - 1];
-=======
-			/*
-			 * We really only care about number of attributes and data type.
-			 * Also, we can ignore type mismatch on columns that are dropped
-			 * in the destination type, so long as (1) the physical storage
-			 * matches or (2) the actual column value is NULL.	Case (1) is
-			 * helpful in some cases involving out-of-date cached plans, while
-			 * case (2) is expected behavior in situations such as an INSERT
-			 * into a table with dropped columns (the planner typically
-			 * generates an INT4 NULL regardless of the dropped column type).
-			 * If we find a dropped column and cannot verify that case (1)
-			 * holds, we have to use ExecEvalWholeRowSlow to check (2) for
-			 * each row.  Also, we have to allow the case that the slot has
-			 * more columns than the Var's type, because we might be looking
-			 * at the output of a subplan that includes resjunk columns. (XXX
-			 * it would be nice to verify that the extra columns are all
-			 * marked resjunk, but we haven't got access to the subplan
-			 * targetlist here...) Resjunk columns should always be at the end
-			 * of a targetlist, so it's sufficient to ignore them here; but we
-			 * need to use ExecEvalWholeRowSlow to get rid of them in the
-			 * eventual output tuples.
-			 */
-			var_tupdesc = lookup_rowtype_tupdesc(variable->vartype, -1);
->>>>>>> 1084f317
 
 		/* can't check type if dropped, since atttypid is probably 0 */
 		if (!attr->attisdropped)
 		{
 			if (variable->vartype != attr->atttypid)
 				ereport(ERROR,
-<<<<<<< HEAD
 						(errmsg("attribute %d has wrong type", attnum),
 						 errdetail("Table has type %s, but query expects %s.",
 								   format_type_be(attr->atttypid),
 								   format_type_be(variable->vartype))));
-=======
-						(errcode(ERRCODE_DATATYPE_MISMATCH),
-						 errmsg("table row type and query-specified row type do not match"),
-						 errdetail_plural("Table row contains %d attribute, but query expects %d.",
-				   "Table row contains %d attributes, but query expects %d.",
-										  slot_tupdesc->natts,
-										  slot_tupdesc->natts,
-										  var_tupdesc->natts)));
-			else if (var_tupdesc->natts < slot_tupdesc->natts)
-				needslow = true;	/* need to trim trailing atts */
-
-			for (i = 0; i < var_tupdesc->natts; i++)
-			{
-				Form_pg_attribute vattr = var_tupdesc->attrs[i];
-				Form_pg_attribute sattr = slot_tupdesc->attrs[i];
-
-				if (vattr->atttypid == sattr->atttypid)
-					continue;	/* no worries */
-				if (!vattr->attisdropped)
-					ereport(ERROR,
-							(errcode(ERRCODE_DATATYPE_MISMATCH),
-							 errmsg("table row type and query-specified row type do not match"),
-							 errdetail("Table has type %s at ordinal position %d, but query expects %s.",
-									   format_type_be(sattr->atttypid),
-									   i + 1,
-									   format_type_be(vattr->atttypid))));
-
-				if (vattr->attlen != sattr->attlen ||
-					vattr->attalign != sattr->attalign)
-					needslow = true;	/* need runtime check for null */
-			}
-
-			ReleaseTupleDesc(var_tupdesc);
->>>>>>> 1084f317
 		}
 	}
 
@@ -1127,16 +1054,6 @@
 	tuple = ExecFetchSlotHeapTuple(slot);
 	tupleDesc = slot->tts_tupleDescriptor;
 
-<<<<<<< HEAD
-=======
-	/*
-	 * Currently, the only data modification case handled here is stripping of
-	 * trailing resjunk fields, which we do in a slightly chintzy way by just
-	 * adjusting the tuple's natts header field.  Possibly there will someday
-	 * be a need for more-extensive rearrangements, in which case we'd
-	 * probably use tupconvert.c.
-	 */
->>>>>>> 1084f317
 	Assert(variable->vartype != RECORDOID);
 	var_tupdesc = lookup_rowtype_tupdesc(variable->vartype, -1);
 
@@ -1159,27 +1076,6 @@
 							   i + 1)));
 	}
 
-	Assert(HeapTupleHeaderGetNatts(tuple->t_data) >= var_tupdesc->natts);
-
-	/* Check to see if any dropped attributes are non-null */
-	for (i = 0; i < var_tupdesc->natts; i++)
-	{
-		Form_pg_attribute vattr = var_tupdesc->attrs[i];
-		Form_pg_attribute sattr = slot->tts_tupleDescriptor->attrs[i];
-
-		if (!vattr->attisdropped)
-			continue;			/* already checked non-dropped cols */
-		if (heap_attisnull(tuple, i + 1))
-			continue;			/* null is always okay */
-		if (vattr->attlen != sattr->attlen ||
-			vattr->attalign != sattr->attalign)
-			ereport(ERROR,
-					(errcode(ERRCODE_DATATYPE_MISMATCH),
-					 errmsg("table row type and query-specified row type do not match"),
-					 errdetail("Physical storage mismatch on dropped attribute at ordinal position %d.",
-							   i + 1)));
-	}
-
 	/*
 	 * We have to make a copy of the tuple so we can safely insert the Datum
 	 * overhead fields, which are not set in on-disk tuples.
@@ -1191,11 +1087,6 @@
 	HeapTupleHeaderSetTypeId(dtuple, variable->vartype);
 	HeapTupleHeaderSetTypMod(dtuple, variable->vartypmod);
 
-<<<<<<< HEAD
-=======
-	HeapTupleHeaderSetNatts(dtuple, var_tupdesc->natts);
-
->>>>>>> 1084f317
 	ReleaseTupleDesc(var_tupdesc);
 
 	return PointerGetDatum(dtuple);
@@ -2451,22 +2342,13 @@
 				tmptup.t_len = HeapTupleHeaderGetDatumLength(td);
 				tmptup.t_data = td;
 
-<<<<<<< HEAD
 				heap_deform_tuple(&tmptup, tupdesc, pd, pn);
 				tuple = memtuple_form_to(mt_bind, pd, pn, NULL, NULL, false);
 
 				tuplestore_puttuple(tupstore, (HeapTuple) tuple);
 			}
 			else
-			{
 				tuplestore_putvalues(tupstore, tupdesc, &result, &fcinfo.isnull);
-			}
-=======
-				tuplestore_puttuple(tupstore, &tmptup);
-			}
-			else
-				tuplestore_putvalues(tupstore, tupdesc, &result, &fcinfo.isnull);
->>>>>>> 1084f317
 
 			/*
 			 * Are we done?
@@ -4600,10 +4482,6 @@
 
 	/* heap_getattr needs a HeapTuple not a bare HeapTupleHeader */
 	tmptup.t_len = HeapTupleHeaderGetDatumLength(tuple);
-<<<<<<< HEAD
-	ItemPointerSetInvalid(&(tmptup.t_self));
-=======
->>>>>>> 1084f317
 	tmptup.t_data = tuple;
 
 	result = heap_getattr(&tmptup,
@@ -4684,341 +4562,6 @@
 
 		Assert(fieldnum > 0 && fieldnum <= tupDesc->natts);
 
-		/*
-		 * Use the CaseTestExpr mechanism to pass down the old value of the
-		 * field being replaced; this is useful in case we have a nested field
-		 * update situation.  It's safe to reuse the CASE mechanism because
-		 * there cannot be a CASE between here and where the value would be
-		 * needed.
-		 */
-		econtext->caseValue_datum = values[fieldnum - 1];
-		econtext->caseValue_isNull = isnull[fieldnum - 1];
-
-		values[fieldnum - 1] = ExecEvalExpr(newval,
-											econtext,
-											&isnull[fieldnum - 1],
-											NULL);
-	}
-
-	econtext->caseValue_datum = save_datum;
-	econtext->caseValue_isNull = save_isNull;
-
-	tuple = heap_form_tuple(tupDesc, values, isnull);
-
-	pfree(values);
-	pfree(isnull);
-
-	return HeapTupleGetDatum(tuple);
-}
-
-/* ----------------------------------------------------------------
- *		ExecEvalRelabelType
- *
- *		Evaluate a RelabelType node.
- * ----------------------------------------------------------------
- */
-static Datum
-ExecEvalRelabelType(GenericExprState *exprstate,
-					ExprContext *econtext,
-					bool *isNull, ExprDoneCond *isDone)
-{
-	return ExecEvalExpr(exprstate->arg, econtext, isNull, isDone);
-}
-
-/* ----------------------------------------------------------------
- *		ExecEvalPartSelectedExpr
- *
- *		Evaluate a PartSelectedExpr
- * ----------------------------------------------------------------
- */
-static Datum
-ExecEvalPartSelectedExpr(PartSelectedExprState *exprstate,
-						 ExprContext *econtext,
-						 bool *isNull, ExprDoneCond *isDone)
-{
-	Assert(NULL != exprstate);
-	Assert(NULL != isNull);
-
-	PartSelectedExpr *expr = (PartSelectedExpr *) exprstate->xprstate.expr;
-
-	if (isDone)
-		*isDone = ExprSingleResult;
-
-	*isNull = false;
-	return BoolGetDatum(isPartitionSelected(econtext->ecxt_estate,
-											expr->dynamicScanId,
-											expr->partOid));
-}
-
-/* ----------------------------------------------------------------
- *		ExecEvalPartDefaultExpr
- *
- *		Evaluate a PartDefaultExpr
- * ----------------------------------------------------------------
- */
-static Datum ExecEvalPartDefaultExpr(PartDefaultExprState *exprstate,
-						ExprContext *econtext,
-						bool *isNull, ExprDoneCond *isDone)
-{
-	Assert(NULL != exprstate);
-	Assert(NULL != isNull);
-
-	PartDefaultExpr *expr = (PartDefaultExpr *) exprstate->xprstate.expr;
-	PartitionRule *rule = exprstate->selector->levelPartRules[expr->level];
-	Assert (NULL != rule);
-
-	if (isDone)
-	{
-		*isDone = ExprSingleResult;
-	}
-	*isNull = false;
-
-	return BoolGetDatum(rule->parisdefault);
-}
-
-/* ----------------------------------------------------------------
- *		ExecEvalPartBoundExpr
- *
- *		Evaluate a PartBoundExpr
- * ----------------------------------------------------------------
- */
-static Datum ExecEvalPartBoundExpr(PartBoundExprState *exprstate,
-						ExprContext *econtext,
-						bool *isNull, ExprDoneCond *isDone)
-{
-	Assert(NULL != exprstate);
-	Assert(NULL != isNull);
-
-	PartBoundExpr *expr = (PartBoundExpr *) exprstate->xprstate.expr;
-	PartitionSelectorState *selector = exprstate->selector;
-	PartitionRule *rule = selector->levelPartRules[expr->level];
-	Assert (NULL != rule);
-	ASSERT_RANGE_PART(selector, expr->level);
-
-	List *parBoundary = NULL;
-
-	parBoundary = expr->isLowerBound ? (List *) rule->parrangestart : (List *) rule->parrangeend;
-
-	/* The constant boundary to return */
-	Const *con = NULL;
-
-	if (parBoundary != NULL)
-	{
-		Assert (1 == list_length(parBoundary));
-		Node *bound = (Node *) linitial(parBoundary);
-		Assert (IsA(bound, Const));
-		con = (Const *) bound;
-	}
-
-	if (isDone)
-	{
-		*isDone = ExprSingleResult;
-	}
-
-	if (NULL != con)
-	{
-		*isNull = con->constisnull;
-		return con->constvalue;
-	}
-
-	/* return NULL if no upper bound or lower bound exists */
-	*isNull = true;
-	return PointerGetDatum(NULL);
-}
-
-/* ----------------------------------------------------------------
- *		ExecEvalPartBoundInclusionExpr
- *
- *		Evaluate a PartBoundInclusionExpr
- * ----------------------------------------------------------------
- */
-static Datum ExecEvalPartBoundInclusionExpr(PartBoundInclusionExprState *exprstate,
-							ExprContext *econtext,
-							bool *isNull, ExprDoneCond *isDone)
-{
-	Assert(NULL != exprstate);
-	Assert(NULL != isNull);
-
-	PartBoundInclusionExpr *expr = (PartBoundInclusionExpr *) exprstate->xprstate.expr;
-	PartitionSelectorState *selector = exprstate->selector;
-	PartitionRule *rule = selector->levelPartRules[expr->level];
-	Assert (NULL != rule);
-	ASSERT_RANGE_PART(selector, expr->level);
-
-	bool isIncluded = rule->parrangeendincl;
-
-	if (expr->isLowerBound)
-	{
-		isIncluded = rule->parrangestartincl;
-	}
-
-	if (isDone)
-	{
-		*isDone = ExprSingleResult;
-	}
-	*isNull = false;
-	return BoolGetDatum(isIncluded);
-}
-
-/* ----------------------------------------------------------------
- *		ExecEvalPartBoundOpenExpr
- *
- *		Evaluate a PartBoundOpenExpr
- * ----------------------------------------------------------------
- */
-static Datum ExecEvalPartBoundOpenExpr(PartBoundOpenExprState *exprstate,
-							ExprContext *econtext,
-							bool *isNull, ExprDoneCond *isDone)
-{
-	Assert(NULL != exprstate);
-	Assert(NULL != isNull);
-
-	PartBoundOpenExpr *expr = (PartBoundOpenExpr *) exprstate->xprstate.expr;
-
-	PartitionSelectorState *selector = exprstate->selector;
-	PartitionRule *rule = selector->levelPartRules[expr->level];
-	Assert (NULL != rule);
-	ASSERT_RANGE_PART(selector, expr->level);
-
-	bool isOpen = (rule->parrangeend == NULL);
-
-	if (expr->isLowerBound)
-	{
-		isOpen = (rule->parrangestart == NULL);
-	}
-
-	if (isDone)
-	{
-		*isDone = ExprSingleResult;
-	}
-	*isNull = false;
-	return BoolGetDatum(isOpen);
-}
-
-/* ----------------------------------------------------------------
- *		ExecEvalPartListRuleExpr
- *
- *		Evaluate a PartListRuleExpr
- * ----------------------------------------------------------------
- */
-static Datum ExecEvalPartListRuleExpr(PartListRuleExprState *exprstate,
-							ExprContext *econtext,
-							bool *isNull, ExprDoneCond *isDone)
-{
-	Assert(NULL != exprstate);
-	Assert(NULL != isNull);
-
-	PartListRuleExpr *expr = (PartListRuleExpr *) exprstate->xprstate.expr;
-
-	PartitionSelectorState *selector = exprstate->selector;
-	PartitionRule *rule = selector->levelPartRules[expr->level];
-	Assert (NULL != rule);
-	ASSERT_LIST_PART(selector, expr->level);
-
-	ListCell *lc = NULL;
-	size_t numVal = rule->parlistvalues ? rule->parlistvalues->length : 0;
-	Datum *array_values = NULL;
-
-	int16	typlen = 0;
-	bool typbyval = false;
-	char typalign = 'i';
-	Oid	consttype = expr->elementtype;
-	get_typlenbyvalalign(consttype, &typlen, &typbyval, &typalign);
-
-	bool *is_null = NULL;
-
-	if (numVal > 0)
-	{
-		is_null = palloc0(sizeof(bool) * numVal);
-#ifdef USE_ASSERT_CHECKING
-		/* The type of the first attribute should match the underlying table col's type */
-		Oid valOid = ((Const *) linitial(lfirst(rule->parlistvalues->head)))->consttype;
-		Assert(valOid == consttype);
-#endif
-		array_values = palloc0(numVal * sizeof(Datum));
-		int datumIdx = 0;
-
-		Const *con = NULL;
-
-		foreach (lc, rule->parlistvalues)
-		{
-			List *values = (List *) lfirst(lc);
-			/*
-			 * Make sure it is single-column partition.
-			 * Optimizer currently doesn't support multi-column partitions.
-			 */
-			Assert (1 == list_length(values));
-			Node *value = (Node *) lfirst(list_nth_cell(values, 0));
-			Assert (IsA(value, Const));
-
-			con = (Const *) value;
-			array_values[datumIdx] = con->constvalue;
-
-			if (con->constisnull)
-			{
-				is_null[datumIdx] = true;
-			}
-
-			++datumIdx;
-		}
-	}
-
-	/*
-	 * If we have an empty list of values in the rule (for default part, or for whatever other reason),
-	 * we will just create an empty array. Returning null might return NULL from parent operator, such
-	 * as ExecEvalScalarArrayOp
-	 */
-	int			dims[1];
-	int			lbs[1];
-
-	dims[0] = numVal;
-	lbs[0] = 1;
-
-	ArrayType *array = construct_md_array(array_values, is_null, 1, dims, lbs,
-			consttype, typlen, typbyval, typalign);
-
-	if (array_values)
-	{
-		Assert(NULL != array);
-		pfree(array_values);
-
-		Assert(NULL != is_null);
-		pfree(is_null);
-	}
-
-	if (isDone)
-	{
-		*isDone = ExprSingleResult;
-	}
-
-	*isNull = false;
-	return PointerGetDatum(array);
-}
-
-/* ----------------------------------------------------------------
- *		ExecEvalPartListNullTestExpr
- *
- *		Evaluate a PartListNullTestExpr
- * ----------------------------------------------------------------
- */
-static Datum ExecEvalPartListNullTestExpr(PartListNullTestExprState *exprstate,
-							ExprContext *econtext,
-							bool *isNull, ExprDoneCond *isDone)
-{
-	Assert(NULL != exprstate);
-	Assert(NULL != isNull);
-
-	PartListNullTestExpr *expr = (PartListNullTestExpr *) exprstate->xprstate.expr;
-
-	PartitionSelectorState *selector = exprstate->selector;
-	PartitionRule *rule = selector->levelPartRules[expr->level];
-	Assert (NULL != rule);
-	ASSERT_LIST_PART(selector, expr->level);
-
-<<<<<<< HEAD
-	ListCell *lc = NULL;
-	size_t numVal = rule->parlistvalues ? rule->parlistvalues->length : 0;
-=======
 		/*
 		 * Use the CaseTestExpr mechanism to pass down the old value of the
 		 * field being replaced; this is needed in case the newval is itself a
@@ -5030,7 +4573,330 @@
 		 */
 		econtext->caseValue_datum = values[fieldnum - 1];
 		econtext->caseValue_isNull = isnull[fieldnum - 1];
->>>>>>> 1084f317
+
+		values[fieldnum - 1] = ExecEvalExpr(newval,
+											econtext,
+											&isnull[fieldnum - 1],
+											NULL);
+	}
+
+	econtext->caseValue_datum = save_datum;
+	econtext->caseValue_isNull = save_isNull;
+
+	tuple = heap_form_tuple(tupDesc, values, isnull);
+
+	pfree(values);
+	pfree(isnull);
+
+	return HeapTupleGetDatum(tuple);
+}
+
+/* ----------------------------------------------------------------
+ *		ExecEvalRelabelType
+ *
+ *		Evaluate a RelabelType node.
+ * ----------------------------------------------------------------
+ */
+static Datum
+ExecEvalRelabelType(GenericExprState *exprstate,
+					ExprContext *econtext,
+					bool *isNull, ExprDoneCond *isDone)
+{
+	return ExecEvalExpr(exprstate->arg, econtext, isNull, isDone);
+}
+
+/* ----------------------------------------------------------------
+ *		ExecEvalPartSelectedExpr
+ *
+ *		Evaluate a PartSelectedExpr
+ * ----------------------------------------------------------------
+ */
+static Datum
+ExecEvalPartSelectedExpr(PartSelectedExprState *exprstate,
+						 ExprContext *econtext,
+						 bool *isNull, ExprDoneCond *isDone)
+{
+	Assert(NULL != exprstate);
+	Assert(NULL != isNull);
+
+	PartSelectedExpr *expr = (PartSelectedExpr *) exprstate->xprstate.expr;
+
+	if (isDone)
+		*isDone = ExprSingleResult;
+
+	*isNull = false;
+	return BoolGetDatum(isPartitionSelected(econtext->ecxt_estate,
+											expr->dynamicScanId,
+											expr->partOid));
+}
+
+/* ----------------------------------------------------------------
+ *		ExecEvalPartDefaultExpr
+ *
+ *		Evaluate a PartDefaultExpr
+ * ----------------------------------------------------------------
+ */
+static Datum ExecEvalPartDefaultExpr(PartDefaultExprState *exprstate,
+						ExprContext *econtext,
+						bool *isNull, ExprDoneCond *isDone)
+{
+	Assert(NULL != exprstate);
+	Assert(NULL != isNull);
+
+	PartDefaultExpr *expr = (PartDefaultExpr *) exprstate->xprstate.expr;
+	PartitionRule *rule = exprstate->selector->levelPartRules[expr->level];
+	Assert (NULL != rule);
+
+	if (isDone)
+	{
+		*isDone = ExprSingleResult;
+	}
+	*isNull = false;
+
+	return BoolGetDatum(rule->parisdefault);
+}
+
+/* ----------------------------------------------------------------
+ *		ExecEvalPartBoundExpr
+ *
+ *		Evaluate a PartBoundExpr
+ * ----------------------------------------------------------------
+ */
+static Datum ExecEvalPartBoundExpr(PartBoundExprState *exprstate,
+						ExprContext *econtext,
+						bool *isNull, ExprDoneCond *isDone)
+{
+	Assert(NULL != exprstate);
+	Assert(NULL != isNull);
+
+	PartBoundExpr *expr = (PartBoundExpr *) exprstate->xprstate.expr;
+	PartitionSelectorState *selector = exprstate->selector;
+	PartitionRule *rule = selector->levelPartRules[expr->level];
+	Assert (NULL != rule);
+	ASSERT_RANGE_PART(selector, expr->level);
+
+	List *parBoundary = NULL;
+
+	parBoundary = expr->isLowerBound ? (List *) rule->parrangestart : (List *) rule->parrangeend;
+
+	/* The constant boundary to return */
+	Const *con = NULL;
+
+	if (parBoundary != NULL)
+	{
+		Assert (1 == list_length(parBoundary));
+		Node *bound = (Node *) linitial(parBoundary);
+		Assert (IsA(bound, Const));
+		con = (Const *) bound;
+	}
+
+	if (isDone)
+	{
+		*isDone = ExprSingleResult;
+	}
+
+	if (NULL != con)
+	{
+		*isNull = con->constisnull;
+		return con->constvalue;
+	}
+
+	/* return NULL if no upper bound or lower bound exists */
+	*isNull = true;
+	return PointerGetDatum(NULL);
+}
+
+/* ----------------------------------------------------------------
+ *		ExecEvalPartBoundInclusionExpr
+ *
+ *		Evaluate a PartBoundInclusionExpr
+ * ----------------------------------------------------------------
+ */
+static Datum ExecEvalPartBoundInclusionExpr(PartBoundInclusionExprState *exprstate,
+							ExprContext *econtext,
+							bool *isNull, ExprDoneCond *isDone)
+{
+	Assert(NULL != exprstate);
+	Assert(NULL != isNull);
+
+	PartBoundInclusionExpr *expr = (PartBoundInclusionExpr *) exprstate->xprstate.expr;
+	PartitionSelectorState *selector = exprstate->selector;
+	PartitionRule *rule = selector->levelPartRules[expr->level];
+	Assert (NULL != rule);
+	ASSERT_RANGE_PART(selector, expr->level);
+
+	bool isIncluded = rule->parrangeendincl;
+
+	if (expr->isLowerBound)
+	{
+		isIncluded = rule->parrangestartincl;
+	}
+
+	if (isDone)
+	{
+		*isDone = ExprSingleResult;
+	}
+	*isNull = false;
+	return BoolGetDatum(isIncluded);
+}
+
+/* ----------------------------------------------------------------
+ *		ExecEvalPartBoundOpenExpr
+ *
+ *		Evaluate a PartBoundOpenExpr
+ * ----------------------------------------------------------------
+ */
+static Datum ExecEvalPartBoundOpenExpr(PartBoundOpenExprState *exprstate,
+							ExprContext *econtext,
+							bool *isNull, ExprDoneCond *isDone)
+{
+	Assert(NULL != exprstate);
+	Assert(NULL != isNull);
+
+	PartBoundOpenExpr *expr = (PartBoundOpenExpr *) exprstate->xprstate.expr;
+
+	PartitionSelectorState *selector = exprstate->selector;
+	PartitionRule *rule = selector->levelPartRules[expr->level];
+	Assert (NULL != rule);
+	ASSERT_RANGE_PART(selector, expr->level);
+
+	bool isOpen = (rule->parrangeend == NULL);
+
+	if (expr->isLowerBound)
+	{
+		isOpen = (rule->parrangestart == NULL);
+	}
+
+	if (isDone)
+	{
+		*isDone = ExprSingleResult;
+	}
+	*isNull = false;
+	return BoolGetDatum(isOpen);
+}
+
+/* ----------------------------------------------------------------
+ *		ExecEvalPartListRuleExpr
+ *
+ *		Evaluate a PartListRuleExpr
+ * ----------------------------------------------------------------
+ */
+static Datum ExecEvalPartListRuleExpr(PartListRuleExprState *exprstate,
+							ExprContext *econtext,
+							bool *isNull, ExprDoneCond *isDone)
+{
+	Assert(NULL != exprstate);
+	Assert(NULL != isNull);
+
+	PartListRuleExpr *expr = (PartListRuleExpr *) exprstate->xprstate.expr;
+
+	PartitionSelectorState *selector = exprstate->selector;
+	PartitionRule *rule = selector->levelPartRules[expr->level];
+	Assert (NULL != rule);
+	ASSERT_LIST_PART(selector, expr->level);
+
+	ListCell *lc = NULL;
+	size_t numVal = rule->parlistvalues ? rule->parlistvalues->length : 0;
+	Datum *array_values = NULL;
+
+	int16	typlen = 0;
+	bool typbyval = false;
+	char typalign = 'i';
+	Oid	consttype = expr->elementtype;
+	get_typlenbyvalalign(consttype, &typlen, &typbyval, &typalign);
+
+	bool *is_null = NULL;
+
+	if (numVal > 0)
+	{
+		is_null = palloc0(sizeof(bool) * numVal);
+#ifdef USE_ASSERT_CHECKING
+		/* The type of the first attribute should match the underlying table col's type */
+		Oid valOid = ((Const *) linitial(lfirst(rule->parlistvalues->head)))->consttype;
+		Assert(valOid == consttype);
+#endif
+		array_values = palloc0(numVal * sizeof(Datum));
+		int datumIdx = 0;
+
+		Const *con = NULL;
+
+		foreach (lc, rule->parlistvalues)
+		{
+			List *values = (List *) lfirst(lc);
+			/*
+			 * Make sure it is single-column partition.
+			 * Optimizer currently doesn't support multi-column partitions.
+			 */
+			Assert (1 == list_length(values));
+			Node *value = (Node *) lfirst(list_nth_cell(values, 0));
+			Assert (IsA(value, Const));
+
+			con = (Const *) value;
+			array_values[datumIdx] = con->constvalue;
+
+			if (con->constisnull)
+			{
+				is_null[datumIdx] = true;
+			}
+
+			++datumIdx;
+		}
+	}
+
+	/*
+	 * If we have an empty list of values in the rule (for default part, or for whatever other reason),
+	 * we will just create an empty array. Returning null might return NULL from parent operator, such
+	 * as ExecEvalScalarArrayOp
+	 */
+	int			dims[1];
+	int			lbs[1];
+
+	dims[0] = numVal;
+	lbs[0] = 1;
+
+	ArrayType *array = construct_md_array(array_values, is_null, 1, dims, lbs,
+			consttype, typlen, typbyval, typalign);
+
+	if (array_values)
+	{
+		Assert(NULL != array);
+		pfree(array_values);
+
+		Assert(NULL != is_null);
+		pfree(is_null);
+	}
+
+	if (isDone)
+	{
+		*isDone = ExprSingleResult;
+	}
+
+	*isNull = false;
+	return PointerGetDatum(array);
+}
+
+/* ----------------------------------------------------------------
+ *		ExecEvalPartListNullTestExpr
+ *
+ *		Evaluate a PartListNullTestExpr
+ * ----------------------------------------------------------------
+ */
+static Datum ExecEvalPartListNullTestExpr(PartListNullTestExprState *exprstate,
+							ExprContext *econtext,
+							bool *isNull, ExprDoneCond *isDone)
+{
+	Assert(NULL != exprstate);
+	Assert(NULL != isNull);
+
+	PartListNullTestExpr *expr = (PartListNullTestExpr *) exprstate->xprstate.expr;
+
+	PartitionSelectorState *selector = exprstate->selector;
+	PartitionRule *rule = selector->levelPartRules[expr->level];
+	Assert (NULL != rule);
+	ASSERT_LIST_PART(selector, expr->level);
+
+	ListCell *lc = NULL;
+	size_t numVal = rule->parlistvalues ? rule->parlistvalues->length : 0;
 
 	*isNull = false;
 
