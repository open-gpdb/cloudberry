/*-------------------------------------------------------------------------
 *
 * nodeSort.c
 *	  Routines to handle sorting of relations.
 *
<<<<<<< HEAD
 * Portions Copyright (c) 2007-2008, Greenplum inc
 * Portions Copyright (c) 2012-Present VMware, Inc. or its affiliates.
 * Portions Copyright (c) 1996-2019, PostgreSQL Global Development Group
=======
 * Portions Copyright (c) 1996-2021, PostgreSQL Global Development Group
>>>>>>> d457cb4e
 * Portions Copyright (c) 1994, Regents of the University of California
 *
 *
 * IDENTIFICATION
 *	  src/backend/executor/nodeSort.c
 *
 *-------------------------------------------------------------------------
 */

#include "postgres.h"

#include "access/parallel.h"
#include "executor/execdebug.h"
#include "executor/nodeSort.h"
#include "lib/stringinfo.h"             /* StringInfo */
#include "miscadmin.h"
#include "utils/tuplesort.h"
#include "cdb/cdbvars.h" /* CDB *//* gp_sort_flags */
#include "utils/workfile_mgr.h"
#include "executor/instrument.h"
#include "utils/faultinjector.h"

static void ExecSortExplainEnd(PlanState *planstate, struct StringInfoData *buf);
static void ExecEagerFreeSort(SortState *node);

/* ----------------------------------------------------------------
 *		ExecSort
 *
 *		Sorts tuples from the outer subtree of the node using tuplesort,
 *		which saves the results in a temporary file or memory. After the
 *		initial call, returns a tuple from the file with each call.
 *
 *		Conditions:
 *		  -- none.
 *
 *		Initial States:
 *		  -- the outer child is prepared to return the first tuple.
 * ----------------------------------------------------------------
 */
static TupleTableSlot *
ExecSort(PlanState *pstate)
{
	SortState  *node = castNode(SortState, pstate);
	EState	   *estate;
	ScanDirection dir;
	Tuplesortstate *tuplesortstate;
	TupleTableSlot *slot = NULL;
	Sort 		*plannode = NULL;
	PlanState  *outerNode = NULL;
	TupleDesc	tupDesc = NULL;

	CHECK_FOR_INTERRUPTS();

	/*
	 * get state info from node
	 */
	SO1_printf("ExecSort: %s\n",
			   "entering routine");

	estate = node->ss.ps.state;
	dir = estate->es_direction;
	tuplesortstate = (Tuplesortstate *) node->tuplesortstate;

	/*
	 * In Window node, we might need to call ExecSort again even when
	 * the last tuple in the Sort has been retrieved. Since we might
	 * eager free the tuplestore, the tuplestorestate could be NULL.
	 * We simply return NULL in this case.
	 */
	if (node->sort_Done && tuplesortstate == NULL)
	{
		return NULL;
	}

	plannode = (Sort *) node->ss.ps.plan;


	/*
	 * If called for the first time, initialize tuplesort_state
	 */

	if (!node->sort_Done)
	{
		SO1_printf("ExecSort: %s\n",
				   "sorting subplan");

		/*
		 * Want to scan subplan in the forward direction while creating the
		 * sorted data.
		 */
		estate->es_direction = ForwardScanDirection;

		/*
		 * Initialize tuplesort module.
		 */
		SO1_printf("ExecSort: %s\n",
				   "calling tuplesort_begin");

		outerNode = outerPlanState(node);
		tupDesc = ExecGetResultType(outerNode);

		tuplesortstate = tuplesort_begin_heap(//&node->ss,
											  tupDesc,
											  plannode->numCols,
											  plannode->sortColIdx,
											  plannode->sortOperators,
											  plannode->collations,
											  plannode->nullsFirst,
<<<<<<< HEAD
											  PlanStateOperatorMemKB((PlanState *) node),
											  NULL,
											  node->randomAccess);

=======
											  work_mem,
											  NULL,
											  node->randomAccess);
>>>>>>> d457cb4e
		if (node->bounded)
			tuplesort_set_bound(tuplesortstate, node->bound);
		node->tuplesortstate = (void *) tuplesortstate;

		/* CDB */
		/* GPDB_12_MERGE_FIXME: these optimizations are currently broken */
#if 0
		{
			int 		unique = 0;
			int 		sort_flags = gp_sort_flags; /* get the guc */
			int         maxdistinct = gp_sort_max_distinct; /* get the guc */

			if (node->noduplicates)
				unique = 1;
			
			cdb_tuplesort_init(tuplesortstate, unique, sort_flags, maxdistinct);
		}
#endif

		/* If EXPLAIN ANALYZE, share our Instrumentation object with sort. */
		/* GPDB_12_MERGE_FIXME: broken */
#if 0
		if (node->ss.ps.instrument && node->ss.ps.instrument->need_cdb)
			tuplesort_set_instrument(tuplesortstate,
									 node->ss.ps.instrument,
									 node->ss.ps.cdbexplainbuf);
#endif
	}

	/*
	 * If first time through,
	 * read all tuples from outer plan and pass them to
	 * tuplesort.c. Subsequent calls just fetch tuples from tuplesort.
	 */
	if (!node->sort_Done)
	{

		Assert(outerNode != NULL);

		/*
		 * Scan the subplan and feed all the tuples to tuplesort.
		 */

		for (;;)
		{
			slot = ExecProcNode(outerNode);

			if (TupIsNull(slot))
				break;

			tuplesort_puttupleslot(tuplesortstate, slot);
		}

		SIMPLE_FAULT_INJECTOR("execsort_before_sorting");

		/*
		 * Complete the sort.
		 */
		tuplesort_performsort(tuplesortstate);

		/*
		 * restore to user specified direction
		 */
		estate->es_direction = dir;

		/*
		 * finally set the sorted flag to true
		 */
		node->sort_Done = true;
		node->bounded_Done = node->bounded;
		node->bound_Done = node->bound;
		if (node->shared_info && node->am_worker)
		{
			TuplesortInstrumentation *si;

			Assert(IsParallelWorker());
			Assert(ParallelWorkerNumber <= node->shared_info->num_workers);
			si = &node->shared_info->sinstrument[ParallelWorkerNumber];
			tuplesort_get_stats(tuplesortstate, si);
		}
		SO1_printf("ExecSort: %s\n", "sorting done");
	}

	SO1_printf("ExecSort: %s\n",
			   "retrieving tuple from tuplesort");

	/*
	 * Get the first or next tuple from tuplesort. Returns NULL if no more
	 * tuples.  Note that we only rely on slot tuple remaining valid until the
	 * next fetch from the tuplesort.
	 */
	slot = node->ss.ps.ps_ResultTupleSlot;
	(void) tuplesort_gettupleslot(tuplesortstate,
								  ScanDirectionIsForward(dir),
								  false, slot, NULL);

	if (TupIsNull(slot) && !node->delayEagerFree)
	{
		ExecEagerFreeSort(node);
	}

	return slot;
}

/* ----------------------------------------------------------------
 *		ExecInitSort
 *
 *		Creates the run-time state information for the sort node
 *		produced by the planner and initializes its outer subtree.
 * ----------------------------------------------------------------
 */
SortState *
ExecInitSort(Sort *node, EState *estate, int eflags)
{
	SortState  *sortstate;

	SO1_printf("ExecInitSort: %s\n",
			   "initializing sort node");

	/*
	 * create state structure
	 */
	sortstate = makeNode(SortState);
	sortstate->ss.ps.plan = (Plan *) node;
	sortstate->ss.ps.state = estate;
	sortstate->ss.ps.ExecProcNode = ExecSort;

	/*
	 * We must have random access to the sort output to do backward scan or
	 * mark/restore.  We also prefer to materialize the sort output if we
	 * might be called on to rewind and replay it many times.
	 */
	sortstate->randomAccess = (eflags & (EXEC_FLAG_REWIND |
										 EXEC_FLAG_BACKWARD |
										 EXEC_FLAG_MARK)) != 0;

	sortstate->bounded = false;
	sortstate->sort_Done = false;
	sortstate->tuplesortstate = NULL;

	/* CDB */

	/* BUT:
	 * The LIMIT optimizations requires exprcontext in which to
	 * evaluate the limit/offset parameters.
	 */
	ExecAssignExprContext(estate, &sortstate->ss.ps);

	/* CDB */ /* evaluate a limit as part of the sort */
	{
		sortstate->noduplicates = node->noduplicates;
	}

	/*
	 * Miscellaneous initialization
	 *
	 * Sort nodes don't initialize their ExprContexts because they never call
	 * ExecQual or ExecProject.
	 */

	/*
	 * CDB: Offer extra info for EXPLAIN ANALYZE.
	 */
	if (estate->es_instrument && (estate->es_instrument & INSTRUMENT_CDB))
	{
		/* Allocate string buffer. */
		sortstate->ss.ps.cdbexplainbuf = makeStringInfo();

		/* Request a callback at end of query. */
		sortstate->ss.ps.cdbexplainfun = ExecSortExplainEnd;
	}

	/*
	 * If eflag contains EXEC_FLAG_REWIND or EXEC_FLAG_BACKWARD or EXEC_FLAG_MARK,
	 * then this node is not eager free safe.
	 */
	sortstate->delayEagerFree =
		((eflags & (EXEC_FLAG_REWIND | EXEC_FLAG_BACKWARD | EXEC_FLAG_MARK)) != 0);

	/*
	 * initialize child nodes
	 *
	 * We shield the child node from the need to support BACKWARD, or
	 * MARK/RESTORE.
	 */

	eflags &= ~(EXEC_FLAG_BACKWARD | EXEC_FLAG_MARK);

	/*
	 * If Sort does not have any external parameters, then it
	 * can shield the child node from being rescanned as well, hence
	 * we can clear the EXEC_FLAG_REWIND as well. If there are parameters,
	 * don't clear the REWIND flag, as the child will be rewound.
	 */

	if (node->plan.allParam == NULL || node->plan.extParam == NULL)
	{
		eflags &= ~EXEC_FLAG_REWIND;
	}

	outerPlanState(sortstate) = ExecInitNode(outerPlan(node), estate, eflags);

	/*
	 * If the child node of a Material is a Motion, then this Material node is
	 * not eager free safe.
	 */
	if (IsA(outerPlan((Plan *)node), Motion))
	{
		sortstate->delayEagerFree = true;
	}

	/*
	 * Initialize scan slot and type.
	 */
	ExecCreateScanSlotFromOuterPlan(estate, &sortstate->ss, &TTSOpsVirtual);

	/*
	 * Initialize return slot and type. No need to initialize projection info
	 * because this node doesn't do projections.
	 */
	ExecInitResultTupleSlotTL(&sortstate->ss.ps, &TTSOpsMinimalTuple);
	sortstate->ss.ps.ps_ProjInfo = NULL;

	SO1_printf("ExecInitSort: %s\n",
			   "sort node initialized");

	return sortstate;
}

/* ----------------------------------------------------------------
 *		ExecEndSort(node)
 * ----------------------------------------------------------------
 */
void
ExecEndSort(SortState *node)
{
	SO1_printf("ExecEndSort: %s\n",
			   "shutting down sort node");

	ExecEagerFreeSort(node);

	/*
	 * shut down the subplan
	 */
	ExecEndNode(outerPlanState(node));

	SO1_printf("ExecEndSort: %s\n",
			   "sort node shutdown");
}

/* ----------------------------------------------------------------
 *		ExecSortMarkPos
 *
 *		Calls tuplesort to save the current position in the sorted file.
 * ----------------------------------------------------------------
 */
void
ExecSortMarkPos(SortState *node)
{
	/*
	 * if we haven't sorted yet, just return
	 */
	if (!node->sort_Done)
		return;

	tuplesort_markpos((Tuplesortstate *) node->tuplesortstate);
}

/* ----------------------------------------------------------------
 *		ExecSortRestrPos
 *
 *		Calls tuplesort to restore the last saved sort file position.
 * ----------------------------------------------------------------
 */
void
ExecSortRestrPos(SortState *node)
{
	/*
	 * if we haven't sorted yet, just return.
	 */
	if (!node->sort_Done)
		return;

	/*
	 * restore the scan to the previously marked position
	 */
	tuplesort_restorepos((Tuplesortstate *) node->tuplesortstate);
}

void
ExecReScanSort(SortState *node)
{
	PlanState  *outerPlan = outerPlanState(node);

	/*
	 * If we haven't sorted yet, just return. If outerplan's chgParam is not
	 * NULL then it will be re-scanned by ExecProcNode, else no reason to
	 * re-scan it at all.
	 */
	if (!node->sort_Done)
		return;

	/* must drop pointer to sort result tuple */
	ExecClearTuple(node->ss.ps.ps_ResultTupleSlot);

	/*
	 * If subnode is to be rescanned then we forget previous sort results; we
	 * have to re-read the subplan and re-sort.  Also must re-sort if the
	 * bounded-sort parameters changed or we didn't select randomAccess.
	 *
	 * Otherwise we can just rewind and rescan the sorted output.
	 */
	if (outerPlan->chgParam != NULL ||
		node->bounded != node->bounded_Done ||
		node->bound != node->bound_Done ||
		!node->randomAccess ||
		(node->tuplesortstate == NULL))
	{
		node->sort_Done = false;

		if (node->tuplesortstate != NULL)
		{
			tuplesort_end((Tuplesortstate *) node->tuplesortstate);
			node->tuplesortstate = NULL;
		}

		/*
		 * if chgParam of subnode is not null then plan will be re-scanned by
		 * first ExecProcNode.
		 */
		if (outerPlan->chgParam == NULL)
			ExecReScan(outerPlan);
	}
	else
		tuplesort_rescan((Tuplesortstate *) node->tuplesortstate);
}


/*
 * ExecSortExplainEnd
 *      Called before ExecutorEnd to finish EXPLAIN ANALYZE reporting.
 */
void
ExecSortExplainEnd(PlanState *planstate, struct StringInfoData *buf)
{
	SortState *sortstate = (SortState *) planstate;

	if (sortstate->tuplesortstate)
	{
		tuplesort_get_stats(sortstate->tuplesortstate,
							&sortstate->sortstats);

		if (planstate->instrument)
		{
			planstate->instrument->workfileCreated = (sortstate->sortstats.spaceType == SORT_SPACE_TYPE_DISK);
			planstate->instrument->workmemused = sortstate->sortstats.workmemused;
		}
	}
}                               /* ExecSortExplainEnd */

static void
ExecEagerFreeSort(SortState *node)
{
	/* clean out the tuple table */
	ExecClearTuple(node->ss.ss_ScanTupleSlot);

	/* must drop pointer to sort result tuple */
	ExecClearTuple(node->ss.ps.ps_ResultTupleSlot);

	if (node->tuplesortstate != NULL)
	{
		/*
		 * Save stats like in ExecSortExplainEnd, so that we can display
		 * them later in EXPLAIN ANALYZE.
		 */
		tuplesort_get_stats(node->tuplesortstate,
							&node->sortstats);
		if (node->ss.ps.instrument)
		{
			node->ss.ps.instrument->workfileCreated = (node->sortstats.spaceType == SORT_SPACE_TYPE_DISK);
			node->ss.ps.instrument->workmemused = node->sortstats.workmemused;
		}

		tuplesort_end((Tuplesortstate *) node->tuplesortstate);
		node->tuplesortstate = NULL;
	}
}

void
ExecSquelchSort(SortState *node)
{
	if (!node->delayEagerFree)
	{
		ExecEagerFreeSort(node);
		ExecSquelchNode(outerPlanState(node));
	}
}

/* ----------------------------------------------------------------
 *						Parallel Query Support
 * ----------------------------------------------------------------
 */

/* ----------------------------------------------------------------
 *		ExecSortEstimate
 *
 *		Estimate space required to propagate sort statistics.
 * ----------------------------------------------------------------
 */
void
ExecSortEstimate(SortState *node, ParallelContext *pcxt)
{
	Size		size;

	/* don't need this if not instrumenting or no workers */
	if (!node->ss.ps.instrument || pcxt->nworkers == 0)
		return;

	size = mul_size(pcxt->nworkers, sizeof(TuplesortInstrumentation));
	size = add_size(size, offsetof(SharedSortInfo, sinstrument));
	shm_toc_estimate_chunk(&pcxt->estimator, size);
	shm_toc_estimate_keys(&pcxt->estimator, 1);
}

/* ----------------------------------------------------------------
 *		ExecSortInitializeDSM
 *
 *		Initialize DSM space for sort statistics.
 * ----------------------------------------------------------------
 */
void
ExecSortInitializeDSM(SortState *node, ParallelContext *pcxt)
{
	Size		size;

	/* don't need this if not instrumenting or no workers */
	if (!node->ss.ps.instrument || pcxt->nworkers == 0)
		return;

	size = offsetof(SharedSortInfo, sinstrument)
		+ pcxt->nworkers * sizeof(TuplesortInstrumentation);
	node->shared_info = shm_toc_allocate(pcxt->toc, size);
	/* ensure any unfilled slots will contain zeroes */
	memset(node->shared_info, 0, size);
	node->shared_info->num_workers = pcxt->nworkers;
	shm_toc_insert(pcxt->toc, node->ss.ps.plan->plan_node_id,
				   node->shared_info);
}

/* ----------------------------------------------------------------
 *		ExecSortInitializeWorker
 *
 *		Attach worker to DSM space for sort statistics.
 * ----------------------------------------------------------------
 */
void
ExecSortInitializeWorker(SortState *node, ParallelWorkerContext *pwcxt)
{
	node->shared_info =
		shm_toc_lookup(pwcxt->toc, node->ss.ps.plan->plan_node_id, true);
	node->am_worker = true;
}

/* ----------------------------------------------------------------
 *		ExecSortRetrieveInstrumentation
 *
 *		Transfer sort statistics from DSM to private memory.
 * ----------------------------------------------------------------
 */
void
ExecSortRetrieveInstrumentation(SortState *node)
{
	Size		size;
	SharedSortInfo *si;

	if (node->shared_info == NULL)
		return;

	size = offsetof(SharedSortInfo, sinstrument)
		+ node->shared_info->num_workers * sizeof(TuplesortInstrumentation);
	si = palloc(size);
	memcpy(si, node->shared_info, size);
	node->shared_info = si;
}<|MERGE_RESOLUTION|>--- conflicted
+++ resolved
@@ -3,13 +3,9 @@
  * nodeSort.c
  *	  Routines to handle sorting of relations.
  *
-<<<<<<< HEAD
- * Portions Copyright (c) 2007-2008, Greenplum inc
+ * Portions Copyright (c) 2007-2008, Cloudberry inc
  * Portions Copyright (c) 2012-Present VMware, Inc. or its affiliates.
- * Portions Copyright (c) 1996-2019, PostgreSQL Global Development Group
-=======
  * Portions Copyright (c) 1996-2021, PostgreSQL Global Development Group
->>>>>>> d457cb4e
  * Portions Copyright (c) 1994, Regents of the University of California
  *
  *
@@ -56,10 +52,7 @@
 	EState	   *estate;
 	ScanDirection dir;
 	Tuplesortstate *tuplesortstate;
-	TupleTableSlot *slot = NULL;
-	Sort 		*plannode = NULL;
-	PlanState  *outerNode = NULL;
-	TupleDesc	tupDesc = NULL;
+	TupleTableSlot *slot;
 
 	CHECK_FOR_INTERRUPTS();
 
@@ -84,15 +77,17 @@
 		return NULL;
 	}
 
-	plannode = (Sort *) node->ss.ps.plan;
-
-
-	/*
-	 * If called for the first time, initialize tuplesort_state
+	/*
+	 * If first time through, read all tuples from outer plan and pass them to
+	 * tuplesort.c. Subsequent calls just fetch tuples from tuplesort.
 	 */
 
 	if (!node->sort_Done)
 	{
+		Sort	   *plannode = (Sort *) node->ss.ps.plan;
+		PlanState  *outerNode;
+		TupleDesc	tupDesc;
+
 		SO1_printf("ExecSort: %s\n",
 				   "sorting subplan");
 
@@ -111,41 +106,20 @@
 		outerNode = outerPlanState(node);
 		tupDesc = ExecGetResultType(outerNode);
 
-		tuplesortstate = tuplesort_begin_heap(//&node->ss,
-											  tupDesc,
+		tuplesortstate = tuplesort_begin_heap(tupDesc,
 											  plannode->numCols,
 											  plannode->sortColIdx,
 											  plannode->sortOperators,
 											  plannode->collations,
 											  plannode->nullsFirst,
-<<<<<<< HEAD
 											  PlanStateOperatorMemKB((PlanState *) node),
 											  NULL,
 											  node->randomAccess);
-
-=======
-											  work_mem,
-											  NULL,
-											  node->randomAccess);
->>>>>>> d457cb4e
 		if (node->bounded)
 			tuplesort_set_bound(tuplesortstate, node->bound);
 		node->tuplesortstate = (void *) tuplesortstate;
 
 		/* CDB */
-		/* GPDB_12_MERGE_FIXME: these optimizations are currently broken */
-#if 0
-		{
-			int 		unique = 0;
-			int 		sort_flags = gp_sort_flags; /* get the guc */
-			int         maxdistinct = gp_sort_max_distinct; /* get the guc */
-
-			if (node->noduplicates)
-				unique = 1;
-			
-			cdb_tuplesort_init(tuplesortstate, unique, sort_flags, maxdistinct);
-		}
-#endif
 
 		/* If EXPLAIN ANALYZE, share our Instrumentation object with sort. */
 		/* GPDB_12_MERGE_FIXME: broken */
@@ -155,18 +129,6 @@
 									 node->ss.ps.instrument,
 									 node->ss.ps.cdbexplainbuf);
 #endif
-	}
-
-	/*
-	 * If first time through,
-	 * read all tuples from outer plan and pass them to
-	 * tuplesort.c. Subsequent calls just fetch tuples from tuplesort.
-	 */
-	if (!node->sort_Done)
-	{
-
-		Assert(outerNode != NULL);
-
 		/*
 		 * Scan the subplan and feed all the tuples to tuplesort.
 		 */
