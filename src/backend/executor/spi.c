/*-------------------------------------------------------------------------
 *
 * spi.c
 *				Server Programming Interface
 *
 * Portions Copyright (c) 1996-2019, PostgreSQL Global Development Group
 * Portions Copyright (c) 1994, Regents of the University of California
 *
 *
 * IDENTIFICATION
 *	  src/backend/executor/spi.c
 *
 *-------------------------------------------------------------------------
 */
#include "postgres.h"

#include "access/htup_details.h"
#include "access/printtup.h"
#include "access/sysattr.h"
#include "access/xact.h"
#include "catalog/heap.h"
#include "catalog/pg_type.h"
#include "commands/trigger.h"
#include "executor/executor.h"
#include "executor/spi_priv.h"
#include "miscadmin.h"
#include "tcop/pquery.h"
#include "tcop/utility.h"
#include "utils/builtins.h"
#include "utils/datum.h"
#include "utils/lsyscache.h"
#include "utils/memutils.h"
#include "utils/rel.h"
#include "utils/snapmgr.h"
#include "utils/syscache.h"
#include "utils/typcache.h"
#include "utils/resource_manager.h"
#include "utils/resscheduler.h"
#include "utils/faultinjector.h"
#include "utils/metrics_utils.h"

#include "cdb/cdbvars.h"
#include "miscadmin.h"
#include "postmaster/autostats.h" /* auto_stats() */
#include "catalog/namespace.h"
#include "catalog/pg_namespace.h"
#include "executor/functions.h"
#include "cdb/memquota.h"
#include "parser/analyze.h"
#include "pgstat.h"


/*
 * These global variables are part of the API for various SPI functions
 * (a horrible API choice, but it's too late now).  To reduce the risk of
 * interference between different SPI callers, we save and restore them
 * when entering/exiting a SPI nesting level.
 */
uint64		SPI_processed = 0;
SPITupleTable *SPI_tuptable = NULL;
int			SPI_result = 0;

static _SPI_connection *_SPI_stack = NULL;
static _SPI_connection *_SPI_current = NULL;
static int	_SPI_stack_depth = 0;	/* allocated size of _SPI_stack */
static int	_SPI_connected = -1;	/* current stack index */

static Portal SPI_cursor_open_internal(const char *name, SPIPlanPtr plan,
									   ParamListInfo paramLI, bool read_only);

static void _SPI_prepare_plan(const char *src, SPIPlanPtr plan);

static void _SPI_prepare_oneshot_plan(const char *src, SPIPlanPtr plan);

static int	_SPI_execute_plan(SPIPlanPtr plan, ParamListInfo paramLI,
							  Snapshot snapshot, Snapshot crosscheck_snapshot,
							  bool read_only, bool fire_triggers, uint64 tcount);

static ParamListInfo _SPI_convert_params(int nargs, Oid *argtypes,
										 Datum *Values, const char *Nulls);

static void _SPI_assign_query_mem(QueryDesc *queryDesc);

static int	_SPI_pquery(QueryDesc *queryDesc, bool fire_triggers, uint64 tcount);

static void _SPI_error_callback(void *arg);

static void _SPI_cursor_operation(Portal portal,
<<<<<<< HEAD
					  FetchDirection direction, int64 count,
					  DestReceiver *dest);
=======
								  FetchDirection direction, long count,
								  DestReceiver *dest);
>>>>>>> 9e1c9f95

static SPIPlanPtr _SPI_make_plan_non_temp(SPIPlanPtr plan);
static SPIPlanPtr _SPI_save_plan(SPIPlanPtr plan);

static int	_SPI_begin_call(bool use_exec);
static int	_SPI_end_call(bool use_exec);
static MemoryContext _SPI_execmem(void);
static MemoryContext _SPI_procmem(void);
static bool _SPI_checktuples(void);


/* =================== interface functions =================== */

int
SPI_connect(void)
{
	return SPI_connect_ext(0);
}

int
SPI_connect_ext(int options)
{
	int			newdepth;

	/* Enlarge stack if necessary */
	if (_SPI_stack == NULL)
	{
		if (_SPI_connected != -1 || _SPI_stack_depth != 0)
			elog(ERROR, "SPI stack corrupted");
		newdepth = 16;
		_SPI_stack = (_SPI_connection *)
			MemoryContextAlloc(TopMemoryContext,
							   newdepth * sizeof(_SPI_connection));
		_SPI_stack_depth = newdepth;
	}
	else
	{
		if (_SPI_stack_depth <= 0 || _SPI_stack_depth <= _SPI_connected)
			elog(ERROR, "SPI stack corrupted");
		if (_SPI_stack_depth == _SPI_connected + 1)
		{
			newdepth = _SPI_stack_depth * 2;
			_SPI_stack = (_SPI_connection *)
				repalloc(_SPI_stack,
						 newdepth * sizeof(_SPI_connection));
			_SPI_stack_depth = newdepth;
		}
	}

	/* Enter new stack level */
	_SPI_connected++;
	Assert(_SPI_connected >= 0 && _SPI_connected < _SPI_stack_depth);

	_SPI_current = &(_SPI_stack[_SPI_connected]);
	_SPI_current->processed = 0;
	_SPI_current->tuptable = NULL;
	_SPI_current->execSubid = InvalidSubTransactionId;
	slist_init(&_SPI_current->tuptables);
	_SPI_current->procCxt = NULL;	/* in case we fail to create 'em */
	_SPI_current->execCxt = NULL;
	_SPI_current->connectSubid = GetCurrentSubTransactionId();
<<<<<<< HEAD
	_SPI_current->outer_processed = SPI_processed;
	_SPI_current->outer_lastoid = SPI_lastoid;
=======
	_SPI_current->queryEnv = NULL;
	_SPI_current->atomic = (options & SPI_OPT_NONATOMIC ? false : true);
	_SPI_current->internal_xact = false;
	_SPI_current->outer_processed = SPI_processed;
>>>>>>> 9e1c9f95
	_SPI_current->outer_tuptable = SPI_tuptable;
	_SPI_current->outer_result = SPI_result;

	/*
	 * Create memory contexts for this procedure
	 *
	 * In atomic contexts (the normal case), we use TopTransactionContext,
	 * otherwise PortalContext, so that it lives across transaction
	 * boundaries.
	 *
	 * XXX It could be better to use PortalContext as the parent context in
	 * all cases, but we may not be inside a portal (consider deferred-trigger
	 * execution).  Perhaps CurTransactionContext could be an option?  For now
	 * it doesn't matter because we clean up explicitly in AtEOSubXact_SPI().
	 */
	_SPI_current->procCxt = AllocSetContextCreate(_SPI_current->atomic ? TopTransactionContext : PortalContext,
												  "SPI Proc",
												  ALLOCSET_DEFAULT_SIZES);
	_SPI_current->execCxt = AllocSetContextCreate(_SPI_current->atomic ? TopTransactionContext : _SPI_current->procCxt,
												  "SPI Exec",
												  ALLOCSET_DEFAULT_SIZES);
	/* ... and switch to procedure's context */
	_SPI_current->savedcxt = MemoryContextSwitchTo(_SPI_current->procCxt);

	/*
	 * Reset API global variables so that current caller cannot accidentally
	 * depend on state of an outer caller.
	 */
	SPI_processed = 0;
<<<<<<< HEAD
	SPI_lastoid = InvalidOid;
=======
>>>>>>> 9e1c9f95
	SPI_tuptable = NULL;
	SPI_result = 0;

	return SPI_OK_CONNECT;
}


/*
 * Note that we cannot free any connection back to the QD at SPI_finish time.
 * Our transaction may not be complete yet, so we don't yet know if the work
 * done on the QD should be committed or rolled back.
 */
int
SPI_finish(void)
{
	int			res;

<<<<<<< HEAD
	res = _SPI_begin_call(false);		/* just check we're connected */
=======
	res = _SPI_begin_call(false);	/* just check we're connected */
>>>>>>> 9e1c9f95
	if (res < 0)
		return res;

	/* Restore memory context as it was before procedure call */
	MemoryContextSwitchTo(_SPI_current->savedcxt);

	/* Release memory used in procedure call (including tuptables) */
	MemoryContextDelete(_SPI_current->execCxt);
	_SPI_current->execCxt = NULL;
	MemoryContextDelete(_SPI_current->procCxt);
	_SPI_current->procCxt = NULL;

	/*
	 * Restore outer API variables, especially SPI_tuptable which is probably
	 * pointing at a just-deleted tuptable
	 */
	SPI_processed = _SPI_current->outer_processed;
<<<<<<< HEAD
	SPI_lastoid = _SPI_current->outer_lastoid;
=======
>>>>>>> 9e1c9f95
	SPI_tuptable = _SPI_current->outer_tuptable;
	SPI_result = _SPI_current->outer_result;

	/* Exit stack level */
	_SPI_connected--;
	if (_SPI_connected < 0)
		_SPI_current = NULL;
	else
		_SPI_current = &(_SPI_stack[_SPI_connected]);

	return SPI_OK_FINISH;
}

void
SPI_start_transaction(void)
{
	MemoryContext oldcontext = CurrentMemoryContext;

	StartTransactionCommand();
	MemoryContextSwitchTo(oldcontext);
}

static void
_SPI_commit(bool chain)
{
	MemoryContext oldcontext = CurrentMemoryContext;

	if (_SPI_current->atomic)
		ereport(ERROR,
				(errcode(ERRCODE_INVALID_TRANSACTION_TERMINATION),
				 errmsg("invalid transaction termination")));

	/*
	 * This restriction is required by PLs implemented on top of SPI.  They
	 * use subtransactions to establish exception blocks that are supposed to
	 * be rolled back together if there is an error.  Terminating the
	 * top-level transaction in such a block violates that idea.  A future PL
	 * implementation might have different ideas about this, in which case
	 * this restriction would have to be refined or the check possibly be
	 * moved out of SPI into the PLs.
	 */
	if (IsSubTransaction())
		ereport(ERROR,
				(errcode(ERRCODE_INVALID_TRANSACTION_TERMINATION),
				 errmsg("cannot commit while a subtransaction is active")));

	/*
	 * Hold any pinned portals that any PLs might be using.  We have to do
	 * this before changing transaction state, since this will run
	 * user-defined code that might throw an error.
	 */
	HoldPinnedPortals();

	/* Start the actual commit */
	_SPI_current->internal_xact = true;

	/*
	 * Before committing, pop all active snapshots to avoid error about
	 * "snapshot %p still active".
	 */
	while (ActiveSnapshotSet())
		PopActiveSnapshot();

	if (chain)
		SaveTransactionCharacteristics();

	CommitTransactionCommand();

	if (chain)
	{
		StartTransactionCommand();
		RestoreTransactionCharacteristics();
	}

	MemoryContextSwitchTo(oldcontext);

	_SPI_current->internal_xact = false;
}

void
SPI_commit(void)
{
	_SPI_commit(false);
}

void
SPI_commit_and_chain(void)
{
	_SPI_commit(true);
}

static void
_SPI_rollback(bool chain)
{
	MemoryContext oldcontext = CurrentMemoryContext;

	if (_SPI_current->atomic)
		ereport(ERROR,
				(errcode(ERRCODE_INVALID_TRANSACTION_TERMINATION),
				 errmsg("invalid transaction termination")));

	/* see under SPI_commit() */
	if (IsSubTransaction())
		ereport(ERROR,
				(errcode(ERRCODE_INVALID_TRANSACTION_TERMINATION),
				 errmsg("cannot roll back while a subtransaction is active")));

	/*
	 * Hold any pinned portals that any PLs might be using.  We have to do
	 * this before changing transaction state, since this will run
	 * user-defined code that might throw an error, and in any case couldn't
	 * be run in an already-aborted transaction.
	 */
	HoldPinnedPortals();

	/* Start the actual rollback */
	_SPI_current->internal_xact = true;

	if (chain)
		SaveTransactionCharacteristics();

	AbortCurrentTransaction();

	if (chain)
	{
		StartTransactionCommand();
		RestoreTransactionCharacteristics();
	}

	MemoryContextSwitchTo(oldcontext);

	_SPI_current->internal_xact = false;
}

void
SPI_rollback(void)
{
	_SPI_rollback(false);
}

void
SPI_rollback_and_chain(void)
{
	_SPI_rollback(true);
}

/*
 * Clean up SPI state.  Called on transaction end (of non-SPI-internal
 * transactions) and when returning to the main loop on error.
 */
void
SPICleanup(void)
{
	_SPI_current = NULL;
	_SPI_connected = -1;
	/* Reset API global variables, too */
	SPI_processed = 0;
	SPI_tuptable = NULL;
	SPI_result = 0;
}

/*
 * Clean up SPI state at transaction commit or abort.
 */
void
AtEOXact_SPI(bool isCommit)
{
	/* Do nothing if the transaction end was initiated by SPI. */
	if (_SPI_current && _SPI_current->internal_xact)
		return;

	if (isCommit && _SPI_connected != -1)
		ereport(WARNING,
				(errcode(ERRCODE_WARNING),
				 errmsg("transaction left non-empty SPI stack"),
				 errhint("Check for missing \"SPI_finish\" calls.")));

<<<<<<< HEAD
	_SPI_current = _SPI_stack = NULL;
	_SPI_stack_depth = 0;
	_SPI_connected = _SPI_curid = -1;
	/* Reset API global variables, too */
	SPI_processed = 0;
	SPI_lastoid = InvalidOid;
	SPI_tuptable = NULL;
	SPI_result = 0;
=======
	SPICleanup();
>>>>>>> 9e1c9f95
}

/*
 * Clean up SPI state at subtransaction commit or abort.
 *
 * During commit, there shouldn't be any unclosed entries remaining from
 * the current subtransaction; we emit a warning if any are found.
 */
void
AtEOSubXact_SPI(bool isCommit, SubTransactionId mySubid)
{
	bool		found = false;

	while (_SPI_connected >= 0)
	{
		_SPI_connection *connection = &(_SPI_stack[_SPI_connected]);

		if (connection->connectSubid != mySubid)
			break;				/* couldn't be any underneath it either */

		if (connection->internal_xact)
			break;

		found = true;

		/*
		 * Release procedure memory explicitly (see note in SPI_connect)
		 */
		if (connection->execCxt)
		{
			MemoryContextDelete(connection->execCxt);
			connection->execCxt = NULL;
		}
		if (connection->procCxt)
		{
			MemoryContextDelete(connection->procCxt);
			connection->procCxt = NULL;
		}

		/*
		 * Restore outer global variables and pop the stack entry.  Unlike
		 * SPI_finish(), we don't risk switching to memory contexts that might
		 * be already gone.
		 */
		SPI_processed = connection->outer_processed;
<<<<<<< HEAD
		SPI_lastoid = connection->outer_lastoid;
=======
>>>>>>> 9e1c9f95
		SPI_tuptable = connection->outer_tuptable;
		SPI_result = connection->outer_result;

		_SPI_connected--;
		if (_SPI_connected < 0)
			_SPI_current = NULL;
		else
			_SPI_current = &(_SPI_stack[_SPI_connected]);
	}

	if (found && isCommit)
		ereport(WARNING,
				(errcode(ERRCODE_WARNING),
				 errmsg("subtransaction left non-empty SPI stack"),
				 errhint("Check for missing \"SPI_finish\" calls.")));

	/*
	 * If we are aborting a subtransaction and there is an open SPI context
	 * surrounding the subxact, clean up to prevent memory leakage.
	 */
	if (_SPI_current && !isCommit)
	{
		slist_mutable_iter siter;

		/*
		 * Throw away executor state if current executor operation was started
		 * within current subxact (essentially, force a _SPI_end_call(true)).
		 */
		if (_SPI_current->execSubid >= mySubid)
		{
			_SPI_current->execSubid = InvalidSubTransactionId;
			MemoryContextResetAndDeleteChildren(_SPI_current->execCxt);
		}

		/* throw away any tuple tables created within current subxact */
		slist_foreach_modify(siter, &_SPI_current->tuptables)
		{
			SPITupleTable *tuptable;

			tuptable = slist_container(SPITupleTable, next, siter.cur);
			if (tuptable->subid >= mySubid)
			{
				/*
				 * If we used SPI_freetuptable() here, its internal search of
				 * the tuptables list would make this operation O(N^2).
				 * Instead, just free the tuptable manually.  This should
				 * match what SPI_freetuptable() does.
				 */
				slist_delete_current(&siter);
				if (tuptable == _SPI_current->tuptable)
					_SPI_current->tuptable = NULL;
				if (tuptable == SPI_tuptable)
					SPI_tuptable = NULL;
				MemoryContextDelete(tuptable->tuptabcxt);
			}
		}
	}
}

/*
 * Are we executing inside a procedure (that is, a nonatomic SPI context)?
 */
bool
SPI_inside_nonatomic_context(void)
{
	if (_SPI_current == NULL)
		return false;			/* not in any SPI context at all */
	if (_SPI_current->atomic)
		return false;			/* it's atomic (ie function not procedure) */
	return true;
}


/* Parse, plan, and execute a query string */
int
SPI_execute(const char *src, bool read_only, int64 tcount)
{
	_SPI_plan	plan;
	int			res;

	if (src == NULL || tcount < 0)
		return SPI_ERROR_ARGUMENT;

	res = _SPI_begin_call(true);
	if (res < 0)
		return res;

	memset(&plan, 0, sizeof(_SPI_plan));
	plan.magic = _SPI_PLAN_MAGIC;
	plan.cursor_options = CURSOR_OPT_PARALLEL_OK;

	_SPI_prepare_oneshot_plan(src, &plan);

	res = _SPI_execute_plan(&plan, NULL,
							InvalidSnapshot, InvalidSnapshot,
							read_only, true, tcount);

	_SPI_end_call(true);
	return res;
}

/* Obsolete version of SPI_execute */
int
SPI_exec(const char *src, int64 tcount)
{
	return SPI_execute(src, false, tcount);
}

/* Execute a previously prepared plan */
int
SPI_execute_plan(SPIPlanPtr plan, Datum *Values, const char *Nulls,
				 bool read_only, int64 tcount)
{
	int			res;

	if (plan == NULL || plan->magic != _SPI_PLAN_MAGIC || tcount < 0)
		return SPI_ERROR_ARGUMENT;

	if (plan->nargs > 0 && Values == NULL)
		return SPI_ERROR_PARAM;

	res = _SPI_begin_call(true);
	if (res < 0)
		return res;

	res = _SPI_execute_plan(plan,
							_SPI_convert_params(plan->nargs, plan->argtypes,
												Values, Nulls),
							InvalidSnapshot, InvalidSnapshot,
							read_only, true, tcount);

	_SPI_end_call(true);
	return res;
}

/* Obsolete version of SPI_execute_plan */
int
SPI_execp(SPIPlanPtr plan, Datum *Values, const char *Nulls, int64 tcount)
{
	return SPI_execute_plan(plan, Values, Nulls, false, tcount);
}

/* Execute a previously prepared plan */
int
SPI_execute_plan_with_paramlist(SPIPlanPtr plan, ParamListInfo params,
								bool read_only, long tcount)
{
	int			res;

	if (plan == NULL || plan->magic != _SPI_PLAN_MAGIC || tcount < 0)
		return SPI_ERROR_ARGUMENT;

	res = _SPI_begin_call(true);
	if (res < 0)
		return res;

	res = _SPI_execute_plan(plan, params,
							InvalidSnapshot, InvalidSnapshot,
							read_only, true, tcount);

	_SPI_end_call(true);
	return res;
}

/*
 * SPI_execute_snapshot -- identical to SPI_execute_plan, except that we allow
 * the caller to specify exactly which snapshots to use, which will be
 * registered here.  Also, the caller may specify that AFTER triggers should be
 * queued as part of the outer query rather than being fired immediately at the
 * end of the command.
 *
 * This is currently not documented in spi.sgml because it is only intended
 * for use by RI triggers.
 *
 * Passing snapshot == InvalidSnapshot will select the normal behavior of
 * fetching a new snapshot for each query.
 */
int
SPI_execute_snapshot(SPIPlanPtr plan,
					 Datum *Values, const char *Nulls,
					 Snapshot snapshot, Snapshot crosscheck_snapshot,
					 bool read_only, bool fire_triggers, int64 tcount)
{
	int			res;

	if (plan == NULL || plan->magic != _SPI_PLAN_MAGIC || tcount < 0)
		return SPI_ERROR_ARGUMENT;

	if (plan->nargs > 0 && Values == NULL)
		return SPI_ERROR_PARAM;

	res = _SPI_begin_call(true);
	if (res < 0)
		return res;

	res = _SPI_execute_plan(plan,
							_SPI_convert_params(plan->nargs, plan->argtypes,
												Values, Nulls),
							snapshot, crosscheck_snapshot,
							read_only, fire_triggers, tcount);

	_SPI_end_call(true);
	return res;
}

/*
 * SPI_execute_with_args -- plan and execute a query with supplied arguments
 *
 * This is functionally equivalent to SPI_prepare followed by
 * SPI_execute_plan.
 */
int
SPI_execute_with_args(const char *src,
					  int nargs, Oid *argtypes,
					  Datum *Values, const char *Nulls,
					  bool read_only, int64 tcount)
{
	int			res;
	_SPI_plan	plan;
	ParamListInfo paramLI;

	if (src == NULL || nargs < 0 || tcount < 0)
		return SPI_ERROR_ARGUMENT;

	if (nargs > 0 && (argtypes == NULL || Values == NULL))
		return SPI_ERROR_PARAM;

	res = _SPI_begin_call(true);
	if (res < 0)
		return res;

	memset(&plan, 0, sizeof(_SPI_plan));
	plan.magic = _SPI_PLAN_MAGIC;
	plan.cursor_options = CURSOR_OPT_PARALLEL_OK;
	plan.nargs = nargs;
	plan.argtypes = argtypes;
	plan.parserSetup = NULL;
	plan.parserSetupArg = NULL;

	/*
	 * Add this to be compatible with current version of GPDB
	 *
	 * TODO: Remove it after the related codes are backported
	 *		 from upstream, e.g. plan.query is to be assigned
	 *		 in _SPI_prepare_plan
	 */
	plan.plancxt = NULL;

	paramLI = _SPI_convert_params(nargs, argtypes,
								  Values, Nulls);

	_SPI_prepare_oneshot_plan(src, &plan);

	res = _SPI_execute_plan(&plan, paramLI,
							InvalidSnapshot, InvalidSnapshot,
							read_only, true, tcount);

	_SPI_end_call(true);
	return res;
}

SPIPlanPtr
SPI_prepare(const char *src, int nargs, Oid *argtypes)
{
	return SPI_prepare_cursor(src, nargs, argtypes, 0);
}

SPIPlanPtr
SPI_prepare_cursor(const char *src, int nargs, Oid *argtypes,
				   int cursorOptions)
{
	_SPI_plan	plan;
	SPIPlanPtr	result;

	if (src == NULL || nargs < 0 || (nargs > 0 && argtypes == NULL))
	{
		SPI_result = SPI_ERROR_ARGUMENT;
		return NULL;
	}

	SPI_result = _SPI_begin_call(true);
	if (SPI_result < 0)
		return NULL;

	memset(&plan, 0, sizeof(_SPI_plan));
	plan.magic = _SPI_PLAN_MAGIC;
	plan.cursor_options = cursorOptions;
	plan.nargs = nargs;
	plan.argtypes = argtypes;
	plan.parserSetup = NULL;
	plan.parserSetupArg = NULL;

	_SPI_prepare_plan(src, &plan);

	/* copy plan to procedure context */
	result = _SPI_make_plan_non_temp(&plan);

	_SPI_end_call(true);

	return result;
}

SPIPlanPtr
SPI_prepare_params(const char *src,
				   ParserSetupHook parserSetup,
				   void *parserSetupArg,
				   int cursorOptions)
{
	_SPI_plan	plan;
	SPIPlanPtr	result;

	if (src == NULL)
	{
		SPI_result = SPI_ERROR_ARGUMENT;
		return NULL;
	}

	SPI_result = _SPI_begin_call(true);
	if (SPI_result < 0)
		return NULL;

	memset(&plan, 0, sizeof(_SPI_plan));
	plan.magic = _SPI_PLAN_MAGIC;
	plan.cursor_options = cursorOptions;
	plan.nargs = 0;
	plan.argtypes = NULL;
	plan.parserSetup = parserSetup;
	plan.parserSetupArg = parserSetupArg;

	_SPI_prepare_plan(src, &plan);

	/* copy plan to procedure context */
	result = _SPI_make_plan_non_temp(&plan);

	_SPI_end_call(true);

	return result;
}

int
SPI_keepplan(SPIPlanPtr plan)
{
	ListCell   *lc;

	if (plan == NULL || plan->magic != _SPI_PLAN_MAGIC ||
		plan->saved || plan->oneshot)
		return SPI_ERROR_ARGUMENT;

	/*
	 * Mark it saved, reparent it under CacheMemoryContext, and mark all the
	 * component CachedPlanSources as saved.  This sequence cannot fail
	 * partway through, so there's no risk of long-term memory leakage.
	 */
	plan->saved = true;
	MemoryContextSetParent(plan->plancxt, CacheMemoryContext);

	foreach(lc, plan->plancache_list)
	{
		CachedPlanSource *plansource = (CachedPlanSource *) lfirst(lc);

		SaveCachedPlan(plansource);
	}

	return 0;
}

SPIPlanPtr
SPI_saveplan(SPIPlanPtr plan)
{
	SPIPlanPtr	newplan;

	if (plan == NULL || plan->magic != _SPI_PLAN_MAGIC)
	{
		SPI_result = SPI_ERROR_ARGUMENT;
		return NULL;
	}

	SPI_result = _SPI_begin_call(false);	/* don't change context */
	if (SPI_result < 0)
		return NULL;

	newplan = _SPI_save_plan(plan);

	SPI_result = _SPI_end_call(false);

	return newplan;
}

int
SPI_freeplan(SPIPlanPtr plan)
{
	ListCell   *lc;

	if (plan == NULL || plan->magic != _SPI_PLAN_MAGIC)
		return SPI_ERROR_ARGUMENT;

	/* Release the plancache entries */
	foreach(lc, plan->plancache_list)
	{
		CachedPlanSource *plansource = (CachedPlanSource *) lfirst(lc);

		DropCachedPlan(plansource);
	}

	/* Now get rid of the _SPI_plan and subsidiary data in its plancxt */
	MemoryContextDelete(plan->plancxt);

	return 0;
}

HeapTuple
SPI_copytuple(HeapTuple tuple)
{
	MemoryContext oldcxt;
	HeapTuple	ctuple;

	if (tuple == NULL)
	{
		SPI_result = SPI_ERROR_ARGUMENT;
		return NULL;
	}

	if (_SPI_current == NULL)
	{
		SPI_result = SPI_ERROR_UNCONNECTED;
		return NULL;
	}

	oldcxt = MemoryContextSwitchTo(_SPI_current->savedcxt);

	ctuple = heap_copytuple(tuple);

	MemoryContextSwitchTo(oldcxt);

	return ctuple;
}

HeapTupleHeader
SPI_returntuple(HeapTuple tuple, TupleDesc tupdesc)
{
	MemoryContext oldcxt;
	HeapTupleHeader dtup;

	if (tuple == NULL || tupdesc == NULL)
	{
		SPI_result = SPI_ERROR_ARGUMENT;
		return NULL;
	}

	if (_SPI_current == NULL)
	{
		SPI_result = SPI_ERROR_UNCONNECTED;
		return NULL;
	}

	/* For RECORD results, make sure a typmod has been assigned */
	if (tupdesc->tdtypeid == RECORDOID &&
		tupdesc->tdtypmod < 0)
		assign_record_type_typmod(tupdesc);

	oldcxt = MemoryContextSwitchTo(_SPI_current->savedcxt);

	dtup = DatumGetHeapTupleHeader(heap_copy_tuple_as_datum(tuple, tupdesc));

	MemoryContextSwitchTo(oldcxt);

	return dtup;
}

HeapTuple
SPI_modifytuple(Relation rel, HeapTuple tuple, int natts, int *attnum,
				Datum *Values, const char *Nulls)
{
	MemoryContext oldcxt;
	HeapTuple	mtuple;
	int			numberOfAttributes;
	Datum	   *v;
	bool	   *n;
	int			i;

	if (rel == NULL || tuple == NULL || natts < 0 || attnum == NULL || Values == NULL)
	{
		SPI_result = SPI_ERROR_ARGUMENT;
		return NULL;
	}

	if (_SPI_current == NULL)
	{
		SPI_result = SPI_ERROR_UNCONNECTED;
		return NULL;
	}

	oldcxt = MemoryContextSwitchTo(_SPI_current->savedcxt);

	SPI_result = 0;

	numberOfAttributes = rel->rd_att->natts;
	v = (Datum *) palloc(numberOfAttributes * sizeof(Datum));
	n = (bool *) palloc(numberOfAttributes * sizeof(bool));

	/* fetch old values and nulls */
	heap_deform_tuple(tuple, rel->rd_att, v, n);

	/* replace values and nulls */
	for (i = 0; i < natts; i++)
	{
		if (attnum[i] <= 0 || attnum[i] > numberOfAttributes)
			break;
		v[attnum[i] - 1] = Values[i];
		n[attnum[i] - 1] = (Nulls && Nulls[i] == 'n') ? true : false;
	}

	if (i == natts)				/* no errors in *attnum */
	{
		mtuple = heap_form_tuple(rel->rd_att, v, n);

		/*
		 * copy the identification info of the old tuple: t_ctid, t_self, and
		 * OID (if any)
		 */
		mtuple->t_data->t_ctid = tuple->t_data->t_ctid;
		mtuple->t_self = tuple->t_self;
<<<<<<< HEAD
		if (rel->rd_att->tdhasoid)
			HeapTupleSetOid(mtuple, HeapTupleGetOid(tuple));
=======
		mtuple->t_tableOid = tuple->t_tableOid;
>>>>>>> 9e1c9f95
	}
	else
	{
		mtuple = NULL;
		SPI_result = SPI_ERROR_NOATTRIBUTE;
	}

	pfree(v);
	pfree(n);

	MemoryContextSwitchTo(oldcxt);

	return mtuple;
}

int
SPI_fnumber(TupleDesc tupdesc, const char *fname)
{
	int			res;
	const FormData_pg_attribute *sysatt;

	for (res = 0; res < tupdesc->natts; res++)
	{
		Form_pg_attribute attr = TupleDescAttr(tupdesc, res);

		if (namestrcmp(&attr->attname, fname) == 0 &&
			!attr->attisdropped)
			return res + 1;
	}

	sysatt = SystemAttributeByName(fname);
	if (sysatt != NULL)
		return sysatt->attnum;

	/* SPI_ERROR_NOATTRIBUTE is different from all sys column numbers */
	return SPI_ERROR_NOATTRIBUTE;
}

char *
SPI_fname(TupleDesc tupdesc, int fnumber)
{
	const FormData_pg_attribute *att;

	SPI_result = 0;

	if (fnumber > tupdesc->natts || fnumber == 0 ||
		fnumber <= FirstLowInvalidHeapAttributeNumber)
	{
		SPI_result = SPI_ERROR_NOATTRIBUTE;
		return NULL;
	}

	if (fnumber > 0)
		att = TupleDescAttr(tupdesc, fnumber - 1);
	else
		att = SystemAttributeDefinition(fnumber);

	return pstrdup(NameStr(att->attname));
}

char *
SPI_getvalue(HeapTuple tuple, TupleDesc tupdesc, int fnumber)
{
	Datum		val;
	bool		isnull;
	Oid			typoid,
				foutoid;
	bool		typisvarlena;

	SPI_result = 0;

	if (fnumber > tupdesc->natts || fnumber == 0 ||
		fnumber <= FirstLowInvalidHeapAttributeNumber)
	{
		SPI_result = SPI_ERROR_NOATTRIBUTE;
		return NULL;
	}

	val = heap_getattr(tuple, fnumber, tupdesc, &isnull);
	if (isnull)
		return NULL;

	if (fnumber > 0)
		typoid = TupleDescAttr(tupdesc, fnumber - 1)->atttypid;
	else
		typoid = (SystemAttributeDefinition(fnumber))->atttypid;

	getTypeOutputInfo(typoid, &foutoid, &typisvarlena);

	return OidOutputFunctionCall(foutoid, val);
}

Datum
SPI_getbinval(HeapTuple tuple, TupleDesc tupdesc, int fnumber, bool *isnull)
{
	SPI_result = 0;

	if (fnumber > tupdesc->natts || fnumber == 0 ||
		fnumber <= FirstLowInvalidHeapAttributeNumber)
	{
		SPI_result = SPI_ERROR_NOATTRIBUTE;
		*isnull = true;
		return (Datum) 0;
	}

	return heap_getattr(tuple, fnumber, tupdesc, isnull);
}

char *
SPI_gettype(TupleDesc tupdesc, int fnumber)
{
	Oid			typoid;
	HeapTuple	typeTuple;
	char	   *result;

	SPI_result = 0;

	if (fnumber > tupdesc->natts || fnumber == 0 ||
		fnumber <= FirstLowInvalidHeapAttributeNumber)
	{
		SPI_result = SPI_ERROR_NOATTRIBUTE;
		return NULL;
	}

	if (fnumber > 0)
		typoid = TupleDescAttr(tupdesc, fnumber - 1)->atttypid;
	else
		typoid = (SystemAttributeDefinition(fnumber))->atttypid;

	typeTuple = SearchSysCache1(TYPEOID, ObjectIdGetDatum(typoid));

	if (!HeapTupleIsValid(typeTuple))
	{
		SPI_result = SPI_ERROR_TYPUNKNOWN;
		return NULL;
	}

	result = pstrdup(NameStr(((Form_pg_type) GETSTRUCT(typeTuple))->typname));
	ReleaseSysCache(typeTuple);
	return result;
}

/*
 * Get the data type OID for a column.
 *
 * There's nothing similar for typmod and typcollation.  The rare consumers
 * thereof should inspect the TupleDesc directly.
 */
Oid
SPI_gettypeid(TupleDesc tupdesc, int fnumber)
{
	SPI_result = 0;

	if (fnumber > tupdesc->natts || fnumber == 0 ||
		fnumber <= FirstLowInvalidHeapAttributeNumber)
	{
		SPI_result = SPI_ERROR_NOATTRIBUTE;
		return InvalidOid;
	}

	if (fnumber > 0)
		return TupleDescAttr(tupdesc, fnumber - 1)->atttypid;
	else
		return (SystemAttributeDefinition(fnumber))->atttypid;
}

char *
SPI_getrelname(Relation rel)
{
	return pstrdup(RelationGetRelationName(rel));
}

char *
SPI_getnspname(Relation rel)
{
	return get_namespace_name(RelationGetNamespace(rel));
}

void *
SPI_palloc(Size size)
{
	if (_SPI_current == NULL)
		elog(ERROR, "SPI_palloc called while not connected to SPI");

	return MemoryContextAlloc(_SPI_current->savedcxt, size);
}

void *
SPI_repalloc(void *pointer, Size size)
{
	/* No longer need to worry which context chunk was in... */
	return repalloc(pointer, size);
}

void
SPI_pfree(void *pointer)
{
	/* No longer need to worry which context chunk was in... */
	pfree(pointer);
}

Datum
SPI_datumTransfer(Datum value, bool typByVal, int typLen)
{
	MemoryContext oldcxt;
	Datum		result;

	if (_SPI_current == NULL)
		elog(ERROR, "SPI_datumTransfer called while not connected to SPI");

	oldcxt = MemoryContextSwitchTo(_SPI_current->savedcxt);

	result = datumTransfer(value, typByVal, typLen);

	MemoryContextSwitchTo(oldcxt);

	return result;
}

void
SPI_freetuple(HeapTuple tuple)
{
	/* No longer need to worry which context tuple was in... */
	heap_freetuple(tuple);
}

void
SPI_freetuptable(SPITupleTable *tuptable)
{
	bool		found = false;

	/* ignore call if NULL pointer */
	if (tuptable == NULL)
		return;

	/*
	 * Search only the topmost SPI context for a matching tuple table.
	 */
	if (_SPI_current != NULL)
	{
		slist_mutable_iter siter;

		/* find tuptable in active list, then remove it */
		slist_foreach_modify(siter, &_SPI_current->tuptables)
		{
			SPITupleTable *tt;

			tt = slist_container(SPITupleTable, next, siter.cur);
			if (tt == tuptable)
			{
				slist_delete_current(&siter);
				found = true;
				break;
			}
		}
	}

	/*
	 * Refuse the deletion if we didn't find it in the topmost SPI context.
	 * This is primarily a guard against double deletion, but might prevent
	 * other errors as well.  Since the worst consequence of not deleting a
	 * tuptable would be a transient memory leak, this is just a WARNING.
	 */
	if (!found)
	{
		elog(WARNING, "attempt to delete invalid SPITupleTable %p", tuptable);
		return;
	}

	/* for safety, reset global variables that might point at tuptable */
	if (tuptable == _SPI_current->tuptable)
		_SPI_current->tuptable = NULL;
	if (tuptable == SPI_tuptable)
		SPI_tuptable = NULL;

	/* release all memory belonging to tuptable */
	MemoryContextDelete(tuptable->tuptabcxt);
}


/*
 * SPI_cursor_open()
 *
 *	Open a prepared SPI plan as a portal
 */
Portal
SPI_cursor_open(const char *name, SPIPlanPtr plan,
				Datum *Values, const char *Nulls,
				bool read_only)
{
	Portal		portal;
	ParamListInfo paramLI;

	/* build transient ParamListInfo in caller's context */
	paramLI = _SPI_convert_params(plan->nargs, plan->argtypes,
								  Values, Nulls);

	portal = SPI_cursor_open_internal(name, plan, paramLI, read_only);

	/* done with the transient ParamListInfo */
	if (paramLI)
		pfree(paramLI);

	return portal;
}


/*
 * SPI_cursor_open_with_args()
 *
 * Parse and plan a query and open it as a portal.
 */
Portal
SPI_cursor_open_with_args(const char *name,
						  const char *src,
						  int nargs, Oid *argtypes,
						  Datum *Values, const char *Nulls,
						  bool read_only, int cursorOptions)
{
	Portal		result;
	_SPI_plan	plan;
	ParamListInfo paramLI;

	if (src == NULL || nargs < 0)
		elog(ERROR, "SPI_cursor_open_with_args called with invalid arguments");

	if (nargs > 0 && (argtypes == NULL || Values == NULL))
		elog(ERROR, "SPI_cursor_open_with_args called with missing parameters");

	SPI_result = _SPI_begin_call(true);
	if (SPI_result < 0)
		elog(ERROR, "SPI_cursor_open_with_args called while not connected");

	memset(&plan, 0, sizeof(_SPI_plan));
	plan.magic = _SPI_PLAN_MAGIC;
	plan.cursor_options = cursorOptions;
	plan.nargs = nargs;
	plan.argtypes = argtypes;
	plan.parserSetup = NULL;
	plan.parserSetupArg = NULL;

	/*
	 * Add this to be compatible with current version of GPDB
	 *
	 * TODO: Remove it after the related codes are backported
	 *		 from upstream, e.g. plan.query is to be assigned
	 *		 in _SPI_prepare_plan
	 */
	plan.plancxt = NULL;

	/* build transient ParamListInfo in executor context */
	paramLI = _SPI_convert_params(nargs, argtypes,
								  Values, Nulls);

	_SPI_prepare_plan(src, &plan);

	/* We needn't copy the plan; SPI_cursor_open_internal will do so */

	result = SPI_cursor_open_internal(name, &plan, paramLI, read_only);

	/* And clean up */
	_SPI_end_call(true);

	return result;
}


/*
 * SPI_cursor_open_with_paramlist()
 *
 *	Same as SPI_cursor_open except that parameters (if any) are passed
 *	as a ParamListInfo, which supports dynamic parameter set determination
 */
Portal
SPI_cursor_open_with_paramlist(const char *name, SPIPlanPtr plan,
							   ParamListInfo params, bool read_only)
{
	return SPI_cursor_open_internal(name, plan, params, read_only);
}


/*
 * SPI_cursor_open_internal()
 *
 *	Common code for SPI_cursor_open variants
 */
static Portal
SPI_cursor_open_internal(const char *name, SPIPlanPtr plan,
						 ParamListInfo paramLI, bool read_only)
{
	CachedPlanSource *plansource;
	CachedPlan *cplan;
	List	   *stmt_list;
	char	   *query_string;
	ListCell   *lc;
	Snapshot	snapshot;
	MemoryContext oldcontext;
	Portal		portal;
	ErrorContextCallback spierrcontext;

	/*
	 * Check that the plan is something the Portal code will special-case as
	 * returning one tupleset.
	 */
	if (!SPI_is_cursor_plan(plan))
	{
		/* try to give a good error message */
		if (list_length(plan->plancache_list) != 1)
			ereport(ERROR,
					(errcode(ERRCODE_INVALID_CURSOR_DEFINITION),
					 errmsg("cannot open multi-query plan as cursor")));
		plansource = (CachedPlanSource *) linitial(plan->plancache_list);
		ereport(ERROR,
				(errcode(ERRCODE_INVALID_CURSOR_DEFINITION),
		/* translator: %s is name of a SQL command, eg INSERT */
				 errmsg("cannot open %s query as cursor",
						plansource->commandTag)));
	}

	Assert(list_length(plan->plancache_list) == 1);
	plansource = (CachedPlanSource *) linitial(plan->plancache_list);

	/* Push the SPI stack */
	if (_SPI_begin_call(true) < 0)
		elog(ERROR, "SPI_cursor_open called while not connected");

	/* Reset SPI result (note we deliberately don't touch lastoid) */
	SPI_processed = 0;
	SPI_tuptable = NULL;
	_SPI_current->processed = 0;
	_SPI_current->tuptable = NULL;

	/* Create the portal */
	if (name == NULL || name[0] == '\0')
	{
		/* Use a random nonconflicting name */
		portal = CreateNewPortal();
	}
	else
	{
		/* In this path, error if portal of same name already exists */
		portal = CreatePortal(name, false, false);
	}

	/* Copy the plan's query string into the portal */
	query_string = MemoryContextStrdup(portal->portalContext,
									   plansource->query_string);

	/*
	 * Setup error traceback support for ereport(), in case GetCachedPlan
	 * throws an error.
	 */
	spierrcontext.callback = _SPI_error_callback;
	spierrcontext.arg = unconstify(char *, plansource->query_string);
	spierrcontext.previous = error_context_stack;
	error_context_stack = &spierrcontext;

	/*
	 * Note: for a saved plan, we mustn't have any failure occur between
	 * GetCachedPlan and PortalDefineQuery; that would result in leaking our
	 * plancache refcount.
	 */

	/* Replan if needed, and increment plan refcount for portal */
<<<<<<< HEAD
	cplan = GetCachedPlan(plansource, paramLI, false, NULL);
	stmt_list = cplan->stmt_list;

	/* GPDB: Mark all queries as SPI inner queries for extension usage */
	foreach(lc, stmt_list)
	{
		Node *stmt = (Node *) lfirst(lc);
		if (IsA(stmt, PlannedStmt))
			((PlannedStmt*)stmt)->metricsQueryType = SPI_INNER_QUERY;
	}

	/* Pop the error context stack */
	error_context_stack = spierrcontext.previous;

=======
	cplan = GetCachedPlan(plansource, paramLI, false, _SPI_current->queryEnv);
	stmt_list = cplan->stmt_list;

>>>>>>> 9e1c9f95
	if (!plan->saved)
	{
		/*
		 * We don't want the portal to depend on an unsaved CachedPlanSource,
		 * so must copy the plan into the portal's context.  An error here
		 * will result in leaking our refcount on the plan, but it doesn't
		 * matter because the plan is unsaved and hence transient anyway.
		 */
		oldcontext = MemoryContextSwitchTo(portal->portalContext);
		stmt_list = copyObject(stmt_list);
		MemoryContextSwitchTo(oldcontext);
		ReleaseCachedPlan(cplan, false);
		cplan = NULL;			/* portal shouldn't depend on cplan */
	}

	/*
	 * Set up the portal.
	 */
	PortalDefineQuery(portal,
					  NULL,		/* no statement name */
					  query_string,
					  T_SelectStmt,
					  plansource->commandTag,
					  stmt_list,
					  cplan);

	/*
	 * Set up options for portal.  Default SCROLL type is chosen the same way
	 * as PerformCursorOpen does it.
	 */
	portal->cursorOptions = plan->cursor_options;
	if (!(portal->cursorOptions & (CURSOR_OPT_SCROLL | CURSOR_OPT_NO_SCROLL)))
	{
		if (list_length(stmt_list) == 1 &&
			linitial_node(PlannedStmt, stmt_list)->commandType != CMD_UTILITY &&
			linitial_node(PlannedStmt, stmt_list)->rowMarks == NIL &&
			ExecSupportsBackwardScan(linitial_node(PlannedStmt, stmt_list)->planTree))
			portal->cursorOptions |= CURSOR_OPT_SCROLL;
		else
			portal->cursorOptions |= CURSOR_OPT_NO_SCROLL;
	}

	/*
	 * Greenplum Database needs this
	 */
	portal->is_extended_query = true;

	/*
	 * Disallow SCROLL with SELECT FOR UPDATE.  This is not redundant with the
	 * check in transformDeclareCursorStmt because the cursor options might
	 * not have come through there.
	 */
	if (portal->cursorOptions & CURSOR_OPT_SCROLL)
	{
		if (list_length(stmt_list) == 1 &&
			linitial_node(PlannedStmt, stmt_list)->commandType != CMD_UTILITY &&
			linitial_node(PlannedStmt, stmt_list)->rowMarks != NIL)
			ereport(ERROR,
					(errcode(ERRCODE_FEATURE_NOT_SUPPORTED),
					 errmsg("DECLARE SCROLL CURSOR ... FOR UPDATE/SHARE is not supported"),
					 errdetail("Scrollable cursors must be READ ONLY.")));
	}

	/* Make current query environment available to portal at execution time. */
	portal->queryEnv = _SPI_current->queryEnv;

	/*
	 * If told to be read-only, or in parallel mode, verify that this query is
	 * in fact read-only.  This can't be done earlier because we need to look
	 * at the finished, planned queries.  (In particular, we don't want to do
	 * it between GetCachedPlan and PortalDefineQuery, because throwing an
	 * error between those steps would result in leaking our plancache
	 * refcount.)
	 */
	if (read_only || IsInParallelMode())
	{
		ListCell   *lc;

		foreach(lc, stmt_list)
		{
			PlannedStmt *pstmt = lfirst_node(PlannedStmt, lc);

			if (!CommandIsReadOnly(pstmt))
			{
				if (read_only)
					ereport(ERROR,
							(errcode(ERRCODE_FEATURE_NOT_SUPPORTED),
					/* translator: %s is a SQL statement name */
							 errmsg("%s is not allowed in a non-volatile function",
									CreateCommandTag((Node *) pstmt))));
				else
					PreventCommandIfParallelMode(CreateCommandTag((Node *) pstmt));
			}
		}
	}

	/* Set up the snapshot to use. */
	if (read_only)
		snapshot = GetActiveSnapshot();
	else
	{
		CommandCounterIncrement();
		snapshot = GetTransactionSnapshot();
	}

	/*
	 * If the plan has parameters, copy them into the portal.  Note that this
	 * must be done after revalidating the plan, because in dynamic parameter
	 * cases the set of parameters could have changed during re-parsing.
	 */
	if (paramLI)
	{
		oldcontext = MemoryContextSwitchTo(portal->portalContext);
		paramLI = copyParamList(paramLI);
		MemoryContextSwitchTo(oldcontext);
	}

	/*
	 * Start portal execution.
	 */
	PortalStart(portal, paramLI, 0, snapshot, NULL);

	Assert(portal->strategy != PORTAL_MULTI_QUERY);

	/* Pop the error context stack */
	error_context_stack = spierrcontext.previous;

	/* Pop the SPI stack */
	_SPI_end_call(true);

	/* Return the created portal */
	return portal;
}


/*
 * SPI_cursor_find()
 *
 *	Find the portal of an existing open cursor
 */
Portal
SPI_cursor_find(const char *name)
{
	return GetPortalByName(name);
}


/*
 * SPI_cursor_fetch()
 *
 *	Fetch rows in a cursor
 */
void
SPI_cursor_fetch(Portal portal, bool forward, long count)
{
	_SPI_cursor_operation(portal,
						  forward ? FETCH_FORWARD : FETCH_BACKWARD, (int64) count,
						  CreateDestReceiver(DestSPI));
	/* we know that the DestSPI receiver doesn't need a destroy call */
}


/*
 * SPI_cursor_move()
 *
 *	Move in a cursor
 */
void
SPI_cursor_move(Portal portal, bool forward, long count)
{
	_SPI_cursor_operation(portal,
						  forward ? FETCH_FORWARD : FETCH_BACKWARD, (int64) count,
						  None_Receiver);
}


/*
 * SPI_scroll_cursor_fetch()
 *
 *	Fetch rows in a scrollable cursor
 */
void
SPI_scroll_cursor_fetch(Portal portal, FetchDirection direction, long count)
{
	_SPI_cursor_operation(portal,
						  direction, (int64) count,
						  CreateDestReceiver(DestSPI));
	/* we know that the DestSPI receiver doesn't need a destroy call */
}


/*
 * SPI_scroll_cursor_move()
 *
 *	Move in a scrollable cursor
 */
void
SPI_scroll_cursor_move(Portal portal, FetchDirection direction, long count)
{
	_SPI_cursor_operation(portal, direction, (int64) count, None_Receiver);
}


/*
 * SPI_cursor_close()
 *
 *	Close a cursor
 */
void
SPI_cursor_close(Portal portal)
{
	if (!PortalIsValid(portal))
		elog(ERROR, "invalid portal in SPI cursor operation");

	PortalDrop(portal, false);
}

/*
 * Returns the Oid representing the type id for argument at argIndex. First
 * parameter is at index zero.
 */
Oid
SPI_getargtypeid(SPIPlanPtr plan, int argIndex)
{
	if (plan == NULL || plan->magic != _SPI_PLAN_MAGIC ||
		argIndex < 0 || argIndex >= plan->nargs)
	{
		SPI_result = SPI_ERROR_ARGUMENT;
		return InvalidOid;
	}
	return plan->argtypes[argIndex];
}

/*
 * Returns the number of arguments for the prepared plan.
 */
int
SPI_getargcount(SPIPlanPtr plan)
{
	if (plan == NULL || plan->magic != _SPI_PLAN_MAGIC)
	{
		SPI_result = SPI_ERROR_ARGUMENT;
		return -1;
	}
	return plan->nargs;
}

/*
 * Returns true if the plan contains exactly one command
 * and that command returns tuples to the caller (eg, SELECT or
 * INSERT ... RETURNING, but not SELECT ... INTO). In essence,
 * the result indicates if the command can be used with SPI_cursor_open
 *
 * Parameters
 *	  plan: A plan previously prepared using SPI_prepare
 */
bool
SPI_is_cursor_plan(SPIPlanPtr plan)
{
	CachedPlanSource *plansource;

	if (plan == NULL || plan->magic != _SPI_PLAN_MAGIC)
	{
		SPI_result = SPI_ERROR_ARGUMENT;
		return false;
	}

	if (list_length(plan->plancache_list) != 1)
	{
		SPI_result = 0;
		return false;			/* not exactly 1 pre-rewrite command */
	}
	plansource = (CachedPlanSource *) linitial(plan->plancache_list);

	/*
	 * We used to force revalidation of the cached plan here, but that seems
	 * unnecessary: invalidation could mean a change in the rowtype of the
	 * tuples returned by a plan, but not whether it returns tuples at all.
	 */
	SPI_result = 0;

	/* Does it return tuples? */
	if (plansource->resultDesc)
		return true;

	return false;
}

/*
 * SPI_plan_is_valid --- test whether a SPI plan is currently valid
 * (that is, not marked as being in need of revalidation).
 *
 * See notes for CachedPlanIsValid before using this.
 */
bool
SPI_plan_is_valid(SPIPlanPtr plan)
{
	ListCell   *lc;

	Assert(plan->magic == _SPI_PLAN_MAGIC);

	foreach(lc, plan->plancache_list)
	{
		CachedPlanSource *plansource = (CachedPlanSource *) lfirst(lc);

		if (!CachedPlanIsValid(plansource))
			return false;
	}
	return true;
}

/*
 * SPI_result_code_string --- convert any SPI return code to a string
 *
 * This is often useful in error messages.  Most callers will probably
 * only pass negative (error-case) codes, but for generality we recognize
 * the success codes too.
 */
const char *
SPI_result_code_string(int code)
{
	static char buf[64];

	switch (code)
	{
		case SPI_ERROR_CONNECT:
			return "SPI_ERROR_CONNECT";
		case SPI_ERROR_COPY:
			return "SPI_ERROR_COPY";
		case SPI_ERROR_OPUNKNOWN:
			return "SPI_ERROR_OPUNKNOWN";
		case SPI_ERROR_UNCONNECTED:
			return "SPI_ERROR_UNCONNECTED";
		case SPI_ERROR_ARGUMENT:
			return "SPI_ERROR_ARGUMENT";
		case SPI_ERROR_PARAM:
			return "SPI_ERROR_PARAM";
		case SPI_ERROR_TRANSACTION:
			return "SPI_ERROR_TRANSACTION";
		case SPI_ERROR_NOATTRIBUTE:
			return "SPI_ERROR_NOATTRIBUTE";
		case SPI_ERROR_NOOUTFUNC:
			return "SPI_ERROR_NOOUTFUNC";
		case SPI_ERROR_TYPUNKNOWN:
			return "SPI_ERROR_TYPUNKNOWN";
		case SPI_ERROR_REL_DUPLICATE:
			return "SPI_ERROR_REL_DUPLICATE";
		case SPI_ERROR_REL_NOT_FOUND:
			return "SPI_ERROR_REL_NOT_FOUND";
		case SPI_OK_CONNECT:
			return "SPI_OK_CONNECT";
		case SPI_OK_FINISH:
			return "SPI_OK_FINISH";
		case SPI_OK_FETCH:
			return "SPI_OK_FETCH";
		case SPI_OK_UTILITY:
			return "SPI_OK_UTILITY";
		case SPI_OK_SELECT:
			return "SPI_OK_SELECT";
		case SPI_OK_SELINTO:
			return "SPI_OK_SELINTO";
		case SPI_OK_INSERT:
			return "SPI_OK_INSERT";
		case SPI_OK_DELETE:
			return "SPI_OK_DELETE";
		case SPI_OK_UPDATE:
			return "SPI_OK_UPDATE";
		case SPI_OK_CURSOR:
			return "SPI_OK_CURSOR";
		case SPI_OK_INSERT_RETURNING:
			return "SPI_OK_INSERT_RETURNING";
		case SPI_OK_DELETE_RETURNING:
			return "SPI_OK_DELETE_RETURNING";
		case SPI_OK_UPDATE_RETURNING:
			return "SPI_OK_UPDATE_RETURNING";
		case SPI_OK_REWRITTEN:
			return "SPI_OK_REWRITTEN";
		case SPI_OK_REL_REGISTER:
			return "SPI_OK_REL_REGISTER";
		case SPI_OK_REL_UNREGISTER:
			return "SPI_OK_REL_UNREGISTER";
	}
	/* Unrecognized code ... return something useful ... */
	sprintf(buf, "Unrecognized SPI code %d", code);
	return buf;
}

/*
 * SPI_plan_get_plan_sources --- get a SPI plan's underlying list of
 * CachedPlanSources.
 *
 * This is exported so that PL/pgSQL can use it (this beats letting PL/pgSQL
 * look directly into the SPIPlan for itself).  It's not documented in
 * spi.sgml because we'd just as soon not have too many places using this.
 */
List *
SPI_plan_get_plan_sources(SPIPlanPtr plan)
{
	Assert(plan->magic == _SPI_PLAN_MAGIC);
	return plan->plancache_list;
}

/*
 * SPI_plan_get_cached_plan --- get a SPI plan's generic CachedPlan,
 * if the SPI plan contains exactly one CachedPlanSource.  If not,
 * return NULL.  Caller is responsible for doing ReleaseCachedPlan().
 *
 * This is exported so that PL/pgSQL can use it (this beats letting PL/pgSQL
 * look directly into the SPIPlan for itself).  It's not documented in
 * spi.sgml because we'd just as soon not have too many places using this.
 */
CachedPlan *
SPI_plan_get_cached_plan(SPIPlanPtr plan)
{
	CachedPlanSource *plansource;
	CachedPlan *cplan;
	ErrorContextCallback spierrcontext;

	Assert(plan->magic == _SPI_PLAN_MAGIC);

	/* Can't support one-shot plans here */
	if (plan->oneshot)
		return NULL;

	/* Must have exactly one CachedPlanSource */
	if (list_length(plan->plancache_list) != 1)
		return NULL;
	plansource = (CachedPlanSource *) linitial(plan->plancache_list);

	/* Setup error traceback support for ereport() */
	spierrcontext.callback = _SPI_error_callback;
	spierrcontext.arg = unconstify(char *, plansource->query_string);
	spierrcontext.previous = error_context_stack;
	error_context_stack = &spierrcontext;

	/* Get the generic plan for the query */
<<<<<<< HEAD
	cplan = GetCachedPlan(plansource, NULL, plan->saved, NULL);
=======
	cplan = GetCachedPlan(plansource, NULL, plan->saved,
						  _SPI_current->queryEnv);
>>>>>>> 9e1c9f95
	Assert(cplan == plansource->gplan);

	/* Pop the error context stack */
	error_context_stack = spierrcontext.previous;

	return cplan;
}


/* =================== private functions =================== */

/*
 * spi_dest_startup
 *		Initialize to receive tuples from Executor into SPITupleTable
 *		of current SPI procedure
 */
void
spi_dest_startup(DestReceiver *self, int operation, TupleDesc typeinfo)
{
	SPITupleTable *tuptable;
	MemoryContext oldcxt;
	MemoryContext tuptabcxt;

	if (_SPI_current == NULL)
		elog(ERROR, "spi_dest_startup called while not connected to SPI");

	if (_SPI_current->tuptable != NULL)
		elog(ERROR, "improper call to spi_dest_startup");

	/* We create the tuple table context as a child of procCxt */

	oldcxt = _SPI_procmem();	/* switch to procedure memory context */

	tuptabcxt = AllocSetContextCreate(CurrentMemoryContext,
									  "SPI TupTable",
									  ALLOCSET_DEFAULT_SIZES);
	MemoryContextSwitchTo(tuptabcxt);

	_SPI_current->tuptable = tuptable = (SPITupleTable *)
		palloc0(sizeof(SPITupleTable));
	tuptable->tuptabcxt = tuptabcxt;
	tuptable->subid = GetCurrentSubTransactionId();

	/*
	 * The tuptable is now valid enough to be freed by AtEOSubXact_SPI, so put
	 * it onto the SPI context's tuptables list.  This will ensure it's not
	 * leaked even in the unlikely event the following few lines fail.
	 */
	slist_push_head(&_SPI_current->tuptables, &tuptable->next);

	/* set up initial allocations */
	tuptable->alloced = tuptable->free = 128;
	tuptable->vals = (HeapTuple *) palloc(tuptable->alloced * sizeof(HeapTuple));
	tuptable->tupdesc = CreateTupleDescCopy(typeinfo);

	MemoryContextSwitchTo(oldcxt);
}

/*
 * spi_printtup
 *		store tuple retrieved by Executor into SPITupleTable
 *		of current SPI procedure
 */
bool
spi_printtup(TupleTableSlot *slot, DestReceiver *self)
{
	SPITupleTable *tuptable;
	MemoryContext oldcxt;

	if (_SPI_current == NULL)
		elog(ERROR, "spi_printtup called while not connected to SPI");

	tuptable = _SPI_current->tuptable;
	if (tuptable == NULL)
		elog(ERROR, "improper call to spi_printtup");

	oldcxt = MemoryContextSwitchTo(tuptable->tuptabcxt);

	if (tuptable->free == 0)
	{
		/* Double the size of the pointer array */
		tuptable->free = tuptable->alloced;
		tuptable->alloced += tuptable->free;
		tuptable->vals = (HeapTuple *) repalloc_huge(tuptable->vals,
													 tuptable->alloced * sizeof(HeapTuple));
	}

	/*
	 * XXX TODO: This is extremely stupid.	Most likely we only need a
	 * memtuple. However, TONS of places, assumes heaptuple.
	 *
	 * Suggested fix: In SPITupleTable, change TupleDesc tupdesc to a slot, and
	 * access everything through slot_XXX intreface.
	 */
	tuptable->vals[tuptable->alloced - tuptable->free] =
		ExecCopySlotHeapTuple(slot);
	(tuptable->free)--;

	MemoryContextSwitchTo(oldcxt);

	return true;
}

/*
 * Static functions
 */

/*
 * Parse and analyze a querystring.
 *
 * At entry, plan->argtypes and plan->nargs (or alternatively plan->parserSetup
 * and plan->parserSetupArg) must be valid, as must plan->cursor_options.
 *
 * Results are stored into *plan (specifically, plan->plancache_list).
 * Note that the result data is all in CurrentMemoryContext or child contexts
 * thereof; in practice this means it is in the SPI executor context, and
 * what we are creating is a "temporary" SPIPlan.  Cruft generated during
 * parsing is also left in CurrentMemoryContext.
 */
static void
_SPI_prepare_plan(const char *src, SPIPlanPtr plan)
{
	List	   *raw_parsetree_list;
	List	   *plancache_list;
	ListCell   *list_item;
	ErrorContextCallback spierrcontext;

	/*
	 * Setup error traceback support for ereport()
	 */
	spierrcontext.callback = _SPI_error_callback;
	spierrcontext.arg = unconstify(char *, src);
	spierrcontext.previous = error_context_stack;
	error_context_stack = &spierrcontext;

	/*
	 * Parse the request string into a list of raw parse trees.
	 */
	raw_parsetree_list = pg_parse_query(src);

	/*
	 * Do parse analysis and rule rewrite for each raw parsetree, storing the
	 * results into unsaved plancache entries.
	 */
	plancache_list = NIL;

	foreach(list_item, raw_parsetree_list)
	{
		RawStmt    *parsetree = lfirst_node(RawStmt, list_item);
		List	   *stmt_list;
		CachedPlanSource *plansource;

		/*
		 * Create the CachedPlanSource before we do parse analysis, since it
		 * needs to see the unmodified raw parse tree.
		 */
		plansource = CreateCachedPlan(parsetree,
									  src,
									  CreateCommandTag(parsetree->stmt));

		/*
		 * Parameter datatypes are driven by parserSetup hook if provided,
		 * otherwise we use the fixed parameter list.
		 */
		if (parsetree == NULL)
			stmt_list = NIL;
		else if (plan->parserSetup != NULL)
		{
			Assert(plan->nargs == 0);
			stmt_list = pg_analyze_and_rewrite_params(parsetree,
													  src,
													  plan->parserSetup,
													  plan->parserSetupArg,
													  _SPI_current->queryEnv);
		}
		else
		{
			stmt_list = pg_analyze_and_rewrite(parsetree,
											   src,
											   plan->argtypes,
											   plan->nargs,
											   _SPI_current->queryEnv);
		}

		/* Check that all the queries are safe to execute on QE. */
		if (Gp_role == GP_ROLE_EXECUTE)
		{
			ListCell *lc;

			foreach (lc, stmt_list)
			{
				Query *query = (Query *) lfirst(lc);

				querytree_safe_for_qe((Node *) query);
			}
		}

		/* Finish filling in the CachedPlanSource */
		CompleteCachedPlan(plansource,
						   stmt_list,
						   NULL,
						   nodeTag(parsetree),
						   plan->argtypes,
						   plan->nargs,
						   plan->parserSetup,
						   plan->parserSetupArg,
						   plan->cursor_options,
						   false);	/* not fixed result */

		plancache_list = lappend(plancache_list, plansource);
	}

	plan->plancache_list = plancache_list;
	plan->oneshot = false;

	/*
	 * Pop the error context stack
	 */
	error_context_stack = spierrcontext.previous;
}

/*
 * Parse, but don't analyze, a querystring.
 *
 * This is a stripped-down version of _SPI_prepare_plan that only does the
 * initial raw parsing.  It creates "one shot" CachedPlanSources
 * that still require parse analysis before execution is possible.
 *
 * The advantage of using the "one shot" form of CachedPlanSource is that
 * we eliminate data copying and invalidation overhead.  Postponing parse
 * analysis also prevents issues if some of the raw parsetrees are DDL
 * commands that affect validity of later parsetrees.  Both of these
 * attributes are good things for SPI_execute() and similar cases.
 *
 * Results are stored into *plan (specifically, plan->plancache_list).
 * Note that the result data is all in CurrentMemoryContext or child contexts
 * thereof; in practice this means it is in the SPI executor context, and
 * what we are creating is a "temporary" SPIPlan.  Cruft generated during
 * parsing is also left in CurrentMemoryContext.
 */
static void
_SPI_prepare_oneshot_plan(const char *src, SPIPlanPtr plan)
{
	List	   *raw_parsetree_list;
	List	   *plancache_list;
	ListCell   *list_item;
	ErrorContextCallback spierrcontext;

	/*
	 * Setup error traceback support for ereport()
	 */
	spierrcontext.callback = _SPI_error_callback;
	spierrcontext.arg = unconstify(char *, src);
	spierrcontext.previous = error_context_stack;
	error_context_stack = &spierrcontext;

	/*
	 * Parse the request string into a list of raw parse trees.
	 */
	raw_parsetree_list = pg_parse_query(src);

	/*
	 * Construct plancache entries, but don't do parse analysis yet.
	 */
	plancache_list = NIL;

	foreach(list_item, raw_parsetree_list)
	{
		RawStmt    *parsetree = lfirst_node(RawStmt, list_item);
		CachedPlanSource *plansource;

		plansource = CreateOneShotCachedPlan(parsetree,
											 src,
											 CreateCommandTag(parsetree->stmt));

		plancache_list = lappend(plancache_list, plansource);
	}

	plan->plancache_list = plancache_list;
	plan->oneshot = true;

	/*
	 * Pop the error context stack
	 */
	error_context_stack = spierrcontext.previous;
}

/*
 * Execute the given plan with the given parameter values
 *
 * snapshot: query snapshot to use, or InvalidSnapshot for the normal
 *		behavior of taking a new snapshot for each query.
 * crosscheck_snapshot: for RI use, all others pass InvalidSnapshot
 * read_only: true for read-only execution (no CommandCounterIncrement)
 * fire_triggers: true to fire AFTER triggers at end of query (normal case);
 *		false means any AFTER triggers are postponed to end of outer query
 * tcount: execution tuple-count limit, or 0 for none
 */
static int
_SPI_execute_plan(SPIPlanPtr plan, ParamListInfo paramLI,
				  Snapshot snapshot, Snapshot crosscheck_snapshot,
				  bool read_only, bool fire_triggers, uint64 tcount)
{
	int			my_res = 0;
	uint64		my_processed = 0;
	SPITupleTable *my_tuptable = NULL;
	int			res = 0;
	bool		pushed_active_snap = false;
	ErrorContextCallback spierrcontext;
	CachedPlan *cplan = NULL;
	ListCell   *lc1;

	/*
	 * Setup error traceback support for ereport()
	 */
	spierrcontext.callback = _SPI_error_callback;
	spierrcontext.arg = NULL;	/* we'll fill this below */
	spierrcontext.previous = error_context_stack;
	error_context_stack = &spierrcontext;

	/*
	 * We support four distinct snapshot management behaviors:
	 *
	 * snapshot != InvalidSnapshot, read_only = true: use exactly the given
	 * snapshot.
	 *
	 * snapshot != InvalidSnapshot, read_only = false: use the given snapshot,
	 * modified by advancing its command ID before each querytree.
	 *
	 * snapshot == InvalidSnapshot, read_only = true: use the entry-time
	 * ActiveSnapshot, if any (if there isn't one, we run with no snapshot).
	 *
	 * snapshot == InvalidSnapshot, read_only = false: take a full new
	 * snapshot for each user command, and advance its command ID before each
	 * querytree within the command.
	 *
	 * In the first two cases, we can just push the snap onto the stack once
	 * for the whole plan list.
	 *
	 * But if the plan has no_snapshots set to true, then don't manage
	 * snapshots at all.  The caller should then take care of that.
	 */
	if (snapshot != InvalidSnapshot && !plan->no_snapshots)
	{
		if (read_only)
		{
			PushActiveSnapshot(snapshot);
			pushed_active_snap = true;
		}
		else
		{
			/* Make sure we have a private copy of the snapshot to modify */
			PushCopiedSnapshot(snapshot);
			pushed_active_snap = true;
		}
	}

	foreach(lc1, plan->plancache_list)
	{
		CachedPlanSource *plansource = (CachedPlanSource *) lfirst(lc1);
		List	   *stmt_list;
		ListCell   *lc2;

		spierrcontext.arg = unconstify(char *, plansource->query_string);

		/*
		 * If this is a one-shot plan, we still need to do parse analysis.
		 */
		if (plan->oneshot)
		{
			RawStmt    *parsetree = plansource->raw_parse_tree;
			const char *src = plansource->query_string;
			List	   *stmt_list;

			/*
			 * Parameter datatypes are driven by parserSetup hook if provided,
			 * otherwise we use the fixed parameter list.
			 */
			if (parsetree == NULL)
				stmt_list = NIL;
			else if (plan->parserSetup != NULL)
			{
				Assert(plan->nargs == 0);
				stmt_list = pg_analyze_and_rewrite_params(parsetree,
														  src,
														  plan->parserSetup,
														  plan->parserSetupArg,
														  _SPI_current->queryEnv);
			}
			else
			{
				stmt_list = pg_analyze_and_rewrite(parsetree,
												   src,
												   plan->argtypes,
												   plan->nargs,
												   _SPI_current->queryEnv);
			}

			/* Check that all the queries are safe to execute on QE. */
			if (Gp_role == GP_ROLE_EXECUTE)
			{
				ListCell *lc;

				foreach (lc, stmt_list)
				{
					Query *query = (Query *) lfirst(lc);

					querytree_safe_for_qe((Node *) query);
				}
			}

			/* Finish filling in the CachedPlanSource */
			CompleteCachedPlan(plansource,
							   stmt_list,
							   NULL,
							   nodeTag(parsetree),
							   plan->argtypes,
							   plan->nargs,
							   plan->parserSetup,
							   plan->parserSetupArg,
							   plan->cursor_options,
							   false);	/* not fixed result */
		}

		/*
		 * Replan if needed, and increment plan refcount.  If it's a saved
		 * plan, the refcount must be backed by the CurrentResourceOwner.
		 */
<<<<<<< HEAD
		cplan = GetCachedPlan(plansource, paramLI, plan->saved, NULL);
=======
		cplan = GetCachedPlan(plansource, paramLI, plan->saved, _SPI_current->queryEnv);
>>>>>>> 9e1c9f95
		stmt_list = cplan->stmt_list;

		/*
		 * In the default non-read-only case, get a new snapshot, replacing
		 * any that we pushed in a previous cycle.
		 */
		if (snapshot == InvalidSnapshot && !read_only && !plan->no_snapshots)
		{
			if (pushed_active_snap)
				PopActiveSnapshot();
			PushActiveSnapshot(GetTransactionSnapshot());
			pushed_active_snap = true;
		}

		foreach(lc2, stmt_list)
		{
			PlannedStmt *stmt = lfirst_node(PlannedStmt, lc2);
			bool		canSetTag = stmt->canSetTag;
			DestReceiver *dest;

			_SPI_current->processed = 0;
			_SPI_current->tuptable = NULL;

<<<<<<< HEAD
			if (IsA(stmt, PlannedStmt))
			{
				PlannedStmt* pstmt = (PlannedStmt *) stmt;
				canSetTag = pstmt->canSetTag;
				/* GPDB: Mark all queries as SPI inner query for extension usage */
				((PlannedStmt*)pstmt)->metricsQueryType = SPI_INNER_QUERY;
			}
			else
=======
			if (stmt->utilityStmt)
>>>>>>> 9e1c9f95
			{
				if (IsA(stmt->utilityStmt, CopyStmt))
				{
					CopyStmt   *cstmt = (CopyStmt *) stmt->utilityStmt;

					if (cstmt->filename == NULL)
					{
						my_res = SPI_ERROR_COPY;
						goto fail;
					}
				}
				else if (IsA(stmt->utilityStmt, TransactionStmt))
				{
					my_res = SPI_ERROR_TRANSACTION;
					goto fail;
				}
			}

			if (read_only && !CommandIsReadOnly(stmt))
				ereport(ERROR,
						(errcode(ERRCODE_FEATURE_NOT_SUPPORTED),
				/* translator: %s is a SQL statement name */
						 errmsg("%s is not allowed in a non-volatile function",
								CreateCommandTag((Node *) stmt))));

			if (IsInParallelMode() && !CommandIsReadOnly(stmt))
				PreventCommandIfParallelMode(CreateCommandTag((Node *) stmt));

			/*
			 * If not read-only mode, advance the command counter before each
			 * command and update the snapshot.
			 */
			if (!read_only && !plan->no_snapshots)
			{
				CommandCounterIncrement();
				UpdateActiveSnapshotCommandId();
			}

			dest = CreateDestReceiver(canSetTag ? DestSPI : DestNone);

			if (stmt->utilityStmt == NULL)
			{
				QueryDesc  *qdesc;
				Snapshot	snap;

				if (ActiveSnapshotSet())
					snap = GetActiveSnapshot();
				else
					snap = InvalidSnapshot;

				qdesc = CreateQueryDesc(stmt,
										plansource->query_string,
										snap, crosscheck_snapshot,
										dest,
<<<<<<< HEAD
										paramLI, 0);

				/* GPDB hook for collecting query info */
				if (query_info_collect_hook)
					(*query_info_collect_hook)(METRICS_QUERY_SUBMIT, qdesc);
			
=======
										paramLI, _SPI_current->queryEnv,
										0);
>>>>>>> 9e1c9f95
				res = _SPI_pquery(qdesc, fire_triggers,
								  canSetTag ? tcount : 0);
				FreeQueryDesc(qdesc);
			}
			else
			{
				char		completionTag[COMPLETION_TAG_BUFSIZE];
				ProcessUtilityContext context;

				/*
				 * If the SPI context is atomic, or we are asked to manage
				 * snapshots, then we are in an atomic execution context.
				 * Conversely, to propagate a nonatomic execution context, the
				 * caller must be in a nonatomic SPI context and manage
				 * snapshots itself.
				 */
				if (_SPI_current->atomic || !plan->no_snapshots)
					context = PROCESS_UTILITY_QUERY;
				else
					context = PROCESS_UTILITY_QUERY_NONATOMIC;

				ProcessUtility(stmt,
							   plansource->query_string,
							   context,
							   paramLI,
							   _SPI_current->queryEnv,
							   dest,
							   completionTag);

				/* Update "processed" if stmt returned tuples */
				if (_SPI_current->tuptable)
					_SPI_current->processed = _SPI_current->tuptable->alloced -
						_SPI_current->tuptable->free;

				res = SPI_OK_UTILITY;

				/*
				 * Some utility statements return a row count, even though the
				 * tuples are not returned to the caller.
				 */
				if (IsA(stmt->utilityStmt, CreateTableAsStmt))
				{
					CreateTableAsStmt *ctastmt = (CreateTableAsStmt *) stmt->utilityStmt;

					if (strncmp(completionTag, "SELECT ", 7) == 0)
						_SPI_current->processed =
							pg_strtouint64(completionTag + 7, NULL, 10);
					else
					{
						/*
						 * Must be an IF NOT EXISTS that did nothing, or a
						 * CREATE ... WITH NO DATA.
						 */
						Assert(ctastmt->if_not_exists ||
							   ctastmt->into->skipData);
						_SPI_current->processed = 0;
					}

					/*
					 * For historical reasons, if CREATE TABLE AS was spelled
					 * as SELECT INTO, return a special return code.
					 */
					if (ctastmt->is_select_into)
						res = SPI_OK_SELINTO;
				}
				else if (IsA(stmt->utilityStmt, CopyStmt))
				{
					Assert(strncmp(completionTag, "COPY ", 5) == 0);
					_SPI_current->processed = pg_strtouint64(completionTag + 5,
															 NULL, 10);
				}
			}

			/*
			 * The last canSetTag query sets the status values returned to the
			 * caller.  Be careful to free any tuptables not returned, to
			 * avoid intratransaction memory leak.
			 */
			if (canSetTag)
			{
				my_processed = _SPI_current->processed;
				SPI_freetuptable(my_tuptable);
				my_tuptable = _SPI_current->tuptable;
				my_res = res;
			}
			else
			{
				SPI_freetuptable(_SPI_current->tuptable);
				_SPI_current->tuptable = NULL;
			}
			/* we know that the receiver doesn't need a destroy call */
			if (res < 0)
			{
				my_res = res;
				goto fail;
			}
		}

		/* Done with this plan, so release refcount */
		ReleaseCachedPlan(cplan, plan->saved);
		cplan = NULL;

		/*
		 * If not read-only mode, advance the command counter after the last
		 * command.  This ensures that its effects are visible, in case it was
		 * DDL that would affect the next CachedPlanSource.
		 */
		if (!read_only)
			CommandCounterIncrement();
	}

fail:

	/* Pop the snapshot off the stack if we pushed one */
	if (pushed_active_snap)
		PopActiveSnapshot();

	/* We no longer need the cached plan refcount, if any */
	if (cplan)
		ReleaseCachedPlan(cplan, plan->saved);

	/*
	 * Pop the error context stack
	 */
	error_context_stack = spierrcontext.previous;

	/* Save results for caller */
	SPI_processed = my_processed;
<<<<<<< HEAD

	SPI_lastoid = my_lastoid;
=======
>>>>>>> 9e1c9f95
	SPI_tuptable = my_tuptable;

	/* tuptable now is caller's responsibility, not SPI's */
	_SPI_current->tuptable = NULL;

	/*
	 * If none of the queries had canSetTag, return SPI_OK_REWRITTEN. Prior to
	 * 8.4, we used return the last query's result code, but not its auxiliary
	 * results, but that's confusing.
	 */
	if (my_res == 0)
		my_res = SPI_OK_REWRITTEN;

	return my_res;
}

/*
 * Convert arrays of query parameters to form wanted by planner and executor
 */
static ParamListInfo
_SPI_convert_params(int nargs, Oid *argtypes,
					Datum *Values, const char *Nulls)
{
	ParamListInfo paramLI;

	if (nargs > 0)
	{
		paramLI = makeParamList(nargs);

		for (int i = 0; i < nargs; i++)
		{
			ParamExternData *prm = &paramLI->params[i];

			prm->value = Values[i];
			prm->isnull = (Nulls && Nulls[i] == 'n');
			prm->pflags = PARAM_FLAG_CONST;
			prm->ptype = argtypes[i];
		}
	}
	else
		paramLI = NULL;
	return paramLI;
}

/*
 * Assign memory for a query before executing through SPI.
 * There are two possibilities:
 *   1. We're not in a function scan. We calculate the
 * 	    query's limit using the queue.
 *   2. We're inside a function scan. We use the memory
 *      allocated to the function scan operator.
 *
 */
static void
_SPI_assign_query_mem(QueryDesc * queryDesc)
{
	if (Gp_role == GP_ROLE_DISPATCH
		&& ActivePortal
		&& !IsResManagerMemoryPolicyNone())
	{
		if (!SPI_IsMemoryReserved())
		{
			queryDesc->plannedstmt->query_mem =
				ResourceManagerGetQueryMemoryLimit(queryDesc->plannedstmt);
		}
		else
		{
			queryDesc->plannedstmt->query_mem = SPI_GetMemoryReservation();
		}
		/*
		 * queryDesc->plannedstmt->query_mem(uint64) can be 0 here.
		 * And in such cases it will use work_mem to run the query.
		 * */
	}
}

static int
_SPI_pquery(QueryDesc *queryDesc, bool fire_triggers, uint64 tcount)
{
	int			operation = queryDesc->operation;
	int			eflags;
	int			res;

	_SPI_assign_query_mem(queryDesc);

	switch (operation)
	{
		case CMD_SELECT:
			if (queryDesc->dest->mydest != DestSPI)
			{
				/* Don't return SPI_OK_SELECT if we're discarding result */
				res = SPI_OK_UTILITY;
			}
			else
				res = SPI_OK_SELECT;

			/* 
			 * Checking if we need to put this through resource queue.
			 * If the Active portal already hold a lock on the queue, we cannot
			 * acquire it again.
			 */
			if (Gp_role == GP_ROLE_DISPATCH && IsResQueueEnabled() && !superuser())
			{
				/*
				 * This is SELECT, so we should have planTree anyway.
				 */
				Assert(queryDesc->plannedstmt->planTree);

				/* 
				 * MPP-6421 - An active portal may not yet be defined if we're
				 * constant folding a stable or volatile function marked as
				 * immutable -- a hack some customers use for partition pruning.
				 *
				 * MPP-16571 - Don't warn about such an event because there are
				 * legitimate parts of the code where we evaluate stable and
				 * volatile functions without an active portal -- describe
				 * functions for table functions, for example.
				 */
				if (ActivePortal)
				{
					if (!IsResQueueLockedForPortal(ActivePortal))
					{
						/** TODO: siva - can we ever reach this point? */
						ResLockPortal(ActivePortal, queryDesc);
						ActivePortal->status = PORTAL_ACTIVE;
					} 
				}
			}

			break;
		/* TODO Find a better way to indicate "returning".  When PlannedStmt
		 * support is finished, the queryTree field will be gone.
		 */
		case CMD_INSERT:
			if (queryDesc->plannedstmt->hasReturning)
				res = SPI_OK_INSERT_RETURNING;
			else
				res = SPI_OK_INSERT;
			break;
		case CMD_DELETE:
			if (queryDesc->plannedstmt->hasReturning)
				res = SPI_OK_DELETE_RETURNING;
			else
				res = SPI_OK_DELETE;
			break;
		case CMD_UPDATE:
			if (queryDesc->plannedstmt->hasReturning)
				res = SPI_OK_UPDATE_RETURNING;
			else
				res = SPI_OK_UPDATE;
			break;
		default:
			return SPI_ERROR_OPUNKNOWN;
	}

#ifdef SPI_EXECUTOR_STATS
	if (ShowExecutorStats)
		ResetUsage();
#endif

	/* Select execution options */
	if (fire_triggers)
		eflags = 0;				/* default run-to-completion flags */
	else
		eflags = EXEC_FLAG_SKIP_TRIGGERS;

	PG_TRY();
	{
		Oid			relationOid = InvalidOid; 	/* relation that is modified */
		AutoStatsCmdType cmdType = AUTOSTATS_CMDTYPE_SENTINEL; 	/* command type */
		bool		checkTuples;

		ExecutorStart(queryDesc, 0);

		ExecutorRun(queryDesc, ForwardScanDirection, tcount);

		/*
		 * In GPDB, in a INSERT/UPDATE/DELETE ... RETURNING statement, the
		 * es_processed counter is only updated in ExecutorEnd, when we
		 * collect the results from each segment. Therefore, we cannot
		 * call _SPI_checktuples() just yet.
		 */
		if ((res == SPI_OK_SELECT || queryDesc->plannedstmt->hasReturning) &&
			queryDesc->dest->mydest == DestSPI)
		{
			checkTuples = true;
		}
		else
			checkTuples = false;

<<<<<<< HEAD
		if (Gp_role == GP_ROLE_DISPATCH)
			autostats_get_cmdtype(queryDesc, &cmdType, &relationOid);

		ExecutorFinish(queryDesc);
		ExecutorEnd(queryDesc);
		/* FreeQueryDesc is done by the caller */

		/*
		 * Now that ExecutorEnd() has run, set # of rows processed (see comment
		 * above) and call _SPI_checktuples()
		 */
		_SPI_current->processed = queryDesc->es_processed;
		_SPI_current->lastoid = queryDesc->es_lastoid;
		if (checkTuples)
		{
#ifdef FAULT_INJECTOR
			/*
			 * only check number tuples if the SPI 64 bit test is NOT running
			 */
			if (!FaultInjector_InjectFaultIfSet("executor_run_high_processed",
										   DDLNotSpecified,
										   "" /* databaseName */,
										   "" /* tableName */))
			{
#endif /* FAULT_INJECTOR */
				if (_SPI_checktuples())
					elog(ERROR, "consistency check on SPI tuple count failed");
#ifdef FAULT_INJECTOR
			}
#endif /* FAULT_INJECTOR */
		}
=======
	ExecutorRun(queryDesc, ForwardScanDirection, tcount, true);

	_SPI_current->processed = queryDesc->estate->es_processed;
>>>>>>> 9e1c9f95

		/* MPP-14001: Running auto_stats */
		if (Gp_role == GP_ROLE_DISPATCH)
			collect_tabstat(cmdType, relationOid, queryDesc->es_processed, true /* inFunction */);
	}
	PG_CATCH();
	{
		PG_RE_THROW();
	}
	PG_END_TRY();

	_SPI_current->processed = queryDesc->es_processed;	/* Mpp: Dispatched
														 * queries fill in this
														 * at Executor End */
	_SPI_current->lastoid = queryDesc->es_lastoid;

#ifdef SPI_EXECUTOR_STATS
	if (ShowExecutorStats)
		ShowUsage("SPI EXECUTOR STATS");
#endif

	return res;
}

/*
 * _SPI_error_callback
 *
 * Add context information when a query invoked via SPI fails
 */
static void
_SPI_error_callback(void *arg)
{
	const char *query = (const char *) arg;
	int			syntaxerrposition;

	if (query == NULL)			/* in case arg wasn't set yet */
		return;

	/*
	 * If there is a syntax error position, convert to internal syntax error;
	 * otherwise treat the query as an item of context stack
	 */
	syntaxerrposition = geterrposition();
	if (syntaxerrposition > 0)
	{
		errposition(0);
		internalerrposition(syntaxerrposition);
		internalerrquery(query);
	}
	else
		errcontext("SQL statement \"%s\"", query);
}

/*
 * _SPI_cursor_operation()
 *
 *	Do a FETCH or MOVE in a cursor
 */
static void
_SPI_cursor_operation(Portal portal, FetchDirection direction, int64 count,
					  DestReceiver *dest)
{
	uint64		nfetched;

	/* Check that the portal is valid */
	if (!PortalIsValid(portal))
		elog(ERROR, "invalid portal in SPI cursor operation");

	/* Push the SPI stack */
	if (_SPI_begin_call(true) < 0)
		elog(ERROR, "SPI cursor operation called while not connected");

	/* Reset the SPI result (note we deliberately don't touch lastoid) */
	SPI_processed = 0;
	SPI_tuptable = NULL;
	_SPI_current->processed = 0;
	_SPI_current->tuptable = NULL;

	/* Run the cursor */
	nfetched = PortalRunFetch(portal,
							  direction,
							  count,
							  dest);

	/*
	 * Think not to combine this store with the preceding function call. If
	 * the portal contains calls to functions that use SPI, then SPI_stack is
	 * likely to move around while the portal runs.  When control returns,
	 * _SPI_current will point to the correct stack entry... but the pointer
	 * may be different than it was beforehand. So we must be sure to re-fetch
	 * the pointer after the function call completes.
	 */
	_SPI_current->processed = nfetched;

	if (dest->mydest == DestSPI && _SPI_checktuples())
		elog(ERROR, "consistency check on SPI tuple count failed");

	/* Put the result into place for access by caller */
	SPI_processed = _SPI_current->processed;

	SPI_tuptable = _SPI_current->tuptable;

	/* tuptable now is caller's responsibility, not SPI's */
	_SPI_current->tuptable = NULL;

	/* Pop the SPI stack */
	_SPI_end_call(true);
}


static MemoryContext
_SPI_execmem(void)
{
	return MemoryContextSwitchTo(_SPI_current->execCxt);
}

static MemoryContext
_SPI_procmem(void)
{
	return MemoryContextSwitchTo(_SPI_current->procCxt);
}

/*
 * _SPI_begin_call: begin a SPI operation within a connected procedure
 *
 * use_exec is true if we intend to make use of the procedure's execCxt
 * during this SPI operation.  We'll switch into that context, and arrange
 * for it to be cleaned up at _SPI_end_call or if an error occurs.
 */
static int
_SPI_begin_call(bool use_exec)
{
	if (_SPI_current == NULL)
		return SPI_ERROR_UNCONNECTED;

	if (use_exec)
	{
		/* remember when the Executor operation started */
		_SPI_current->execSubid = GetCurrentSubTransactionId();
		/* switch to the Executor memory context */
		_SPI_execmem();
	}

	return 0;
}

/*
 * _SPI_end_call: end a SPI operation within a connected procedure
 *
 * use_exec must be the same as in the previous _SPI_begin_call
 *
 * Note: this currently has no failure return cases, so callers don't check
 */
static int
_SPI_end_call(bool use_exec)
{
<<<<<<< HEAD
	/*
	 * We're returning to procedure where _SPI_curid == _SPI_connected - 1
	 */
	_SPI_curid--;

=======
>>>>>>> 9e1c9f95
	if (use_exec)
	{
		/* switch to the procedure memory context */
		_SPI_procmem();
		/* mark Executor context no longer in use */
		_SPI_current->execSubid = InvalidSubTransactionId;
		/* and free Executor memory */
		MemoryContextResetAndDeleteChildren(_SPI_current->execCxt);
	}

	return 0;
}

static bool
_SPI_checktuples(void)
{
	uint64		processed = _SPI_current->processed;
	SPITupleTable *tuptable = _SPI_current->tuptable;
	bool		failed = false;

	if (tuptable == NULL)		/* spi_dest_startup was not called */
		failed = true;
	else if (processed != (tuptable->alloced - tuptable->free))
		failed = true;

	return failed;
}

/*
 * Convert a "temporary" SPIPlan into an "unsaved" plan.
 *
 * The passed _SPI_plan struct is on the stack, and all its subsidiary data
 * is in or under the current SPI executor context.  Copy the plan into the
 * SPI procedure context so it will survive _SPI_end_call().  To minimize
 * data copying, this destructively modifies the input plan, by taking the
 * plancache entries away from it and reparenting them to the new SPIPlan.
 */
static SPIPlanPtr
_SPI_make_plan_non_temp(SPIPlanPtr plan)
{
	SPIPlanPtr	newplan;
	MemoryContext parentcxt = _SPI_current->procCxt;
	MemoryContext plancxt;
	MemoryContext oldcxt;
	ListCell   *lc;

	/* Assert the input is a temporary SPIPlan */
	Assert(plan->magic == _SPI_PLAN_MAGIC);
	Assert(plan->plancxt == NULL);
	/* One-shot plans can't be saved */
	Assert(!plan->oneshot);

	/*
	 * Create a memory context for the plan, underneath the procedure context.
	 * We don't expect the plan to be very large.
	 */
	plancxt = AllocSetContextCreate(parentcxt,
									"SPI Plan",
									ALLOCSET_SMALL_SIZES);
	oldcxt = MemoryContextSwitchTo(plancxt);

	/* Copy the SPI_plan struct and subsidiary data into the new context */
	newplan = (SPIPlanPtr) palloc0(sizeof(_SPI_plan));
	newplan->magic = _SPI_PLAN_MAGIC;
	newplan->plancxt = plancxt;
	newplan->cursor_options = plan->cursor_options;
	newplan->nargs = plan->nargs;
	if (plan->nargs > 0)
	{
		newplan->argtypes = (Oid *) palloc(plan->nargs * sizeof(Oid));
		memcpy(newplan->argtypes, plan->argtypes, plan->nargs * sizeof(Oid));
	}
	else
		newplan->argtypes = NULL;
	newplan->parserSetup = plan->parserSetup;
	newplan->parserSetupArg = plan->parserSetupArg;

	/*
	 * Reparent all the CachedPlanSources into the procedure context.  In
	 * theory this could fail partway through due to the pallocs, but we don't
	 * care too much since both the procedure context and the executor context
	 * would go away on error.
	 */
	foreach(lc, plan->plancache_list)
	{
		CachedPlanSource *plansource = (CachedPlanSource *) lfirst(lc);

		CachedPlanSetParentContext(plansource, parentcxt);

		/* Build new list, with list cells in plancxt */
		newplan->plancache_list = lappend(newplan->plancache_list, plansource);
	}

	MemoryContextSwitchTo(oldcxt);

	/* For safety, unlink the CachedPlanSources from the temporary plan */
	plan->plancache_list = NIL;

	return newplan;
}

/*
 * Make a "saved" copy of the given plan.
 */
static SPIPlanPtr
_SPI_save_plan(SPIPlanPtr plan)
{
	SPIPlanPtr	newplan;
	MemoryContext plancxt;
	MemoryContext oldcxt;
	ListCell   *lc;

	/* One-shot plans can't be saved */
	Assert(!plan->oneshot);

	/*
	 * Create a memory context for the plan.  We don't expect the plan to be
	 * very large, so use smaller-than-default alloc parameters.  It's a
	 * transient context until we finish copying everything.
	 */
	plancxt = AllocSetContextCreate(CurrentMemoryContext,
									"SPI Plan",
									ALLOCSET_SMALL_SIZES);
	oldcxt = MemoryContextSwitchTo(plancxt);

	/* Copy the SPI plan into its own context */
	newplan = (SPIPlanPtr) palloc0(sizeof(_SPI_plan));
	newplan->magic = _SPI_PLAN_MAGIC;
	newplan->plancxt = plancxt;
	newplan->cursor_options = plan->cursor_options;
	newplan->nargs = plan->nargs;
	if (plan->nargs > 0)
	{
		newplan->argtypes = (Oid *) palloc(plan->nargs * sizeof(Oid));
		memcpy(newplan->argtypes, plan->argtypes, plan->nargs * sizeof(Oid));
	}
	else
		newplan->argtypes = NULL;
	newplan->parserSetup = plan->parserSetup;
	newplan->parserSetupArg = plan->parserSetupArg;

	/* Copy all the plancache entries */
	foreach(lc, plan->plancache_list)
	{
		CachedPlanSource *plansource = (CachedPlanSource *) lfirst(lc);
		CachedPlanSource *newsource;

		newsource = CopyCachedPlan(plansource);
		newplan->plancache_list = lappend(newplan->plancache_list, newsource);
	}

	MemoryContextSwitchTo(oldcxt);

	/*
	 * Mark it saved, reparent it under CacheMemoryContext, and mark all the
	 * component CachedPlanSources as saved.  This sequence cannot fail
	 * partway through, so there's no risk of long-term memory leakage.
	 */
	newplan->saved = true;
	MemoryContextSetParent(newplan->plancxt, CacheMemoryContext);

	foreach(lc, newplan->plancache_list)
	{
		CachedPlanSource *plansource = (CachedPlanSource *) lfirst(lc);

		SaveCachedPlan(plansource);
	}

	return newplan;
}

<<<<<<< HEAD
/**
 * Memory reserved for SPI cals
 */
static uint64 SPIMemReserved = 0;

/**
 * Initialize the SPI memory reservation stack. See SPI_ReserveMemory() for detailed comments on how this stack
 * is used.
 */
void SPI_InitMemoryReservation(void)
{
	Assert(!IsResManagerMemoryPolicyNone());

	if (IsResGroupEnabled())
	{
		SPIMemReserved = 0;
	}
	else
	{
		SPIMemReserved = (uint64) statement_mem * 1024L;;
	}
}

/**
 * Push memory reserved for next SPI call. It is possible for an operator to (after several levels of nesting),
 * result in execution of SQL statements via SPI e.g. a pl/pgsql function that issues queries. These queries must be sandboxed into
 * the memory limits of the operator. This stack represents the nesting of these operators and each
 * operator will push its own limit.
 */
void SPI_ReserveMemory(uint64 mem_reserved)
{
	Assert(!IsResManagerMemoryPolicyNone());
	if (mem_reserved > 0
			&& (SPIMemReserved == 0 || mem_reserved < SPIMemReserved))
	{
		SPIMemReserved = mem_reserved;
	}

	if (LogResManagerMemory())
	{
		elog(GP_RESMANAGER_MEMORY_LOG_LEVEL, "SPI memory reservation %d", (int) SPIMemReserved);
	}
}

/**
 * What was the amount of memory reserved for the last operator? See SPI_ReserveMemory()
 * for details.
 */
uint64 SPI_GetMemoryReservation(void)
{
	Assert(!IsResManagerMemoryPolicyNone());
	return SPIMemReserved;
}

/**
 * Is memory reserved stack empty?
 */
bool SPI_IsMemoryReserved(void)
{
	Assert(!IsResManagerMemoryPolicyNone());
	return (SPIMemReserved == 0);
}

/**
  * Are we in SPI context 
  */
bool
SPI_context(void)
{ 
	return (_SPI_connected != -1); 
=======
/*
 * Internal lookup of ephemeral named relation by name.
 */
static EphemeralNamedRelation
_SPI_find_ENR_by_name(const char *name)
{
	/* internal static function; any error is bug in SPI itself */
	Assert(name != NULL);

	/* fast exit if no tuplestores have been added */
	if (_SPI_current->queryEnv == NULL)
		return NULL;

	return get_ENR(_SPI_current->queryEnv, name);
}

/*
 * Register an ephemeral named relation for use by the planner and executor on
 * subsequent calls using this SPI connection.
 */
int
SPI_register_relation(EphemeralNamedRelation enr)
{
	EphemeralNamedRelation match;
	int			res;

	if (enr == NULL || enr->md.name == NULL)
		return SPI_ERROR_ARGUMENT;

	res = _SPI_begin_call(false);	/* keep current memory context */
	if (res < 0)
		return res;

	match = _SPI_find_ENR_by_name(enr->md.name);
	if (match)
		res = SPI_ERROR_REL_DUPLICATE;
	else
	{
		if (_SPI_current->queryEnv == NULL)
			_SPI_current->queryEnv = create_queryEnv();

		register_ENR(_SPI_current->queryEnv, enr);
		res = SPI_OK_REL_REGISTER;
	}

	_SPI_end_call(false);

	return res;
}

/*
 * Unregister an ephemeral named relation by name.  This will probably be a
 * rarely used function, since SPI_finish will clear it automatically.
 */
int
SPI_unregister_relation(const char *name)
{
	EphemeralNamedRelation match;
	int			res;

	if (name == NULL)
		return SPI_ERROR_ARGUMENT;

	res = _SPI_begin_call(false);	/* keep current memory context */
	if (res < 0)
		return res;

	match = _SPI_find_ENR_by_name(name);
	if (match)
	{
		unregister_ENR(_SPI_current->queryEnv, match->md.name);
		res = SPI_OK_REL_UNREGISTER;
	}
	else
		res = SPI_ERROR_REL_NOT_FOUND;

	_SPI_end_call(false);

	return res;
}

/*
 * Register the transient relations from 'tdata' using this SPI connection.
 * This should be called by PL implementations' trigger handlers after
 * connecting, in order to make transition tables visible to any queries run
 * in this connection.
 */
int
SPI_register_trigger_data(TriggerData *tdata)
{
	if (tdata == NULL)
		return SPI_ERROR_ARGUMENT;

	if (tdata->tg_newtable)
	{
		EphemeralNamedRelation enr =
		palloc(sizeof(EphemeralNamedRelationData));
		int			rc;

		enr->md.name = tdata->tg_trigger->tgnewtable;
		enr->md.reliddesc = tdata->tg_relation->rd_id;
		enr->md.tupdesc = NULL;
		enr->md.enrtype = ENR_NAMED_TUPLESTORE;
		enr->md.enrtuples = tuplestore_tuple_count(tdata->tg_newtable);
		enr->reldata = tdata->tg_newtable;
		rc = SPI_register_relation(enr);
		if (rc != SPI_OK_REL_REGISTER)
			return rc;
	}

	if (tdata->tg_oldtable)
	{
		EphemeralNamedRelation enr =
		palloc(sizeof(EphemeralNamedRelationData));
		int			rc;

		enr->md.name = tdata->tg_trigger->tgoldtable;
		enr->md.reliddesc = tdata->tg_relation->rd_id;
		enr->md.tupdesc = NULL;
		enr->md.enrtype = ENR_NAMED_TUPLESTORE;
		enr->md.enrtuples = tuplestore_tuple_count(tdata->tg_oldtable);
		enr->reldata = tdata->tg_oldtable;
		rc = SPI_register_relation(enr);
		if (rc != SPI_OK_REL_REGISTER)
			return rc;
	}

	return SPI_OK_TD_REGISTER;
>>>>>>> 9e1c9f95
}<|MERGE_RESOLUTION|>--- conflicted
+++ resolved
@@ -86,13 +86,8 @@
 static void _SPI_error_callback(void *arg);
 
 static void _SPI_cursor_operation(Portal portal,
-<<<<<<< HEAD
-					  FetchDirection direction, int64 count,
-					  DestReceiver *dest);
-=======
-								  FetchDirection direction, long count,
+								  FetchDirection direction, int64 count,
 								  DestReceiver *dest);
->>>>>>> 9e1c9f95
 
 static SPIPlanPtr _SPI_make_plan_non_temp(SPIPlanPtr plan);
 static SPIPlanPtr _SPI_save_plan(SPIPlanPtr plan);
@@ -154,15 +149,10 @@
 	_SPI_current->procCxt = NULL;	/* in case we fail to create 'em */
 	_SPI_current->execCxt = NULL;
 	_SPI_current->connectSubid = GetCurrentSubTransactionId();
-<<<<<<< HEAD
-	_SPI_current->outer_processed = SPI_processed;
-	_SPI_current->outer_lastoid = SPI_lastoid;
-=======
 	_SPI_current->queryEnv = NULL;
 	_SPI_current->atomic = (options & SPI_OPT_NONATOMIC ? false : true);
 	_SPI_current->internal_xact = false;
 	_SPI_current->outer_processed = SPI_processed;
->>>>>>> 9e1c9f95
 	_SPI_current->outer_tuptable = SPI_tuptable;
 	_SPI_current->outer_result = SPI_result;
 
@@ -192,10 +182,6 @@
 	 * depend on state of an outer caller.
 	 */
 	SPI_processed = 0;
-<<<<<<< HEAD
-	SPI_lastoid = InvalidOid;
-=======
->>>>>>> 9e1c9f95
 	SPI_tuptable = NULL;
 	SPI_result = 0;
 
@@ -213,11 +199,7 @@
 {
 	int			res;
 
-<<<<<<< HEAD
-	res = _SPI_begin_call(false);		/* just check we're connected */
-=======
 	res = _SPI_begin_call(false);	/* just check we're connected */
->>>>>>> 9e1c9f95
 	if (res < 0)
 		return res;
 
@@ -235,10 +217,6 @@
 	 * pointing at a just-deleted tuptable
 	 */
 	SPI_processed = _SPI_current->outer_processed;
-<<<<<<< HEAD
-	SPI_lastoid = _SPI_current->outer_lastoid;
-=======
->>>>>>> 9e1c9f95
 	SPI_tuptable = _SPI_current->outer_tuptable;
 	SPI_result = _SPI_current->outer_result;
 
@@ -416,18 +394,7 @@
 				 errmsg("transaction left non-empty SPI stack"),
 				 errhint("Check for missing \"SPI_finish\" calls.")));
 
-<<<<<<< HEAD
-	_SPI_current = _SPI_stack = NULL;
-	_SPI_stack_depth = 0;
-	_SPI_connected = _SPI_curid = -1;
-	/* Reset API global variables, too */
-	SPI_processed = 0;
-	SPI_lastoid = InvalidOid;
-	SPI_tuptable = NULL;
-	SPI_result = 0;
-=======
 	SPICleanup();
->>>>>>> 9e1c9f95
 }
 
 /*
@@ -473,10 +440,6 @@
 		 * be already gone.
 		 */
 		SPI_processed = connection->outer_processed;
-<<<<<<< HEAD
-		SPI_lastoid = connection->outer_lastoid;
-=======
->>>>>>> 9e1c9f95
 		SPI_tuptable = connection->outer_tuptable;
 		SPI_result = connection->outer_result;
 
@@ -999,12 +962,7 @@
 		 */
 		mtuple->t_data->t_ctid = tuple->t_data->t_ctid;
 		mtuple->t_self = tuple->t_self;
-<<<<<<< HEAD
-		if (rel->rd_att->tdhasoid)
-			HeapTupleSetOid(mtuple, HeapTupleGetOid(tuple));
-=======
 		mtuple->t_tableOid = tuple->t_tableOid;
->>>>>>> 9e1c9f95
 	}
 	else
 	{
@@ -1469,8 +1427,7 @@
 	 */
 
 	/* Replan if needed, and increment plan refcount for portal */
-<<<<<<< HEAD
-	cplan = GetCachedPlan(plansource, paramLI, false, NULL);
+	cplan = GetCachedPlan(plansource, paramLI, false, _SPI_current->queryEnv, NULL);
 	stmt_list = cplan->stmt_list;
 
 	/* GPDB: Mark all queries as SPI inner queries for extension usage */
@@ -1481,14 +1438,6 @@
 			((PlannedStmt*)stmt)->metricsQueryType = SPI_INNER_QUERY;
 	}
 
-	/* Pop the error context stack */
-	error_context_stack = spierrcontext.previous;
-
-=======
-	cplan = GetCachedPlan(plansource, paramLI, false, _SPI_current->queryEnv);
-	stmt_list = cplan->stmt_list;
-
->>>>>>> 9e1c9f95
 	if (!plan->saved)
 	{
 		/*
@@ -1925,12 +1874,8 @@
 	error_context_stack = &spierrcontext;
 
 	/* Get the generic plan for the query */
-<<<<<<< HEAD
-	cplan = GetCachedPlan(plansource, NULL, plan->saved, NULL);
-=======
 	cplan = GetCachedPlan(plansource, NULL, plan->saved,
-						  _SPI_current->queryEnv);
->>>>>>> 9e1c9f95
+						  _SPI_current->queryEnv, NULL);
 	Assert(cplan == plansource->gplan);
 
 	/* Pop the error context stack */
@@ -2359,11 +2304,7 @@
 		 * Replan if needed, and increment plan refcount.  If it's a saved
 		 * plan, the refcount must be backed by the CurrentResourceOwner.
 		 */
-<<<<<<< HEAD
-		cplan = GetCachedPlan(plansource, paramLI, plan->saved, NULL);
-=======
-		cplan = GetCachedPlan(plansource, paramLI, plan->saved, _SPI_current->queryEnv);
->>>>>>> 9e1c9f95
+		cplan = GetCachedPlan(plansource, paramLI, plan->saved, _SPI_current->queryEnv, NULL);
 		stmt_list = cplan->stmt_list;
 
 		/*
@@ -2387,18 +2328,10 @@
 			_SPI_current->processed = 0;
 			_SPI_current->tuptable = NULL;
 
-<<<<<<< HEAD
-			if (IsA(stmt, PlannedStmt))
-			{
-				PlannedStmt* pstmt = (PlannedStmt *) stmt;
-				canSetTag = pstmt->canSetTag;
-				/* GPDB: Mark all queries as SPI inner query for extension usage */
-				((PlannedStmt*)pstmt)->metricsQueryType = SPI_INNER_QUERY;
-			}
-			else
-=======
+			/* GPDB: Mark all queries as SPI inner query for extension usage */
+			stmt->metricsQueryType = SPI_INNER_QUERY;
+
 			if (stmt->utilityStmt)
->>>>>>> 9e1c9f95
 			{
 				if (IsA(stmt->utilityStmt, CopyStmt))
 				{
@@ -2453,17 +2386,13 @@
 										plansource->query_string,
 										snap, crosscheck_snapshot,
 										dest,
-<<<<<<< HEAD
-										paramLI, 0);
+										paramLI, _SPI_current->queryEnv,
+										0);
 
 				/* GPDB hook for collecting query info */
 				if (query_info_collect_hook)
 					(*query_info_collect_hook)(METRICS_QUERY_SUBMIT, qdesc);
 			
-=======
-										paramLI, _SPI_current->queryEnv,
-										0);
->>>>>>> 9e1c9f95
 				res = _SPI_pquery(qdesc, fire_triggers,
 								  canSetTag ? tcount : 0);
 				FreeQueryDesc(qdesc);
@@ -2592,11 +2521,6 @@
 
 	/* Save results for caller */
 	SPI_processed = my_processed;
-<<<<<<< HEAD
-
-	SPI_lastoid = my_lastoid;
-=======
->>>>>>> 9e1c9f95
 	SPI_tuptable = my_tuptable;
 
 	/* tuptable now is caller's responsibility, not SPI's */
@@ -2771,7 +2695,7 @@
 
 		ExecutorStart(queryDesc, 0);
 
-		ExecutorRun(queryDesc, ForwardScanDirection, tcount);
+		ExecutorRun(queryDesc, ForwardScanDirection, tcount, true);
 
 		/*
 		 * In GPDB, in a INSERT/UPDATE/DELETE ... RETURNING statement, the
@@ -2787,7 +2711,6 @@
 		else
 			checkTuples = false;
 
-<<<<<<< HEAD
 		if (Gp_role == GP_ROLE_DISPATCH)
 			autostats_get_cmdtype(queryDesc, &cmdType, &relationOid);
 
@@ -2800,7 +2723,6 @@
 		 * above) and call _SPI_checktuples()
 		 */
 		_SPI_current->processed = queryDesc->es_processed;
-		_SPI_current->lastoid = queryDesc->es_lastoid;
 		if (checkTuples)
 		{
 #ifdef FAULT_INJECTOR
@@ -2819,11 +2741,6 @@
 			}
 #endif /* FAULT_INJECTOR */
 		}
-=======
-	ExecutorRun(queryDesc, ForwardScanDirection, tcount, true);
-
-	_SPI_current->processed = queryDesc->estate->es_processed;
->>>>>>> 9e1c9f95
 
 		/* MPP-14001: Running auto_stats */
 		if (Gp_role == GP_ROLE_DISPATCH)
@@ -2838,7 +2755,6 @@
 	_SPI_current->processed = queryDesc->es_processed;	/* Mpp: Dispatched
 														 * queries fill in this
 														 * at Executor End */
-	_SPI_current->lastoid = queryDesc->es_lastoid;
 
 #ifdef SPI_EXECUTOR_STATS
 	if (ShowExecutorStats)
@@ -2980,14 +2896,6 @@
 static int
 _SPI_end_call(bool use_exec)
 {
-<<<<<<< HEAD
-	/*
-	 * We're returning to procedure where _SPI_curid == _SPI_connected - 1
-	 */
-	_SPI_curid--;
-
-=======
->>>>>>> 9e1c9f95
 	if (use_exec)
 	{
 		/* switch to the procedure memory context */
@@ -3159,7 +3067,6 @@
 	return newplan;
 }
 
-<<<<<<< HEAD
 /**
  * Memory reserved for SPI cals
  */
@@ -3229,8 +3136,9 @@
 bool
 SPI_context(void)
 { 
-	return (_SPI_connected != -1); 
-=======
+	return (_SPI_connected != -1);
+}
+
 /*
  * Internal lookup of ephemeral named relation by name.
  */
@@ -3359,5 +3267,4 @@
 	}
 
 	return SPI_OK_TD_REGISTER;
->>>>>>> 9e1c9f95
 }