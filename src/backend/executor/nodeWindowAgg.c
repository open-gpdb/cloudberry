/*-------------------------------------------------------------------------
 *
 * nodeWindowAgg.c
 *	  routines to handle WindowAgg nodes.
 *
 * A WindowAgg node evaluates "window functions" across suitable partitions
 * of the input tuple set.  Any one WindowAgg works for just a single window
 * specification, though it can evaluate multiple window functions sharing
 * identical window specifications.  The input tuples are required to be
 * delivered in sorted order, with the PARTITION BY columns (if any) as
 * major sort keys and the ORDER BY columns (if any) as minor sort keys.
 * (The planner generates a stack of WindowAggs with intervening Sort nodes
 * as needed, if a query involves more than one window specification.)
 *
 * Since window functions can require access to any or all of the rows in
 * the current partition, we accumulate rows of the partition into a
 * tuplestore.  The window functions are called using the WindowObject API
 * so that they can access those rows as needed.
 *
 * We also support using plain aggregate functions as window functions.
 * For these, the regular Agg-node environment is emulated for each partition.
 * As required by the SQL spec, the output represents the value of the
 * aggregate function over all rows in the current row's window frame.
 *
 *
 * Portions Copyright (c) 1996-2019, PostgreSQL Global Development Group
 * Portions Copyright (c) 1994, Regents of the University of California
 *
 * IDENTIFICATION
 *	  src/backend/executor/nodeWindowAgg.c
 *
 *-------------------------------------------------------------------------
 */
#include "postgres.h"

#include "access/htup_details.h"
#include "catalog/objectaccess.h"
#include "catalog/pg_aggregate.h"
#include "catalog/pg_proc.h"
#include "executor/executor.h"
#include "executor/nodeWindowAgg.h"
#include "miscadmin.h"
#include "nodes/makefuncs.h"
#include "nodes/nodeFuncs.h"
<<<<<<< HEAD
#include "optimizer/clauses.h"
#include "optimizer/var.h"
=======
#include "optimizer/optimizer.h"
>>>>>>> 9e1c9f95
#include "parser/parse_agg.h"
#include "parser/parse_coerce.h"
#include "parser/parse_oper.h"
#include "utils/acl.h"
#include "utils/builtins.h"
#include "utils/datum.h"
#include "utils/lsyscache.h"
#include "utils/memutils.h"
#include "utils/regproc.h"
#include "utils/syscache.h"
#include "utils/tuplesort.h"
#include "windowapi.h"

#include "parser/parse_expr.h" // for exprType

/*
 * All the window function APIs are called with this object, which is passed
 * to window functions as fcinfo->context.
 */
typedef struct WindowObjectData
{
	NodeTag		type;
	WindowAggState *winstate;	/* parent WindowAggState */
	List	   *argstates;		/* ExprState trees for fn's arguments */
	void	   *localmem;		/* WinGetPartitionLocalMemory's chunk */
	int			markptr;		/* tuplestore mark pointer for this fn */
	int			readptr;		/* tuplestore read pointer for this fn */
	int64		markpos;		/* row that markptr is positioned on */
	int64		seekpos;		/* row that readptr is positioned on */
} WindowObjectData;

/*
 * We have one WindowStatePerFunc struct for each window function and
 * window aggregate handled by this node.
 */
typedef struct WindowStatePerFuncData
{
	/* Links to WindowFunc expr and state nodes this working state is for */
	WindowFuncExprState *wfuncstate;
	WindowFunc *wfunc;

	int			numArguments;	/* number of arguments */

	FmgrInfo	flinfo;			/* fmgr lookup data for window function */

	Oid			winCollation;	/* collation derived for window function */

	/*
	 * We need the len and byval info for the result of each function in order
	 * to know how to copy/delete values.
	 */
	int16		resulttypeLen;
	bool		resulttypeByVal;

	bool		plain_agg;		/* is it just a plain aggregate function? */
	int			aggno;			/* if so, index of its PerAggData */

	WindowObject winobj;		/* object used in window function API */
}			WindowStatePerFuncData;

/*
 * For plain aggregate window functions, we also have one of these.
 */
typedef struct WindowStatePerAggData
{
	/* Oids of transition functions */
	Oid			transfn_oid;
	Oid			invtransfn_oid; /* may be InvalidOid */
	Oid			finalfn_oid;	/* may be InvalidOid */

	/*
	 * fmgr lookup data for transition functions --- only valid when
	 * corresponding oid is not InvalidOid.  Note in particular that fn_strict
	 * flags are kept here.
	 */
	FmgrInfo	transfn;
	FmgrInfo	invtransfn;
	FmgrInfo	finalfn;

	int			numFinalArgs;	/* number of arguments to pass to finalfn */

	/*
	 * initial value from pg_aggregate entry
	 */
	Datum		initValue;
	bool		initValueIsNull;

	/*
	 * cached value for current frame boundaries
	 */
	Datum		resultValue;
	bool		resultValueIsNull;

	/*
	 * Support for DISTINCT-qualified aggregates. For example:
	 *
	 * COUNT(DISTINCT foo) OVER (PARTITION BY bar)
	 *
	 * This is only supported for aggregates that take a single argument
	 * (we checked for that in parse analysis).
	 */
	bool		isDistinct;				/* is this a DISTINCT-qualified aggregate? */
	Oid			distinctType;			/* type of the argument */
	bool		distinctTypeByVal;
	Oid			distinctColl;
	/* support for sorting by the argument type */
	Oid			distinctLtOper;
	SortSupportData distinctComparator;

	/* Input values accumulated for this aggregate so far. */
	Tuplesortstate *distinctSortState;

	/*
	 * We need the len and byval info for the agg's input, result, and
	 * transition data types in order to know how to copy/delete values.
	 */
	int16		inputtypeLen,
				resulttypeLen,
				transtypeLen;
	bool		inputtypeByVal,
				resulttypeByVal,
				transtypeByVal;

	int			wfuncno;		/* index of associated PerFuncData */

	/* Context holding transition value and possibly other subsidiary data */
	MemoryContext aggcontext;	/* may be private, or winstate->aggcontext */

	/* Current transition value */
	Datum		transValue;		/* current transition value */
	bool		transValueIsNull;

	int64		transValueCount;	/* number of currently-aggregated rows */

	/* Data local to eval_windowaggregates() */
	bool		restart;		/* need to restart this agg in this cycle? */
} WindowStatePerAggData;

static void initialize_windowaggregate(WindowAggState *winstate,
									   WindowStatePerFunc perfuncstate,
									   WindowStatePerAgg peraggstate);
static void advance_windowaggregate(WindowAggState *winstate,
									WindowStatePerFunc perfuncstate,
									WindowStatePerAgg peraggstate);
static bool advance_windowaggregate_base(WindowAggState *winstate,
<<<<<<< HEAD
							 WindowStatePerFunc perfuncstate,
							 WindowStatePerAgg peraggstate);
static void call_transfunc(WindowAggState *winstate,
			   WindowStatePerFunc perfuncstate,
			   WindowStatePerAgg peraggstate,
			   FunctionCallInfo fcinfo);
=======
										 WindowStatePerFunc perfuncstate,
										 WindowStatePerAgg peraggstate);
>>>>>>> 9e1c9f95
static void finalize_windowaggregate(WindowAggState *winstate,
									 WindowStatePerFunc perfuncstate,
									 WindowStatePerAgg peraggstate,
									 Datum *result, bool *isnull);

static void eval_windowaggregates(WindowAggState *winstate);
static void eval_windowfunction(WindowAggState *winstate,
								WindowStatePerFunc perfuncstate,
								Datum *result, bool *isnull);

static void begin_partition(WindowAggState *winstate);
static void spool_tuples(WindowAggState *winstate, int64 pos);
static void release_partition(WindowAggState *winstate);

static int	row_is_in_frame(WindowAggState *winstate, int64 pos,
							TupleTableSlot *slot);
static void update_frameheadpos(WindowAggState *winstate);
static void update_frametailpos(WindowAggState *winstate);
static void update_grouptailpos(WindowAggState *winstate);

static WindowStatePerAggData *initialize_peragg(WindowAggState *winstate,
												WindowFunc *wfunc,
												WindowStatePerAgg peraggstate);
static Datum GetAggInitVal(Datum textInitVal, Oid transtype);

static bool are_peers(WindowAggState *winstate, TupleTableSlot *slot1,
					  TupleTableSlot *slot2);
static bool window_gettupleslot(WindowObject winobj, int64 pos,
								TupleTableSlot *slot);

static void compute_start_end_offsets(WindowAggState *winstate);
static void initialize_range_bound_exprs(WindowAggState *winstate);
static bool is_within_range_start(WindowAggState *winstate, TupleTableSlot *slot);
static bool is_within_range_end(WindowAggState *winstate, TupleTableSlot *slot);
static Datum eval_bound_value(WindowAggState *winstate,
							  ExprState *boundExpr,
							  ExprState *offsetIsNegativeExpr,
							  Datum offset,
							  bool *isnull);


/*
 * initialize_windowaggregate
 * parallel to initialize_aggregates in nodeAgg.c
 */
static void
initialize_windowaggregate(WindowAggState *winstate,
						   WindowStatePerFunc perfuncstate,
						   WindowStatePerAgg peraggstate)
{
	MemoryContext oldContext;

	/*
	 * If we're using a private aggcontext, we may reset it here.  But if the
	 * context is shared, we don't know which other aggregates may still need
	 * it, so we must leave it to the caller to reset at an appropriate time.
	 */
	if (peraggstate->aggcontext != winstate->aggcontext)
		MemoryContextResetAndDeleteChildren(peraggstate->aggcontext);

	if (peraggstate->initValueIsNull)
		peraggstate->transValue = peraggstate->initValue;
	else
	{
		oldContext = MemoryContextSwitchTo(peraggstate->aggcontext);
		peraggstate->transValue = datumCopy(peraggstate->initValue,
											peraggstate->transtypeByVal,
											peraggstate->transtypeLen);
		MemoryContextSwitchTo(oldContext);
	}
	peraggstate->transValueIsNull = peraggstate->initValueIsNull;
	peraggstate->transValueCount = 0;
	peraggstate->resultValue = (Datum) 0;
	peraggstate->resultValueIsNull = true;

	if (peraggstate->isDistinct)
	{
		peraggstate->distinctSortState =
			tuplesort_begin_datum(&winstate->ss,
								  peraggstate->distinctType,
								  peraggstate->distinctLtOper,
								  peraggstate->distinctColl,
								  false, /* nullsFirstFlag */
								  work_mem, false);
	}
}

/*
 * advance_windowaggregate
 * parallel to advance_aggregates in nodeAgg.c
 */
static void
advance_windowaggregate(WindowAggState *winstate,
						WindowStatePerFunc perfuncstate,
						WindowStatePerAgg peraggstate)
{
	LOCAL_FCINFO(fcinfo, FUNC_MAX_ARGS);
	WindowFuncExprState *wfuncstate = perfuncstate->wfuncstate;
<<<<<<< HEAD
	FunctionCallInfoData fcinfodata;
	FunctionCallInfo fcinfo = &fcinfodata;
=======
	int			numArguments = perfuncstate->numArguments;
	Datum		newVal;
>>>>>>> 9e1c9f95
	ListCell   *arg;
	int			i;
	MemoryContext oldContext;
	ExprContext *econtext = winstate->tmpcontext;
	ExprState  *filter = wfuncstate->aggfilter;

	oldContext = MemoryContextSwitchTo(econtext->ecxt_per_tuple_memory);

	/* Skip anything FILTERed out */
	if (filter)
	{
		bool		isnull;
		Datum		res = ExecEvalExpr(filter, econtext, &isnull);

		if (isnull || !DatumGetBool(res))
		{
			MemoryContextSwitchTo(oldContext);
			return;
		}
	}

	/* We start from 1, since the 0th arg will be the transition value */
	i = 1;
	foreach(arg, wfuncstate->args)
	{
		ExprState  *argstate = (ExprState *) lfirst(arg);

		fcinfo->args[i].value = ExecEvalExpr(argstate, econtext,
											 &fcinfo->args[i].isnull);
		i++;
	}

	/*
	 * If this is a DISTINCT-qualified aggregate, we cannot call the
	 * transition function yet. Instead, we spool the input into a tuplesort.
	 * We will perform the sort, deduplicate, and call the transition
	 * function later, after we have spooled all the input values in this
	 * partition.
	 */
	if (peraggstate->isDistinct)
	{
		Assert(list_length(wfuncstate->args) == 1);

		/*
		 * For a strict transfn, nothing happens when there's a NULL input; we
		 * just keep the prior transValue.
		 */
		if (peraggstate->transfn.fn_strict && fcinfo->argnull[1])
		{
			/* skip it */
		}
		else
			tuplesort_putdatum(peraggstate->distinctSortState, fcinfo->arg[1], fcinfo->argnull[1]);
	}
	else
		call_transfunc(winstate, perfuncstate, peraggstate, fcinfo);

	MemoryContextSwitchTo(oldContext);
}

/*
 * Helper function to call the transition function.
 *
 * The caller must load the arguments into fcinfo->args/argnulls already,
 * and switch to tmpcontext->ecxt_per_tuple_context.
 */
static void
call_transfunc(WindowAggState *winstate,
			   WindowStatePerFunc perfuncstate,
			   WindowStatePerAgg peraggstate,
			   FunctionCallInfo fcinfo)
{
	int			numArguments = perfuncstate->numArguments;
	Datum		newVal;
	int			i;
	MemoryContext oldContext;
	ExprContext *econtext = winstate->tmpcontext;

	/*
	 * This may seem weird, but it allows us to keep the code that follows unchanged
	 * from upstream. In the upstream, this is part of advance_windowaggregate().
	 */
	Assert(CurrentMemoryContext == econtext->ecxt_per_tuple_memory);
	oldContext = MemoryContextSwitchTo(econtext->ecxt_per_tuple_memory);

	if (peraggstate->transfn.fn_strict)
	{
		/*
		 * For a strict transfn, nothing happens when there's a NULL input; we
		 * just keep the prior transValue.  Note transValueCount doesn't
		 * change either.
		 */
		for (i = 1; i <= numArguments; i++)
		{
			if (fcinfo->args[i].isnull)
			{
				MemoryContextSwitchTo(oldContext);
				return;
			}
		}

		/*
		 * For strict transition functions with initial value NULL we use the
		 * first non-NULL input as the initial state.  (We already checked
		 * that the agg's input type is binary-compatible with its transtype,
		 * so straight copy here is OK.)
		 *
		 * We must copy the datum into aggcontext if it is pass-by-ref.  We do
		 * not need to pfree the old transValue, since it's NULL.
		 */
		if (peraggstate->transValueCount == 0 && peraggstate->transValueIsNull)
		{
			MemoryContextSwitchTo(peraggstate->aggcontext);
			peraggstate->transValue = datumCopy(fcinfo->args[1].value,
												peraggstate->transtypeByVal,
												peraggstate->transtypeLen);
			peraggstate->transValueIsNull = false;
			peraggstate->transValueCount = 1;
			MemoryContextSwitchTo(oldContext);
			return;
		}

		if (peraggstate->transValueIsNull)
		{
			/*
			 * Don't call a strict function with NULL inputs.  Note it is
			 * possible to get here despite the above tests, if the transfn is
			 * strict *and* returned a NULL on a prior cycle.  If that happens
			 * we will propagate the NULL all the way to the end.  That can
			 * only happen if there's no inverse transition function, though,
			 * since we disallow transitions back to NULL when there is one.
			 */
			MemoryContextSwitchTo(oldContext);
			Assert(!OidIsValid(peraggstate->invtransfn_oid));
			return;
		}
	}

	/*
	 * OK to call the transition function.  Set winstate->curaggcontext while
	 * calling it, for possible use by AggCheckCallContext.
	 */
	InitFunctionCallInfoData(*fcinfo, &(peraggstate->transfn),
							 numArguments + 1,
							 perfuncstate->winCollation,
							 (void *) winstate, NULL);
	fcinfo->args[0].value = peraggstate->transValue;
	fcinfo->args[0].isnull = peraggstate->transValueIsNull;
	winstate->curaggcontext = peraggstate->aggcontext;
	newVal = FunctionCallInvoke(fcinfo);
	winstate->curaggcontext = NULL;

	/*
	 * Moving-aggregate transition functions must not return null, see
	 * advance_windowaggregate_base().
	 */
	if (fcinfo->isnull && OidIsValid(peraggstate->invtransfn_oid))
		ereport(ERROR,
				(errcode(ERRCODE_NULL_VALUE_NOT_ALLOWED),
				 errmsg("moving-aggregate transition function must not return null")));

	/*
	 * We must track the number of rows included in transValue, since to
	 * remove the last input, advance_windowaggregate_base() mustn't call the
	 * inverse transition function, but simply reset transValue back to its
	 * initial value.
	 */
	peraggstate->transValueCount++;

	/*
	 * If pass-by-ref datatype, must copy the new value into aggcontext and
	 * free the prior transValue.  But if transfn returned a pointer to its
	 * first input, we don't need to do anything.  Also, if transfn returned a
	 * pointer to a R/W expanded object that is already a child of the
	 * aggcontext, assume we can adopt that value without copying it.
	 */
	if (!peraggstate->transtypeByVal &&
		DatumGetPointer(newVal) != DatumGetPointer(peraggstate->transValue))
	{
		if (!fcinfo->isnull)
		{
			MemoryContextSwitchTo(peraggstate->aggcontext);
			if (DatumIsReadWriteExpandedObject(newVal,
											   false,
											   peraggstate->transtypeLen) &&
				MemoryContextGetParent(DatumGetEOHP(newVal)->eoh_context) == CurrentMemoryContext)
				 /* do nothing */ ;
			else
				newVal = datumCopy(newVal,
								   peraggstate->transtypeByVal,
								   peraggstate->transtypeLen);
		}
		if (!peraggstate->transValueIsNull)
		{
			if (DatumIsReadWriteExpandedObject(peraggstate->transValue,
											   false,
											   peraggstate->transtypeLen))
				DeleteExpandedObject(peraggstate->transValue);
			else
				pfree(DatumGetPointer(peraggstate->transValue));
		}
	}

	MemoryContextSwitchTo(oldContext);
	peraggstate->transValue = newVal;
	peraggstate->transValueIsNull = fcinfo->isnull;
}

/*
 * advance_windowaggregate_base
 * Remove the oldest tuple from an aggregation.
 *
 * This is very much like advance_windowaggregate, except that we will call
 * the inverse transition function (which caller must have checked is
 * available).
 *
 * Returns true if we successfully removed the current row from this
 * aggregate, false if not (in the latter case, caller is responsible
 * for cleaning up by restarting the aggregation).
 */
static bool
advance_windowaggregate_base(WindowAggState *winstate,
							 WindowStatePerFunc perfuncstate,
							 WindowStatePerAgg peraggstate)
{
	LOCAL_FCINFO(fcinfo, FUNC_MAX_ARGS);
	WindowFuncExprState *wfuncstate = perfuncstate->wfuncstate;
	int			numArguments = perfuncstate->numArguments;
	Datum		newVal;
	ListCell   *arg;
	int			i;
	MemoryContext oldContext;
	ExprContext *econtext = winstate->tmpcontext;
	ExprState  *filter = wfuncstate->aggfilter;

	oldContext = MemoryContextSwitchTo(econtext->ecxt_per_tuple_memory);

	/* Skip anything FILTERed out */
	if (filter)
	{
		bool		isnull;
		Datum		res = ExecEvalExpr(filter, econtext, &isnull);

		if (isnull || !DatumGetBool(res))
		{
			MemoryContextSwitchTo(oldContext);
			return true;
		}
	}

	/* We start from 1, since the 0th arg will be the transition value */
	i = 1;
	foreach(arg, wfuncstate->args)
	{
		ExprState  *argstate = (ExprState *) lfirst(arg);

		fcinfo->args[i].value = ExecEvalExpr(argstate, econtext,
											 &fcinfo->args[i].isnull);
		i++;
	}

	if (peraggstate->invtransfn.fn_strict)
	{
		/*
		 * For a strict (inv)transfn, nothing happens when there's a NULL
		 * input; we just keep the prior transValue.  Note transValueCount
		 * doesn't change either.
		 */
		for (i = 1; i <= numArguments; i++)
		{
			if (fcinfo->args[i].isnull)
			{
				MemoryContextSwitchTo(oldContext);
				return true;
			}
		}
	}

	/* There should still be an added but not yet removed value */
	Assert(peraggstate->transValueCount > 0);

	/*
	 * In moving-aggregate mode, the state must never be NULL, except possibly
	 * before any rows have been aggregated (which is surely not the case at
	 * this point).  This restriction allows us to interpret a NULL result
	 * from the inverse function as meaning "sorry, can't do an inverse
	 * transition in this case".  We already checked this in
	 * advance_windowaggregate, but just for safety, check again.
	 */
	if (peraggstate->transValueIsNull)
		elog(ERROR, "aggregate transition value is NULL before inverse transition");

	/*
	 * We mustn't use the inverse transition function to remove the last
	 * input.  Doing so would yield a non-NULL state, whereas we should be in
	 * the initial state afterwards which may very well be NULL.  So instead,
	 * we simply re-initialize the aggregate in this case.
	 */
	if (peraggstate->transValueCount == 1)
	{
		MemoryContextSwitchTo(oldContext);
		initialize_windowaggregate(winstate,
								   &winstate->perfunc[peraggstate->wfuncno],
								   peraggstate);
		return true;
	}

	/*
	 * OK to call the inverse transition function.  Set
	 * winstate->curaggcontext while calling it, for possible use by
	 * AggCheckCallContext.
	 */
	InitFunctionCallInfoData(*fcinfo, &(peraggstate->invtransfn),
							 numArguments + 1,
							 perfuncstate->winCollation,
							 (void *) winstate, NULL);
	fcinfo->args[0].value = peraggstate->transValue;
	fcinfo->args[0].isnull = peraggstate->transValueIsNull;
	winstate->curaggcontext = peraggstate->aggcontext;
	newVal = FunctionCallInvoke(fcinfo);
	winstate->curaggcontext = NULL;

	/*
	 * If the function returns NULL, report failure, forcing a restart.
	 */
	if (fcinfo->isnull)
	{
		MemoryContextSwitchTo(oldContext);
		return false;
	}

	/* Update number of rows included in transValue */
	peraggstate->transValueCount--;

	/*
	 * If pass-by-ref datatype, must copy the new value into aggcontext and
	 * free the prior transValue.  But if invtransfn returned a pointer to its
	 * first input, we don't need to do anything.  Also, if invtransfn
	 * returned a pointer to a R/W expanded object that is already a child of
	 * the aggcontext, assume we can adopt that value without copying it.
	 *
	 * Note: the checks for null values here will never fire, but it seems
	 * best to have this stanza look just like advance_windowaggregate.
	 */
	if (!peraggstate->transtypeByVal &&
		DatumGetPointer(newVal) != DatumGetPointer(peraggstate->transValue))
	{
		if (!fcinfo->isnull)
		{
			MemoryContextSwitchTo(peraggstate->aggcontext);
			if (DatumIsReadWriteExpandedObject(newVal,
											   false,
											   peraggstate->transtypeLen) &&
				MemoryContextGetParent(DatumGetEOHP(newVal)->eoh_context) == CurrentMemoryContext)
				 /* do nothing */ ;
			else
				newVal = datumCopy(newVal,
								   peraggstate->transtypeByVal,
								   peraggstate->transtypeLen);
		}
		if (!peraggstate->transValueIsNull)
		{
			if (DatumIsReadWriteExpandedObject(peraggstate->transValue,
											   false,
											   peraggstate->transtypeLen))
				DeleteExpandedObject(peraggstate->transValue);
			else
				pfree(DatumGetPointer(peraggstate->transValue));
		}
	}

	MemoryContextSwitchTo(oldContext);
	peraggstate->transValue = newVal;
	peraggstate->transValueIsNull = fcinfo->isnull;

	return true;
}

/*
 * Call transition function for a DISTINCT-qualified aggregate.
 *
 * All the input values have been loaded into the tuplesort. Perform the sort,
 * deduplicate, and call the transition function for each unique value.
 */
static void
perform_distinct_windowaggregate(WindowAggState *winstate,
								 WindowStatePerFunc perfuncstate,
								 WindowStatePerAgg peraggstate)
{
	FunctionCallInfoData fcinfodata;
	FunctionCallInfo fcinfo = &fcinfodata;
	Datum		prevDatum = (Datum) 0;
	bool		prevNull = true;
	MemoryContext oldcontext;

	oldcontext = MemoryContextSwitchTo(winstate->tmpcontext->ecxt_per_tuple_memory);

	tuplesort_performsort(peraggstate->distinctSortState);

	/* load the first tuple from spool */
	if (tuplesort_getdatum(peraggstate->distinctSortState, true,
						   &fcinfo->arg[1], &fcinfo->argnull[1], NULL))
	{
		call_transfunc(winstate, perfuncstate, peraggstate, fcinfo);
		prevDatum = fcinfo->arg[1];
		prevNull = fcinfo->argnull[1];

		/* continue loading more tuples */
		while (tuplesort_getdatum(peraggstate->distinctSortState, true,
								  &fcinfo->arg[1], &fcinfo->argnull[1], NULL))
		{
			int		cmp;

			cmp = ApplySortComparator(prevDatum, prevNull,
									  fcinfo->arg[1], fcinfo->argnull[1],
									  &peraggstate->distinctComparator);
			if (cmp < 0)
			{
				call_transfunc(winstate, perfuncstate, peraggstate, fcinfo);
			}
			else if (cmp == 0)
			{
				/* Equal, skip it */
			}
			else
				elog(ERROR, "value came out in wrong order from sort");

			/* free the previous value, if it's pass-by-ref. */
			if (!peraggstate->distinctTypeByVal && !prevNull)
				pfree(DatumGetPointer(prevDatum));

			prevDatum = fcinfo->arg[1];
			prevNull = fcinfo->argnull[1];
		}
	}

	tuplesort_end(peraggstate->distinctSortState);
	peraggstate->distinctSortState = NULL;

	MemoryContextSwitchTo(oldcontext);
}

/*
 * finalize_windowaggregate
 * parallel to finalize_aggregate in nodeAgg.c
 */
static void
finalize_windowaggregate(WindowAggState *winstate,
						 WindowStatePerFunc perfuncstate,
						 WindowStatePerAgg peraggstate,
						 Datum *result, bool *isnull)
{
	MemoryContext oldContext;

	/*
	 * If this is a distinct-qualified aggregate, then we have only spooled the
	 * inputs into the sorter so far. We haven't run the transition function over
	 * the input yet. Perform the sort now, and call the transition function on the
	 * unique values.
	 */
	if (peraggstate->isDistinct)
	{
		perform_distinct_windowaggregate(winstate,
										 perfuncstate,
										 peraggstate);
		/*
		 * Now we have the final transition value in peraggstate->transValue, like
		 * in the normal, non-DISTINCT, case.
		 */
	}

	oldContext = MemoryContextSwitchTo(winstate->ss.ps.ps_ExprContext->ecxt_per_tuple_memory);

	/*
	 * Apply the agg's finalfn if one is provided, else return transValue.
	 */
	if (OidIsValid(peraggstate->finalfn_oid))
	{
		LOCAL_FCINFO(fcinfo, FUNC_MAX_ARGS);
		int			numFinalArgs = peraggstate->numFinalArgs;
		bool		anynull;
		int			i;

		InitFunctionCallInfoData(fcinfodata.fcinfo, &(peraggstate->finalfn),
								 numFinalArgs,
								 perfuncstate->winCollation,
								 (void *) winstate, NULL);
		fcinfo->args[0].value =
			MakeExpandedObjectReadOnly(peraggstate->transValue,
									   peraggstate->transValueIsNull,
									   peraggstate->transtypeLen);
		fcinfo->args[0].isnull = peraggstate->transValueIsNull;
		anynull = peraggstate->transValueIsNull;

		/* Fill any remaining argument positions with nulls */
		for (i = 1; i < numFinalArgs; i++)
		{
			fcinfo->args[i].value = (Datum) 0;
			fcinfo->args[i].isnull = true;
			anynull = true;
		}

		if (fcinfo->flinfo->fn_strict && anynull)
		{
			/* don't call a strict function with NULL inputs */
			*result = (Datum) 0;
			*isnull = true;
		}
		else
		{
			winstate->curaggcontext = peraggstate->aggcontext;
			*result = FunctionCallInvoke(fcinfo);
			winstate->curaggcontext = NULL;
			*isnull = fcinfo->isnull;
		}
	}
	else
	{
		/* Don't need MakeExpandedObjectReadOnly; datumCopy will copy it */
		*result = peraggstate->transValue;
		*isnull = peraggstate->transValueIsNull;
	}

	/*
	 * If result is pass-by-ref, make sure it is in the right context.
	 */
	if (!peraggstate->resulttypeByVal && !*isnull &&
		!MemoryContextContains(CurrentMemoryContext,
							   DatumGetPointer(*result)))
		*result = datumCopy(*result,
							peraggstate->resulttypeByVal,
							peraggstate->resulttypeLen);
	MemoryContextSwitchTo(oldContext);
}

/*
 * eval_windowaggregates
 * evaluate plain aggregates being used as window functions
 *
 * This differs from nodeAgg.c in two ways.  First, if the window's frame
 * start position moves, we use the inverse transition function (if it exists)
 * to remove rows from the transition value.  And second, we expect to be
 * able to call aggregate final functions repeatedly after aggregating more
 * data onto the same transition value.  This is not a behavior required by
 * nodeAgg.c.
 */
static void
eval_windowaggregates(WindowAggState *winstate)
{
	WindowStatePerAgg peraggstate;
	int			wfuncno,
				numaggs,
				numaggs_restart,
				i;
	int64		aggregatedupto_nonrestarted;
	MemoryContext oldContext;
	ExprContext *econtext;
	WindowObject agg_winobj;
	TupleTableSlot *agg_row_slot;
	TupleTableSlot *temp_slot;
	bool		frame_head_moved_backwards;
	bool		frame_tail_moved_backwards;

	numaggs = winstate->numaggs;
	if (numaggs == 0)
		return;					/* nothing to do */

	/* final output execution is in ps_ExprContext */
	econtext = winstate->ss.ps.ps_ExprContext;
	agg_winobj = winstate->agg_winobj;
	agg_row_slot = winstate->agg_row_slot;
	temp_slot = winstate->temp_slot_1;

	/*
	 * If the window's frame start clause is UNBOUNDED_PRECEDING and no
	 * exclusion clause is specified, then the window frame consists of a
	 * contiguous group of rows extending forward from the start of the
	 * partition, and rows only enter the frame, never exit it, as the current
	 * row advances forward.  This makes it possible to use an incremental
	 * strategy for evaluating aggregates: we run the transition function for
	 * each row added to the frame, and run the final function whenever we
	 * need the current aggregate value.  This is considerably more efficient
	 * than the naive approach of re-running the entire aggregate calculation
	 * for each current row.  It does assume that the final function doesn't
	 * damage the running transition value, but we have the same assumption in
	 * nodeAgg.c too (when it rescans an existing hash table).
	 *
	 * If the frame start does sometimes move, we can still optimize as above
	 * whenever successive rows share the same frame head, but if the frame
	 * head moves beyond the previous head we try to remove those rows using
	 * the aggregate's inverse transition function.  This function restores
	 * the aggregate's current state to what it would be if the removed row
	 * had never been aggregated in the first place.  Inverse transition
	 * functions may optionally return NULL, indicating that the function was
	 * unable to remove the tuple from aggregation.  If this happens, or if
	 * the aggregate doesn't have an inverse transition function at all, we
	 * must perform the aggregation all over again for all tuples within the
	 * new frame boundaries.
	 *
	 * If there's any exclusion clause, then we may have to aggregate over a
	 * non-contiguous set of rows, so we punt and recalculate for every row.
	 * (For some frame end choices, it might be that the frame is always
	 * contiguous anyway, but that's an optimization to investigate later.)
	 *
	 * In many common cases, multiple rows share the same frame and hence the
	 * same aggregate value. (In particular, if there's no ORDER BY in a RANGE
	 * window, then all rows are peers and so they all have window frame equal
	 * to the whole partition.)  We optimize such cases by calculating the
	 * aggregate value once when we reach the first row of a peer group, and
	 * then returning the saved value for all subsequent rows.
	 *
	 * 'aggregatedupto' keeps track of the first row that has not yet been
	 * accumulated into the aggregate transition values.  Whenever we start a
	 * new peer group, we accumulate forward to the end of the peer group.
	 */

	/*
	 * First, update the frame head position.
	 *
	 * The frame head should never move backwards, and the code below wouldn't
	 * cope if it did, so for safety we complain if it does.
	 *
	 * GPDB: We accept it if the start offset is not a constant. PostgreSQL
	 * only allows constant offsets, but we're more flexible. The code below
	 * does actually cope with it just fine.
	 */
<<<<<<< HEAD
	update_frameheadpos(agg_winobj, temp_slot);
	if (winstate->start_offset_var_free &&
		winstate->frameheadpos < winstate->aggregatedbase)
=======
	update_frameheadpos(winstate);
	if (winstate->frameheadpos < winstate->aggregatedbase)
>>>>>>> 9e1c9f95
		elog(ERROR, "window frame head moved backward");

	/*
	 * If the frame didn't change compared to the previous row, we can re-use
	 * the result values that were previously saved at the bottom of this
	 * function.  Since we don't know the current frame's end yet, this is not
	 * possible to check for fully.  But if the frame end mode is UNBOUNDED
	 * FOLLOWING or CURRENT ROW, no exclusion clause is specified, and the
	 * current row lies within the previous row's frame, then the two frames'
	 * ends must coincide.  Note that on the first row aggregatedbase ==
	 * aggregatedupto, meaning this test must fail, so we don't need to check
	 * the "there was no previous row" case explicitly here.
	 */
	if (winstate->aggregatedbase == winstate->frameheadpos &&
		(winstate->frameOptions & (FRAMEOPTION_END_UNBOUNDED_FOLLOWING |
								   FRAMEOPTION_END_CURRENT_ROW)) &&
		!(winstate->frameOptions & FRAMEOPTION_EXCLUSION) &&
		winstate->aggregatedbase <= winstate->currentpos &&
		winstate->aggregatedupto > winstate->currentpos &&
		winstate->start_offset_var_free &&
		winstate->end_offset_var_free)
	{
		for (i = 0; i < numaggs; i++)
		{
			peraggstate = &winstate->peragg[i];
			wfuncno = peraggstate->wfuncno;
			econtext->ecxt_aggvalues[wfuncno] = peraggstate->resultValue;
			econtext->ecxt_aggnulls[wfuncno] = peraggstate->resultValueIsNull;
		}
		return;
	}

	/*
	 * If the END offset contains a variable, then it's possible for the frame's
	 * end to move backwards. If that happens, restart all aggregates. (Depending
	 * on how much it moved, it might be faster to apply the inverse transition
	 * function to "subtract" those rows, but let's keep this simple for now.)
	 */
	frame_tail_moved_backwards = false;
	if (!winstate->end_offset_var_free && winstate->aggregatedupto > 0)
	{
		/* Fetch the last row of the previous frame */
		if (!TupIsNull(agg_row_slot))
			ExecClearTuple(agg_row_slot);
		if (!window_gettupleslot(agg_winobj, winstate->aggregatedupto - 1,
								 agg_row_slot))
		{
			/* must be end of partition */
			/* XXX: I don't think this should ever happen. */
			frame_tail_moved_backwards = true;
		}
		/*
		 * Is the last row of the previous frame still in current frame?
		 * If not, then the end of the frame must've moved backwards.
		 * (Or it moved so much forward that there is no overlap between
		 * the old and the new frame. In that case, we would restart
		 * all the aggregates anyway.)
		 */
		else if (!row_is_in_frame(winstate, winstate->aggregatedupto - 1, agg_row_slot))
		{
			frame_tail_moved_backwards = true;
		}

		ExecClearTuple(agg_row_slot);
	}

	/*
	 * Likewise, if the frame tail moves backwards, then we need to restart the
	 * aggregation. (We could instead call the transition function on the rows
	 * that became part of the frame again, but let's keep this simple for now.)
	 */
	if (winstate->frameheadpos < winstate->aggregatedbase)
		frame_head_moved_backwards = true;
	else
		frame_head_moved_backwards = false;

	/*----------
	 * Initialize restart flags.
	 *
	 * We restart the aggregation:
	 *	 - if we're processing the first row in the partition, or
	 *	 - if the frame's head moved and we cannot use an inverse
	 *	   transition function, or
	 *	 - we have an EXCLUSION clause, or
	 *	 - if the new frame doesn't overlap the old one
	 *
	 * Note that we don't strictly need to restart in the last case, but if
	 * we're going to remove all rows from the aggregation anyway, a restart
	 * surely is faster.
	 *----------
	 */
	numaggs_restart = 0;
	for (i = 0; i < numaggs; i++)
	{
		peraggstate = &winstate->peragg[i];
		if (winstate->currentpos == 0 ||
			(winstate->aggregatedbase != winstate->frameheadpos &&
			 !OidIsValid(peraggstate->invtransfn_oid)) ||
<<<<<<< HEAD
			winstate->aggregatedupto <= winstate->frameheadpos ||
			frame_head_moved_backwards ||
			frame_tail_moved_backwards)
=======
			(winstate->frameOptions & FRAMEOPTION_EXCLUSION) ||
			winstate->aggregatedupto <= winstate->frameheadpos)
>>>>>>> 9e1c9f95
		{
			peraggstate->restart = true;
			numaggs_restart++;
		}
		else
			peraggstate->restart = false;
	}

	/*
	 * If we have any possibly-moving aggregates, attempt to advance
	 * aggregatedbase to match the frame's head by removing input rows that
	 * fell off the top of the frame from the aggregations.  This can fail,
	 * i.e. advance_windowaggregate_base() can return false, in which case
	 * we'll restart that aggregate below.
	 */
	while (numaggs_restart < numaggs &&
		   winstate->aggregatedbase < winstate->frameheadpos)
	{
		/*
		 * Fetch the next tuple of those being removed. This should never fail
		 * as we should have been here before.
		 */
		if (!window_gettupleslot(agg_winobj, winstate->aggregatedbase,
								 temp_slot))
			elog(ERROR, "could not re-fetch previously fetched frame row");

		/* Set tuple context for evaluation of aggregate arguments */
		winstate->tmpcontext->ecxt_outertuple = temp_slot;

		/*
		 * Perform the inverse transition for each aggregate function in the
		 * window, unless it has already been marked as needing a restart.
		 */
		for (i = 0; i < numaggs; i++)
		{
			bool		ok;

			peraggstate = &winstate->peragg[i];
			if (peraggstate->restart)
				continue;

			wfuncno = peraggstate->wfuncno;
			ok = advance_windowaggregate_base(winstate,
											  &winstate->perfunc[wfuncno],
											  peraggstate);
			if (!ok)
			{
				/* Inverse transition function has failed, must restart */
				peraggstate->restart = true;
				numaggs_restart++;
			}
		}

		/* Reset per-input-tuple context after each tuple */
		ResetExprContext(winstate->tmpcontext);

		/* And advance the aggregated-row state */
		winstate->aggregatedbase++;
		ExecClearTuple(temp_slot);
	}

	/*
	 * If we successfully advanced the base rows of all the aggregates,
	 * aggregatedbase now equals frameheadpos; but if we failed for any, we
	 * must forcibly update aggregatedbase.
	 */
	winstate->aggregatedbase = winstate->frameheadpos;

	/*
	 * If we created a mark pointer for aggregates, keep it pushed up to frame
	 * head, so that tuplestore can discard unnecessary rows.
	 */
	if (agg_winobj->markptr >= 0)
		WinSetMarkPosition(agg_winobj, winstate->frameheadpos);

	/*
	 * Now restart the aggregates that require it.
	 *
	 * We assume that aggregates using the shared context always restart if
	 * *any* aggregate restarts, and we may thus clean up the shared
	 * aggcontext if that is the case.	Private aggcontexts are reset by
	 * initialize_windowaggregate() if their owning aggregate restarts. If we
	 * aren't restarting an aggregate, we need to free any previously saved
	 * result for it, else we'll leak memory.
	 */
	if (numaggs_restart > 0)
		MemoryContextResetAndDeleteChildren(winstate->aggcontext);
	for (i = 0; i < numaggs; i++)
	{
		peraggstate = &winstate->peragg[i];

		/* Aggregates using the shared ctx must restart if *any* agg does */
		Assert(peraggstate->aggcontext != winstate->aggcontext ||
			   numaggs_restart == 0 ||
			   peraggstate->restart);

		if (peraggstate->restart)
		{
			wfuncno = peraggstate->wfuncno;
			initialize_windowaggregate(winstate,
									   &winstate->perfunc[wfuncno],
									   peraggstate);
		}
		else if (!peraggstate->resultValueIsNull)
		{
			if (!peraggstate->resulttypeByVal)
				pfree(DatumGetPointer(peraggstate->resultValue));
			peraggstate->resultValue = (Datum) 0;
			peraggstate->resultValueIsNull = true;
		}
	}

	/*
	 * Non-restarted aggregates now contain the rows between aggregatedbase
	 * (i.e., frameheadpos) and aggregatedupto, while restarted aggregates
	 * contain no rows.  If there are any restarted aggregates, we must thus
	 * begin aggregating anew at frameheadpos, otherwise we may simply
	 * continue at aggregatedupto.	We must remember the old value of
	 * aggregatedupto to know how long to skip advancing non-restarted
	 * aggregates.	If we modify aggregatedupto, we must also clear
	 * agg_row_slot, per the loop invariant below.
	 */
	aggregatedupto_nonrestarted = winstate->aggregatedupto;
	if (numaggs_restart > 0 &&
		winstate->aggregatedupto != winstate->frameheadpos)
	{
		winstate->aggregatedupto = winstate->frameheadpos;
		ExecClearTuple(agg_row_slot);
	}

	/*
	 * Advance until we reach a row not in frame (or end of partition).
	 *
	 * Note the loop invariant: agg_row_slot is either empty or holds the row
	 * at position aggregatedupto.  We advance aggregatedupto after processing
	 * a row.
	 */
	for (;;)
	{
		int			ret;

		/* Fetch next row if we didn't already */
		if (TupIsNull(agg_row_slot))
		{
			if (!window_gettupleslot(agg_winobj, winstate->aggregatedupto,
									 agg_row_slot))
				break;			/* must be end of partition */
		}

		/*
		 * Exit loop if no more rows can be in frame.  Skip aggregation if
		 * current row is not in frame but there might be more in the frame.
		 */
		ret = row_is_in_frame(winstate, winstate->aggregatedupto, agg_row_slot);
		if (ret < 0)
			break;
		if (ret == 0)
			goto next_tuple;

		/* Set tuple context for evaluation of aggregate arguments */
		winstate->tmpcontext->ecxt_outertuple = agg_row_slot;

		/* Accumulate row into the aggregates */
		for (i = 0; i < numaggs; i++)
		{
			peraggstate = &winstate->peragg[i];

			/* Non-restarted aggs skip until aggregatedupto_nonrestarted */
			if (!peraggstate->restart &&
				winstate->aggregatedupto < aggregatedupto_nonrestarted)
				continue;

			wfuncno = peraggstate->wfuncno;
			advance_windowaggregate(winstate,
									&winstate->perfunc[wfuncno],
									peraggstate);
		}

next_tuple:
		/* Reset per-input-tuple context after each tuple */
		ResetExprContext(winstate->tmpcontext);

		/* And advance the aggregated-row state */
		winstate->aggregatedupto++;
		ExecClearTuple(agg_row_slot);
	}

	/* The frame's end is not supposed to move backwards, ever */
	/*
	 * In GPDB, though, it's entirely possible, if the START or END offset is
	 * not a constant.
	 */
	Assert(frame_head_moved_backwards ||
		   frame_tail_moved_backwards ||
		   aggregatedupto_nonrestarted <= winstate->aggregatedupto);

	/*
	 * finalize aggregates and fill result/isnull fields.
	 */
	for (i = 0; i < numaggs; i++)
	{
		Datum	   *result;
		bool	   *isnull;

		peraggstate = &winstate->peragg[i];
		wfuncno = peraggstate->wfuncno;
		result = &econtext->ecxt_aggvalues[wfuncno];
		isnull = &econtext->ecxt_aggnulls[wfuncno];
		finalize_windowaggregate(winstate,
								 &winstate->perfunc[wfuncno],
								 peraggstate,
								 result, isnull);

		/*
		 * save the result in case next row shares the same frame.
		 *
		 * XXX in some framing modes, eg ROWS/END_CURRENT_ROW, we can know in
		 * advance that the next row can't possibly share the same frame. Is
		 * it worth detecting that and skipping this code?
		 */
		if (!peraggstate->resulttypeByVal && !*isnull)
		{
			oldContext = MemoryContextSwitchTo(peraggstate->aggcontext);
			peraggstate->resultValue =
				datumCopy(*result,
						  peraggstate->resulttypeByVal,
						  peraggstate->resulttypeLen);
			MemoryContextSwitchTo(oldContext);
		}
		else
		{
			peraggstate->resultValue = *result;
		}
		peraggstate->resultValueIsNull = *isnull;
	}
}

/*
 * eval_windowfunction
 *
 * Arguments of window functions are not evaluated here, because a window
 * function can need random access to arbitrary rows in the partition.
 * The window function uses the special WinGetFuncArgInPartition and
 * WinGetFuncArgInFrame functions to evaluate the arguments for the rows
 * it wants.
 */
static void
eval_windowfunction(WindowAggState *winstate, WindowStatePerFunc perfuncstate,
					Datum *result, bool *isnull)
{
	LOCAL_FCINFO(fcinfo, FUNC_MAX_ARGS);
	MemoryContext oldContext;

	oldContext = MemoryContextSwitchTo(winstate->ss.ps.ps_ExprContext->ecxt_per_tuple_memory);

	/*
	 * We don't pass any normal arguments to a window function, but we do pass
	 * it the number of arguments, in order to permit window function
	 * implementations to support varying numbers of arguments.  The real info
	 * goes through the WindowObject, which is passed via fcinfo->context.
	 */
	InitFunctionCallInfoData(*fcinfo, &(perfuncstate->flinfo),
							 perfuncstate->numArguments,
							 perfuncstate->winCollation,
							 (void *) perfuncstate->winobj, NULL);
	/* Just in case, make all the regular argument slots be null */
	for (int argno = 0; argno < perfuncstate->numArguments; argno++)
		fcinfo->args[argno].isnull = true;
	/* Window functions don't have a current aggregate context, either */
	winstate->curaggcontext = NULL;

	*result = FunctionCallInvoke(fcinfo);
	*isnull = fcinfo->isnull;

	/*
	 * Make sure pass-by-ref data is allocated in the appropriate context. (We
	 * need this in case the function returns a pointer into some short-lived
	 * tuple, as is entirely possible.)
	 */
<<<<<<< HEAD
	// GPDB_84_MERGE_FIXME: In upstream, we know that the allocation
	// was palloc in some memory context, but in GPDB, that is not true.
	// This is not actually 100% safe, there is a small chance
	// MemoryContextContains() incorrectly says that the chunk is in the context,
	// which could lead to a crash. nodeAgg.c has the same problem.
	if (!perfuncstate->resulttypeByVal && !fcinfo.isnull &&
=======
	if (!perfuncstate->resulttypeByVal && !fcinfo->isnull &&
>>>>>>> 9e1c9f95
		!MemoryContextContains(CurrentMemoryContext,
							   DatumGetPointer(*result))
		)
		*result = datumCopy(*result,
							perfuncstate->resulttypeByVal,
							perfuncstate->resulttypeLen);

	MemoryContextSwitchTo(oldContext);
}

/*
 * begin_partition
 * Start buffering rows of the next partition.
 */
static void
begin_partition(WindowAggState *winstate)
{
	WindowAgg  *node = (WindowAgg *) winstate->ss.ps.plan;
	PlanState  *outerPlan = outerPlanState(winstate);
	int			frameOptions = winstate->frameOptions;
	int			numfuncs = winstate->numfuncs;
	int			i;

	winstate->partition_spooled = false;
	winstate->framehead_valid = false;
	winstate->frametail_valid = false;
<<<<<<< HEAD
	winstate->start_offset_valid = false;
	winstate->end_offset_valid = false;
=======
	winstate->grouptail_valid = false;
>>>>>>> 9e1c9f95
	winstate->spooled_rows = 0;
	winstate->currentpos = 0;
	winstate->frameheadpos = 0;
	winstate->frametailpos = 0;
	winstate->currentgroup = 0;
	winstate->frameheadgroup = 0;
	winstate->frametailgroup = 0;
	winstate->groupheadpos = 0;
	winstate->grouptailpos = -1;	/* see update_grouptailpos */
	ExecClearTuple(winstate->agg_row_slot);
	if (winstate->framehead_slot)
		ExecClearTuple(winstate->framehead_slot);
	if (winstate->frametail_slot)
		ExecClearTuple(winstate->frametail_slot);

	/*
	 * If this is the very first partition, we need to fetch the first input
	 * row to store in first_part_slot.
	 */
	if (TupIsNull(winstate->first_part_slot))
	{
		TupleTableSlot *outerslot = ExecProcNode(outerPlan);

		if (!TupIsNull(outerslot))
			ExecCopySlot(winstate->first_part_slot, outerslot);
		else
		{
			/* outer plan is empty, so we have nothing to do */
			winstate->partition_spooled = true;
			winstate->more_partitions = false;
			return;
		}
	}

	/* Create new tuplestore for this partition */
	winstate->buffer = tuplestore_begin_heap(false, false, work_mem);

	/*
	 * Set up read pointers for the tuplestore.  The current pointer doesn't
	 * need BACKWARD capability, but the per-window-function read pointers do,
	 * and the aggregate pointer does if we might need to restart aggregation.
	 */
	winstate->current_ptr = 0;	/* read pointer 0 is pre-allocated */

	/* reset default REWIND capability bit for current ptr */
	tuplestore_set_eflags(winstate->buffer, 0);

	/* create read pointers for aggregates, if needed */
	if (winstate->numaggs > 0)
	{
		WindowObject agg_winobj = winstate->agg_winobj;
		int			readptr_flags = 0;

<<<<<<< HEAD
		/* If the frame head is potentially movable ... */
		if (!(winstate->frameOptions & FRAMEOPTION_START_UNBOUNDED_PRECEDING) ||
			!winstate->end_offset_var_free)
=======
		/*
		 * If the frame head is potentially movable, or we have an EXCLUSION
		 * clause, we might need to restart aggregation ...
		 */
		if (!(frameOptions & FRAMEOPTION_START_UNBOUNDED_PRECEDING) ||
			(frameOptions & FRAMEOPTION_EXCLUSION))
>>>>>>> 9e1c9f95
		{
			/* ... so create a mark pointer to track the frame head */
			agg_winobj->markptr = tuplestore_alloc_read_pointer(winstate->buffer, 0);
			/* and the read pointer will need BACKWARD capability */
			readptr_flags |= EXEC_FLAG_BACKWARD;
		}

		agg_winobj->readptr = tuplestore_alloc_read_pointer(winstate->buffer,
															readptr_flags);
		agg_winobj->markpos = -1;
		agg_winobj->seekpos = -1;

		/* Also reset the row counters for aggregates */
		winstate->aggregatedbase = 0;
		winstate->aggregatedupto = 0;
	}

	/* create mark and read pointers for each real window function */
	for (i = 0; i < numfuncs; i++)
	{
		WindowStatePerFunc perfuncstate = &(winstate->perfunc[i]);

		if (!perfuncstate->plain_agg)
		{
			WindowObject winobj = perfuncstate->winobj;

			winobj->markptr = tuplestore_alloc_read_pointer(winstate->buffer,
															0);
			winobj->readptr = tuplestore_alloc_read_pointer(winstate->buffer,
															EXEC_FLAG_BACKWARD);
			winobj->markpos = -1;
			winobj->seekpos = -1;
		}
	}

	/*
	 * If we are in RANGE or GROUPS mode, then determining frame boundaries
	 * requires physical access to the frame endpoint rows, except in certain
	 * degenerate cases.  We create read pointers to point to those rows, to
	 * simplify access and ensure that the tuplestore doesn't discard the
	 * endpoint rows prematurely.  (Must create pointers in exactly the same
	 * cases that update_frameheadpos and update_frametailpos need them.)
	 */
	winstate->framehead_ptr = winstate->frametail_ptr = -1; /* if not used */

	if (frameOptions & (FRAMEOPTION_RANGE | FRAMEOPTION_GROUPS))
	{
		if (((frameOptions & FRAMEOPTION_START_CURRENT_ROW) &&
			 node->ordNumCols != 0) ||
			(frameOptions & FRAMEOPTION_START_OFFSET))
			winstate->framehead_ptr =
				tuplestore_alloc_read_pointer(winstate->buffer, 0);
		if (((frameOptions & FRAMEOPTION_END_CURRENT_ROW) &&
			 node->ordNumCols != 0) ||
			(frameOptions & FRAMEOPTION_END_OFFSET))
			winstate->frametail_ptr =
				tuplestore_alloc_read_pointer(winstate->buffer, 0);
	}

	/*
	 * If we have an exclusion clause that requires knowing the boundaries of
	 * the current row's peer group, we create a read pointer to track the
	 * tail position of the peer group (i.e., first row of the next peer
	 * group).  The head position does not require its own pointer because we
	 * maintain that as a side effect of advancing the current row.
	 */
	winstate->grouptail_ptr = -1;

	if ((frameOptions & (FRAMEOPTION_EXCLUDE_GROUP |
						 FRAMEOPTION_EXCLUDE_TIES)) &&
		node->ordNumCols != 0)
	{
		winstate->grouptail_ptr =
			tuplestore_alloc_read_pointer(winstate->buffer, 0);
	}

	/*
	 * Store the first tuple into the tuplestore (it's always available now;
	 * we either read it above, or saved it at the end of previous partition)
	 */
	tuplestore_puttupleslot(winstate->buffer, winstate->first_part_slot);
	winstate->spooled_rows++;
}

/*
 * Read tuples from the outer node, up to and including position 'pos', and
 * store them into the tuplestore. If pos is -1, reads the whole partition.
 */
static void
spool_tuples(WindowAggState *winstate, int64 pos)
{
	WindowAgg  *node = (WindowAgg *) winstate->ss.ps.plan;
	PlanState  *outerPlan;
	TupleTableSlot *outerslot;
	MemoryContext oldcontext;

	if (!winstate->buffer)
		return;					/* just a safety check */
	if (winstate->partition_spooled)
		return;					/* whole partition done already */

	/*
	 * If the tuplestore has spilled to disk, alternate reading and writing
	 * becomes quite expensive due to frequent buffer flushes.  It's cheaper
	 * to force the entire partition to get spooled in one go.
	 *
	 * XXX this is a horrid kluge --- it'd be better to fix the performance
	 * problem inside tuplestore.  FIXME
	 */
	if (!tuplestore_in_memory(winstate->buffer))
		pos = -1;

	outerPlan = outerPlanState(winstate);

	/* Must be in query context to call outerplan */
	oldcontext = MemoryContextSwitchTo(winstate->ss.ps.ps_ExprContext->ecxt_per_query_memory);

	while (winstate->spooled_rows <= pos || pos == -1)
	{
		outerslot = ExecProcNode(outerPlan);
		if (TupIsNull(outerslot))
		{
			/* reached the end of the last partition */
			winstate->partition_spooled = true;
			winstate->more_partitions = false;
			break;
		}

		if (node->partNumCols > 0)
		{
			ExprContext *econtext = winstate->tmpcontext;

			econtext->ecxt_innertuple = winstate->first_part_slot;
			econtext->ecxt_outertuple = outerslot;

			/* Check if this tuple still belongs to the current partition */
			if (!ExecQualAndReset(winstate->partEqfunction, econtext))
			{
				/*
				 * end of partition; copy the tuple for the next cycle.
				 */
				ExecCopySlot(winstate->first_part_slot, outerslot);
				winstate->partition_spooled = true;
				winstate->more_partitions = true;
				break;
			}
		}

		/* Still in partition, so save it into the tuplestore */
		tuplestore_puttupleslot(winstate->buffer, outerslot);
		winstate->spooled_rows++;
	}

	MemoryContextSwitchTo(oldcontext);
}

/*
 * release_partition
 * clear information kept within a partition, including
 * tuplestore and aggregate results.
 */
static void
release_partition(WindowAggState *winstate)
{
	int			i;

	for (i = 0; i < winstate->numfuncs; i++)
	{
		WindowStatePerFunc perfuncstate = &(winstate->perfunc[i]);

		/* Release any partition-local state of this window function */
		if (perfuncstate->winobj)
			perfuncstate->winobj->localmem = NULL;
	}

	/*
	 * Release all partition-local memory (in particular, any partition-local
	 * state that we might have trashed our pointers to in the above loop, and
	 * any aggregate temp data).  We don't rely on retail pfree because some
	 * aggregates might have allocated data we don't have direct pointers to.
	 */
	MemoryContextResetAndDeleteChildren(winstate->partcontext);
	MemoryContextResetAndDeleteChildren(winstate->aggcontext);
	for (i = 0; i < winstate->numaggs; i++)
	{
		if (winstate->peragg[i].aggcontext != winstate->aggcontext)
			MemoryContextResetAndDeleteChildren(winstate->peragg[i].aggcontext);
	}

	if (winstate->buffer)
		tuplestore_end(winstate->buffer);
	winstate->buffer = NULL;
	winstate->partition_spooled = false;
}

/*
 * row_is_in_frame
 * Determine whether a row is in the current row's window frame according
 * to our window framing rule
 *
 * The caller must have already determined that the row is in the partition
 * and fetched it into a slot.  This function just encapsulates the framing
 * rules.
 *
 * Returns:
 * -1, if the row is out of frame and no succeeding rows can be in frame
 * 0, if the row is out of frame but succeeding rows might be in frame
 * 1, if the row is in frame
 *
 * May clobber winstate->temp_slot_2.
 */
static int
row_is_in_frame(WindowAggState *winstate, int64 pos, TupleTableSlot *slot)
{
	int			frameOptions = winstate->frameOptions;

	compute_start_end_offsets(winstate);

	Assert(pos >= 0);			/* else caller error */

<<<<<<< HEAD
	/* First, check frame starting conditions */
	if (frameOptions & FRAMEOPTION_START_CURRENT_ROW)
	{
		if (frameOptions & FRAMEOPTION_ROWS)
		{
			/* rows before current row are out of frame */
			if (pos < winstate->currentpos)
				return false;
		}
		else if (frameOptions & FRAMEOPTION_RANGE)
		{
			/* preceding row that is not peer is out of frame */
			if (pos < winstate->currentpos &&
				!are_peers(winstate, slot, winstate->ss.ss_ScanTupleSlot))
				return false;
		}
		else
			Assert(false);
	}
	else if (frameOptions & FRAMEOPTION_START_VALUE)
	{
		if (frameOptions & FRAMEOPTION_ROWS)
		{
			int64		offset = DatumGetInt64(winstate->startOffsetValue);

			/* rows before current row + offset are out of frame */
			if (frameOptions & FRAMEOPTION_START_VALUE_PRECEDING)
				offset = -offset;

			if (pos < winstate->currentpos + offset)
				return false;
		}
		else if (frameOptions & FRAMEOPTION_RANGE)
		{
			if (!is_within_range_start(winstate, slot))
				return false;
		}
		else
			Assert(false);
	}
=======
	/*
	 * First, check frame starting conditions.  We might as well delegate this
	 * to update_frameheadpos always; it doesn't add any notable cost.
	 */
	update_frameheadpos(winstate);
	if (pos < winstate->frameheadpos)
		return 0;
>>>>>>> 9e1c9f95

	/*
	 * Okay so far, now check frame ending conditions.  Here, we avoid calling
	 * update_frametailpos in simple cases, so as not to spool tuples further
	 * ahead than necessary.
	 */
	if (frameOptions & FRAMEOPTION_END_CURRENT_ROW)
	{
		if (frameOptions & FRAMEOPTION_ROWS)
		{
			/* rows after current row are out of frame */
			if (pos > winstate->currentpos)
				return -1;
		}
		else if (frameOptions & (FRAMEOPTION_RANGE | FRAMEOPTION_GROUPS))
		{
			/* following row that is not peer is out of frame */
			if (pos > winstate->currentpos &&
				!are_peers(winstate, slot, winstate->ss.ss_ScanTupleSlot))
				return -1;
		}
		else
			Assert(false);
	}
	else if (frameOptions & FRAMEOPTION_END_OFFSET)
	{
		if (frameOptions & FRAMEOPTION_ROWS)
		{
			int64		offset = DatumGetInt64(winstate->endOffsetValue);

			/* rows after current row + offset are out of frame */
			if (frameOptions & FRAMEOPTION_END_OFFSET_PRECEDING)
				offset = -offset;

			if (pos > winstate->currentpos + offset)
				return -1;
		}
		else if (frameOptions & (FRAMEOPTION_RANGE | FRAMEOPTION_GROUPS))
		{
<<<<<<< HEAD
			if (!is_within_range_end(winstate, slot))
				return false;
=======
			/* hard cases, so delegate to update_frametailpos */
			update_frametailpos(winstate);
			if (pos >= winstate->frametailpos)
				return -1;
>>>>>>> 9e1c9f95
		}
		else
			Assert(false);
	}

	/* Check exclusion clause */
	if (frameOptions & FRAMEOPTION_EXCLUDE_CURRENT_ROW)
	{
		if (pos == winstate->currentpos)
			return 0;
	}
	else if ((frameOptions & FRAMEOPTION_EXCLUDE_GROUP) ||
			 ((frameOptions & FRAMEOPTION_EXCLUDE_TIES) &&
			  pos != winstate->currentpos))
	{
		WindowAgg  *node = (WindowAgg *) winstate->ss.ps.plan;

		/* If no ORDER BY, all rows are peers with each other */
		if (node->ordNumCols == 0)
			return 0;
		/* Otherwise, check the group boundaries */
		if (pos >= winstate->groupheadpos)
		{
			update_grouptailpos(winstate);
			if (pos < winstate->grouptailpos)
				return 0;
		}
	}

	/* If we get here, it's in frame */
	return 1;
}

/*
 * update_frameheadpos
 * make frameheadpos valid for the current row
 *
 * Note that frameheadpos is computed without regard for any window exclusion
 * clause; the current row and/or its peers are considered part of the frame
 * for this purpose even if they must be excluded later.
 *
 * May clobber winstate->temp_slot_2.
 */
static void
update_frameheadpos(WindowAggState *winstate)
{
	WindowAgg  *node = (WindowAgg *) winstate->ss.ps.plan;
	int			frameOptions = winstate->frameOptions;
	MemoryContext oldcontext;

	if (winstate->framehead_valid)
		return;					/* already known for current row */

<<<<<<< HEAD
	compute_start_end_offsets(winstate);
=======
	/* We may be called in a short-lived context */
	oldcontext = MemoryContextSwitchTo(winstate->ss.ps.ps_ExprContext->ecxt_per_query_memory);
>>>>>>> 9e1c9f95

	if (frameOptions & FRAMEOPTION_START_UNBOUNDED_PRECEDING)
	{
		/* In UNBOUNDED PRECEDING mode, frame head is always row 0 */
		winstate->frameheadpos = 0;
		winstate->framehead_valid = true;
	}
	else if (frameOptions & FRAMEOPTION_START_CURRENT_ROW)
	{
		if (frameOptions & FRAMEOPTION_ROWS)
		{
			/* In ROWS mode, frame head is the same as current */
			winstate->frameheadpos = winstate->currentpos;
			winstate->framehead_valid = true;
		}
		else if (frameOptions & (FRAMEOPTION_RANGE | FRAMEOPTION_GROUPS))
		{
			/* If no ORDER BY, all rows are peers with each other */
			if (node->ordNumCols == 0)
			{
				winstate->frameheadpos = 0;
				winstate->framehead_valid = true;
				MemoryContextSwitchTo(oldcontext);
				return;
			}

			/*
			 * In RANGE or GROUPS START_CURRENT_ROW mode, frame head is the
			 * first row that is a peer of current row.  We keep a copy of the
			 * last-known frame head row in framehead_slot, and advance as
			 * necessary.  Note that if we reach end of partition, we will
			 * leave frameheadpos = end+1 and framehead_slot empty.
			 */
			tuplestore_select_read_pointer(winstate->buffer,
										   winstate->framehead_ptr);
			if (winstate->frameheadpos == 0 &&
				TupIsNull(winstate->framehead_slot))
			{
				/* fetch first row into framehead_slot, if we didn't already */
				if (!tuplestore_gettupleslot(winstate->buffer, true, true,
											 winstate->framehead_slot))
					elog(ERROR, "unexpected end of tuplestore");
			}

			while (!TupIsNull(winstate->framehead_slot))
			{
				if (are_peers(winstate, winstate->framehead_slot,
							  winstate->ss.ss_ScanTupleSlot))
					break;		/* this row is the correct frame head */
				/* Note we advance frameheadpos even if the fetch fails */
				winstate->frameheadpos++;
				spool_tuples(winstate, winstate->frameheadpos);
				if (!tuplestore_gettupleslot(winstate->buffer, true, true,
											 winstate->framehead_slot))
					break;		/* end of partition */
			}
			winstate->framehead_valid = true;
		}
		else
			Assert(false);
	}
	else if (frameOptions & FRAMEOPTION_START_OFFSET)
	{
		if (frameOptions & FRAMEOPTION_ROWS)
		{
			/* In ROWS mode, bound is physically n before/after current */
			int64		offset = DatumGetInt64(winstate->startOffsetValue);

			if (frameOptions & FRAMEOPTION_START_OFFSET_PRECEDING)
				offset = -offset;

			winstate->frameheadpos = winstate->currentpos + offset;
			/* frame head can't go before first row */
			if (winstate->frameheadpos < 0)
				winstate->frameheadpos = 0;
			else if (winstate->frameheadpos > winstate->currentpos + 1)
			{
				/* make sure frameheadpos is not past end of partition */
				spool_tuples(winstate, winstate->frameheadpos - 1);
				if (winstate->frameheadpos > winstate->spooled_rows)
					winstate->frameheadpos = winstate->spooled_rows;
			}
			winstate->framehead_valid = true;
		}
		else if (frameOptions & FRAMEOPTION_RANGE)
		{
<<<<<<< HEAD
			int64		fhp;

			/*
			 * Advance the frame head position, until we reach a row that's
			 * greater than or equal to the boundary.
			 */
			if (winstate->start_offset_var_free)
			{
				/* the frame head can't go backwards */
				fhp = winstate->frameheadpos;
			}
			else
				fhp = 0;
			for (;;)
			{
				if (!window_gettupleslot(winobj, fhp, slot))
					break;

				/* Stop at the first row that is within range */
				if (is_within_range_start(winstate, slot))
					break;
				fhp++;
			}
			winstate->frameheadpos = fhp;
=======
			/*
			 * In RANGE START_OFFSET mode, frame head is the first row that
			 * satisfies the in_range constraint relative to the current row.
			 * We keep a copy of the last-known frame head row in
			 * framehead_slot, and advance as necessary.  Note that if we
			 * reach end of partition, we will leave frameheadpos = end+1 and
			 * framehead_slot empty.
			 */
			int			sortCol = node->ordColIdx[0];
			bool		sub,
						less;

			/* We must have an ordering column */
			Assert(node->ordNumCols == 1);

			/* Precompute flags for in_range checks */
			if (frameOptions & FRAMEOPTION_START_OFFSET_PRECEDING)
				sub = true;		/* subtract startOffset from current row */
			else
				sub = false;	/* add it */
			less = false;		/* normally, we want frame head >= sum */
			/* If sort order is descending, flip both flags */
			if (!winstate->inRangeAsc)
			{
				sub = !sub;
				less = true;
			}

			tuplestore_select_read_pointer(winstate->buffer,
										   winstate->framehead_ptr);
			if (winstate->frameheadpos == 0 &&
				TupIsNull(winstate->framehead_slot))
			{
				/* fetch first row into framehead_slot, if we didn't already */
				if (!tuplestore_gettupleslot(winstate->buffer, true, true,
											 winstate->framehead_slot))
					elog(ERROR, "unexpected end of tuplestore");
			}

			while (!TupIsNull(winstate->framehead_slot))
			{
				Datum		headval,
							currval;
				bool		headisnull,
							currisnull;

				headval = slot_getattr(winstate->framehead_slot, sortCol,
									   &headisnull);
				currval = slot_getattr(winstate->ss.ss_ScanTupleSlot, sortCol,
									   &currisnull);
				if (headisnull || currisnull)
				{
					/* order of the rows depends only on nulls_first */
					if (winstate->inRangeNullsFirst)
					{
						/* advance head if head is null and curr is not */
						if (!headisnull || currisnull)
							break;
					}
					else
					{
						/* advance head if head is not null and curr is null */
						if (headisnull || !currisnull)
							break;
					}
				}
				else
				{
					if (DatumGetBool(FunctionCall5Coll(&winstate->startInRangeFunc,
													   winstate->inRangeColl,
													   headval,
													   currval,
													   winstate->startOffsetValue,
													   BoolGetDatum(sub),
													   BoolGetDatum(less))))
						break;	/* this row is the correct frame head */
				}
				/* Note we advance frameheadpos even if the fetch fails */
				winstate->frameheadpos++;
				spool_tuples(winstate, winstate->frameheadpos);
				if (!tuplestore_gettupleslot(winstate->buffer, true, true,
											 winstate->framehead_slot))
					break;		/* end of partition */
			}
			winstate->framehead_valid = true;
		}
		else if (frameOptions & FRAMEOPTION_GROUPS)
		{
			/*
			 * In GROUPS START_OFFSET mode, frame head is the first row of the
			 * first peer group whose number satisfies the offset constraint.
			 * We keep a copy of the last-known frame head row in
			 * framehead_slot, and advance as necessary.  Note that if we
			 * reach end of partition, we will leave frameheadpos = end+1 and
			 * framehead_slot empty.
			 */
			int64		offset = DatumGetInt64(winstate->startOffsetValue);
			int64		minheadgroup;

			if (frameOptions & FRAMEOPTION_START_OFFSET_PRECEDING)
				minheadgroup = winstate->currentgroup - offset;
			else
				minheadgroup = winstate->currentgroup + offset;

			tuplestore_select_read_pointer(winstate->buffer,
										   winstate->framehead_ptr);
			if (winstate->frameheadpos == 0 &&
				TupIsNull(winstate->framehead_slot))
			{
				/* fetch first row into framehead_slot, if we didn't already */
				if (!tuplestore_gettupleslot(winstate->buffer, true, true,
											 winstate->framehead_slot))
					elog(ERROR, "unexpected end of tuplestore");
			}

			while (!TupIsNull(winstate->framehead_slot))
			{
				if (winstate->frameheadgroup >= minheadgroup)
					break;		/* this row is the correct frame head */
				ExecCopySlot(winstate->temp_slot_2, winstate->framehead_slot);
				/* Note we advance frameheadpos even if the fetch fails */
				winstate->frameheadpos++;
				spool_tuples(winstate, winstate->frameheadpos);
				if (!tuplestore_gettupleslot(winstate->buffer, true, true,
											 winstate->framehead_slot))
					break;		/* end of partition */
				if (!are_peers(winstate, winstate->temp_slot_2,
							   winstate->framehead_slot))
					winstate->frameheadgroup++;
			}
			ExecClearTuple(winstate->temp_slot_2);
			winstate->framehead_valid = true;
>>>>>>> 9e1c9f95
		}
		else
			Assert(false);
	}
	else
		Assert(false);

	MemoryContextSwitchTo(oldcontext);
}

/*
 * update_frametailpos
 * make frametailpos valid for the current row
 *
 * Note that frametailpos is computed without regard for any window exclusion
 * clause; the current row and/or its peers are considered part of the frame
 * for this purpose even if they must be excluded later.
 *
 * May clobber winstate->temp_slot_2.
 */
static void
update_frametailpos(WindowAggState *winstate)
{
	WindowAgg  *node = (WindowAgg *) winstate->ss.ps.plan;
	int			frameOptions = winstate->frameOptions;
	MemoryContext oldcontext;

	if (winstate->frametail_valid)
		return;					/* already known for current row */

<<<<<<< HEAD
	compute_start_end_offsets(winstate);
=======
	/* We may be called in a short-lived context */
	oldcontext = MemoryContextSwitchTo(winstate->ss.ps.ps_ExprContext->ecxt_per_query_memory);
>>>>>>> 9e1c9f95

	if (frameOptions & FRAMEOPTION_END_UNBOUNDED_FOLLOWING)
	{
		/* In UNBOUNDED FOLLOWING mode, all partition rows are in frame */
		spool_tuples(winstate, -1);
		winstate->frametailpos = winstate->spooled_rows;
		winstate->frametail_valid = true;
	}
	else if (frameOptions & FRAMEOPTION_END_CURRENT_ROW)
	{
		if (frameOptions & FRAMEOPTION_ROWS)
		{
			/* In ROWS mode, exactly the rows up to current are in frame */
			winstate->frametailpos = winstate->currentpos + 1;
			winstate->frametail_valid = true;
		}
		else if (frameOptions & (FRAMEOPTION_RANGE | FRAMEOPTION_GROUPS))
		{
<<<<<<< HEAD
			int64		ftnext;
=======
			/* If no ORDER BY, all rows are peers with each other */
			if (node->ordNumCols == 0)
			{
				spool_tuples(winstate, -1);
				winstate->frametailpos = winstate->spooled_rows;
				winstate->frametail_valid = true;
				MemoryContextSwitchTo(oldcontext);
				return;
			}
>>>>>>> 9e1c9f95

			/*
			 * In RANGE or GROUPS END_CURRENT_ROW mode, frame end is the last
			 * row that is a peer of current row, frame tail is the row after
			 * that (if any).  We keep a copy of the last-known frame tail row
			 * in frametail_slot, and advance as necessary.  Note that if we
			 * reach end of partition, we will leave frametailpos = end+1 and
			 * frametail_slot empty.
			 */
			tuplestore_select_read_pointer(winstate->buffer,
										   winstate->frametail_ptr);
			if (winstate->frametailpos == 0 &&
				TupIsNull(winstate->frametail_slot))
			{
				/* fetch first row into frametail_slot, if we didn't already */
				if (!tuplestore_gettupleslot(winstate->buffer, true, true,
											 winstate->frametail_slot))
					elog(ERROR, "unexpected end of tuplestore");
			}

			while (!TupIsNull(winstate->frametail_slot))
			{
				if (winstate->frametailpos > winstate->currentpos &&
					!are_peers(winstate, winstate->frametail_slot,
							   winstate->ss.ss_ScanTupleSlot))
					break;		/* this row is the frame tail */
				/* Note we advance frametailpos even if the fetch fails */
				winstate->frametailpos++;
				spool_tuples(winstate, winstate->frametailpos);
				if (!tuplestore_gettupleslot(winstate->buffer, true, true,
											 winstate->frametail_slot))
					break;		/* end of partition */
			}
			winstate->frametail_valid = true;
		}
		else
			Assert(false);
	}
	else if (frameOptions & FRAMEOPTION_END_OFFSET)
	{
		if (frameOptions & FRAMEOPTION_ROWS)
		{
			/* In ROWS mode, bound is physically n before/after current */
			int64		offset = DatumGetInt64(winstate->endOffsetValue);

			if (frameOptions & FRAMEOPTION_END_OFFSET_PRECEDING)
				offset = -offset;

			winstate->frametailpos = winstate->currentpos + offset + 1;
			/* smallest allowable value of frametailpos is 0 */
			if (winstate->frametailpos < 0)
				winstate->frametailpos = 0;
			else if (winstate->frametailpos > winstate->currentpos + 1)
			{
				/* make sure frametailpos is not past end of partition */
				spool_tuples(winstate, winstate->frametailpos - 1);
				if (winstate->frametailpos > winstate->spooled_rows)
					winstate->frametailpos = winstate->spooled_rows;
			}
			winstate->frametail_valid = true;
		}
		else if (frameOptions & FRAMEOPTION_RANGE)
		{
<<<<<<< HEAD
			int64		ftnext;

			/* If no ORDER BY, all rows are peers with each other */
			if (node->ordNumCols == 0)
			{
				spool_tuples(winstate, -1);
				winstate->frametailpos = winstate->spooled_rows - 1;
				winstate->frametail_valid = true;
				return;
			}

			/*
			 * Else we have to search for the first row that's not within
			 * the boundary. We assume the current value of frametailpos is a lower
			 * bound on the possible frame tail location, ie, frame tail never
			 * goes backward.
			 */
			if (winstate->end_offset_var_free)
				ftnext = winstate->frametailpos + 1;
			else
				ftnext = 0;
			for (;;)
			{
				if (!window_gettupleslot(winobj, ftnext, slot))
					break;		/* end of partition */

				if (!is_within_range_end(winstate, slot))
					break;

				ftnext++;
			}
			winstate->frametailpos = ftnext - 1;
=======
			/*
			 * In RANGE END_OFFSET mode, frame end is the last row that
			 * satisfies the in_range constraint relative to the current row,
			 * frame tail is the row after that (if any).  We keep a copy of
			 * the last-known frame tail row in frametail_slot, and advance as
			 * necessary.  Note that if we reach end of partition, we will
			 * leave frametailpos = end+1 and frametail_slot empty.
			 */
			int			sortCol = node->ordColIdx[0];
			bool		sub,
						less;

			/* We must have an ordering column */
			Assert(node->ordNumCols == 1);

			/* Precompute flags for in_range checks */
			if (frameOptions & FRAMEOPTION_END_OFFSET_PRECEDING)
				sub = true;		/* subtract endOffset from current row */
			else
				sub = false;	/* add it */
			less = true;		/* normally, we want frame tail <= sum */
			/* If sort order is descending, flip both flags */
			if (!winstate->inRangeAsc)
			{
				sub = !sub;
				less = false;
			}

			tuplestore_select_read_pointer(winstate->buffer,
										   winstate->frametail_ptr);
			if (winstate->frametailpos == 0 &&
				TupIsNull(winstate->frametail_slot))
			{
				/* fetch first row into frametail_slot, if we didn't already */
				if (!tuplestore_gettupleslot(winstate->buffer, true, true,
											 winstate->frametail_slot))
					elog(ERROR, "unexpected end of tuplestore");
			}

			while (!TupIsNull(winstate->frametail_slot))
			{
				Datum		tailval,
							currval;
				bool		tailisnull,
							currisnull;

				tailval = slot_getattr(winstate->frametail_slot, sortCol,
									   &tailisnull);
				currval = slot_getattr(winstate->ss.ss_ScanTupleSlot, sortCol,
									   &currisnull);
				if (tailisnull || currisnull)
				{
					/* order of the rows depends only on nulls_first */
					if (winstate->inRangeNullsFirst)
					{
						/* advance tail if tail is null or curr is not */
						if (!tailisnull)
							break;
					}
					else
					{
						/* advance tail if tail is not null or curr is null */
						if (!currisnull)
							break;
					}
				}
				else
				{
					if (!DatumGetBool(FunctionCall5Coll(&winstate->endInRangeFunc,
														winstate->inRangeColl,
														tailval,
														currval,
														winstate->endOffsetValue,
														BoolGetDatum(sub),
														BoolGetDatum(less))))
						break;	/* this row is the correct frame tail */
				}
				/* Note we advance frametailpos even if the fetch fails */
				winstate->frametailpos++;
				spool_tuples(winstate, winstate->frametailpos);
				if (!tuplestore_gettupleslot(winstate->buffer, true, true,
											 winstate->frametail_slot))
					break;		/* end of partition */
			}
			winstate->frametail_valid = true;
		}
		else if (frameOptions & FRAMEOPTION_GROUPS)
		{
			/*
			 * In GROUPS END_OFFSET mode, frame end is the last row of the
			 * last peer group whose number satisfies the offset constraint,
			 * and frame tail is the row after that (if any).  We keep a copy
			 * of the last-known frame tail row in frametail_slot, and advance
			 * as necessary.  Note that if we reach end of partition, we will
			 * leave frametailpos = end+1 and frametail_slot empty.
			 */
			int64		offset = DatumGetInt64(winstate->endOffsetValue);
			int64		maxtailgroup;

			if (frameOptions & FRAMEOPTION_END_OFFSET_PRECEDING)
				maxtailgroup = winstate->currentgroup - offset;
			else
				maxtailgroup = winstate->currentgroup + offset;

			tuplestore_select_read_pointer(winstate->buffer,
										   winstate->frametail_ptr);
			if (winstate->frametailpos == 0 &&
				TupIsNull(winstate->frametail_slot))
			{
				/* fetch first row into frametail_slot, if we didn't already */
				if (!tuplestore_gettupleslot(winstate->buffer, true, true,
											 winstate->frametail_slot))
					elog(ERROR, "unexpected end of tuplestore");
			}

			while (!TupIsNull(winstate->frametail_slot))
			{
				if (winstate->frametailgroup > maxtailgroup)
					break;		/* this row is the correct frame tail */
				ExecCopySlot(winstate->temp_slot_2, winstate->frametail_slot);
				/* Note we advance frametailpos even if the fetch fails */
				winstate->frametailpos++;
				spool_tuples(winstate, winstate->frametailpos);
				if (!tuplestore_gettupleslot(winstate->buffer, true, true,
											 winstate->frametail_slot))
					break;		/* end of partition */
				if (!are_peers(winstate, winstate->temp_slot_2,
							   winstate->frametail_slot))
					winstate->frametailgroup++;
			}
			ExecClearTuple(winstate->temp_slot_2);
>>>>>>> 9e1c9f95
			winstate->frametail_valid = true;
		}
		else
			Assert(false);
	}
	else
		Assert(false);

	MemoryContextSwitchTo(oldcontext);
}

/*
 * update_grouptailpos
 * make grouptailpos valid for the current row
 *
 * May clobber winstate->temp_slot_2.
 */
static void
update_grouptailpos(WindowAggState *winstate)
{
	WindowAgg  *node = (WindowAgg *) winstate->ss.ps.plan;
	MemoryContext oldcontext;

	if (winstate->grouptail_valid)
		return;					/* already known for current row */

	/* We may be called in a short-lived context */
	oldcontext = MemoryContextSwitchTo(winstate->ss.ps.ps_ExprContext->ecxt_per_query_memory);

	/* If no ORDER BY, all rows are peers with each other */
	if (node->ordNumCols == 0)
	{
		spool_tuples(winstate, -1);
		winstate->grouptailpos = winstate->spooled_rows;
		winstate->grouptail_valid = true;
		MemoryContextSwitchTo(oldcontext);
		return;
	}

	/*
	 * Because grouptail_valid is reset only when current row advances into a
	 * new peer group, we always reach here knowing that grouptailpos needs to
	 * be advanced by at least one row.  Hence, unlike the otherwise similar
	 * case for frame tail tracking, we do not need persistent storage of the
	 * group tail row.
	 */
	Assert(winstate->grouptailpos <= winstate->currentpos);
	tuplestore_select_read_pointer(winstate->buffer,
								   winstate->grouptail_ptr);
	for (;;)
	{
		/* Note we advance grouptailpos even if the fetch fails */
		winstate->grouptailpos++;
		spool_tuples(winstate, winstate->grouptailpos);
		if (!tuplestore_gettupleslot(winstate->buffer, true, true,
									 winstate->temp_slot_2))
			break;				/* end of partition */
		if (winstate->grouptailpos > winstate->currentpos &&
			!are_peers(winstate, winstate->temp_slot_2,
					   winstate->ss.ss_ScanTupleSlot))
			break;				/* this row is the group tail */
	}
	ExecClearTuple(winstate->temp_slot_2);
	winstate->grouptail_valid = true;

	MemoryContextSwitchTo(oldcontext);
}

<<<<<<< HEAD
static void
compute_start_end_offsets(WindowAggState *winstate)
{
	int			frameOptions = winstate->frameOptions;
	ExprContext *econtext = winstate->ss.ps.ps_ExprContext;
	Datum		value;
	bool		isnull;
	int16		len;
	bool		byval;

	/*
	 * Compute frame offset values, if any
=======

/* -----------------
 * ExecWindowAgg
 *
 *	ExecWindowAgg receives tuples from its outer subplan and
 *	stores them into a tuplestore, then processes window functions.
 *	This node doesn't reduce nor qualify any row so the number of
 *	returned rows is exactly the same as its outer subplan's result.
 * -----------------
 */
static TupleTableSlot *
ExecWindowAgg(PlanState *pstate)
{
	WindowAggState *winstate = castNode(WindowAggState, pstate);
	ExprContext *econtext;
	int			i;
	int			numfuncs;

	CHECK_FOR_INTERRUPTS();

	if (winstate->all_done)
		return NULL;

	/*
	 * Compute frame offset values, if any, during first call (or after a
	 * rescan).  These are assumed to hold constant throughout the scan; if
	 * user gives us a volatile expression, we'll only use its initial value.
>>>>>>> 9e1c9f95
	 */
	if (!winstate->start_offset_valid)
	{
<<<<<<< HEAD
		econtext->ecxt_outertuple = winstate->ss.ss_ScanTupleSlot;
		if (frameOptions & FRAMEOPTION_START_VALUE)
=======
		int			frameOptions = winstate->frameOptions;
		ExprContext *econtext = winstate->ss.ps.ps_ExprContext;
		Datum		value;
		bool		isnull;
		int16		len;
		bool		byval;

		if (frameOptions & FRAMEOPTION_START_OFFSET)
>>>>>>> 9e1c9f95
		{
			Assert(winstate->startOffset != NULL);
			value = ExecEvalExprSwitchContext(winstate->startOffset,
											  econtext,
											  &isnull);
			if (isnull)
				ereport(ERROR,
						(errcode(ERRCODE_NULL_VALUE_NOT_ALLOWED),
						 errmsg("frame starting offset must not be null")));
			/* copy value into query-lifespan context */
			get_typlenbyval(exprType((Node *) winstate->startOffset->expr),
							&len, &byval);
			winstate->startOffsetValue = datumCopy(value, byval, len);
			if (frameOptions & (FRAMEOPTION_ROWS | FRAMEOPTION_GROUPS))
			{
				/* value is known to be int8 */
				int64		offset = DatumGetInt64(value);

				if (offset < 0)
					ereport(ERROR,
							(errcode(ERRCODE_INVALID_PRECEDING_OR_FOLLOWING_SIZE),
							 errmsg("frame starting offset must not be negative")));
			}
			else
			{
				/*
				 * For RANGE, compute the boundary, by adding the offset to the
				 * current row's value. eval_bound_value will also check for
				 * a negative RANGE.
				 */
				winstate->startBoundValue =
					eval_bound_value(winstate,
									 winstate->startBound,
									 winstate->startOffsetIsNegative,
									 winstate->startOffsetValue,
									 &winstate->startBoundIsNull);
			}
		}
<<<<<<< HEAD
		winstate->start_offset_valid = true;
	}
	if (!winstate->end_offset_valid)
	{
		econtext->ecxt_outertuple = winstate->ss.ss_ScanTupleSlot;
		if (frameOptions & FRAMEOPTION_END_VALUE)
=======
		if (frameOptions & FRAMEOPTION_END_OFFSET)
>>>>>>> 9e1c9f95
		{
			Assert(winstate->endOffset != NULL);
			value = ExecEvalExprSwitchContext(winstate->endOffset,
											  econtext,
											  &isnull);
			if (isnull)
				ereport(ERROR,
						(errcode(ERRCODE_NULL_VALUE_NOT_ALLOWED),
						 errmsg("frame ending offset must not be null")));
			/* copy value into query-lifespan context */
			get_typlenbyval(exprType((Node *) winstate->endOffset->expr),
							&len, &byval);
			winstate->endOffsetValue = datumCopy(value, byval, len);
			if (frameOptions & (FRAMEOPTION_ROWS | FRAMEOPTION_GROUPS))
			{
				/* value is known to be int8 */
				int64		offset = DatumGetInt64(value);

				if (offset < 0)
					ereport(ERROR,
							(errcode(ERRCODE_INVALID_PRECEDING_OR_FOLLOWING_SIZE),
							 errmsg("frame ending offset must not be negative")));
			}
			else
			{
				/*
				 * For RANGE, compute the boundary, by adding the offset to the
				 * current row's value. eval_bound_value will also check for
				 * a negative RANGE.
				 */
				winstate->endBoundValue =
					eval_bound_value(winstate,
									 winstate->endBound,
									 winstate->endOffsetIsNegative,
									 winstate->endOffsetValue,
									 &winstate->endBoundIsNull);
			}
		}
		winstate->end_offset_valid = true;
	}
}

/* -----------------
 * ExecWindowAgg
 *
 *	ExecWindowAgg receives tuples from its outer subplan and
 *	stores them into a tuplestore, then processes window functions.
 *	This node doesn't reduce nor qualify any row so the number of
 *	returned rows is exactly the same as its outer subplan's result
 *	(ignoring the case of SRFs in the targetlist, that is).
 * -----------------
 */
TupleTableSlot *
ExecWindowAgg(WindowAggState *winstate)
{
	TupleTableSlot *result;
	ExprDoneCond isDone;
	ExprContext *econtext;
	int			i;
	int			numfuncs;

	if (winstate->all_done)
		return NULL;

	/*
	 * Check to see if we're still projecting out tuples from a previous
	 * output tuple (because there is a function-returning-set in the
	 * projection expressions).  If so, try to project another one.
	 */
	if (winstate->ps_TupFromTlist)
	{
		TupleTableSlot *result;
		ExprDoneCond isDone;

		result = ExecProject(winstate->ss.ps.ps_ProjInfo, &isDone);
		if (isDone == ExprMultipleResult)
			return result;
		/* Done with that source tuple... */
		winstate->ps_TupFromTlist = false;
	}

	if (winstate->buffer == NULL)
	{
		/* Initialize for first partition and set current row = 0 */
		begin_partition(winstate);
		/* If there are no input rows, we'll detect that and exit below */
	}
	else
	{
		/* Advance current row within partition */
		winstate->currentpos++;
		/* This might mean that the frame moves, too */
		winstate->framehead_valid = false;
		winstate->frametail_valid = false;
<<<<<<< HEAD

		if (winstate->frameOptions & FRAMEOPTION_RANGE)
		{
			winstate->start_offset_valid = false;
			winstate->end_offset_valid = false;
		}
		else
		{
			if (!winstate->start_offset_var_free)
				winstate->start_offset_valid = false;
			if (!winstate->end_offset_var_free)
				winstate->end_offset_valid = false;
		}
=======
		/* we don't need to invalidate grouptail here; see below */
>>>>>>> 9e1c9f95
	}

	/*
	 * Spool all tuples up to and including the current row, if we haven't
	 * already
	 */
	spool_tuples(winstate, winstate->currentpos);

	/* Move to the next partition if we reached the end of this partition */
	if (winstate->partition_spooled &&
		winstate->currentpos >= winstate->spooled_rows)
	{
		release_partition(winstate);

		if (winstate->more_partitions)
		{
			begin_partition(winstate);
			Assert(winstate->spooled_rows > 0);
		}
		else
		{
			winstate->all_done = true;
			return NULL;
		}
	}

	/* final output execution is in ps_ExprContext */
	econtext = winstate->ss.ps.ps_ExprContext;

	/* Clear the per-output-tuple context for current row */
	ResetExprContext(econtext);

	/*
	 * Read the current row from the tuplestore, and save in ScanTupleSlot.
	 * (We can't rely on the outerplan's output slot because we may have to
	 * read beyond the current row.  Also, we have to actually copy the row
	 * out of the tuplestore, since window function evaluation might cause the
	 * tuplestore to dump its state to disk.)
	 *
	 * In GROUPS mode, or when tracking a group-oriented exclusion clause, we
	 * must also detect entering a new peer group and update associated state
	 * when that happens.  We use temp_slot_2 to temporarily hold the previous
	 * row for this purpose.
	 *
	 * Current row must be in the tuplestore, since we spooled it above.
	 */
	tuplestore_select_read_pointer(winstate->buffer, winstate->current_ptr);
	if ((winstate->frameOptions & (FRAMEOPTION_GROUPS |
								   FRAMEOPTION_EXCLUDE_GROUP |
								   FRAMEOPTION_EXCLUDE_TIES)) &&
		winstate->currentpos > 0)
	{
		ExecCopySlot(winstate->temp_slot_2, winstate->ss.ss_ScanTupleSlot);
		if (!tuplestore_gettupleslot(winstate->buffer, true, true,
									 winstate->ss.ss_ScanTupleSlot))
			elog(ERROR, "unexpected end of tuplestore");
		if (!are_peers(winstate, winstate->temp_slot_2,
					   winstate->ss.ss_ScanTupleSlot))
		{
			winstate->currentgroup++;
			winstate->groupheadpos = winstate->currentpos;
			winstate->grouptail_valid = false;
		}
		ExecClearTuple(winstate->temp_slot_2);
	}
	else
	{
		if (!tuplestore_gettupleslot(winstate->buffer, true, true,
									 winstate->ss.ss_ScanTupleSlot))
			elog(ERROR, "unexpected end of tuplestore");
	}

	/*
	 * Evaluate true window functions
	 */
	numfuncs = winstate->numfuncs;
	for (i = 0; i < numfuncs; i++)
	{
		WindowStatePerFunc perfuncstate = &(winstate->perfunc[i]);

		if (perfuncstate->plain_agg)
			continue;
		eval_windowfunction(winstate, perfuncstate,
							&(econtext->ecxt_aggvalues[perfuncstate->wfuncstate->wfuncno]),
							&(econtext->ecxt_aggnulls[perfuncstate->wfuncstate->wfuncno]));
	}

	/*
	 * Evaluate aggregates
	 */
	if (winstate->numaggs > 0)
		eval_windowaggregates(winstate);

	/*
	 * If we have created auxiliary read pointers for the frame or group
	 * boundaries, force them to be kept up-to-date, because we don't know
	 * whether the window function(s) will do anything that requires that.
	 * Failing to advance the pointers would result in being unable to trim
	 * data from the tuplestore, which is bad.  (If we could know in advance
	 * whether the window functions will use frame boundary info, we could
	 * skip creating these pointers in the first place ... but unfortunately
	 * the window function API doesn't require that.)
	 */
	if (winstate->framehead_ptr >= 0)
		update_frameheadpos(winstate);
	if (winstate->frametail_ptr >= 0)
		update_frametailpos(winstate);
	if (winstate->grouptail_ptr >= 0)
		update_grouptailpos(winstate);

	/*
	 * Truncate any no-longer-needed rows from the tuplestore.
	 */
	tuplestore_trim(winstate->buffer);

	/*
	 * Form and return a projection tuple using the windowfunc results and the
	 * current row.  Setting ecxt_outertuple arranges that any Vars will be
	 * evaluated with respect to that row.
	 */
	econtext->ecxt_outertuple = winstate->ss.ss_ScanTupleSlot;

<<<<<<< HEAD
	if (isDone == ExprEndResult)
	{
		/* SRF in tlist returned no rows, so advance to next input tuple */
		goto restart;
	}

	winstate->ps_TupFromTlist =
		(isDone == ExprMultipleResult);

	return result;
=======
	return ExecProject(winstate->ss.ps.ps_ProjInfo);
>>>>>>> 9e1c9f95
}

/* -----------------
 * ExecInitWindowAgg
 *
 *	Creates the run-time information for the WindowAgg node produced by the
 *	planner and initializes its outer subtree
 * -----------------
 */
WindowAggState *
ExecInitWindowAgg(WindowAgg *node, EState *estate, int eflags)
{
	WindowAggState *winstate;
	Plan	   *outerPlan;
	ExprContext *econtext;
	ExprContext *tmpcontext;
	WindowStatePerFunc perfunc;
	WindowStatePerAgg peragg;
	int			frameOptions = node->frameOptions;
	int			numfuncs,
				wfuncno,
				numaggs,
				aggno;
	TupleDesc	scanDesc;
	ListCell   *l;

	/* check for unsupported flags */
	Assert(!(eflags & (EXEC_FLAG_BACKWARD | EXEC_FLAG_MARK)));

	/*
	 * create state structure
	 */
	winstate = makeNode(WindowAggState);
	winstate->ss.ps.plan = (Plan *) node;
	winstate->ss.ps.state = estate;
	winstate->ss.ps.ExecProcNode = ExecWindowAgg;

	/*
	 * Create expression contexts.  We need two, one for per-input-tuple
	 * processing and one for per-output-tuple processing.  We cheat a little
	 * by using ExecAssignExprContext() to build both.
	 */
	ExecAssignExprContext(estate, &winstate->ss.ps);
	tmpcontext = winstate->ss.ps.ps_ExprContext;
	winstate->tmpcontext = tmpcontext;
	ExecAssignExprContext(estate, &winstate->ss.ps);

	/* Create long-lived context for storage of partition-local memory etc */
	winstate->partcontext =
		AllocSetContextCreate(CurrentMemoryContext,
							  "WindowAgg Partition",
							  ALLOCSET_DEFAULT_SIZES);

	/*
	 * Create mid-lived context for aggregate trans values etc.
	 *
	 * Note that moving aggregates each use their own private context, not
	 * this one.
	 */
	winstate->aggcontext =
		AllocSetContextCreate(CurrentMemoryContext,
<<<<<<< HEAD
							  "WindowAgg_Aggregates",
							  ALLOCSET_DEFAULT_MINSIZE,
							  ALLOCSET_DEFAULT_INITSIZE,
							  ALLOCSET_DEFAULT_MAXSIZE);

	/*
	 * tuple table initialization
	 */
	winstate->ss.ss_ScanTupleSlot = ExecInitExtraTupleSlot(estate);
	ExecInitResultTupleSlot(estate, &winstate->ss.ps);
	winstate->first_part_slot = ExecInitExtraTupleSlot(estate);
	winstate->agg_row_slot = ExecInitExtraTupleSlot(estate);
	winstate->temp_slot_1 = ExecInitExtraTupleSlot(estate);
	winstate->temp_slot_2 = ExecInitExtraTupleSlot(estate);

	winstate->ss.ps.targetlist = (List *)
		ExecInitExpr((Expr *) node->plan.targetlist,
					 (PlanState *) winstate);
=======
							  "WindowAgg Aggregates",
							  ALLOCSET_DEFAULT_SIZES);
>>>>>>> 9e1c9f95

	/*
	 * WindowAgg nodes never have quals, since they can only occur at the
	 * logical top level of a query (ie, after any WHERE or HAVING filters)
	 */
	Assert(node->plan.qual == NIL);
	winstate->ss.ps.qual = NULL;

	/*
	 * initialize child nodes
	 */
	outerPlan = outerPlan(node);
	outerPlanState(winstate) = ExecInitNode(outerPlan, estate, eflags);

	/*
	 * initialize source tuple type (which is also the tuple type that we'll
	 * store in the tuplestore and use in all our working slots).
	 */
	ExecCreateScanSlotFromOuterPlan(estate, &winstate->ss, &TTSOpsMinimalTuple);
	scanDesc = winstate->ss.ss_ScanTupleSlot->tts_tupleDescriptor;

	/* the outer tuple isn't the child's tuple, but always a minimal tuple */
	winstate->ss.ps.outeropsset = true;
	winstate->ss.ps.outerops = &TTSOpsMinimalTuple;
	winstate->ss.ps.outeropsfixed = true;

	/*
	 * tuple table initialization
	 */
	winstate->first_part_slot = ExecInitExtraTupleSlot(estate, scanDesc,
													   &TTSOpsMinimalTuple);
	winstate->agg_row_slot = ExecInitExtraTupleSlot(estate, scanDesc,
													&TTSOpsMinimalTuple);
	winstate->temp_slot_1 = ExecInitExtraTupleSlot(estate, scanDesc,
												   &TTSOpsMinimalTuple);
	winstate->temp_slot_2 = ExecInitExtraTupleSlot(estate, scanDesc,
												   &TTSOpsMinimalTuple);

	/*
	 * create frame head and tail slots only if needed (must create slots in
	 * exactly the same cases that update_frameheadpos and update_frametailpos
	 * need them)
	 */
	winstate->framehead_slot = winstate->frametail_slot = NULL;

<<<<<<< HEAD
	winstate->ps_TupFromTlist = false;
=======
	if (frameOptions & (FRAMEOPTION_RANGE | FRAMEOPTION_GROUPS))
	{
		if (((frameOptions & FRAMEOPTION_START_CURRENT_ROW) &&
			 node->ordNumCols != 0) ||
			(frameOptions & FRAMEOPTION_START_OFFSET))
			winstate->framehead_slot = ExecInitExtraTupleSlot(estate, scanDesc,
															  &TTSOpsMinimalTuple);
		if (((frameOptions & FRAMEOPTION_END_CURRENT_ROW) &&
			 node->ordNumCols != 0) ||
			(frameOptions & FRAMEOPTION_END_OFFSET))
			winstate->frametail_slot = ExecInitExtraTupleSlot(estate, scanDesc,
															  &TTSOpsMinimalTuple);
	}

	/*
	 * Initialize result slot, type and projection.
	 */
	ExecInitResultTupleSlotTL(&winstate->ss.ps, &TTSOpsVirtual);
	ExecAssignProjectionInfo(&winstate->ss.ps, NULL);
>>>>>>> 9e1c9f95

	/* Set up data for comparing tuples */
	if (node->partNumCols > 0)
		winstate->partEqfunction =
			execTuplesMatchPrepare(scanDesc,
								   node->partNumCols,
								   node->partColIdx,
								   node->partOperators,
								   node->partCollations,
								   &winstate->ss.ps);

	if (node->ordNumCols > 0)
		winstate->ordEqfunction =
			execTuplesMatchPrepare(scanDesc,
								   node->ordNumCols,
								   node->ordColIdx,
								   node->ordOperators,
								   node->ordCollations,
								   &winstate->ss.ps);

	/*
	 * WindowAgg nodes use aggvalues and aggnulls as well as Agg nodes.
	 */
	numfuncs = winstate->numfuncs;
	numaggs = winstate->numaggs;
	econtext = winstate->ss.ps.ps_ExprContext;
	econtext->ecxt_aggvalues = (Datum *) palloc0(sizeof(Datum) * numfuncs);
	econtext->ecxt_aggnulls = (bool *) palloc0(sizeof(bool) * numfuncs);

	/*
	 * allocate per-wfunc/per-agg state information.
	 */
	perfunc = (WindowStatePerFunc) palloc0(sizeof(WindowStatePerFuncData) * numfuncs);
	peragg = (WindowStatePerAgg) palloc0(sizeof(WindowStatePerAggData) * numaggs);
	winstate->perfunc = perfunc;
	winstate->peragg = peragg;

	wfuncno = -1;
	aggno = -1;
	foreach(l, winstate->funcs)
	{
		WindowFuncExprState *wfuncstate = (WindowFuncExprState *) lfirst(l);
		WindowFunc *wfunc = wfuncstate->wfunc;
		WindowStatePerFunc perfuncstate;
		AclResult	aclresult;
		int			i;

		if (wfunc->winref != node->winref)	/* planner screwed up? */
			elog(ERROR, "WindowFunc with winref %u assigned to WindowAgg with winref %u",
				 wfunc->winref, node->winref);

		/* Look for a previous duplicate window function */
		for (i = 0; i <= wfuncno; i++)
		{
			if (equal(wfunc, perfunc[i].wfunc) &&
				!contain_volatile_functions((Node *) wfunc))
				break;
		}
		if (i <= wfuncno)
		{
			/* Found a match to an existing entry, so just mark it */
			wfuncstate->wfuncno = i;
			continue;
		}

		/* Nope, so assign a new PerAgg record */
		perfuncstate = &perfunc[++wfuncno];

		/* Mark WindowFunc state node with assigned index in the result array */
		wfuncstate->wfuncno = wfuncno;

		/* Check permission to call window function */
		aclresult = pg_proc_aclcheck(wfunc->winfnoid, GetUserId(),
									 ACL_EXECUTE);
		if (aclresult != ACLCHECK_OK)
			aclcheck_error(aclresult, OBJECT_FUNCTION,
						   get_func_name(wfunc->winfnoid));
		InvokeFunctionExecuteHook(wfunc->winfnoid);

		/* Fill in the perfuncstate data */
		perfuncstate->wfuncstate = wfuncstate;
		perfuncstate->wfunc = wfunc;
		perfuncstate->numArguments = list_length(wfuncstate->args);

		fmgr_info_cxt(wfunc->winfnoid, &perfuncstate->flinfo,
					  econtext->ecxt_per_query_memory);
		fmgr_info_set_expr((Node *) wfunc, &perfuncstate->flinfo);

		perfuncstate->winCollation = wfunc->inputcollid;

		get_typlenbyval(wfunc->wintype,
						&perfuncstate->resulttypeLen,
						&perfuncstate->resulttypeByVal);

		/*
		 * If it's really just a plain aggregate function, we'll emulate the
		 * Agg environment for it.
		 */
		perfuncstate->plain_agg = wfunc->winagg;
		if (wfunc->winagg)
		{
			WindowStatePerAgg peraggstate;

			perfuncstate->aggno = ++aggno;
			peraggstate = &winstate->peragg[aggno];
			initialize_peragg(winstate, wfunc, peraggstate);
			peraggstate->wfuncno = wfuncno;
		}
		else
		{
			WindowObject winobj = makeNode(WindowObjectData);

			winobj->winstate = winstate;
			winobj->argstates = wfuncstate->args;
			winobj->localmem = NULL;
			perfuncstate->winobj = winobj;
		}
	}

	/* Update numfuncs, numaggs to match number of unique functions found */
	winstate->numfuncs = wfuncno + 1;
	winstate->numaggs = aggno + 1;

	/* Set up WindowObject for aggregates, if needed */
	if (winstate->numaggs > 0)
	{
		WindowObject agg_winobj = makeNode(WindowObjectData);

		agg_winobj->winstate = winstate;
		agg_winobj->argstates = NIL;
		agg_winobj->localmem = NULL;
		/* make sure markptr = -1 to invalidate. It may not get used */
		agg_winobj->markptr = -1;
		agg_winobj->readptr = -1;
		winstate->agg_winobj = agg_winobj;
	}

	/* copy frame options to state node for easy access */
	winstate->frameOptions = frameOptions;

	/* initialize frame bound offset expressions */
	winstate->startOffset = ExecInitExpr((Expr *) node->startOffset,
										 (PlanState *) winstate);
	winstate->endOffset = ExecInitExpr((Expr *) node->endOffset,
									   (PlanState *) winstate);

<<<<<<< HEAD
	if (node->frameOptions & FRAMEOPTION_RANGE)
		initialize_range_bound_exprs(winstate);

	winstate->start_offset_var_free =
		!contain_var_clause(node->startOffset) &&
		!contain_volatile_functions(node->startOffset);
	winstate->end_offset_var_free =
		!contain_var_clause(node->endOffset) &&
		!contain_volatile_functions(node->endOffset);
=======
	/* Lookup in_range support functions if needed */
	if (OidIsValid(node->startInRangeFunc))
		fmgr_info(node->startInRangeFunc, &winstate->startInRangeFunc);
	if (OidIsValid(node->endInRangeFunc))
		fmgr_info(node->endInRangeFunc, &winstate->endInRangeFunc);
	winstate->inRangeColl = node->inRangeColl;
	winstate->inRangeAsc = node->inRangeAsc;
	winstate->inRangeNullsFirst = node->inRangeNullsFirst;
>>>>>>> 9e1c9f95

	winstate->all_first = true;
	winstate->partition_spooled = false;
	winstate->more_partitions = false;

	return winstate;
}

/*
 * Initialize expressions to compute the frame boundaries, for "RANGE
 * <value> PRECEDING/FOLLOWING".
 */
static void
initialize_range_bound_exprs(WindowAggState *winstate)
{
	WindowAgg  *node = (WindowAgg *) winstate->ss.ps.plan;
	Oid			cmpFunc;
	Var		   *cur_row_val;
	Oid			opfamily;
	int16		strategy;
	Oid			typeId;
	Expr	   *valExpr;
	Expr	   *expr;
	int			dir;
	CaseTestExpr *offset;
	Oid			inputFunctionOid;
	uint32		typIOParam;
	Datum		zero;
	int16		len;
	bool		byval;

	if (!(node->frameOptions & (FRAMEOPTION_START_VALUE | FRAMEOPTION_END_VALUE)))
		return;

	/* the parser should've checked this already, but better safe than sorry */
	if (node->ordNumCols > 1)
		elog(ERROR, "RANGE with more than one ORDER BY column allowed");

	/*
	 * Initialize the ordering comparison function for the ORDER BY column.
	 * This will be used to compare the computed boundary values against rows
	 * in the window.
	 */
	get_compare_function_for_ordering_op(node->firstOrderCmpOperator,
										 &cmpFunc,
										 &winstate->ordReverse);
	if (!OidIsValid(cmpFunc))
		elog(ERROR, "could not find comparison function for ordering operator %u",
			 node->firstOrderCmpOperator);
	fmgr_info(cmpFunc, &winstate->ordCmpFunction);

	/* Look up the column's datatype. */
	if (!get_ordering_op_properties(node->firstOrderCmpOperator,
									&opfamily,
									&typeId,
									&strategy))
		elog(ERROR, "operator %u is not a valid ordering operator",
			 node->firstOrderCmpOperator);

	/*------
	 * Build expressions for to compute the boundary values from the current
	 * row and the offset. The expression is of the form:
	 *
	 * "<current row value> + <offset>", for "<value> FOLLOWING", and
	 * "<current row value> - <offset>", for "<value> PRECEDING".
	 *
	 * (For DESC, they are reversed.)
	 *
	 * In the expression, we use a Var with OUTER_VAR to represent the current
	 * row's value. The parser has stored the expression representing the
	 * offset in node->start/endOffset, and we will store the expression for
	 * the +/- in winstate->start/endOffset.
	 *
	 * In these expressions, we use CaseTestExpr to represent the <offset>. We
	 * could use the start/endOffset expression directly, but we also want to
	 * check that the offset is not negative. So at runtime, we first execute
	 * the startOffset expression, to produce the offset value. Then we check
	 * that it's not negative, stick it in the case-value, and execute the
	 * start/endBound expression to produce the boundary value.
	 *
	 * At runtime, the boundary value is executed whenever the current row
	 * changes, and the result is compared against other rows to determine
	 * whether they are in the frame.
	 *
	 * The RANGE offset is not allowed to be negative. The code itself
	 * could handle it, but it's forbidden by the spec, and GPDB has
	 * historically rejected it, too. So we have to prepare an expression
	 * to check that too. It is a bit hacky, because there is no datatype
	 * agnostic way to determine what "negative" means. What we do is convert
	 * the string "0" to the column's datatype, by calling the input function,
	 * and then compare against that.
	 *
	 * There's a similar check in parse_clause.c, for the simple case
	 * that the parameter is a Const. Make sure this matches!
	 *------
	 */
	cur_row_val = makeVar(OUTER_VAR, node->firstOrderCol, typeId, -1, InvalidOid, 0);

	if (node->frameOptions & FRAMEOPTION_START_VALUE)
	{
		dir = (node->frameOptions & FRAMEOPTION_START_VALUE_PRECEDING) ? -1 : 1;
		if (strategy == BTGreaterStrategyNumber)
			dir = -dir;

		offset = makeNode(CaseTestExpr);
		offset->typeId = exprType(node->startOffset);
		offset->typeMod = exprTypmod(node->startOffset);

		valExpr = make_op(NULL,
						  list_make1(makeString(dir == 1 ? "+" : "-")),
						  (Node *) cur_row_val,
						  (Node *) offset,
						  -1);

		/* Coerce the expression to the same datatype as the column. */
		valExpr = (Expr *) coerce_to_specific_type(NULL,
												   (Node *) valExpr,
												   typeId,
												   "RANGE");

		winstate->startBound = ExecInitExpr(valExpr,
											(PlanState *) winstate);

		/* Create a datum to represent 0 */
		getTypeInputInfo(offset->typeId, &inputFunctionOid, &typIOParam);
		zero = OidInputFunctionCall(inputFunctionOid, "0", typIOParam, -1);

		get_typlenbyval(offset->typeId, &len, &byval);
		expr = make_op(NULL,
					   list_make1(makeString("<")),
					   (Node *) offset,
					   (Node *) makeConst(offset->typeId,
										  offset->typeMod,
										  exprCollation(node->startOffset),
										  len,
										  zero,
										  false,
										  byval),
					   -1);
		winstate->startOffsetIsNegative = ExecInitExpr(expr,
													   (PlanState *) winstate);
	}
	if (node->frameOptions & FRAMEOPTION_END_VALUE)
	{
		dir = (node->frameOptions & FRAMEOPTION_END_VALUE_PRECEDING) ? -1 : 1;
		if (strategy == BTGreaterStrategyNumber)
			dir = -dir;

		offset = makeNode(CaseTestExpr);
		offset->typeId = exprType(node->endOffset);
		offset->typeMod = exprTypmod(node->endOffset);

		valExpr = make_op(NULL,
						  list_make1(makeString(dir == 1 ? "+" : "-")),
						  (Node *) cur_row_val,
						  (Node *) offset,
						  -1);
		valExpr = (Expr *) coerce_to_specific_type(NULL,
												   (Node *) valExpr,
												   typeId,
												   "RANGE");
		winstate->endBound = ExecInitExpr(valExpr,
										  (PlanState *) winstate);

		/* Create a datum to represent 0 */
		getTypeInputInfo(offset->typeId, &inputFunctionOid, &typIOParam);
		zero = OidInputFunctionCall(inputFunctionOid, "0", typIOParam, -1);

		get_typlenbyval(offset->typeId, &len, &byval);
		expr = make_op(NULL,
					   list_make1(makeString("<")),
					   (Node *) offset,
					   (Node *) makeConst(offset->typeId,
										  offset->typeMod,
										  exprCollation(node->endOffset),
										  len,
										  zero,
										  false,
										  byval),
					   -1);
		winstate->endOffsetIsNegative = ExecInitExpr(expr,
													 (PlanState *) winstate);
	}
}

/* -----------------
 * ExecEndWindowAgg
 * -----------------
 */
void
ExecEndWindowAgg(WindowAggState *node)
{
	PlanState  *outerPlan;
	int			i;

	release_partition(node);

	ExecClearTuple(node->ss.ss_ScanTupleSlot);
	ExecClearTuple(node->first_part_slot);
	ExecClearTuple(node->agg_row_slot);
	ExecClearTuple(node->temp_slot_1);
	ExecClearTuple(node->temp_slot_2);
	if (node->framehead_slot)
		ExecClearTuple(node->framehead_slot);
	if (node->frametail_slot)
		ExecClearTuple(node->frametail_slot);

	/*
	 * Free both the expr contexts.
	 */
	ExecFreeExprContext(&node->ss.ps);
	node->ss.ps.ps_ExprContext = node->tmpcontext;
	ExecFreeExprContext(&node->ss.ps);

	for (i = 0; i < node->numaggs; i++)
	{
		if (node->peragg[i].aggcontext != node->aggcontext)
			MemoryContextDelete(node->peragg[i].aggcontext);
	}
	MemoryContextDelete(node->partcontext);
	MemoryContextDelete(node->aggcontext);

	pfree(node->perfunc);
	pfree(node->peragg);

	outerPlan = outerPlanState(node);
	ExecEndNode(outerPlan);
}

/* -----------------
 * ExecReScanWindowAgg
 * -----------------
 */
void
ExecReScanWindowAgg(WindowAggState *node)
{
	PlanState  *outerPlan = outerPlanState(node);
	ExprContext *econtext = node->ss.ps.ps_ExprContext;

	node->all_done = false;
<<<<<<< HEAD

	node->ps_TupFromTlist = false;
=======
>>>>>>> 9e1c9f95
	node->all_first = true;

	/* release tuplestore et al */
	release_partition(node);

	/* release all temp tuples, but especially first_part_slot */
	ExecClearTuple(node->ss.ss_ScanTupleSlot);
	ExecClearTuple(node->first_part_slot);
	ExecClearTuple(node->agg_row_slot);
	ExecClearTuple(node->temp_slot_1);
	ExecClearTuple(node->temp_slot_2);
	if (node->framehead_slot)
		ExecClearTuple(node->framehead_slot);
	if (node->frametail_slot)
		ExecClearTuple(node->frametail_slot);

	/* Forget current wfunc values */
	MemSet(econtext->ecxt_aggvalues, 0, sizeof(Datum) * node->numfuncs);
	MemSet(econtext->ecxt_aggnulls, 0, sizeof(bool) * node->numfuncs);

	/*
	 * if chgParam of subnode is not null then plan will be re-scanned by
	 * first ExecProcNode.
	 */
	if (outerPlan->chgParam == NULL)
		ExecReScan(outerPlan);
}

void
ExecSquelchWindowAgg(WindowAggState *node)
{
	// TODO: do some eager freeing here?
	ExecSquelchNode(outerPlanState(node));
}

/*
 * initialize_peragg
 *
 * Almost same as in nodeAgg.c, except we don't support DISTINCT currently.
 */
static WindowStatePerAggData *
initialize_peragg(WindowAggState *winstate, WindowFunc *wfunc,
				  WindowStatePerAgg peraggstate)
{
	Oid			inputTypes[FUNC_MAX_ARGS];
	int			numArguments;
	HeapTuple	aggTuple;
	Form_pg_aggregate aggform;
	Oid			aggtranstype;
	AttrNumber	initvalAttNo;
	AclResult	aclresult;
	bool		use_ma_code;
	Oid			transfn_oid,
				invtransfn_oid,
				finalfn_oid;
	bool		finalextra;
	char		finalmodify;
	Expr	   *transfnexpr,
			   *invtransfnexpr,
			   *finalfnexpr;
	Datum		textInitVal;
	int			i;
	ListCell   *lc;

	numArguments = list_length(wfunc->args);

	i = 0;
	foreach(lc, wfunc->args)
	{
		inputTypes[i++] = exprType((Node *) lfirst(lc));
	}

	aggTuple = SearchSysCache1(AGGFNOID, ObjectIdGetDatum(wfunc->winfnoid));
	if (!HeapTupleIsValid(aggTuple))
		elog(ERROR, "cache lookup failed for aggregate %u",
			 wfunc->winfnoid);
	aggform = (Form_pg_aggregate) GETSTRUCT(aggTuple);

	/*
	 * Figure out whether we want to use the moving-aggregate implementation,
	 * and collect the right set of fields from the pg_attribute entry.
	 *
	 * It's possible that an aggregate would supply a safe moving-aggregate
	 * implementation and an unsafe normal one, in which case our hand is
	 * forced.  Otherwise, if the frame head can't move, we don't need
	 * moving-aggregate code.  Even if we'd like to use it, don't do so if the
	 * aggregate's arguments (and FILTER clause if any) contain any calls to
	 * volatile functions.  Otherwise, the difference between restarting and
	 * not restarting the aggregation would be user-visible.
	 */
	if (!OidIsValid(aggform->aggminvtransfn))
		use_ma_code = false;	/* sine qua non */
	else if (aggform->aggmfinalmodify == AGGMODIFY_READ_ONLY &&
			 aggform->aggfinalmodify != AGGMODIFY_READ_ONLY)
		use_ma_code = true;		/* decision forced by safety */
	else if (winstate->frameOptions & FRAMEOPTION_START_UNBOUNDED_PRECEDING)
		use_ma_code = false;	/* non-moving frame head */
	else if (contain_volatile_functions((Node *) wfunc))
		use_ma_code = false;	/* avoid possible behavioral change */
	else
		use_ma_code = true;		/* yes, let's use it */
	if (use_ma_code)
	{
		peraggstate->transfn_oid = transfn_oid = aggform->aggmtransfn;
		peraggstate->invtransfn_oid = invtransfn_oid = aggform->aggminvtransfn;
		peraggstate->finalfn_oid = finalfn_oid = aggform->aggmfinalfn;
		finalextra = aggform->aggmfinalextra;
		finalmodify = aggform->aggmfinalmodify;
		aggtranstype = aggform->aggmtranstype;
		initvalAttNo = Anum_pg_aggregate_aggminitval;
	}
	else
	{
		peraggstate->transfn_oid = transfn_oid = aggform->aggtransfn;
		peraggstate->invtransfn_oid = invtransfn_oid = InvalidOid;
		peraggstate->finalfn_oid = finalfn_oid = aggform->aggfinalfn;
		finalextra = aggform->aggfinalextra;
		finalmodify = aggform->aggfinalmodify;
		aggtranstype = aggform->aggtranstype;
		initvalAttNo = Anum_pg_aggregate_agginitval;
	}

	/*
	 * ExecInitWindowAgg already checked permission to call aggregate function
	 * ... but we still need to check the component functions
	 */

	/* Check that aggregate owner has permission to call component fns */
	{
		HeapTuple	procTuple;
		Oid			aggOwner;

		procTuple = SearchSysCache1(PROCOID,
									ObjectIdGetDatum(wfunc->winfnoid));
		if (!HeapTupleIsValid(procTuple))
			elog(ERROR, "cache lookup failed for function %u",
				 wfunc->winfnoid);
		aggOwner = ((Form_pg_proc) GETSTRUCT(procTuple))->proowner;
		ReleaseSysCache(procTuple);

		aclresult = pg_proc_aclcheck(transfn_oid, aggOwner,
									 ACL_EXECUTE);
		if (aclresult != ACLCHECK_OK)
			aclcheck_error(aclresult, OBJECT_FUNCTION,
						   get_func_name(transfn_oid));
		InvokeFunctionExecuteHook(transfn_oid);

		if (OidIsValid(invtransfn_oid))
		{
			aclresult = pg_proc_aclcheck(invtransfn_oid, aggOwner,
										 ACL_EXECUTE);
			if (aclresult != ACLCHECK_OK)
				aclcheck_error(aclresult, OBJECT_FUNCTION,
							   get_func_name(invtransfn_oid));
			InvokeFunctionExecuteHook(invtransfn_oid);
		}

		if (OidIsValid(finalfn_oid))
		{
			aclresult = pg_proc_aclcheck(finalfn_oid, aggOwner,
										 ACL_EXECUTE);
			if (aclresult != ACLCHECK_OK)
				aclcheck_error(aclresult, OBJECT_FUNCTION,
							   get_func_name(finalfn_oid));
			InvokeFunctionExecuteHook(finalfn_oid);
		}
	}

	/*
	 * If the selected finalfn isn't read-only, we can't run this aggregate as
	 * a window function.  This is a user-facing error, so we take a bit more
	 * care with the error message than elsewhere in this function.
	 */
	if (finalmodify != AGGMODIFY_READ_ONLY)
		ereport(ERROR,
				(errcode(ERRCODE_FEATURE_NOT_SUPPORTED),
				 errmsg("aggregate function %s does not support use as a window function",
						format_procedure(wfunc->winfnoid))));

	/* Detect how many arguments to pass to the finalfn */
	if (finalextra)
		peraggstate->numFinalArgs = numArguments + 1;
	else
		peraggstate->numFinalArgs = 1;

	/* resolve actual type of transition state, if polymorphic */
	aggtranstype = resolve_aggregate_transtype(wfunc->winfnoid,
											   aggtranstype,
											   inputTypes,
											   numArguments);

	/* build expression trees using actual argument & result types */
	build_aggregate_transfn_expr(inputTypes,
								 numArguments,
								 0, /* no ordered-set window functions yet */
								 false, /* no variadic window functions yet */
								 aggtranstype,
								 wfunc->inputcollid,
								 transfn_oid,
								 invtransfn_oid,
								 &transfnexpr,
								 &invtransfnexpr);

	/* set up infrastructure for calling the transfn(s) and finalfn */
	fmgr_info(transfn_oid, &peraggstate->transfn);
	fmgr_info_set_expr((Node *) transfnexpr, &peraggstate->transfn);

	if (OidIsValid(invtransfn_oid))
	{
		fmgr_info(invtransfn_oid, &peraggstate->invtransfn);
		fmgr_info_set_expr((Node *) invtransfnexpr, &peraggstate->invtransfn);
	}

	if (OidIsValid(finalfn_oid))
	{
		build_aggregate_finalfn_expr(inputTypes,
									 peraggstate->numFinalArgs,
									 aggtranstype,
									 wfunc->wintype,
									 wfunc->inputcollid,
									 finalfn_oid,
									 &finalfnexpr);
		fmgr_info(finalfn_oid, &peraggstate->finalfn);
		fmgr_info_set_expr((Node *) finalfnexpr, &peraggstate->finalfn);
	}

	/* get info about relevant datatypes */
	get_typlenbyval(wfunc->wintype,
					&peraggstate->resulttypeLen,
					&peraggstate->resulttypeByVal);
	get_typlenbyval(aggtranstype,
					&peraggstate->transtypeLen,
					&peraggstate->transtypeByVal);

	/*
	 * initval is potentially null, so don't try to access it as a struct
	 * field. Must do it the hard way with SysCacheGetAttr.
	 */
	textInitVal = SysCacheGetAttr(AGGFNOID, aggTuple, initvalAttNo,
								  &peraggstate->initValueIsNull);

	if (peraggstate->initValueIsNull)
		peraggstate->initValue = (Datum) 0;
	else
		peraggstate->initValue = GetAggInitVal(textInitVal,
											   aggtranstype);

	/*
	 * Initialize stuff needed to sort and deduplicate input to a
	 * DISTINCT-qualified aggregate.
	 */
	if (wfunc->windistinct)
	{
		/* the parser should have disallowed this case */
		if (list_length(wfunc->args) != 1)
			elog(ERROR, "DISTINCT is supported only for single-argument aggregates");

		peraggstate->isDistinct = true;

		peraggstate->distinctType = exprType(linitial(wfunc->args));
		peraggstate->distinctTypeByVal = get_typbyval(peraggstate->distinctType);
		peraggstate->distinctColl = exprCollation(linitial(wfunc->args));

		/* initialize support for sorting the argument */
		get_sort_group_operators(peraggstate->distinctType,
								 true, false, false,
								 &peraggstate->distinctLtOper,
								 NULL,
								 NULL,
								 NULL);
		memset(&peraggstate->distinctComparator, 0, sizeof(SortSupportData));

		peraggstate->distinctComparator.ssup_cxt = CurrentMemoryContext;
		peraggstate->distinctComparator.ssup_collation = peraggstate->distinctColl;
		peraggstate->distinctComparator.ssup_nulls_first = false;

		PrepareSortSupportFromOrderingOp(peraggstate->distinctLtOper,
										 &peraggstate->distinctComparator);
	}

	/*
	 * If the transfn is strict and the initval is NULL, make sure input type
	 * and transtype are the same (or at least binary-compatible), so that
	 * it's OK to use the first input value as the initial transValue.  This
	 * should have been checked at agg definition time, but we must check
	 * again in case the transfn's strictness property has been changed.
	 */
	if (peraggstate->transfn.fn_strict && peraggstate->initValueIsNull)
	{
		if (numArguments < 1 ||
			!IsBinaryCoercible(inputTypes[0], aggtranstype))
			ereport(ERROR,
					(errcode(ERRCODE_INVALID_FUNCTION_DEFINITION),
					 errmsg("aggregate %u needs to have compatible input type and transition type",
							wfunc->winfnoid)));
	}

	/*
	 * Insist that forward and inverse transition functions have the same
	 * strictness setting.  Allowing them to differ would require handling
	 * more special cases in advance_windowaggregate and
	 * advance_windowaggregate_base, for no discernible benefit.  This should
	 * have been checked at agg definition time, but we must check again in
	 * case either function's strictness property has been changed.
	 */
	if (OidIsValid(invtransfn_oid) &&
		peraggstate->transfn.fn_strict != peraggstate->invtransfn.fn_strict)
		ereport(ERROR,
				(errcode(ERRCODE_INVALID_FUNCTION_DEFINITION),
				 errmsg("strictness of aggregate's forward and inverse transition functions must match")));

	/*
	 * Moving aggregates use their own aggcontext.
	 *
	 * This is necessary because they might restart at different times, so we
	 * might never be able to reset the shared context otherwise.  We can't
	 * make it the aggregates' responsibility to clean up after themselves,
	 * because strict aggregates must be restarted whenever we remove their
	 * last non-NULL input, which the aggregate won't be aware is happening.
	 * Also, just pfree()ing the transValue upon restarting wouldn't help,
	 * since we'd miss any indirectly referenced data.  We could, in theory,
	 * make the memory allocation rules for moving aggregates different than
	 * they have historically been for plain aggregates, but that seems grotty
	 * and likely to lead to memory leaks.
	 */
	if (OidIsValid(invtransfn_oid))
		peraggstate->aggcontext =
			AllocSetContextCreate(CurrentMemoryContext,
								  "WindowAgg Per Aggregate",
								  ALLOCSET_DEFAULT_SIZES);
	else
		peraggstate->aggcontext = winstate->aggcontext;

	ReleaseSysCache(aggTuple);

	return peraggstate;
}

static Datum
GetAggInitVal(Datum textInitVal, Oid transtype)
{
	Oid			typinput,
				typioparam;
	char	   *strInitVal;
	Datum		initVal;

	getTypeInputInfo(transtype, &typinput, &typioparam);
	strInitVal = TextDatumGetCString(textInitVal);
	initVal = OidInputFunctionCall(typinput, strInitVal,
								   typioparam, -1);
	pfree(strInitVal);
	return initVal;
}

/*
 * are_peers
 * compare two rows to see if they are equal according to the ORDER BY clause
 *
 * NB: this does not consider the window frame mode.
 */
static bool
are_peers(WindowAggState *winstate, TupleTableSlot *slot1,
		  TupleTableSlot *slot2)
{
	WindowAgg  *node = (WindowAgg *) winstate->ss.ps.plan;
	ExprContext *econtext = winstate->tmpcontext;

	/* If no ORDER BY, all rows are peers with each other */
	if (node->ordNumCols == 0)
		return true;

	econtext->ecxt_outertuple = slot1;
	econtext->ecxt_innertuple = slot2;
	return ExecQualAndReset(winstate->ordEqfunction, econtext);
}

/*
 * Compute new boundary value.
 *
 * The current row is assumed to be in ss_ScanTupleSlot.
 */
static Datum
eval_bound_value(WindowAggState *winstate,
				 ExprState *boundExpr,
				 ExprState *offsetIsNegativeExpr,
				 Datum offset,
				 bool *isnull_p)
{
	ExprContext *econtext = winstate->ss.ps.ps_ExprContext;
	Datum		result;
	Datum		save_datum;
	bool		save_isNull;
	Datum		neg_datum;
	bool		neg_isnull;

	save_datum = econtext->caseValue_datum;
	save_isNull = econtext->caseValue_isNull;

	econtext->caseValue_datum = offset;
	econtext->caseValue_isNull = false;

	/* First check that the offset was not negative. */
	neg_datum = ExecEvalExpr(offsetIsNegativeExpr,
							 econtext, &neg_isnull, NULL);
	if (neg_isnull)
		elog(ERROR, "comparison of RANGE offset against 0 returned NULL");
	if (DatumGetBool(neg_datum))
		ereport(ERROR,
				(errcode(ERRCODE_INVALID_PARAMETER_VALUE),
				 errmsg("RANGE parameter cannot be negative")));

	/* Evaluate the bound expression. */
	result = ExecEvalExprSwitchContext(boundExpr,
									   econtext,
									   isnull_p,
									   NULL);

	econtext->caseValue_datum = save_datum;
	econtext->caseValue_isNull = save_isNull;

	return result;
}

static bool
is_within_range_start(WindowAggState *winstate, TupleTableSlot *slot)
{
	WindowAgg  *node = (WindowAgg *) winstate->ss.ps.plan;
	Datum		value;
	bool		isnull;
	int32		compare;

	Assert(winstate->start_offset_valid);

	/* We have a boundary value now. Compare the given tuple against it. */
	value = slot_getattr(slot,
						 node->firstOrderCol,
						 &isnull);

	if (winstate->startBoundIsNull)
	{
		/*
		 * The SQL spec says:
		 *
		 * If VSK is the null value and if NULLS LAST is specified or implied, then
		 * remove from WF all rows R2 such that the value of SK in row R2 is not the
		 * null value.
		 */
		if (!isnull && !node->firstOrderNullsFirst)
			return false;
		else
			return true;
	}
	else
	{
		if (isnull)
		{
			if (node->firstOrderNullsFirst)
				return false;
			else
				return true;
		}

		compare = DatumGetInt32(FunctionCall2(&winstate->ordCmpFunction,
											  winstate->startBoundValue,
											  value));

		if (winstate->ordReverse)
			compare = -compare;

		return (compare <= 0);
	}
}

static bool
is_within_range_end(WindowAggState *winstate, TupleTableSlot *slot)
{
	WindowAgg  *node = (WindowAgg *) winstate->ss.ps.plan;
	Datum		value;
	bool		isnull;
	int32		compare;

	Assert(winstate->end_offset_valid);

	/* We have a boundary value now. Compare the given tuple against it. */
	value = slot_getattr(slot,
						 node->firstOrderCol,
						 &isnull);
	if (winstate->endBoundIsNull)
	{
		/*
		 * The SQL spec says:
		 *
		 * If VSK is the null value and if NULLS FIRST is specified or implied, then
		 * remove from WF all rows R2 such that the value of SK in row R2 is not the
		 * null value.
		 */
		if (!isnull && node->firstOrderNullsFirst)
			return false;
		else
			return true;
	}
	else
	{
		if (isnull)
		{
			if (!node->firstOrderNullsFirst)
				return false;
			else
				return true;
		}

		compare = DatumGetInt32(FunctionCall2(&winstate->ordCmpFunction,
											  winstate->endBoundValue,
											  value));
		if (winstate->ordReverse)
			compare = -compare;

		return (compare >= 0);
	}
}


/*
 * window_gettupleslot
 *	Fetch the pos'th tuple of the current partition into the slot,
 *	using the winobj's read pointer
 *
 * Returns true if successful, false if no such row
 */
static bool
window_gettupleslot(WindowObject winobj, int64 pos, TupleTableSlot *slot)
{
	WindowAggState *winstate = winobj->winstate;
	MemoryContext oldcontext;

	/* often called repeatedly in a row */
	CHECK_FOR_INTERRUPTS();

	/* Don't allow passing -1 to spool_tuples here */
	if (pos < 0)
		return false;

	/* If necessary, fetch the tuple into the spool */
	spool_tuples(winstate, pos);

	if (pos >= winstate->spooled_rows)
		return false;

	if (pos < winobj->markpos)
		elog(ERROR, "cannot fetch row before WindowObject's mark position");

	oldcontext = MemoryContextSwitchTo(winstate->ss.ps.ps_ExprContext->ecxt_per_query_memory);

	tuplestore_select_read_pointer(winstate->buffer, winobj->readptr);

	/*
	 * Advance or rewind until we are within one tuple of the one we want.
	 */
	if (winobj->seekpos < pos - 1)
	{
		if (!tuplestore_skiptuples(winstate->buffer,
								   pos - 1 - winobj->seekpos,
								   true))
			elog(ERROR, "unexpected end of tuplestore");
		winobj->seekpos = pos - 1;
	}
	else if (winobj->seekpos > pos + 1)
	{
		if (!tuplestore_skiptuples(winstate->buffer,
								   winobj->seekpos - (pos + 1),
								   false))
			elog(ERROR, "unexpected end of tuplestore");
		winobj->seekpos = pos + 1;
	}
	else if (winobj->seekpos == pos)
	{
		/*
		 * There's no API to refetch the tuple at the current position.  We
		 * have to move one tuple forward, and then one backward.  (We don't
		 * do it the other way because we might try to fetch the row before
		 * our mark, which isn't allowed.)  XXX this case could stand to be
		 * optimized.
		 */
		tuplestore_advance(winstate->buffer, true);
		winobj->seekpos++;
	}

	/*
	 * Now we should be on the tuple immediately before or after the one we
	 * want, so just fetch forwards or backwards as appropriate.
	 */
	if (winobj->seekpos > pos)
	{
		if (!tuplestore_gettupleslot(winstate->buffer, false, true, slot))
			elog(ERROR, "unexpected end of tuplestore");
		winobj->seekpos--;
	}
	else
	{
		if (!tuplestore_gettupleslot(winstate->buffer, true, true, slot))
			elog(ERROR, "unexpected end of tuplestore");
		winobj->seekpos++;
	}

	Assert(winobj->seekpos == pos);

	MemoryContextSwitchTo(oldcontext);

	return true;
}


/***********************************************************************
 * API exposed to window functions
 ***********************************************************************/


/*
 * WinGetPartitionLocalMemory
 *		Get working memory that lives till end of partition processing
 *
 * On first call within a given partition, this allocates and zeroes the
 * requested amount of space.  Subsequent calls just return the same chunk.
 *
 * Memory obtained this way is normally used to hold state that should be
 * automatically reset for each new partition.  If a window function wants
 * to hold state across the whole query, fcinfo->fn_extra can be used in the
 * usual way for that.
 */
void *
WinGetPartitionLocalMemory(WindowObject winobj, Size sz)
{
	Assert(WindowObjectIsValid(winobj));
	if (winobj->localmem == NULL)
		winobj->localmem =
			MemoryContextAllocZero(winobj->winstate->partcontext, sz);
	return winobj->localmem;
}

/*
 * WinGetCurrentPosition
 *		Return the current row's position (counting from 0) within the current
 *		partition.
 */
int64
WinGetCurrentPosition(WindowObject winobj)
{
	Assert(WindowObjectIsValid(winobj));
	return winobj->winstate->currentpos;
}

/*
 * WinGetPartitionRowCount
 *		Return total number of rows contained in the current partition.
 *
 * Note: this is a relatively expensive operation because it forces the
 * whole partition to be "spooled" into the tuplestore at once.  Once
 * executed, however, additional calls within the same partition are cheap.
 */
int64
WinGetPartitionRowCount(WindowObject winobj)
{
	Assert(WindowObjectIsValid(winobj));
	spool_tuples(winobj->winstate, -1);
	return winobj->winstate->spooled_rows;
}

/*
 * WinSetMarkPosition
 *		Set the "mark" position for the window object, which is the oldest row
 *		number (counting from 0) it is allowed to fetch during all subsequent
 *		operations within the current partition.
 *
 * Window functions do not have to call this, but are encouraged to move the
 * mark forward when possible to keep the tuplestore size down and prevent
 * having to spill rows to disk.
 */
void
WinSetMarkPosition(WindowObject winobj, int64 markpos)
{
	WindowAggState *winstate;

	Assert(WindowObjectIsValid(winobj));
	winstate = winobj->winstate;

	/*
	 * In GPDB, unlike in PostgreSQL, the start and end offsets are not
	 * necessarily constant throughout the execution. In that case, don't
	 * believe it when the window function tells that it's won't need the
	 * old rows anymore, in case the window frame needs to enlarge later.
	 * In principle, it would perhaps be nicer if each window function
	 * would take this into account and not call WinSetMarkPosition in
	 * that case, but changing all the window function implementations
	 * is not very appealing. It woudl be make merging harder, and there
	 * would be the risk for bugs of omission. 3rd party extenstion,
	 * written for PostgreSQL, would also not know about it. So all in all,
	 * let's just keep the all the rows, if the start/end offsets contain
	 * variables. That is hopefully not very common in practice.
	 */
	if (!winstate->start_offset_var_free || !winstate->end_offset_var_free)
		return;

	if (markpos < winobj->markpos)
		elog(ERROR, "cannot move WindowObject's mark position backward");
	tuplestore_select_read_pointer(winstate->buffer, winobj->markptr);
	if (markpos > winobj->markpos)
	{
		tuplestore_skiptuples(winstate->buffer,
							  markpos - winobj->markpos,
							  true);
		winobj->markpos = markpos;
	}
	tuplestore_select_read_pointer(winstate->buffer, winobj->readptr);
	if (markpos > winobj->seekpos)
	{
		tuplestore_skiptuples(winstate->buffer,
							  markpos - winobj->seekpos,
							  true);
		winobj->seekpos = markpos;
	}
}

/*
 * WinRowsArePeers
 *		Compare two rows (specified by absolute position in partition) to see
 *		if they are equal according to the ORDER BY clause.
 *
 * NB: this does not consider the window frame mode.
 */
bool
WinRowsArePeers(WindowObject winobj, int64 pos1, int64 pos2)
{
	WindowAggState *winstate;
	WindowAgg  *node;
	TupleTableSlot *slot1;
	TupleTableSlot *slot2;
	bool		res;

	Assert(WindowObjectIsValid(winobj));
	winstate = winobj->winstate;
	node = (WindowAgg *) winstate->ss.ps.plan;

	/* If no ORDER BY, all rows are peers; don't bother to fetch them */
	if (node->ordNumCols == 0)
		return true;

	/*
	 * Note: OK to use temp_slot_2 here because we aren't calling any
	 * frame-related functions (those tend to clobber temp_slot_2).
	 */
	slot1 = winstate->temp_slot_1;
	slot2 = winstate->temp_slot_2;

	if (!window_gettupleslot(winobj, pos1, slot1))
		elog(ERROR, "specified position is out of window: " INT64_FORMAT,
			 pos1);
	if (!window_gettupleslot(winobj, pos2, slot2))
		elog(ERROR, "specified position is out of window: " INT64_FORMAT,
			 pos2);

	res = are_peers(winstate, slot1, slot2);

	ExecClearTuple(slot1);
	ExecClearTuple(slot2);

	return res;
}

/*
 * WinGetFuncArgInPartition
 *		Evaluate a window function's argument expression on a specified
 *		row of the partition.  The row is identified in lseek(2) style,
 *		i.e. relative to the current, first, or last row.
 *
 * argno: argument number to evaluate (counted from 0)
 * relpos: signed rowcount offset from the seek position
 * seektype: WINDOW_SEEK_CURRENT, WINDOW_SEEK_HEAD, or WINDOW_SEEK_TAIL
 * set_mark: If the row is found and set_mark is true, the mark is moved to
 *		the row as a side-effect.
 * isnull: output argument, receives isnull status of result
 * isout: output argument, set to indicate whether target row position
 *		is out of partition (can pass NULL if caller doesn't care about this)
 *
 * Specifying a nonexistent row is not an error, it just causes a null result
 * (plus setting *isout true, if isout isn't NULL).
 */
Datum
WinGetFuncArgInPartition(WindowObject winobj, int argno,
						 int relpos, int seektype, bool set_mark,
						 bool *isnull, bool *isout)
{
	WindowAggState *winstate;
	ExprContext *econtext;
	TupleTableSlot *slot;
	bool		gottuple;
	int64		abs_pos;

	Assert(WindowObjectIsValid(winobj));
	winstate = winobj->winstate;
	econtext = winstate->ss.ps.ps_ExprContext;
	slot = winstate->temp_slot_1;

	switch (seektype)
	{
		case WINDOW_SEEK_CURRENT:
			abs_pos = winstate->currentpos + relpos;
			break;
		case WINDOW_SEEK_HEAD:
			abs_pos = relpos;
			break;
		case WINDOW_SEEK_TAIL:
			spool_tuples(winstate, -1);
			abs_pos = winstate->spooled_rows - 1 + relpos;
			break;
		default:
			elog(ERROR, "unrecognized window seek type: %d", seektype);
			abs_pos = 0;		/* keep compiler quiet */
			break;
	}

	gottuple = window_gettupleslot(winobj, abs_pos, slot);

	if (!gottuple)
	{
		if (isout)
			*isout = true;
		*isnull = true;
		return (Datum) 0;
	}
	else
	{
		if (isout)
			*isout = false;
		if (set_mark)
			WinSetMarkPosition(winobj, abs_pos);
		econtext->ecxt_outertuple = slot;
		return ExecEvalExpr((ExprState *) list_nth(winobj->argstates, argno),
							econtext, isnull);
	}
}

/*
 * WinGetFuncArgInFrame
 *		Evaluate a window function's argument expression on a specified
 *		row of the window frame.  The row is identified in lseek(2) style,
 *		i.e. relative to the first or last row of the frame.  (We do not
 *		support WINDOW_SEEK_CURRENT here, because it's not very clear what
 *		that should mean if the current row isn't part of the frame.)
 *
 * argno: argument number to evaluate (counted from 0)
 * relpos: signed rowcount offset from the seek position
 * seektype: WINDOW_SEEK_HEAD or WINDOW_SEEK_TAIL
 * set_mark: If the row is found/in frame and set_mark is true, the mark is
 *		moved to the row as a side-effect.
 * isnull: output argument, receives isnull status of result
 * isout: output argument, set to indicate whether target row position
 *		is out of frame (can pass NULL if caller doesn't care about this)
 *
 * Specifying a nonexistent or not-in-frame row is not an error, it just
 * causes a null result (plus setting *isout true, if isout isn't NULL).
 *
 * Note that some exclusion-clause options lead to situations where the
 * rows that are in-frame are not consecutive in the partition.  But we
 * count only in-frame rows when measuring relpos.
 *
 * The set_mark flag is interpreted as meaning that the caller will specify
 * a constant (or, perhaps, monotonically increasing) relpos in successive
 * calls, so that *if there is no exclusion clause* there will be no need
 * to fetch a row before the previously fetched row.  But we do not expect
 * the caller to know how to account for exclusion clauses.  Therefore,
 * if there is an exclusion clause we take responsibility for adjusting the
 * mark request to something that will be safe given the above assumption
 * about relpos.
 */
Datum
WinGetFuncArgInFrame(WindowObject winobj, int argno,
					 int relpos, int seektype, bool set_mark,
					 bool *isnull, bool *isout)
{
	WindowAggState *winstate;
	ExprContext *econtext;
	TupleTableSlot *slot;
	int64		abs_pos;
	int64		mark_pos;

	Assert(WindowObjectIsValid(winobj));
	winstate = winobj->winstate;
	econtext = winstate->ss.ps.ps_ExprContext;
	slot = winstate->temp_slot_1;

	switch (seektype)
	{
		case WINDOW_SEEK_CURRENT:
			elog(ERROR, "WINDOW_SEEK_CURRENT is not supported for WinGetFuncArgInFrame");
			abs_pos = mark_pos = 0; /* keep compiler quiet */
			break;
		case WINDOW_SEEK_HEAD:
			/* rejecting relpos < 0 is easy and simplifies code below */
			if (relpos < 0)
				goto out_of_frame;
			update_frameheadpos(winstate);
			abs_pos = winstate->frameheadpos + relpos;
			mark_pos = abs_pos;

			/*
			 * Account for exclusion option if one is active, but advance only
			 * abs_pos not mark_pos.  This prevents changes of the current
			 * row's peer group from resulting in trying to fetch a row before
			 * some previous mark position.
			 *
			 * Note that in some corner cases such as current row being
			 * outside frame, these calculations are theoretically too simple,
			 * but it doesn't matter because we'll end up deciding the row is
			 * out of frame.  We do not attempt to avoid fetching rows past
			 * end of frame; that would happen in some cases anyway.
			 */
			switch (winstate->frameOptions & FRAMEOPTION_EXCLUSION)
			{
				case 0:
					/* no adjustment needed */
					break;
				case FRAMEOPTION_EXCLUDE_CURRENT_ROW:
					if (abs_pos >= winstate->currentpos &&
						winstate->currentpos >= winstate->frameheadpos)
						abs_pos++;
					break;
				case FRAMEOPTION_EXCLUDE_GROUP:
					update_grouptailpos(winstate);
					if (abs_pos >= winstate->groupheadpos &&
						winstate->grouptailpos > winstate->frameheadpos)
					{
						int64		overlapstart = Max(winstate->groupheadpos,
													   winstate->frameheadpos);

						abs_pos += winstate->grouptailpos - overlapstart;
					}
					break;
				case FRAMEOPTION_EXCLUDE_TIES:
					update_grouptailpos(winstate);
					if (abs_pos >= winstate->groupheadpos &&
						winstate->grouptailpos > winstate->frameheadpos)
					{
						int64		overlapstart = Max(winstate->groupheadpos,
													   winstate->frameheadpos);

						if (abs_pos == overlapstart)
							abs_pos = winstate->currentpos;
						else
							abs_pos += winstate->grouptailpos - overlapstart - 1;
					}
					break;
				default:
					elog(ERROR, "unrecognized frame option state: 0x%x",
						 winstate->frameOptions);
					break;
			}
			break;
		case WINDOW_SEEK_TAIL:
			/* rejecting relpos > 0 is easy and simplifies code below */
			if (relpos > 0)
				goto out_of_frame;
			update_frametailpos(winstate);
			abs_pos = winstate->frametailpos - 1 + relpos;

			/*
			 * Account for exclusion option if one is active.  If there is no
			 * exclusion, we can safely set the mark at the accessed row.  But
			 * if there is, we can only mark the frame start, because we can't
			 * be sure how far back in the frame the exclusion might cause us
			 * to fetch in future.  Furthermore, we have to actually check
			 * against frameheadpos here, since it's unsafe to try to fetch a
			 * row before frame start if the mark might be there already.
			 */
			switch (winstate->frameOptions & FRAMEOPTION_EXCLUSION)
			{
				case 0:
					/* no adjustment needed */
					mark_pos = abs_pos;
					break;
				case FRAMEOPTION_EXCLUDE_CURRENT_ROW:
					if (abs_pos <= winstate->currentpos &&
						winstate->currentpos < winstate->frametailpos)
						abs_pos--;
					update_frameheadpos(winstate);
					if (abs_pos < winstate->frameheadpos)
						goto out_of_frame;
					mark_pos = winstate->frameheadpos;
					break;
				case FRAMEOPTION_EXCLUDE_GROUP:
					update_grouptailpos(winstate);
					if (abs_pos < winstate->grouptailpos &&
						winstate->groupheadpos < winstate->frametailpos)
					{
						int64		overlapend = Min(winstate->grouptailpos,
													 winstate->frametailpos);

						abs_pos -= overlapend - winstate->groupheadpos;
					}
					update_frameheadpos(winstate);
					if (abs_pos < winstate->frameheadpos)
						goto out_of_frame;
					mark_pos = winstate->frameheadpos;
					break;
				case FRAMEOPTION_EXCLUDE_TIES:
					update_grouptailpos(winstate);
					if (abs_pos < winstate->grouptailpos &&
						winstate->groupheadpos < winstate->frametailpos)
					{
						int64		overlapend = Min(winstate->grouptailpos,
													 winstate->frametailpos);

						if (abs_pos == overlapend - 1)
							abs_pos = winstate->currentpos;
						else
							abs_pos -= overlapend - 1 - winstate->groupheadpos;
					}
					update_frameheadpos(winstate);
					if (abs_pos < winstate->frameheadpos)
						goto out_of_frame;
					mark_pos = winstate->frameheadpos;
					break;
				default:
					elog(ERROR, "unrecognized frame option state: 0x%x",
						 winstate->frameOptions);
					mark_pos = 0;	/* keep compiler quiet */
					break;
			}
			break;
		default:
			elog(ERROR, "unrecognized window seek type: %d", seektype);
			abs_pos = mark_pos = 0; /* keep compiler quiet */
			break;
	}

	if (!window_gettupleslot(winobj, abs_pos, slot))
		goto out_of_frame;

	/* The code above does not detect all out-of-frame cases, so check */
	if (row_is_in_frame(winstate, abs_pos, slot) <= 0)
		goto out_of_frame;

	if (isout)
		*isout = false;
	if (set_mark)
		WinSetMarkPosition(winobj, mark_pos);
	econtext->ecxt_outertuple = slot;
	return ExecEvalExpr((ExprState *) list_nth(winobj->argstates, argno),
						econtext, isnull);

out_of_frame:
	if (isout)
		*isout = true;
	*isnull = true;
	return (Datum) 0;
}

/*
 * WinGetFuncArgCurrent
 *		Evaluate a window function's argument expression on the current row.
 *
 * argno: argument number to evaluate (counted from 0)
 * isnull: output argument, receives isnull status of result
 *
 * Note: this isn't quite equivalent to WinGetFuncArgInPartition or
 * WinGetFuncArgInFrame targeting the current row, because it will succeed
 * even if the WindowObject's mark has been set beyond the current row.
 * This should generally be used for "ordinary" arguments of a window
 * function, such as the offset argument of lead() or lag().
 */
Datum
WinGetFuncArgCurrent(WindowObject winobj, int argno, bool *isnull)
{
	WindowAggState *winstate;
	ExprContext *econtext;

	Assert(WindowObjectIsValid(winobj));
	winstate = winobj->winstate;

	econtext = winstate->ss.ps.ps_ExprContext;

	econtext->ecxt_outertuple = winstate->ss.ss_ScanTupleSlot;
	return ExecEvalExpr((ExprState *) list_nth(winobj->argstates, argno),
						econtext, isnull);
}<|MERGE_RESOLUTION|>--- conflicted
+++ resolved
@@ -42,12 +42,6 @@
 #include "miscadmin.h"
 #include "nodes/makefuncs.h"
 #include "nodes/nodeFuncs.h"
-<<<<<<< HEAD
-#include "optimizer/clauses.h"
-#include "optimizer/var.h"
-=======
-#include "optimizer/optimizer.h"
->>>>>>> 9e1c9f95
 #include "parser/parse_agg.h"
 #include "parser/parse_coerce.h"
 #include "parser/parse_oper.h"
@@ -61,6 +55,7 @@
 #include "utils/tuplesort.h"
 #include "windowapi.h"
 
+#include "optimizer/optimizer.h" // for exprType
 #include "parser/parse_expr.h" // for exprType
 
 /*
@@ -193,17 +188,12 @@
 									WindowStatePerFunc perfuncstate,
 									WindowStatePerAgg peraggstate);
 static bool advance_windowaggregate_base(WindowAggState *winstate,
-<<<<<<< HEAD
-							 WindowStatePerFunc perfuncstate,
-							 WindowStatePerAgg peraggstate);
-static void call_transfunc(WindowAggState *winstate,
-			   WindowStatePerFunc perfuncstate,
-			   WindowStatePerAgg peraggstate,
-			   FunctionCallInfo fcinfo);
-=======
 										 WindowStatePerFunc perfuncstate,
 										 WindowStatePerAgg peraggstate);
->>>>>>> 9e1c9f95
+static void call_transfunc(WindowAggState *winstate,
+						   WindowStatePerFunc perfuncstate,
+						   WindowStatePerAgg peraggstate,
+						   FunctionCallInfo fcinfo);
 static void finalize_windowaggregate(WindowAggState *winstate,
 									 WindowStatePerFunc perfuncstate,
 									 WindowStatePerAgg peraggstate,
@@ -235,14 +225,6 @@
 								TupleTableSlot *slot);
 
 static void compute_start_end_offsets(WindowAggState *winstate);
-static void initialize_range_bound_exprs(WindowAggState *winstate);
-static bool is_within_range_start(WindowAggState *winstate, TupleTableSlot *slot);
-static bool is_within_range_end(WindowAggState *winstate, TupleTableSlot *slot);
-static Datum eval_bound_value(WindowAggState *winstate,
-							  ExprState *boundExpr,
-							  ExprState *offsetIsNegativeExpr,
-							  Datum offset,
-							  bool *isnull);
 
 
 /*
@@ -282,12 +264,13 @@
 	if (peraggstate->isDistinct)
 	{
 		peraggstate->distinctSortState =
-			tuplesort_begin_datum(&winstate->ss,
-								  peraggstate->distinctType,
+			tuplesort_begin_datum(peraggstate->distinctType,
 								  peraggstate->distinctLtOper,
 								  peraggstate->distinctColl,
 								  false, /* nullsFirstFlag */
-								  work_mem, false);
+								  work_mem,
+								  NULL, /* coordinate */
+								  false);
 	}
 }
 
@@ -302,13 +285,6 @@
 {
 	LOCAL_FCINFO(fcinfo, FUNC_MAX_ARGS);
 	WindowFuncExprState *wfuncstate = perfuncstate->wfuncstate;
-<<<<<<< HEAD
-	FunctionCallInfoData fcinfodata;
-	FunctionCallInfo fcinfo = &fcinfodata;
-=======
-	int			numArguments = perfuncstate->numArguments;
-	Datum		newVal;
->>>>>>> 9e1c9f95
 	ListCell   *arg;
 	int			i;
 	MemoryContext oldContext;
@@ -356,12 +332,14 @@
 		 * For a strict transfn, nothing happens when there's a NULL input; we
 		 * just keep the prior transValue.
 		 */
-		if (peraggstate->transfn.fn_strict && fcinfo->argnull[1])
+		if (peraggstate->transfn.fn_strict && fcinfo->args[1].isnull)
 		{
 			/* skip it */
 		}
 		else
-			tuplesort_putdatum(peraggstate->distinctSortState, fcinfo->arg[1], fcinfo->argnull[1]);
+			tuplesort_putdatum(peraggstate->distinctSortState,
+							   fcinfo->args[1].value,
+							   fcinfo->args[1].isnull);
 	}
 	else
 		call_transfunc(winstate, perfuncstate, peraggstate, fcinfo);
@@ -698,8 +676,7 @@
 								 WindowStatePerFunc perfuncstate,
 								 WindowStatePerAgg peraggstate)
 {
-	FunctionCallInfoData fcinfodata;
-	FunctionCallInfo fcinfo = &fcinfodata;
+	LOCAL_FCINFO(fcinfo, FUNC_MAX_ARGS);
 	Datum		prevDatum = (Datum) 0;
 	bool		prevNull = true;
 	MemoryContext oldcontext;
@@ -710,20 +687,20 @@
 
 	/* load the first tuple from spool */
 	if (tuplesort_getdatum(peraggstate->distinctSortState, true,
-						   &fcinfo->arg[1], &fcinfo->argnull[1], NULL))
+						   &fcinfo->args[1].value, &fcinfo->args[1].isnull, NULL))
 	{
 		call_transfunc(winstate, perfuncstate, peraggstate, fcinfo);
-		prevDatum = fcinfo->arg[1];
-		prevNull = fcinfo->argnull[1];
+		prevDatum = fcinfo->args[1].value;
+		prevNull = fcinfo->args[1].isnull;
 
 		/* continue loading more tuples */
 		while (tuplesort_getdatum(peraggstate->distinctSortState, true,
-								  &fcinfo->arg[1], &fcinfo->argnull[1], NULL))
+								  &fcinfo->args[1].value, &fcinfo->args[1].isnull, NULL))
 		{
 			int		cmp;
 
 			cmp = ApplySortComparator(prevDatum, prevNull,
-									  fcinfo->arg[1], fcinfo->argnull[1],
+									  fcinfo->args[1].value, fcinfo->args[1].isnull,
 									  &peraggstate->distinctComparator);
 			if (cmp < 0)
 			{
@@ -740,8 +717,8 @@
 			if (!peraggstate->distinctTypeByVal && !prevNull)
 				pfree(DatumGetPointer(prevDatum));
 
-			prevDatum = fcinfo->arg[1];
-			prevNull = fcinfo->argnull[1];
+			prevDatum = fcinfo->args[1].value;
+			prevNull = fcinfo->args[1].isnull;
 		}
 	}
 
@@ -935,14 +912,9 @@
 	 * only allows constant offsets, but we're more flexible. The code below
 	 * does actually cope with it just fine.
 	 */
-<<<<<<< HEAD
-	update_frameheadpos(agg_winobj, temp_slot);
+	update_frameheadpos(winstate);
 	if (winstate->start_offset_var_free &&
 		winstate->frameheadpos < winstate->aggregatedbase)
-=======
-	update_frameheadpos(winstate);
-	if (winstate->frameheadpos < winstate->aggregatedbase)
->>>>>>> 9e1c9f95
 		elog(ERROR, "window frame head moved backward");
 
 	/*
@@ -1001,7 +973,7 @@
 		 * the old and the new frame. In that case, we would restart
 		 * all the aggregates anyway.)
 		 */
-		else if (!row_is_in_frame(winstate, winstate->aggregatedupto - 1, agg_row_slot))
+		else if (row_is_in_frame(winstate, winstate->aggregatedupto - 1, agg_row_slot) != 1)
 		{
 			frame_tail_moved_backwards = true;
 		}
@@ -1010,7 +982,7 @@
 	}
 
 	/*
-	 * Likewise, if the frame tail moves backwards, then we need to restart the
+	 * Likewise, if the frame head moves backwards, then we need to restart the
 	 * aggregation. (We could instead call the transition function on the rows
 	 * that became part of the frame again, but let's keep this simple for now.)
 	 */
@@ -1041,14 +1013,10 @@
 		if (winstate->currentpos == 0 ||
 			(winstate->aggregatedbase != winstate->frameheadpos &&
 			 !OidIsValid(peraggstate->invtransfn_oid)) ||
-<<<<<<< HEAD
+			(winstate->frameOptions & FRAMEOPTION_EXCLUSION) ||
 			winstate->aggregatedupto <= winstate->frameheadpos ||
 			frame_head_moved_backwards ||
 			frame_tail_moved_backwards)
-=======
-			(winstate->frameOptions & FRAMEOPTION_EXCLUSION) ||
-			winstate->aggregatedupto <= winstate->frameheadpos)
->>>>>>> 9e1c9f95
 		{
 			peraggstate->restart = true;
 			numaggs_restart++;
@@ -1129,7 +1097,7 @@
 	 *
 	 * We assume that aggregates using the shared context always restart if
 	 * *any* aggregate restarts, and we may thus clean up the shared
-	 * aggcontext if that is the case.	Private aggcontexts are reset by
+	 * aggcontext if that is the case.  Private aggcontexts are reset by
 	 * initialize_windowaggregate() if their owning aggregate restarts. If we
 	 * aren't restarting an aggregate, we need to free any previously saved
 	 * result for it, else we'll leak memory.
@@ -1166,9 +1134,9 @@
 	 * (i.e., frameheadpos) and aggregatedupto, while restarted aggregates
 	 * contain no rows.  If there are any restarted aggregates, we must thus
 	 * begin aggregating anew at frameheadpos, otherwise we may simply
-	 * continue at aggregatedupto.	We must remember the old value of
+	 * continue at aggregatedupto.  We must remember the old value of
 	 * aggregatedupto to know how long to skip advancing non-restarted
-	 * aggregates.	If we modify aggregatedupto, we must also clear
+	 * aggregates.  If we modify aggregatedupto, we must also clear
 	 * agg_row_slot, per the loop invariant below.
 	 */
 	aggregatedupto_nonrestarted = winstate->aggregatedupto;
@@ -1328,16 +1296,12 @@
 	 * need this in case the function returns a pointer into some short-lived
 	 * tuple, as is entirely possible.)
 	 */
-<<<<<<< HEAD
 	// GPDB_84_MERGE_FIXME: In upstream, we know that the allocation
 	// was palloc in some memory context, but in GPDB, that is not true.
 	// This is not actually 100% safe, there is a small chance
 	// MemoryContextContains() incorrectly says that the chunk is in the context,
 	// which could lead to a crash. nodeAgg.c has the same problem.
-	if (!perfuncstate->resulttypeByVal && !fcinfo.isnull &&
-=======
 	if (!perfuncstate->resulttypeByVal && !fcinfo->isnull &&
->>>>>>> 9e1c9f95
 		!MemoryContextContains(CurrentMemoryContext,
 							   DatumGetPointer(*result))
 		)
@@ -1364,12 +1328,7 @@
 	winstate->partition_spooled = false;
 	winstate->framehead_valid = false;
 	winstate->frametail_valid = false;
-<<<<<<< HEAD
-	winstate->start_offset_valid = false;
-	winstate->end_offset_valid = false;
-=======
 	winstate->grouptail_valid = false;
->>>>>>> 9e1c9f95
 	winstate->spooled_rows = 0;
 	winstate->currentpos = 0;
 	winstate->frameheadpos = 0;
@@ -1423,18 +1382,13 @@
 		WindowObject agg_winobj = winstate->agg_winobj;
 		int			readptr_flags = 0;
 
-<<<<<<< HEAD
-		/* If the frame head is potentially movable ... */
-		if (!(winstate->frameOptions & FRAMEOPTION_START_UNBOUNDED_PRECEDING) ||
-			!winstate->end_offset_var_free)
-=======
 		/*
 		 * If the frame head is potentially movable, or we have an EXCLUSION
 		 * clause, we might need to restart aggregation ...
 		 */
 		if (!(frameOptions & FRAMEOPTION_START_UNBOUNDED_PRECEDING) ||
-			(frameOptions & FRAMEOPTION_EXCLUSION))
->>>>>>> 9e1c9f95
+			(frameOptions & FRAMEOPTION_EXCLUSION) ||
+			!winstate->end_offset_var_free)
 		{
 			/* ... so create a mark pointer to track the frame head */
 			agg_winobj->markptr = tuplestore_alloc_read_pointer(winstate->buffer, 0);
@@ -1486,12 +1440,14 @@
 			 node->ordNumCols != 0) ||
 			(frameOptions & FRAMEOPTION_START_OFFSET))
 			winstate->framehead_ptr =
-				tuplestore_alloc_read_pointer(winstate->buffer, 0);
+				tuplestore_alloc_read_pointer(winstate->buffer,
+											  winstate->start_offset_var_free ? 0 : EXEC_FLAG_REWIND);
 		if (((frameOptions & FRAMEOPTION_END_CURRENT_ROW) &&
 			 node->ordNumCols != 0) ||
 			(frameOptions & FRAMEOPTION_END_OFFSET))
 			winstate->frametail_ptr =
-				tuplestore_alloc_read_pointer(winstate->buffer, 0);
+				tuplestore_alloc_read_pointer(winstate->buffer,
+											  winstate->end_offset_var_free ? 0 : EXEC_FLAG_REWIND);
 	}
 
 	/*
@@ -1655,48 +1611,6 @@
 
 	Assert(pos >= 0);			/* else caller error */
 
-<<<<<<< HEAD
-	/* First, check frame starting conditions */
-	if (frameOptions & FRAMEOPTION_START_CURRENT_ROW)
-	{
-		if (frameOptions & FRAMEOPTION_ROWS)
-		{
-			/* rows before current row are out of frame */
-			if (pos < winstate->currentpos)
-				return false;
-		}
-		else if (frameOptions & FRAMEOPTION_RANGE)
-		{
-			/* preceding row that is not peer is out of frame */
-			if (pos < winstate->currentpos &&
-				!are_peers(winstate, slot, winstate->ss.ss_ScanTupleSlot))
-				return false;
-		}
-		else
-			Assert(false);
-	}
-	else if (frameOptions & FRAMEOPTION_START_VALUE)
-	{
-		if (frameOptions & FRAMEOPTION_ROWS)
-		{
-			int64		offset = DatumGetInt64(winstate->startOffsetValue);
-
-			/* rows before current row + offset are out of frame */
-			if (frameOptions & FRAMEOPTION_START_VALUE_PRECEDING)
-				offset = -offset;
-
-			if (pos < winstate->currentpos + offset)
-				return false;
-		}
-		else if (frameOptions & FRAMEOPTION_RANGE)
-		{
-			if (!is_within_range_start(winstate, slot))
-				return false;
-		}
-		else
-			Assert(false);
-	}
-=======
 	/*
 	 * First, check frame starting conditions.  We might as well delegate this
 	 * to update_frameheadpos always; it doesn't add any notable cost.
@@ -1704,7 +1618,6 @@
 	update_frameheadpos(winstate);
 	if (pos < winstate->frameheadpos)
 		return 0;
->>>>>>> 9e1c9f95
 
 	/*
 	 * Okay so far, now check frame ending conditions.  Here, we avoid calling
@@ -1744,15 +1657,10 @@
 		}
 		else if (frameOptions & (FRAMEOPTION_RANGE | FRAMEOPTION_GROUPS))
 		{
-<<<<<<< HEAD
-			if (!is_within_range_end(winstate, slot))
-				return false;
-=======
 			/* hard cases, so delegate to update_frametailpos */
 			update_frametailpos(winstate);
 			if (pos >= winstate->frametailpos)
 				return -1;
->>>>>>> 9e1c9f95
 		}
 		else
 			Assert(false);
@@ -1806,12 +1714,10 @@
 	if (winstate->framehead_valid)
 		return;					/* already known for current row */
 
-<<<<<<< HEAD
-	compute_start_end_offsets(winstate);
-=======
 	/* We may be called in a short-lived context */
 	oldcontext = MemoryContextSwitchTo(winstate->ss.ps.ps_ExprContext->ecxt_per_query_memory);
->>>>>>> 9e1c9f95
+
+	compute_start_end_offsets(winstate);
 
 	if (frameOptions & FRAMEOPTION_START_UNBOUNDED_PRECEDING)
 	{
@@ -1898,32 +1804,6 @@
 		}
 		else if (frameOptions & FRAMEOPTION_RANGE)
 		{
-<<<<<<< HEAD
-			int64		fhp;
-
-			/*
-			 * Advance the frame head position, until we reach a row that's
-			 * greater than or equal to the boundary.
-			 */
-			if (winstate->start_offset_var_free)
-			{
-				/* the frame head can't go backwards */
-				fhp = winstate->frameheadpos;
-			}
-			else
-				fhp = 0;
-			for (;;)
-			{
-				if (!window_gettupleslot(winobj, fhp, slot))
-					break;
-
-				/* Stop at the first row that is within range */
-				if (is_within_range_start(winstate, slot))
-					break;
-				fhp++;
-			}
-			winstate->frameheadpos = fhp;
-=======
 			/*
 			 * In RANGE START_OFFSET mode, frame head is the first row that
 			 * satisfies the in_range constraint relative to the current row.
@@ -1954,6 +1834,21 @@
 
 			tuplestore_select_read_pointer(winstate->buffer,
 										   winstate->framehead_ptr);
+			/*
+			 * GPDB: If the start offset is not a constant, always start from
+			 * the beginning.
+			 *
+			 * XXX: This is very expensive. A smarter strategy might be
+			 * to walk backwards from the previous frame head, until we reach
+			 * a row that doesn't belong in the frame anymore.
+			 */
+			if (!winstate->start_offset_var_free)
+			{
+				winstate->frameheadpos = 0;
+				ExecClearTuple(winstate->framehead_slot);
+				tuplestore_rescan(winstate->buffer);
+			}
+
 			if (winstate->frameheadpos == 0 &&
 				TupIsNull(winstate->framehead_slot))
 			{
@@ -2056,7 +1951,6 @@
 			}
 			ExecClearTuple(winstate->temp_slot_2);
 			winstate->framehead_valid = true;
->>>>>>> 9e1c9f95
 		}
 		else
 			Assert(false);
@@ -2087,12 +1981,10 @@
 	if (winstate->frametail_valid)
 		return;					/* already known for current row */
 
-<<<<<<< HEAD
-	compute_start_end_offsets(winstate);
-=======
 	/* We may be called in a short-lived context */
 	oldcontext = MemoryContextSwitchTo(winstate->ss.ps.ps_ExprContext->ecxt_per_query_memory);
->>>>>>> 9e1c9f95
+
+	compute_start_end_offsets(winstate);
 
 	if (frameOptions & FRAMEOPTION_END_UNBOUNDED_FOLLOWING)
 	{
@@ -2111,9 +2003,6 @@
 		}
 		else if (frameOptions & (FRAMEOPTION_RANGE | FRAMEOPTION_GROUPS))
 		{
-<<<<<<< HEAD
-			int64		ftnext;
-=======
 			/* If no ORDER BY, all rows are peers with each other */
 			if (node->ordNumCols == 0)
 			{
@@ -2123,7 +2012,6 @@
 				MemoryContextSwitchTo(oldcontext);
 				return;
 			}
->>>>>>> 9e1c9f95
 
 			/*
 			 * In RANGE or GROUPS END_CURRENT_ROW mode, frame end is the last
@@ -2187,40 +2075,6 @@
 		}
 		else if (frameOptions & FRAMEOPTION_RANGE)
 		{
-<<<<<<< HEAD
-			int64		ftnext;
-
-			/* If no ORDER BY, all rows are peers with each other */
-			if (node->ordNumCols == 0)
-			{
-				spool_tuples(winstate, -1);
-				winstate->frametailpos = winstate->spooled_rows - 1;
-				winstate->frametail_valid = true;
-				return;
-			}
-
-			/*
-			 * Else we have to search for the first row that's not within
-			 * the boundary. We assume the current value of frametailpos is a lower
-			 * bound on the possible frame tail location, ie, frame tail never
-			 * goes backward.
-			 */
-			if (winstate->end_offset_var_free)
-				ftnext = winstate->frametailpos + 1;
-			else
-				ftnext = 0;
-			for (;;)
-			{
-				if (!window_gettupleslot(winobj, ftnext, slot))
-					break;		/* end of partition */
-
-				if (!is_within_range_end(winstate, slot))
-					break;
-
-				ftnext++;
-			}
-			winstate->frametailpos = ftnext - 1;
-=======
 			/*
 			 * In RANGE END_OFFSET mode, frame end is the last row that
 			 * satisfies the in_range constraint relative to the current row,
@@ -2251,6 +2105,21 @@
 
 			tuplestore_select_read_pointer(winstate->buffer,
 										   winstate->frametail_ptr);
+			/*
+			 * GPDB: If the end offset is not a constant, always start from
+			 * the beginning.
+			 *
+			 * XXX: This is very expensive. A smarter strategy might be
+			 * to walk backwards from the previous frame tail until
+			 * we reach the last row that's in the frame. Or at least we
+			 * should begin from frame headpos.
+			 */
+			if (!winstate->end_offset_var_free)
+			{
+				winstate->frametailpos = 0;
+				ExecClearTuple(winstate->frametail_slot);
+				tuplestore_rescan(winstate->buffer);
+			}
 			if (winstate->frametailpos == 0 &&
 				TupIsNull(winstate->frametail_slot))
 			{
@@ -2352,7 +2221,6 @@
 					winstate->frametailgroup++;
 			}
 			ExecClearTuple(winstate->temp_slot_2);
->>>>>>> 9e1c9f95
 			winstate->frametail_valid = true;
 		}
 		else
@@ -2421,7 +2289,6 @@
 	MemoryContextSwitchTo(oldcontext);
 }
 
-<<<<<<< HEAD
 static void
 compute_start_end_offsets(WindowAggState *winstate)
 {
@@ -2434,51 +2301,11 @@
 
 	/*
 	 * Compute frame offset values, if any
-=======
-
-/* -----------------
- * ExecWindowAgg
- *
- *	ExecWindowAgg receives tuples from its outer subplan and
- *	stores them into a tuplestore, then processes window functions.
- *	This node doesn't reduce nor qualify any row so the number of
- *	returned rows is exactly the same as its outer subplan's result.
- * -----------------
- */
-static TupleTableSlot *
-ExecWindowAgg(PlanState *pstate)
-{
-	WindowAggState *winstate = castNode(WindowAggState, pstate);
-	ExprContext *econtext;
-	int			i;
-	int			numfuncs;
-
-	CHECK_FOR_INTERRUPTS();
-
-	if (winstate->all_done)
-		return NULL;
-
-	/*
-	 * Compute frame offset values, if any, during first call (or after a
-	 * rescan).  These are assumed to hold constant throughout the scan; if
-	 * user gives us a volatile expression, we'll only use its initial value.
->>>>>>> 9e1c9f95
 	 */
 	if (!winstate->start_offset_valid)
 	{
-<<<<<<< HEAD
 		econtext->ecxt_outertuple = winstate->ss.ss_ScanTupleSlot;
-		if (frameOptions & FRAMEOPTION_START_VALUE)
-=======
-		int			frameOptions = winstate->frameOptions;
-		ExprContext *econtext = winstate->ss.ps.ps_ExprContext;
-		Datum		value;
-		bool		isnull;
-		int16		len;
-		bool		byval;
-
 		if (frameOptions & FRAMEOPTION_START_OFFSET)
->>>>>>> 9e1c9f95
 		{
 			Assert(winstate->startOffset != NULL);
 			value = ExecEvalExprSwitchContext(winstate->startOffset,
@@ -2502,31 +2329,13 @@
 							(errcode(ERRCODE_INVALID_PRECEDING_OR_FOLLOWING_SIZE),
 							 errmsg("frame starting offset must not be negative")));
 			}
-			else
-			{
-				/*
-				 * For RANGE, compute the boundary, by adding the offset to the
-				 * current row's value. eval_bound_value will also check for
-				 * a negative RANGE.
-				 */
-				winstate->startBoundValue =
-					eval_bound_value(winstate,
-									 winstate->startBound,
-									 winstate->startOffsetIsNegative,
-									 winstate->startOffsetValue,
-									 &winstate->startBoundIsNull);
-			}
-		}
-<<<<<<< HEAD
+		}
 		winstate->start_offset_valid = true;
 	}
 	if (!winstate->end_offset_valid)
 	{
 		econtext->ecxt_outertuple = winstate->ss.ss_ScanTupleSlot;
-		if (frameOptions & FRAMEOPTION_END_VALUE)
-=======
 		if (frameOptions & FRAMEOPTION_END_OFFSET)
->>>>>>> 9e1c9f95
 		{
 			Assert(winstate->endOffset != NULL);
 			value = ExecEvalExprSwitchContext(winstate->endOffset,
@@ -2550,20 +2359,6 @@
 							(errcode(ERRCODE_INVALID_PRECEDING_OR_FOLLOWING_SIZE),
 							 errmsg("frame ending offset must not be negative")));
 			}
-			else
-			{
-				/*
-				 * For RANGE, compute the boundary, by adding the offset to the
-				 * current row's value. eval_bound_value will also check for
-				 * a negative RANGE.
-				 */
-				winstate->endBoundValue =
-					eval_bound_value(winstate,
-									 winstate->endBound,
-									 winstate->endOffsetIsNegative,
-									 winstate->endOffsetValue,
-									 &winstate->endBoundIsNull);
-			}
 		}
 		winstate->end_offset_valid = true;
 	}
@@ -2575,37 +2370,37 @@
  *	ExecWindowAgg receives tuples from its outer subplan and
  *	stores them into a tuplestore, then processes window functions.
  *	This node doesn't reduce nor qualify any row so the number of
- *	returned rows is exactly the same as its outer subplan's result
- *	(ignoring the case of SRFs in the targetlist, that is).
+ *	returned rows is exactly the same as its outer subplan's result.
  * -----------------
  */
-TupleTableSlot *
-ExecWindowAgg(WindowAggState *winstate)
+static TupleTableSlot *
+ExecWindowAgg(PlanState *pstate)
 {
-	TupleTableSlot *result;
-	ExprDoneCond isDone;
+	WindowAggState *winstate = castNode(WindowAggState, pstate);
 	ExprContext *econtext;
 	int			i;
 	int			numfuncs;
 
+	CHECK_FOR_INTERRUPTS();
+
 	if (winstate->all_done)
 		return NULL;
 
 	/*
-	 * Check to see if we're still projecting out tuples from a previous
-	 * output tuple (because there is a function-returning-set in the
-	 * projection expressions).  If so, try to project another one.
-	 */
-	if (winstate->ps_TupFromTlist)
-	{
-		TupleTableSlot *result;
-		ExprDoneCond isDone;
-
-		result = ExecProject(winstate->ss.ps.ps_ProjInfo, &isDone);
-		if (isDone == ExprMultipleResult)
-			return result;
-		/* Done with that source tuple... */
-		winstate->ps_TupFromTlist = false;
+	 * Compute frame offset values, if any, during first call (or after a
+	 * rescan).  These are assumed to hold constant throughout the scan; if
+	 * user gives us a volatile expression, we'll only use its initial value.
+	 *
+	 * GPDB: We accept non-constant frame offsets, too. If they're not
+	 * constants, we'll compute them later.
+	 */
+	if (winstate->all_first &&
+		winstate->start_offset_var_free &&
+		winstate->end_offset_var_free)
+	{
+		compute_start_end_offsets(winstate);
+
+		winstate->all_first = false;
 	}
 
 	if (winstate->buffer == NULL)
@@ -2621,23 +2416,12 @@
 		/* This might mean that the frame moves, too */
 		winstate->framehead_valid = false;
 		winstate->frametail_valid = false;
-<<<<<<< HEAD
-
-		if (winstate->frameOptions & FRAMEOPTION_RANGE)
-		{
+		/* we don't need to invalidate grouptail here; see below */
+
+		if (!winstate->start_offset_var_free)
 			winstate->start_offset_valid = false;
+		if (!winstate->end_offset_var_free)
 			winstate->end_offset_valid = false;
-		}
-		else
-		{
-			if (!winstate->start_offset_var_free)
-				winstate->start_offset_valid = false;
-			if (!winstate->end_offset_var_free)
-				winstate->end_offset_valid = false;
-		}
-=======
-		/* we don't need to invalidate grouptail here; see below */
->>>>>>> 9e1c9f95
 	}
 
 	/*
@@ -2760,20 +2544,7 @@
 	 */
 	econtext->ecxt_outertuple = winstate->ss.ss_ScanTupleSlot;
 
-<<<<<<< HEAD
-	if (isDone == ExprEndResult)
-	{
-		/* SRF in tlist returned no rows, so advance to next input tuple */
-		goto restart;
-	}
-
-	winstate->ps_TupFromTlist =
-		(isDone == ExprMultipleResult);
-
-	return result;
-=======
 	return ExecProject(winstate->ss.ps.ps_ProjInfo);
->>>>>>> 9e1c9f95
 }
 
 /* -----------------
@@ -2835,29 +2606,8 @@
 	 */
 	winstate->aggcontext =
 		AllocSetContextCreate(CurrentMemoryContext,
-<<<<<<< HEAD
-							  "WindowAgg_Aggregates",
-							  ALLOCSET_DEFAULT_MINSIZE,
-							  ALLOCSET_DEFAULT_INITSIZE,
-							  ALLOCSET_DEFAULT_MAXSIZE);
-
-	/*
-	 * tuple table initialization
-	 */
-	winstate->ss.ss_ScanTupleSlot = ExecInitExtraTupleSlot(estate);
-	ExecInitResultTupleSlot(estate, &winstate->ss.ps);
-	winstate->first_part_slot = ExecInitExtraTupleSlot(estate);
-	winstate->agg_row_slot = ExecInitExtraTupleSlot(estate);
-	winstate->temp_slot_1 = ExecInitExtraTupleSlot(estate);
-	winstate->temp_slot_2 = ExecInitExtraTupleSlot(estate);
-
-	winstate->ss.ps.targetlist = (List *)
-		ExecInitExpr((Expr *) node->plan.targetlist,
-					 (PlanState *) winstate);
-=======
-							  "WindowAgg Aggregates",
-							  ALLOCSET_DEFAULT_SIZES);
->>>>>>> 9e1c9f95
+                              "WindowAgg Aggregates",
+                              ALLOCSET_DEFAULT_SIZES);
 
 	/*
 	 * WindowAgg nodes never have quals, since they can only occur at the
@@ -2903,9 +2653,6 @@
 	 */
 	winstate->framehead_slot = winstate->frametail_slot = NULL;
 
-<<<<<<< HEAD
-	winstate->ps_TupFromTlist = false;
-=======
 	if (frameOptions & (FRAMEOPTION_RANGE | FRAMEOPTION_GROUPS))
 	{
 		if (((frameOptions & FRAMEOPTION_START_CURRENT_ROW) &&
@@ -2925,7 +2672,6 @@
 	 */
 	ExecInitResultTupleSlotTL(&winstate->ss.ps, &TTSOpsVirtual);
 	ExecAssignProjectionInfo(&winstate->ss.ps, NULL);
->>>>>>> 9e1c9f95
 
 	/* Set up data for comparing tuples */
 	if (node->partNumCols > 0)
@@ -3072,17 +2818,6 @@
 	winstate->endOffset = ExecInitExpr((Expr *) node->endOffset,
 									   (PlanState *) winstate);
 
-<<<<<<< HEAD
-	if (node->frameOptions & FRAMEOPTION_RANGE)
-		initialize_range_bound_exprs(winstate);
-
-	winstate->start_offset_var_free =
-		!contain_var_clause(node->startOffset) &&
-		!contain_volatile_functions(node->startOffset);
-	winstate->end_offset_var_free =
-		!contain_var_clause(node->endOffset) &&
-		!contain_volatile_functions(node->endOffset);
-=======
 	/* Lookup in_range support functions if needed */
 	if (OidIsValid(node->startInRangeFunc))
 		fmgr_info(node->startInRangeFunc, &winstate->startInRangeFunc);
@@ -3091,190 +2826,19 @@
 	winstate->inRangeColl = node->inRangeColl;
 	winstate->inRangeAsc = node->inRangeAsc;
 	winstate->inRangeNullsFirst = node->inRangeNullsFirst;
->>>>>>> 9e1c9f95
+
+	winstate->start_offset_var_free =
+		!contain_var_clause(node->startOffset) &&
+		!contain_volatile_functions(node->startOffset);
+	winstate->end_offset_var_free =
+		!contain_var_clause(node->endOffset) &&
+		!contain_volatile_functions(node->endOffset);
 
 	winstate->all_first = true;
 	winstate->partition_spooled = false;
 	winstate->more_partitions = false;
 
 	return winstate;
-}
-
-/*
- * Initialize expressions to compute the frame boundaries, for "RANGE
- * <value> PRECEDING/FOLLOWING".
- */
-static void
-initialize_range_bound_exprs(WindowAggState *winstate)
-{
-	WindowAgg  *node = (WindowAgg *) winstate->ss.ps.plan;
-	Oid			cmpFunc;
-	Var		   *cur_row_val;
-	Oid			opfamily;
-	int16		strategy;
-	Oid			typeId;
-	Expr	   *valExpr;
-	Expr	   *expr;
-	int			dir;
-	CaseTestExpr *offset;
-	Oid			inputFunctionOid;
-	uint32		typIOParam;
-	Datum		zero;
-	int16		len;
-	bool		byval;
-
-	if (!(node->frameOptions & (FRAMEOPTION_START_VALUE | FRAMEOPTION_END_VALUE)))
-		return;
-
-	/* the parser should've checked this already, but better safe than sorry */
-	if (node->ordNumCols > 1)
-		elog(ERROR, "RANGE with more than one ORDER BY column allowed");
-
-	/*
-	 * Initialize the ordering comparison function for the ORDER BY column.
-	 * This will be used to compare the computed boundary values against rows
-	 * in the window.
-	 */
-	get_compare_function_for_ordering_op(node->firstOrderCmpOperator,
-										 &cmpFunc,
-										 &winstate->ordReverse);
-	if (!OidIsValid(cmpFunc))
-		elog(ERROR, "could not find comparison function for ordering operator %u",
-			 node->firstOrderCmpOperator);
-	fmgr_info(cmpFunc, &winstate->ordCmpFunction);
-
-	/* Look up the column's datatype. */
-	if (!get_ordering_op_properties(node->firstOrderCmpOperator,
-									&opfamily,
-									&typeId,
-									&strategy))
-		elog(ERROR, "operator %u is not a valid ordering operator",
-			 node->firstOrderCmpOperator);
-
-	/*------
-	 * Build expressions for to compute the boundary values from the current
-	 * row and the offset. The expression is of the form:
-	 *
-	 * "<current row value> + <offset>", for "<value> FOLLOWING", and
-	 * "<current row value> - <offset>", for "<value> PRECEDING".
-	 *
-	 * (For DESC, they are reversed.)
-	 *
-	 * In the expression, we use a Var with OUTER_VAR to represent the current
-	 * row's value. The parser has stored the expression representing the
-	 * offset in node->start/endOffset, and we will store the expression for
-	 * the +/- in winstate->start/endOffset.
-	 *
-	 * In these expressions, we use CaseTestExpr to represent the <offset>. We
-	 * could use the start/endOffset expression directly, but we also want to
-	 * check that the offset is not negative. So at runtime, we first execute
-	 * the startOffset expression, to produce the offset value. Then we check
-	 * that it's not negative, stick it in the case-value, and execute the
-	 * start/endBound expression to produce the boundary value.
-	 *
-	 * At runtime, the boundary value is executed whenever the current row
-	 * changes, and the result is compared against other rows to determine
-	 * whether they are in the frame.
-	 *
-	 * The RANGE offset is not allowed to be negative. The code itself
-	 * could handle it, but it's forbidden by the spec, and GPDB has
-	 * historically rejected it, too. So we have to prepare an expression
-	 * to check that too. It is a bit hacky, because there is no datatype
-	 * agnostic way to determine what "negative" means. What we do is convert
-	 * the string "0" to the column's datatype, by calling the input function,
-	 * and then compare against that.
-	 *
-	 * There's a similar check in parse_clause.c, for the simple case
-	 * that the parameter is a Const. Make sure this matches!
-	 *------
-	 */
-	cur_row_val = makeVar(OUTER_VAR, node->firstOrderCol, typeId, -1, InvalidOid, 0);
-
-	if (node->frameOptions & FRAMEOPTION_START_VALUE)
-	{
-		dir = (node->frameOptions & FRAMEOPTION_START_VALUE_PRECEDING) ? -1 : 1;
-		if (strategy == BTGreaterStrategyNumber)
-			dir = -dir;
-
-		offset = makeNode(CaseTestExpr);
-		offset->typeId = exprType(node->startOffset);
-		offset->typeMod = exprTypmod(node->startOffset);
-
-		valExpr = make_op(NULL,
-						  list_make1(makeString(dir == 1 ? "+" : "-")),
-						  (Node *) cur_row_val,
-						  (Node *) offset,
-						  -1);
-
-		/* Coerce the expression to the same datatype as the column. */
-		valExpr = (Expr *) coerce_to_specific_type(NULL,
-												   (Node *) valExpr,
-												   typeId,
-												   "RANGE");
-
-		winstate->startBound = ExecInitExpr(valExpr,
-											(PlanState *) winstate);
-
-		/* Create a datum to represent 0 */
-		getTypeInputInfo(offset->typeId, &inputFunctionOid, &typIOParam);
-		zero = OidInputFunctionCall(inputFunctionOid, "0", typIOParam, -1);
-
-		get_typlenbyval(offset->typeId, &len, &byval);
-		expr = make_op(NULL,
-					   list_make1(makeString("<")),
-					   (Node *) offset,
-					   (Node *) makeConst(offset->typeId,
-										  offset->typeMod,
-										  exprCollation(node->startOffset),
-										  len,
-										  zero,
-										  false,
-										  byval),
-					   -1);
-		winstate->startOffsetIsNegative = ExecInitExpr(expr,
-													   (PlanState *) winstate);
-	}
-	if (node->frameOptions & FRAMEOPTION_END_VALUE)
-	{
-		dir = (node->frameOptions & FRAMEOPTION_END_VALUE_PRECEDING) ? -1 : 1;
-		if (strategy == BTGreaterStrategyNumber)
-			dir = -dir;
-
-		offset = makeNode(CaseTestExpr);
-		offset->typeId = exprType(node->endOffset);
-		offset->typeMod = exprTypmod(node->endOffset);
-
-		valExpr = make_op(NULL,
-						  list_make1(makeString(dir == 1 ? "+" : "-")),
-						  (Node *) cur_row_val,
-						  (Node *) offset,
-						  -1);
-		valExpr = (Expr *) coerce_to_specific_type(NULL,
-												   (Node *) valExpr,
-												   typeId,
-												   "RANGE");
-		winstate->endBound = ExecInitExpr(valExpr,
-										  (PlanState *) winstate);
-
-		/* Create a datum to represent 0 */
-		getTypeInputInfo(offset->typeId, &inputFunctionOid, &typIOParam);
-		zero = OidInputFunctionCall(inputFunctionOid, "0", typIOParam, -1);
-
-		get_typlenbyval(offset->typeId, &len, &byval);
-		expr = make_op(NULL,
-					   list_make1(makeString("<")),
-					   (Node *) offset,
-					   (Node *) makeConst(offset->typeId,
-										  offset->typeMod,
-										  exprCollation(node->endOffset),
-										  len,
-										  zero,
-										  false,
-										  byval),
-					   -1);
-		winstate->endOffsetIsNegative = ExecInitExpr(expr,
-													 (PlanState *) winstate);
-	}
 }
 
 /* -----------------
@@ -3332,11 +2896,6 @@
 	ExprContext *econtext = node->ss.ps.ps_ExprContext;
 
 	node->all_done = false;
-<<<<<<< HEAD
-
-	node->ps_TupFromTlist = false;
-=======
->>>>>>> 9e1c9f95
 	node->all_first = true;
 
 	/* release tuplestore et al */
@@ -3712,152 +3271,6 @@
 	econtext->ecxt_innertuple = slot2;
 	return ExecQualAndReset(winstate->ordEqfunction, econtext);
 }
-
-/*
- * Compute new boundary value.
- *
- * The current row is assumed to be in ss_ScanTupleSlot.
- */
-static Datum
-eval_bound_value(WindowAggState *winstate,
-				 ExprState *boundExpr,
-				 ExprState *offsetIsNegativeExpr,
-				 Datum offset,
-				 bool *isnull_p)
-{
-	ExprContext *econtext = winstate->ss.ps.ps_ExprContext;
-	Datum		result;
-	Datum		save_datum;
-	bool		save_isNull;
-	Datum		neg_datum;
-	bool		neg_isnull;
-
-	save_datum = econtext->caseValue_datum;
-	save_isNull = econtext->caseValue_isNull;
-
-	econtext->caseValue_datum = offset;
-	econtext->caseValue_isNull = false;
-
-	/* First check that the offset was not negative. */
-	neg_datum = ExecEvalExpr(offsetIsNegativeExpr,
-							 econtext, &neg_isnull, NULL);
-	if (neg_isnull)
-		elog(ERROR, "comparison of RANGE offset against 0 returned NULL");
-	if (DatumGetBool(neg_datum))
-		ereport(ERROR,
-				(errcode(ERRCODE_INVALID_PARAMETER_VALUE),
-				 errmsg("RANGE parameter cannot be negative")));
-
-	/* Evaluate the bound expression. */
-	result = ExecEvalExprSwitchContext(boundExpr,
-									   econtext,
-									   isnull_p,
-									   NULL);
-
-	econtext->caseValue_datum = save_datum;
-	econtext->caseValue_isNull = save_isNull;
-
-	return result;
-}
-
-static bool
-is_within_range_start(WindowAggState *winstate, TupleTableSlot *slot)
-{
-	WindowAgg  *node = (WindowAgg *) winstate->ss.ps.plan;
-	Datum		value;
-	bool		isnull;
-	int32		compare;
-
-	Assert(winstate->start_offset_valid);
-
-	/* We have a boundary value now. Compare the given tuple against it. */
-	value = slot_getattr(slot,
-						 node->firstOrderCol,
-						 &isnull);
-
-	if (winstate->startBoundIsNull)
-	{
-		/*
-		 * The SQL spec says:
-		 *
-		 * If VSK is the null value and if NULLS LAST is specified or implied, then
-		 * remove from WF all rows R2 such that the value of SK in row R2 is not the
-		 * null value.
-		 */
-		if (!isnull && !node->firstOrderNullsFirst)
-			return false;
-		else
-			return true;
-	}
-	else
-	{
-		if (isnull)
-		{
-			if (node->firstOrderNullsFirst)
-				return false;
-			else
-				return true;
-		}
-
-		compare = DatumGetInt32(FunctionCall2(&winstate->ordCmpFunction,
-											  winstate->startBoundValue,
-											  value));
-
-		if (winstate->ordReverse)
-			compare = -compare;
-
-		return (compare <= 0);
-	}
-}
-
-static bool
-is_within_range_end(WindowAggState *winstate, TupleTableSlot *slot)
-{
-	WindowAgg  *node = (WindowAgg *) winstate->ss.ps.plan;
-	Datum		value;
-	bool		isnull;
-	int32		compare;
-
-	Assert(winstate->end_offset_valid);
-
-	/* We have a boundary value now. Compare the given tuple against it. */
-	value = slot_getattr(slot,
-						 node->firstOrderCol,
-						 &isnull);
-	if (winstate->endBoundIsNull)
-	{
-		/*
-		 * The SQL spec says:
-		 *
-		 * If VSK is the null value and if NULLS FIRST is specified or implied, then
-		 * remove from WF all rows R2 such that the value of SK in row R2 is not the
-		 * null value.
-		 */
-		if (!isnull && node->firstOrderNullsFirst)
-			return false;
-		else
-			return true;
-	}
-	else
-	{
-		if (isnull)
-		{
-			if (!node->firstOrderNullsFirst)
-				return false;
-			else
-				return true;
-		}
-
-		compare = DatumGetInt32(FunctionCall2(&winstate->ordCmpFunction,
-											  winstate->endBoundValue,
-											  value));
-		if (winstate->ordReverse)
-			compare = -compare;
-
-		return (compare >= 0);
-	}
-}
-
 
 /*
  * window_gettupleslot
