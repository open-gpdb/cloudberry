--- conflicted
+++ resolved
@@ -89,15 +89,11 @@
 	LargeObjectDesc *lobjDesc;
 	int			fd;
 
-<<<<<<< HEAD
-	ereport(ERROR,
-		(errcode(ERRCODE_FEATURE_NOT_SUPPORTED),
-		 errmsg("large objects are not supported")));
-
-#if FSDB
-=======
+	ereport(ERROR,
+		(errcode(ERRCODE_FEATURE_NOT_SUPPORTED),
+		 errmsg("large objects are not supported")));
+
 #ifdef FSDB
->>>>>>> d457cb4e
 	elog(DEBUG4, "lo_open(%u,%d)", lobjId, mode);
 #endif
 
@@ -261,7 +257,6 @@
 {
 	Oid			lobjId;
 
-<<<<<<< HEAD
 	ereport(ERROR,
 		(errcode(ERRCODE_FEATURE_NOT_SUPPORTED),
 		 errmsg("large objects are not supported")));
@@ -270,11 +265,8 @@
 	 * We don't actually need to store into fscxt, but create it anyway to
 	 * ensure that AtEOXact_LargeObject knows there is state to clean up
 	 */
-	CreateFSContext();
-
-=======
 	lo_cleanup_needed = true;
->>>>>>> d457cb4e
+
 	lobjId = inv_create(InvalidOid);
 
 	PG_RETURN_OID(lobjId);
@@ -285,7 +277,6 @@
 {
 	Oid			lobjId = PG_GETARG_OID(0);
 
-<<<<<<< HEAD
 	ereport(ERROR,
 		(errcode(ERRCODE_FEATURE_NOT_SUPPORTED),
 		 errmsg("large objects are not supported")));
@@ -294,11 +285,8 @@
 	 * We don't actually need to store into fscxt, but create it anyway to
 	 * ensure that AtEOXact_LargeObject knows there is state to clean up
 	 */
-	CreateFSContext();
-
-=======
 	lo_cleanup_needed = true;
->>>>>>> d457cb4e
+
 	lobjId = inv_create(lobjId);
 
 	PG_RETURN_OID(lobjId);
