--- conflicted
+++ resolved
@@ -111,7 +111,6 @@
 							  role);
 		return STATUS_ERROR;	/* empty password */
 	}
-<<<<<<< HEAD
 	if (isMD5(shadow_pass))
 	{
 		char		crypt_empty[MD5_PASSWD_LEN + 1];
@@ -128,8 +127,6 @@
 			return STATUS_ERROR;	/* empty password */
 		}
 	}
-=======
->>>>>>> b5bce6c1
 
 	/*
 	 * Compare with the encrypted or plain password depending on the
