--- conflicted
+++ resolved
@@ -51,16 +51,6 @@
 	itemsz = MAXALIGN(itemsz);	/* be safe, PageAddItem will do this but we
 								 * need to be consistent */
 
-<<<<<<< HEAD
-	/*
-	 * Acquire shared split lock so we can compute the target bucket safely
-	 * (see README).
-	 */
-
-	_hash_getlock(rel, 0, HASH_SHARE);
-
-=======
->>>>>>> e472b921
 	/* Read the metapage */
 	metabuf = _hash_getbuf(rel, HASH_METAPAGE, HASH_READ, LH_META_PAGE);
 	metap = HashPageGetMeta(BufferGetPage(metabuf));
