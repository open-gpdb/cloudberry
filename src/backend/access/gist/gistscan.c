--- conflicted
+++ resolved
@@ -56,15 +56,6 @@
 			ReleaseBuffer(so->curbuf);
 			so->curbuf = InvalidBuffer;
 		}
-<<<<<<< HEAD
-		if (BufferIsValid(so->markbuf))
-		{
-			ReleaseBuffer(so->markbuf);
-			so->markbuf = InvalidBuffer;
-		}
-
-=======
->>>>>>> 38e93482
 	}
 	else
 	{
@@ -85,10 +76,6 @@
 	 * Clear all the pointers.
 	 */
 	ItemPointerSetInvalid(&so->curpos);
-<<<<<<< HEAD
-	ItemPointerSetInvalid(&so->markpos);
-=======
->>>>>>> 38e93482
 	so->nPageData = so->curPageData = 0;
 
 	so->qual_ok = true;
@@ -125,116 +112,14 @@
 Datum
 gistmarkpos(PG_FUNCTION_ARGS)
 {
-<<<<<<< HEAD
-	IndexScanDesc scan = (IndexScanDesc) PG_GETARG_POINTER(0);
-	GISTScanOpaque so;
-	GISTSearchStack *o,
-			   *n,
-			   *tmp;
-
-	so = (GISTScanOpaque) scan->opaque;
-	so->markpos = so->curpos;
-	if (so->flags & GS_CURBEFORE)
-		so->flags |= GS_MRKBEFORE;
-	else
-		so->flags &= ~GS_MRKBEFORE;
-
-	o = NULL;
-	n = so->stack;
-
-	/* copy the parent stack from the current item data */
-	while (n != NULL)
-	{
-		tmp = (GISTSearchStack *) palloc(sizeof(GISTSearchStack));
-		tmp->lsn = n->lsn;
-		tmp->parentlsn = n->parentlsn;
-		tmp->block = n->block;
-		tmp->next = o;
-		o = tmp;
-		n = n->next;
-	}
-
-	gistfreestack(so->markstk);
-	so->markstk = o;
-
-	/* Update markbuf: make sure to bump ref count on curbuf */
-	if (BufferIsValid(so->markbuf))
-	{
-		ReleaseBuffer(so->markbuf);
-		so->markbuf = InvalidBuffer;
-	}
-	if (BufferIsValid(so->curbuf))
-	{
-		IncrBufferRefCount(so->curbuf);
-		so->markbuf = so->curbuf;
-	}
-
-	so->markNPageData = so->nPageData;
-	so->markCurPageData = so->curPageData;
-	if ( so->markNPageData > 0 )
-		memcpy(so->markPageData, so->pageData, sizeof(ItemResult) * so->markNPageData);
-
-=======
 	elog(ERROR, "GiST does not support mark/restore");
->>>>>>> 38e93482
 	PG_RETURN_VOID();
 }
 
 Datum
 gistrestrpos(PG_FUNCTION_ARGS)
 {
-<<<<<<< HEAD
-	IndexScanDesc scan = (IndexScanDesc) PG_GETARG_POINTER(0);
-	GISTScanOpaque so;
-	GISTSearchStack *o,
-			   *n,
-			   *tmp;
-
-	so = (GISTScanOpaque) scan->opaque;
-	so->curpos = so->markpos;
-	if (so->flags & GS_MRKBEFORE)
-		so->flags |= GS_CURBEFORE;
-	else
-		so->flags &= ~GS_CURBEFORE;
-
-	o = NULL;
-	n = so->markstk;
-
-	/* copy the parent stack from the current item data */
-	while (n != NULL)
-	{
-		tmp = (GISTSearchStack *) palloc(sizeof(GISTSearchStack));
-		tmp->lsn = n->lsn;
-		tmp->parentlsn = n->parentlsn;
-		tmp->block = n->block;
-		tmp->next = o;
-		o = tmp;
-		n = n->next;
-	}
-
-	gistfreestack(so->stack);
-	so->stack = o;
-
-	/* Update curbuf: be sure to bump ref count on markbuf */
-	if (BufferIsValid(so->curbuf))
-	{
-		ReleaseBuffer(so->curbuf);
-		so->curbuf = InvalidBuffer;
-	}
-	if (BufferIsValid(so->markbuf))
-	{
-		IncrBufferRefCount(so->markbuf);
-		so->curbuf = so->markbuf;
-	}
-
-	so->nPageData = so->markNPageData;
-	so->curPageData = so->markNPageData;
-	if ( so->markNPageData > 0 )
-		memcpy(so->pageData, so->markPageData, sizeof(ItemResult) * so->markNPageData);
-
-=======
 	elog(ERROR, "GiST does not support mark/restore");
->>>>>>> 38e93482
 	PG_RETURN_VOID();
 }
 
