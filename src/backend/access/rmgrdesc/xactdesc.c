--- conflicted
+++ resolved
@@ -39,13 +39,11 @@
 
 	memset(parsed, 0, sizeof(*parsed));
 
-	parsed->xinfo = 0;			/* default, if no XLOG_XACT_HAS_INFO is
-								 * present */
+	parsed->xinfo = 0;			/* default is 0 */
 
 	parsed->xact_time = xlrec->xact_time;
 	parsed->tablespace_oid_to_delete_on_commit = xlrec->tablespace_oid_to_delete_on_commit;
 
-	if (info & XLOG_XACT_HAS_INFO)
 	{
 		xl_xact_xinfo *xl_xinfo = (xl_xact_xinfo *) data;
 
@@ -154,13 +152,11 @@
 
 	memset(parsed, 0, sizeof(*parsed));
 
-	parsed->xinfo = 0;			/* default, if no XLOG_XACT_HAS_INFO is
-								 * present */
+	parsed->xinfo = 0;			/* default is 0 */
 
 	parsed->xact_time = xlrec->xact_time;
 	parsed->tablespace_oid_to_delete_on_abort = xlrec->tablespace_oid_to_delete_on_abort;
 
-	if (info & XLOG_XACT_HAS_INFO)
 	{
 		xl_xact_xinfo *xl_xinfo = (xl_xact_xinfo *) data;
 
@@ -272,10 +268,10 @@
 	parsed->subxacts = (TransactionId *) bufptr;
 	bufptr += MAXALIGN(xlrec->nsubxacts * sizeof(TransactionId));
 
-	parsed->xnodes = (RelFileNode *) bufptr;
+	parsed->xnodes = (RelFileNodePendingDelete *) bufptr;
 	bufptr += MAXALIGN(xlrec->ncommitrels * sizeof(RelFileNode));
 
-	parsed->abortnodes = (RelFileNode *) bufptr;
+	parsed->abortnodes = (RelFileNodePendingDelete *) bufptr;
 	bufptr += MAXALIGN(xlrec->nabortrels * sizeof(RelFileNode));
 
 	parsed->msgs = (SharedInvalidationMessage *) bufptr;
@@ -284,7 +280,7 @@
 
 static void
 xact_desc_relations(StringInfo buf, char *label, int nrels,
-					RelFileNode *xnodes)
+					RelFileNodePendingDelete *xnodes)
 {
 	int			i;
 
@@ -293,15 +289,11 @@
 		appendStringInfo(buf, "; %s:", label);
 		for (i = 0; i < nrels; i++)
 		{
-<<<<<<< HEAD
-			BackendId  backendId = parsed.xnodes[i].isTempRelation ?
+			BackendId  backendId = xnodes[i].isTempRelation ?
 								  TempRelBackendId : InvalidBackendId;
-			char	   *path = relpathbackend(parsed.xnodes[i].node,
+			char	   *path = relpathbackend(xnodes[i].node,
 											  backendId,
 											  MAIN_FORKNUM);
-=======
-			char	   *path = relpathperm(xnodes[i], MAIN_FORKNUM);
->>>>>>> d457cb4e
 
 			appendStringInfo(buf, " %s", path);
 			pfree(path);
@@ -320,11 +312,32 @@
 		for (i = 0; i < nsubxacts; i++)
 			appendStringInfo(buf, " %u", subxacts[i]);
 	}
-<<<<<<< HEAD
+}
+
+static void
+xact_desc_commit(StringInfo buf, uint8 info, xl_xact_commit *xlrec, RepOriginId origin_id)
+{
+	xl_xact_parsed_commit parsed;
+
+	ParseCommitRecord(info, xlrec, &parsed);
+
+	/* If this is a prepared xact, show the xid of the original xact */
+	if (TransactionIdIsValid(parsed.twophase_xid))
+		appendStringInfo(buf, "%u: ", parsed.twophase_xid);
+
+	appendStringInfoString(buf, timestamptz_to_str(xlrec->xact_time));
+
+	xact_desc_relations(buf, "rels", parsed.nrels, parsed.xnodes);
+	xact_desc_subxacts(buf, parsed.nsubxacts, parsed.subxacts);
+
+	standby_desc_invalidations(buf, parsed.nmsgs, parsed.msgs, parsed.dbId,
+							   parsed.tsId,
+							   XactCompletionRelcacheInitFileInval(parsed.xinfo));
+
 	if (parsed.ndeldbs > 0)
 	{
 		appendStringInfoString(buf, "; deldbs:");
-		for (i = 0; i < parsed.ndeldbs; i++)
+		for (int i = 0; i < parsed.ndeldbs; i++)
 		{
 			char *path =
 					 GetDatabasePath(parsed.deldbs[i].database, parsed.deldbs[i].tablespace);
@@ -335,29 +348,6 @@
 	}
 	if (xlrec->tablespace_oid_to_delete_on_commit != InvalidOid)
 		appendStringInfo(buf, "; tablespace_oid_to_delete_on_commit: %u", xlrec->tablespace_oid_to_delete_on_commit);
-=======
-}
-
-static void
-xact_desc_commit(StringInfo buf, uint8 info, xl_xact_commit *xlrec, RepOriginId origin_id)
-{
-	xl_xact_parsed_commit parsed;
-
-	ParseCommitRecord(info, xlrec, &parsed);
-
-	/* If this is a prepared xact, show the xid of the original xact */
-	if (TransactionIdIsValid(parsed.twophase_xid))
-		appendStringInfo(buf, "%u: ", parsed.twophase_xid);
-
-	appendStringInfoString(buf, timestamptz_to_str(xlrec->xact_time));
-
-	xact_desc_relations(buf, "rels", parsed.nrels, parsed.xnodes);
-	xact_desc_subxacts(buf, parsed.nsubxacts, parsed.subxacts);
-
-	standby_desc_invalidations(buf, parsed.nmsgs, parsed.msgs, parsed.dbId,
-							   parsed.tsId,
-							   XactCompletionRelcacheInitFileInval(parsed.xinfo));
->>>>>>> d457cb4e
 
 	if (XactCompletionForceSyncCommit(parsed.xinfo))
 		appendStringInfoString(buf, "; sync");
@@ -405,35 +395,14 @@
 		appendStringInfo(buf, "%u: ", parsed.twophase_xid);
 
 	appendStringInfoString(buf, timestamptz_to_str(xlrec->xact_time));
-<<<<<<< HEAD
-	if (parsed.nrels > 0)
-	{
-		appendStringInfoString(buf, "; rels:");
-		for (i = 0; i < parsed.nrels; i++)
-		{
-			BackendId  backendId = parsed.xnodes[i].isTempRelation ?
-								  TempRelBackendId : InvalidBackendId;
-			char	   *path = relpathbackend(parsed.xnodes[i].node,
-											  backendId,
-											  MAIN_FORKNUM);
-=======
->>>>>>> d457cb4e
 
 	xact_desc_relations(buf, "rels", parsed.nrels, parsed.xnodes);
 	xact_desc_subxacts(buf, parsed.nsubxacts, parsed.subxacts);
-}
-
-<<<<<<< HEAD
-	if (parsed.nsubxacts > 0)
-	{
-		appendStringInfoString(buf, "; subxacts:");
-		for (i = 0; i < parsed.nsubxacts; i++)
-			appendStringInfo(buf, " %u", parsed.subxacts[i]);
-	}
+
 	if (parsed.ndeldbs > 0)
 	{
 		appendStringInfoString(buf, "; deldbs:");
-		for (i = 0; i < parsed.ndeldbs; i++)
+		for (int i = 0; i < parsed.ndeldbs; i++)
 		{
 			char *path =
 					 GetDatabasePath(parsed.deldbs[i].database, parsed.deldbs[i].tablespace);
@@ -444,25 +413,6 @@
 	}
 	if (xlrec->tablespace_oid_to_delete_on_abort != InvalidOid)
 		appendStringInfo(buf, "; tablespace_oid_to_delete_on_abort: %u", xlrec->tablespace_oid_to_delete_on_abort);
-=======
-static void
-xact_desc_prepare(StringInfo buf, uint8 info, xl_xact_prepare *xlrec)
-{
-	xl_xact_parsed_prepare parsed;
-
-	ParsePrepareRecord(info, xlrec, &parsed);
-
-	appendStringInfo(buf, "gid %s: ", parsed.twophase_gid);
-	appendStringInfoString(buf, timestamptz_to_str(parsed.xact_time));
-
-	xact_desc_relations(buf, "rels(commit)", parsed.nrels, parsed.xnodes);
-	xact_desc_relations(buf, "rels(abort)", parsed.nabortrels,
-						parsed.abortnodes);
-	xact_desc_subxacts(buf, parsed.nsubxacts, parsed.subxacts);
-
-	standby_desc_invalidations(buf, parsed.nmsgs, parsed.msgs, parsed.dbId,
-							   parsed.tsId, xlrec->initfileinval);
->>>>>>> d457cb4e
 }
 
 static void
@@ -519,14 +469,8 @@
 	}
 	else if (info == XLOG_XACT_PREPARE)
 	{
-<<<<<<< HEAD
 		TwoPhaseFileHeader *tpfh = (TwoPhaseFileHeader*) rec;
 		xact_desc_prepare(buf, XLogRecGetInfo(record), tpfh);
-=======
-		xl_xact_prepare *xlrec = (xl_xact_prepare *) rec;
-
-		xact_desc_prepare(buf, XLogRecGetInfo(record), xlrec);
->>>>>>> d457cb4e
 	}
 	else if (info == XLOG_XACT_ASSIGNMENT)
 	{
@@ -540,7 +484,6 @@
 		appendStringInfo(buf, "xtop %u: ", xlrec->xtop);
 		xact_desc_assignment(buf, xlrec);
 	}
-<<<<<<< HEAD
 	else if (info == XLOG_XACT_DISTRIBUTED_COMMIT)
 	{
 		xl_xact_commit *xlrec = (xl_xact_commit *) rec;
@@ -555,14 +498,13 @@
 
 		appendStringInfo(buf, "distributed forget ");
 		xact_desc_distributed_forget(buf, xlrec);
-=======
+	}
 	else if (info == XLOG_XACT_INVALIDATIONS)
 	{
 		xl_xact_invals *xlrec = (xl_xact_invals *) rec;
 
 		standby_desc_invalidations(buf, xlrec->nmsgs, xlrec->msgs, InvalidOid,
 								   InvalidOid, false);
->>>>>>> d457cb4e
 	}
 }
 
@@ -591,16 +533,14 @@
 		case XLOG_XACT_ASSIGNMENT:
 			id = "ASSIGNMENT";
 			break;
-<<<<<<< HEAD
 		case XLOG_XACT_DISTRIBUTED_COMMIT:
 			id = "DISTRIBUTED_COMMIT";
 			break;
 		case XLOG_XACT_DISTRIBUTED_FORGET:
 			id = "DISTRIBUTED_FORGET";
-=======
+			break;
 		case XLOG_XACT_INVALIDATIONS:
 			id = "INVALIDATION";
->>>>>>> d457cb4e
 			break;
 	}
 
