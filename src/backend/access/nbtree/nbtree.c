--- conflicted
+++ resolved
@@ -174,26 +174,18 @@
 				void *state)
 {
 	BTBuildState *buildstate = (BTBuildState *) state;
-<<<<<<< HEAD
-	IndexTuple	itup;
-
-	/* form an index tuple and point it at the heap tuple */
-	itup = index_form_tuple(RelationGetDescr(index), values, isnull);
-	itup->t_tid = *tupleId;
-=======
->>>>>>> ab93f90c
 
 	/*
 	 * insert the index tuple into the appropriate spool file for subsequent
 	 * processing
 	 */
 	if (tupleIsAlive || buildstate->spool2 == NULL)
-		_bt_spool(buildstate->spool, &htup->t_self, values, isnull);
+		_bt_spool(buildstate->spool, tupleId, values, isnull);
 	else
 	{
 		/* dead tuples are put into spool2 */
 		buildstate->haveDead = true;
-		_bt_spool(buildstate->spool2, &htup->t_self, values, isnull);
+		_bt_spool(buildstate->spool2, tupleId, values, isnull);
 	}
 
 	buildstate->indtuples += 1;
