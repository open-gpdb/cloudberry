--- conflicted
+++ resolved
@@ -83,23 +83,6 @@
 	PG_RETURN_POINTER(tsm);
 }
 
-<<<<<<< HEAD
-	/*
-	 * GPDB_95_MERGE_FIXME: Add support for AO tables, external tables
-	 * should not be supported
-	 */
-	if (!RelationIsHeap(scan->rs_rd))
-		ereport(ERROR,
-				(errcode(ERRCODE_FEATURE_NOT_SUPPORTED),
-				 errmsg("invalid relation type"),
-				 errhint("Sampling is only supported in heap tables.")));
-
-	if (percent < 0 || percent > 100)
-		ereport(ERROR,
-				(errcode(ERRCODE_NUMERIC_VALUE_OUT_OF_RANGE),
-				 errmsg("invalid sample size"),
-				 errhint("Sample size must be numeric value between 0 and 100 (inclusive).")));
-=======
 /*
  * Sample size estimation.
  */
@@ -112,7 +95,6 @@
 {
 	Node	   *pctnode;
 	float4		samplefract;
->>>>>>> b5bce6c1
 
 	/* Try to extract an estimate for the sample percentage */
 	pctnode = (Node *) linitial(paramexprs);
