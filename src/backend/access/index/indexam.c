/*-------------------------------------------------------------------------
 *
 * indexam.c
 *	  general index access method routines
 *
 * Portions Copyright (c) 1996-2019, PostgreSQL Global Development Group
 * Portions Copyright (c) 1994, Regents of the University of California
 *
 *
 * IDENTIFICATION
 *	  src/backend/access/index/indexam.c
 *
 * INTERFACE ROUTINES
 *		index_open		- open an index relation by relation OID
 *		index_close		- close an index relation
 *		index_beginscan - start a scan of an index with amgettuple
 *		index_beginscan_bitmap - start a scan of an index with amgetbitmap
 *		index_rescan	- restart a scan of an index
 *		index_endscan	- end a scan
 *		index_insert	- insert an index tuple into a relation
 *		index_markpos	- mark a scan position
 *		index_restrpos	- restore a scan position
 *		index_parallelscan_estimate - estimate shared memory for parallel scan
 *		index_parallelscan_initialize - initialize parallel scan
 *		index_parallelrescan  - (re)start a parallel scan of an index
 *		index_beginscan_parallel - join parallel index scan
 *		index_getnext_tid	- get the next TID from a scan
 *		index_fetch_heap		- get the scan's next heap tuple
 *		index_getnext_slot	- get the next tuple from a scan
 *		index_getbitmap - get all tuples from a scan
 *		index_bulk_delete	- bulk deletion of index tuples
 *		index_vacuum_cleanup	- post-deletion cleanup of an index
 *		index_can_return	- does index support index-only scans?
 *		index_getprocid - get a support procedure OID
 *		index_getprocinfo - get a support procedure's lookup info
 *
 * NOTES
 *		This file contains the index_ routines which used
 *		to be a scattered collection of stuff in access/genam.
 *
 *-------------------------------------------------------------------------
 */

#include "postgres.h"

#include "access/amapi.h"
#include "access/heapam.h"
#include "access/relscan.h"
#include "access/tableam.h"
#include "access/transam.h"
#include "access/xlog.h"
#include "catalog/index.h"
#include "catalog/pg_type.h"
#include "pgstat.h"
#include "storage/bufmgr.h"
#include "storage/lmgr.h"
#include "storage/predicate.h"
#include "utils/snapmgr.h"


/* ----------------------------------------------------------------
 *					macros used in index_ routines
 *
 * Note: the ReindexIsProcessingIndex() check in RELATION_CHECKS is there
 * to check that we don't try to scan or do retail insertions into an index
 * that is currently being rebuilt or pending rebuild.  This helps to catch
 * things that don't work when reindexing system catalogs.  The assertion
 * doesn't prevent the actual rebuild because we don't use RELATION_CHECKS
 * when calling the index AM's ambuild routine, and there is no reason for
 * ambuild to call its subsidiary routines through this file.
 * ----------------------------------------------------------------
 */
#define RELATION_CHECKS \
( \
	AssertMacro(RelationIsValid(indexRelation)), \
	AssertMacro(PointerIsValid(indexRelation->rd_indam)), \
	AssertMacro(!ReindexIsProcessingIndex(RelationGetRelid(indexRelation))) \
)

#define SCAN_CHECKS \
( \
	AssertMacro(IndexScanIsValid(scan)), \
	AssertMacro(RelationIsValid(scan->indexRelation)), \
	AssertMacro(PointerIsValid(scan->indexRelation->rd_indam)) \
)

#define CHECK_REL_PROCEDURE(pname) \
do { \
	if (indexRelation->rd_indam->pname == NULL) \
		elog(ERROR, "function %s is not defined for index %s", \
			 CppAsString(pname), RelationGetRelationName(indexRelation)); \
} while(0)

#define CHECK_SCAN_PROCEDURE(pname) \
do { \
	if (scan->indexRelation->rd_indam->pname == NULL) \
		elog(ERROR, "function %s is not defined for index %s", \
			 CppAsString(pname), RelationGetRelationName(scan->indexRelation)); \
} while(0)

static IndexScanDesc index_beginscan_internal(Relation indexRelation,
											  int nkeys, int norderbys, Snapshot snapshot,
											  ParallelIndexScanDesc pscan, bool temp_snap);


/* ----------------------------------------------------------------
 *				   index_ interface functions
 * ----------------------------------------------------------------
 */

/* ----------------
 *		index_open - open an index relation by relation OID
 *
 *		If lockmode is not "NoLock", the specified kind of lock is
 *		obtained on the index.  (Generally, NoLock should only be
 *		used if the caller knows it has some appropriate lock on the
 *		index already.)
 *
 *		An error is raised if the index does not exist.
 *
 *		This is a convenience routine adapted for indexscan use.
 *		Some callers may prefer to use relation_open directly.
 * ----------------
 */
Relation
index_open(Oid relationId, LOCKMODE lockmode)
{
	Relation	r;

	r = relation_open(relationId, lockmode);

	if (r->rd_rel->relkind != RELKIND_INDEX &&
		r->rd_rel->relkind != RELKIND_PARTITIONED_INDEX)
		ereport(ERROR,
				(errcode(ERRCODE_WRONG_OBJECT_TYPE),
				 errmsg("\"%s\" is not an index",
						RelationGetRelationName(r))));

	return r;
}

/* ----------------
 *		index_close - close an index relation
 *
 *		If lockmode is not "NoLock", we then release the specified lock.
 *
 *		Note that it is often sensible to hold a lock beyond index_close;
 *		in that case, the lock is released automatically at xact end.
 * ----------------
 */
void
index_close(Relation relation, LOCKMODE lockmode)
{
	LockRelId	relid = relation->rd_lockInfo.lockRelId;

	Assert(lockmode >= NoLock && lockmode < MAX_LOCKMODES);

	/* The relcache does the real work... */
	RelationClose(relation);

	if (lockmode != NoLock)
		UnlockRelationId(&relid, lockmode);
}

/* ----------------
 *		index_insert - insert an index tuple into a relation
 * ----------------
 */
bool
index_insert(Relation indexRelation,
			 Datum *values,
			 bool *isnull,
			 ItemPointer heap_t_ctid,
			 Relation heapRelation,
			 IndexUniqueCheck checkUnique,
			 IndexInfo *indexInfo)
{
	RELATION_CHECKS;
	CHECK_REL_PROCEDURE(aminsert);

	if (!(indexRelation->rd_indam->ampredlocks))
		CheckForSerializableConflictIn(indexRelation,
									   (HeapTuple) NULL,
									   InvalidBuffer);

	return indexRelation->rd_indam->aminsert(indexRelation, values, isnull,
											 heap_t_ctid, heapRelation,
											 checkUnique, indexInfo);
}

/*
 * index_beginscan - start a scan of an index with amgettuple
 *
 * Caller must be holding suitable locks on the heap and the index.
 */
IndexScanDesc
index_beginscan(Relation heapRelation,
				Relation indexRelation,
				Snapshot snapshot,
				int nkeys, int norderbys)
{
	IndexScanDesc scan;

	scan = index_beginscan_internal(indexRelation, nkeys, norderbys, snapshot, NULL, false);

	/*
	 * Save additional parameters into the scandesc.  Everything else was set
	 * up by RelationGetIndexScan.
	 */
	scan->heapRelation = heapRelation;
	scan->xs_snapshot = snapshot;

	/* prepare to fetch index matches from table */
	scan->xs_heapfetch = table_index_fetch_begin(heapRelation);

	return scan;
}

/*
 * index_beginscan_bitmap - start a scan of an index with amgetbitmap
 *
 * As above, caller had better be holding some lock on the parent heap
 * relation, even though it's not explicitly mentioned here.
 */
IndexScanDesc
index_beginscan_bitmap(Relation indexRelation,
					   Snapshot snapshot,
					   int nkeys)
{
	IndexScanDesc scan;

	scan = index_beginscan_internal(indexRelation, nkeys, 0, snapshot, NULL, false);

	/*
	 * Save additional parameters into the scandesc.  Everything else was set
	 * up by RelationGetIndexScan.
	 */
	scan->xs_snapshot = snapshot;

	return scan;
}

/*
 * index_beginscan_internal --- common code for index_beginscan variants
 */
static IndexScanDesc
index_beginscan_internal(Relation indexRelation,
						 int nkeys, int norderbys, Snapshot snapshot,
						 ParallelIndexScanDesc pscan, bool temp_snap)
{
	IndexScanDesc scan;

	RELATION_CHECKS;
	CHECK_REL_PROCEDURE(ambeginscan);

	if (!(indexRelation->rd_indam->ampredlocks))
		PredicateLockRelation(indexRelation, snapshot);

	/*
	 * We hold a reference count to the relcache entry throughout the scan.
	 */
	RelationIncrementReferenceCount(indexRelation);

	/*
	 * Tell the AM to open a scan.
	 */
	scan = indexRelation->rd_indam->ambeginscan(indexRelation, nkeys,
												norderbys);
	/* Initialize information for parallel scan. */
	scan->parallel_scan = pscan;
	scan->xs_temp_snap = temp_snap;

	return scan;
}

/* ----------------
 *		index_rescan  - (re)start a scan of an index
 *
 * During a restart, the caller may specify a new set of scankeys and/or
 * orderbykeys; but the number of keys cannot differ from what index_beginscan
 * was told.  (Later we might relax that to "must not exceed", but currently
 * the index AMs tend to assume that scan->numberOfKeys is what to believe.)
 * To restart the scan without changing keys, pass NULL for the key arrays.
 * (Of course, keys *must* be passed on the first call, unless
 * scan->numberOfKeys is zero.)
 * ----------------
 */
void
index_rescan(IndexScanDesc scan,
			 ScanKey keys, int nkeys,
			 ScanKey orderbys, int norderbys)
{
	SCAN_CHECKS;
	CHECK_SCAN_PROCEDURE(amrescan);

	Assert(nkeys == scan->numberOfKeys);
	Assert(norderbys == scan->numberOfOrderBys);

	/* Release resources (like buffer pins) from table accesses */
	if (scan->xs_heapfetch)
		table_index_fetch_reset(scan->xs_heapfetch);

	scan->kill_prior_tuple = false; /* for safety */
	scan->xs_heap_continue = false;

	scan->indexRelation->rd_indam->amrescan(scan, keys, nkeys,
											orderbys, norderbys);
}

/* ----------------
 *		index_endscan - end a scan
 * ----------------
 */
void
index_endscan(IndexScanDesc scan)
{
	SCAN_CHECKS;
	CHECK_SCAN_PROCEDURE(amendscan);

	/* Release resources (like buffer pins) from table accesses */
	if (scan->xs_heapfetch)
	{
		table_index_fetch_end(scan->xs_heapfetch);
		scan->xs_heapfetch = NULL;
	}

	/* End the AM's scan */
	scan->indexRelation->rd_indam->amendscan(scan);

	/* Release index refcount acquired by index_beginscan */
	RelationDecrementReferenceCount(scan->indexRelation);

	if (scan->xs_temp_snap)
		UnregisterSnapshot(scan->xs_snapshot);

	/* Release the scan data structure itself */
	IndexScanEnd(scan);
}

/* ----------------
 *		index_markpos  - mark a scan position
 * ----------------
 */
void
index_markpos(IndexScanDesc scan)
{
	SCAN_CHECKS;
	CHECK_SCAN_PROCEDURE(ammarkpos);

	scan->indexRelation->rd_indam->ammarkpos(scan);
}

/* ----------------
 *		index_restrpos	- restore a scan position
 *
 * NOTE: this only restores the internal scan state of the index AM.  See
 * comments for ExecRestrPos().
 *
 * NOTE: For heap, in the presence of HOT chains, mark/restore only works
 * correctly if the scan's snapshot is MVCC-safe; that ensures that there's at
 * most one returnable tuple in each HOT chain, and so restoring the prior
 * state at the granularity of the index AM is sufficient.  Since the only
 * current user of mark/restore functionality is nodeMergejoin.c, this
 * effectively means that merge-join plans only work for MVCC snapshots.  This
 * could be fixed if necessary, but for now it seems unimportant.
 * ----------------
 */
void
index_restrpos(IndexScanDesc scan)
{
	Assert(IsMVCCSnapshot(scan->xs_snapshot));

	SCAN_CHECKS;
	CHECK_SCAN_PROCEDURE(amrestrpos);

	/* release resources (like buffer pins) from table accesses */
	if (scan->xs_heapfetch)
		table_index_fetch_reset(scan->xs_heapfetch);

	scan->kill_prior_tuple = false; /* for safety */
	scan->xs_heap_continue = false;

	scan->indexRelation->rd_indam->amrestrpos(scan);
}

/*
 * index_parallelscan_estimate - estimate shared memory for parallel scan
 *
 * Currently, we don't pass any information to the AM-specific estimator,
 * so it can probably only return a constant.  In the future, we might need
 * to pass more information.
 */
Size
index_parallelscan_estimate(Relation indexRelation, Snapshot snapshot)
{
	Size		nbytes;

	RELATION_CHECKS;

	nbytes = offsetof(ParallelIndexScanDescData, ps_snapshot_data);
	nbytes = add_size(nbytes, EstimateSnapshotSpace(snapshot));
	nbytes = MAXALIGN(nbytes);

	/*
	 * If amestimateparallelscan is not provided, assume there is no
	 * AM-specific data needed.  (It's hard to believe that could work, but
	 * it's easy enough to cater to it here.)
	 */
	if (indexRelation->rd_indam->amestimateparallelscan != NULL)
		nbytes = add_size(nbytes,
						  indexRelation->rd_indam->amestimateparallelscan());

	return nbytes;
}

/*
 * index_parallelscan_initialize - initialize parallel scan
 *
 * We initialize both the ParallelIndexScanDesc proper and the AM-specific
 * information which follows it.
 *
 * This function calls access method specific initialization routine to
 * initialize am specific information.  Call this just once in the leader
 * process; then, individual workers attach via index_beginscan_parallel.
 */
void
index_parallelscan_initialize(Relation heapRelation, Relation indexRelation,
							  Snapshot snapshot, ParallelIndexScanDesc target)
{
	Size		offset;

	RELATION_CHECKS;

	offset = add_size(offsetof(ParallelIndexScanDescData, ps_snapshot_data),
					  EstimateSnapshotSpace(snapshot));
	offset = MAXALIGN(offset);

	target->ps_relid = RelationGetRelid(heapRelation);
	target->ps_indexid = RelationGetRelid(indexRelation);
	target->ps_offset = offset;
	SerializeSnapshot(snapshot, target->ps_snapshot_data);

	/* aminitparallelscan is optional; assume no-op if not provided by AM */
	if (indexRelation->rd_indam->aminitparallelscan != NULL)
	{
		void	   *amtarget;

		amtarget = OffsetToPointer(target, offset);
		indexRelation->rd_indam->aminitparallelscan(amtarget);
	}
}

/* ----------------
 *		index_parallelrescan  - (re)start a parallel scan of an index
 * ----------------
 */
void
index_parallelrescan(IndexScanDesc scan)
{
	SCAN_CHECKS;

	if (scan->xs_heapfetch)
		table_index_fetch_reset(scan->xs_heapfetch);

	/* amparallelrescan is optional; assume no-op if not provided by AM */
	if (scan->indexRelation->rd_indam->amparallelrescan != NULL)
		scan->indexRelation->rd_indam->amparallelrescan(scan);
}

/*
 * index_beginscan_parallel - join parallel index scan
 *
 * Caller must be holding suitable locks on the heap and the index.
 */
IndexScanDesc
index_beginscan_parallel(Relation heaprel, Relation indexrel, int nkeys,
						 int norderbys, ParallelIndexScanDesc pscan)
{
	Snapshot	snapshot;
	IndexScanDesc scan;

	Assert(RelationGetRelid(heaprel) == pscan->ps_relid);
	snapshot = RestoreSnapshot(pscan->ps_snapshot_data);
	RegisterSnapshot(snapshot);
	scan = index_beginscan_internal(indexrel, nkeys, norderbys, snapshot,
									pscan, true);

	/*
	 * Save additional parameters into the scandesc.  Everything else was set
	 * up by index_beginscan_internal.
	 */
	scan->heapRelation = heaprel;
	scan->xs_snapshot = snapshot;

	/* prepare to fetch index matches from table */
	scan->xs_heapfetch = table_index_fetch_begin(heaprel);

	return scan;
}

/* ----------------
 * index_getnext_tid - get the next TID from a scan
 *
 * The result is the next TID satisfying the scan keys,
 * or NULL if no more matching tuples exist.
 * ----------------
 */
ItemPointer
index_getnext_tid(IndexScanDesc scan, ScanDirection direction)
{
	bool		found;

	SCAN_CHECKS;
	CHECK_SCAN_PROCEDURE(amgettuple);

	Assert(TransactionIdIsValid(RecentGlobalXmin));

	/*
	 * The AM's amgettuple proc finds the next index entry matching the scan
	 * keys, and puts the TID into scan->xs_heaptid.  It should also set
	 * scan->xs_recheck and possibly scan->xs_itup/scan->xs_hitup, though we
	 * pay no attention to those fields here.
	 */
	found = scan->indexRelation->rd_indam->amgettuple(scan, direction);

	/* Reset kill flag immediately for safety */
	scan->kill_prior_tuple = false;
	scan->xs_heap_continue = false;

	/* If we're out of index entries, we're done */
	if (!found)
	{
		/* release resources (like buffer pins) from table accesses */
		if (scan->xs_heapfetch)
			table_index_fetch_reset(scan->xs_heapfetch);

		return NULL;
	}
	Assert(ItemPointerIsValid(&scan->xs_heaptid));

	pgstat_count_index_tuples(scan->indexRelation, 1);

	/* Return the TID of the tuple we found. */
	return &scan->xs_heaptid;
}

/* ----------------
 *		index_fetch_heap - get the scan's next heap tuple
 *
 * The result is a visible heap tuple associated with the index TID most
 * recently fetched by index_getnext_tid, or NULL if no more matching tuples
 * exist.  (There can be more than one matching tuple because of HOT chains,
 * although when using an MVCC snapshot it should be impossible for more than
 * one such tuple to exist.)
 *
 * On success, the buffer containing the heap tup is pinned (the pin will be
 * dropped in a future index_getnext_tid, index_fetch_heap or index_endscan
 * call).
 *
 * Note: caller must check scan->xs_recheck, and perform rechecking of the
 * scan keys if required.  We do not do that here because we don't have
 * enough information to do it efficiently in the general case.
 * ----------------
 */
bool
index_fetch_heap(IndexScanDesc scan, TupleTableSlot *slot)
{
	bool		all_dead = false;
	bool		found;

	found = table_index_fetch_tuple(scan->xs_heapfetch, &scan->xs_heaptid,
									scan->xs_snapshot, slot,
									&scan->xs_heap_continue, &all_dead);

	if (found)
		pgstat_count_heap_fetch(scan->indexRelation);

	/*
	 * If we scanned a whole HOT chain and found only dead tuples, tell index
	 * AM to kill its entry for that TID (this will take effect in the next
	 * amgettuple call, in index_getnext_tid).  We do not do this when in
	 * recovery because it may violate MVCC to do so.  See comments in
	 * RelationGetIndexScan().
	 */
	if (!scan->xactStartedInRecovery)
		scan->kill_prior_tuple = all_dead;

	return found;
}

/* ----------------
 *		index_getnext_slot - get the next tuple from a scan
 *
 * The result is true if a tuple satisfying the scan keys and the snapshot was
 * found, false otherwise.  The tuple is stored in the specified slot.
 *
 * On success, resources (like buffer pins) are likely to be held, and will be
 * dropped by a future index_getnext_tid, index_fetch_heap or index_endscan
 * call).
 *
 * Note: caller must check scan->xs_recheck, and perform rechecking of the
 * scan keys if required.  We do not do that here because we don't have
 * enough information to do it efficiently in the general case.
 * ----------------
 */
bool
index_getnext_slot(IndexScanDesc scan, ScanDirection direction, TupleTableSlot *slot)
{
	for (;;)
	{
		if (!scan->xs_heap_continue)
		{
			ItemPointer tid;

			/* Time to fetch the next TID from the index */
			tid = index_getnext_tid(scan, direction);

			/* If we're out of index entries, we're done */
			if (tid == NULL)
				break;

			Assert(ItemPointerEquals(tid, &scan->xs_heaptid));
		}

		/*
		 * Fetch the next (or only) visible heap tuple for this index entry.
		 * If we don't find anything, loop around and grab the next TID from
		 * the index.
		 */
		Assert(ItemPointerIsValid(&scan->xs_heaptid));
		if (index_fetch_heap(scan, slot))
			return true;
	}

	return false;
}

/* ----------------
 *		index_getbitmap - get all tuples at once from an index scan
 *
 *		it invokes am's getmulti function to get a bitmap. If am is an on-disk
 *		bitmap index access method (see bitmap.h), then a StreamBitmap is
 *		returned; a TIDBitmap otherwise. Note that an index am's getmulti
 *		function can assume that the bitmap that it's given as argument is of
 *		the same type as what the function constructs itself.
 * ----------------
 */
Node *
index_getbitmap(IndexScanDesc scan, Node *bitmap)
{
	SCAN_CHECKS;
	CHECK_SCAN_PROCEDURE(amgetbitmap);

	/* just make sure this is false... */
	scan->kill_prior_tuple = false;

	/*
	 * have the am's getbitmap proc do all the work.
	 */
<<<<<<< HEAD
	return scan->indexRelation->rd_amroutine->amgetbitmap(scan, bitmap);
=======
	ntids = scan->indexRelation->rd_indam->amgetbitmap(scan, bitmap);

	pgstat_count_index_tuples(scan->indexRelation, ntids);

	return ntids;
>>>>>>> 9e1c9f95
}

/* ----------------
 *		index_bulk_delete - do mass deletion of index entries
 *
 *		callback routine tells whether a given main-heap tuple is
 *		to be deleted
 *
 *		return value is an optional palloc'd struct of statistics
 * ----------------
 */
IndexBulkDeleteResult *
index_bulk_delete(IndexVacuumInfo *info,
				  IndexBulkDeleteResult *stats,
				  IndexBulkDeleteCallback callback,
				  void *callback_state)
{
	Relation	indexRelation = info->index;

	RELATION_CHECKS;
	CHECK_REL_PROCEDURE(ambulkdelete);

	return indexRelation->rd_indam->ambulkdelete(info, stats,
												 callback, callback_state);
}

/* ----------------
 *		index_vacuum_cleanup - do post-deletion cleanup of an index
 *
 *		return value is an optional palloc'd struct of statistics
 * ----------------
 */
IndexBulkDeleteResult *
index_vacuum_cleanup(IndexVacuumInfo *info,
					 IndexBulkDeleteResult *stats)
{
	Relation	indexRelation = info->index;

	RELATION_CHECKS;
	CHECK_REL_PROCEDURE(amvacuumcleanup);

	return indexRelation->rd_indam->amvacuumcleanup(info, stats);
}

/* ----------------
 *		index_can_return
 *
 *		Does the index access method support index-only scans for the given
 *		column?
 * ----------------
 */
bool
index_can_return(Relation indexRelation, int attno)
{
	RELATION_CHECKS;

	/* amcanreturn is optional; assume false if not provided by AM */
	if (indexRelation->rd_indam->amcanreturn == NULL)
		return false;

	return indexRelation->rd_indam->amcanreturn(indexRelation, attno);
}

/* ----------------
 *		index_getprocid
 *
 *		Index access methods typically require support routines that are
 *		not directly the implementation of any WHERE-clause query operator
 *		and so cannot be kept in pg_amop.  Instead, such routines are kept
 *		in pg_amproc.  These registered procedure OIDs are assigned numbers
 *		according to a convention established by the access method.
 *		The general index code doesn't know anything about the routines
 *		involved; it just builds an ordered list of them for
 *		each attribute on which an index is defined.
 *
 *		As of Postgres 8.3, support routines within an operator family
 *		are further subdivided by the "left type" and "right type" of the
 *		query operator(s) that they support.  The "default" functions for a
 *		particular indexed attribute are those with both types equal to
 *		the index opclass' opcintype (note that this is subtly different
 *		from the indexed attribute's own type: it may be a binary-compatible
 *		type instead).  Only the default functions are stored in relcache
 *		entries --- access methods can use the syscache to look up non-default
 *		functions.
 *
 *		This routine returns the requested default procedure OID for a
 *		particular indexed attribute.
 * ----------------
 */
RegProcedure
index_getprocid(Relation irel,
				AttrNumber attnum,
				uint16 procnum)
{
	RegProcedure *loc;
	int			nproc;
	int			procindex;

	nproc = irel->rd_indam->amsupport;

	Assert(procnum > 0 && procnum <= (uint16) nproc);

	procindex = (nproc * (attnum - 1)) + (procnum - 1);

	loc = irel->rd_support;

	Assert(loc != NULL);

	return loc[procindex];
}

/* ----------------
 *		index_getprocinfo
 *
 *		This routine allows index AMs to keep fmgr lookup info for
 *		support procs in the relcache.  As above, only the "default"
 *		functions for any particular indexed attribute are cached.
 *
 * Note: the return value points into cached data that will be lost during
 * any relcache rebuild!  Therefore, either use the callinfo right away,
 * or save it only after having acquired some type of lock on the index rel.
 * ----------------
 */
FmgrInfo *
index_getprocinfo(Relation irel,
				  AttrNumber attnum,
				  uint16 procnum)
{
	FmgrInfo   *locinfo;
	int			nproc;
	int			procindex;

	nproc = irel->rd_indam->amsupport;

	Assert(procnum > 0 && procnum <= (uint16) nproc);

	procindex = (nproc * (attnum - 1)) + (procnum - 1);

	locinfo = irel->rd_supportinfo;

	Assert(locinfo != NULL);

	locinfo += procindex;

	/* Initialize the lookup info if first time through */
	if (locinfo->fn_oid == InvalidOid)
	{
		RegProcedure *loc = irel->rd_support;
		RegProcedure procId;

		Assert(loc != NULL);

		procId = loc[procindex];

		/*
		 * Complain if function was not found during IndexSupportInitialize.
		 * This should not happen unless the system tables contain bogus
		 * entries for the index opclass.  (If an AM wants to allow a support
		 * function to be optional, it can use index_getprocid.)
		 */
		if (!RegProcedureIsValid(procId))
			elog(ERROR, "missing support function %d for attribute %d of index \"%s\"",
				 procnum, attnum, RelationGetRelationName(irel));

		fmgr_info_cxt(procId, locinfo, irel->rd_indexcxt);
	}

	return locinfo;
}

/* ----------------
 *		index_store_float8_orderby_distances
 *
 *		Convert AM distance function's results (that can be inexact)
 *		to ORDER BY types and save them into xs_orderbyvals/xs_orderbynulls
 *		for a possible recheck.
 * ----------------
 */
void
index_store_float8_orderby_distances(IndexScanDesc scan, Oid *orderByTypes,
									 double *distances, bool recheckOrderBy)
{
	int			i;

	scan->xs_recheckorderby = recheckOrderBy;

	if (!distances)
	{
		Assert(!scan->xs_recheckorderby);

		for (i = 0; i < scan->numberOfOrderBys; i++)
		{
			scan->xs_orderbyvals[i] = (Datum) 0;
			scan->xs_orderbynulls[i] = true;
		}

		return;
	}

	for (i = 0; i < scan->numberOfOrderBys; i++)
	{
		if (orderByTypes[i] == FLOAT8OID)
		{
#ifndef USE_FLOAT8_BYVAL
			/* must free any old value to avoid memory leakage */
			if (!scan->xs_orderbynulls[i])
				pfree(DatumGetPointer(scan->xs_orderbyvals[i]));
#endif
			scan->xs_orderbyvals[i] = Float8GetDatum(distances[i]);
			scan->xs_orderbynulls[i] = false;
		}
		else if (orderByTypes[i] == FLOAT4OID)
		{
			/* convert distance function's result to ORDER BY type */
#ifndef USE_FLOAT4_BYVAL
			/* must free any old value to avoid memory leakage */
			if (!scan->xs_orderbynulls[i])
				pfree(DatumGetPointer(scan->xs_orderbyvals[i]));
#endif
			scan->xs_orderbyvals[i] = Float4GetDatum((float4) distances[i]);
			scan->xs_orderbynulls[i] = false;
		}
		else
		{
			/*
			 * If the ordering operator's return value is anything else, we
			 * don't know how to convert the float8 bound calculated by the
			 * distance function to that.  The executor won't actually need
			 * the order by values we return here, if there are no lossy
			 * results, so only insist on converting if the *recheck flag is
			 * set.
			 */
			if (scan->xs_recheckorderby)
				elog(ERROR, "ORDER BY operator must return float8 or float4 if the distance function is lossy");
			scan->xs_orderbynulls[i] = true;
		}
	}
}<|MERGE_RESOLUTION|>--- conflicted
+++ resolved
@@ -657,15 +657,10 @@
 	/*
 	 * have the am's getbitmap proc do all the work.
 	 */
-<<<<<<< HEAD
-	return scan->indexRelation->rd_amroutine->amgetbitmap(scan, bitmap);
-=======
-	ntids = scan->indexRelation->rd_indam->amgetbitmap(scan, bitmap);
-
-	pgstat_count_index_tuples(scan->indexRelation, ntids);
-
-	return ntids;
->>>>>>> 9e1c9f95
+	return scan->indexRelation->rd_indam->amgetbitmap(scan, bitmap);
+
+	// GPDB_12_MERGE_FIXME
+	//pgstat_count_index_tuples(scan->indexRelation, ntids);
 }
 
 /* ----------------
@@ -846,13 +841,14 @@
  */
 void
 index_store_float8_orderby_distances(IndexScanDesc scan, Oid *orderByTypes,
-									 double *distances, bool recheckOrderBy)
+									 double *distanceValues,
+									 bool *distanceNulls, bool recheckOrderBy)
 {
 	int			i;
 
 	scan->xs_recheckorderby = recheckOrderBy;
 
-	if (!distances)
+	if (!distanceValues)
 	{
 		Assert(!scan->xs_recheckorderby);
 
@@ -867,6 +863,11 @@
 
 	for (i = 0; i < scan->numberOfOrderBys; i++)
 	{
+		if (distanceNulls && distanceNulls[i])
+		{
+			scan->xs_orderbyvals[i] = (Datum) 0;
+			scan->xs_orderbynulls[i] = true;
+		}
 		if (orderByTypes[i] == FLOAT8OID)
 		{
 #ifndef USE_FLOAT8_BYVAL
@@ -874,7 +875,7 @@
 			if (!scan->xs_orderbynulls[i])
 				pfree(DatumGetPointer(scan->xs_orderbyvals[i]));
 #endif
-			scan->xs_orderbyvals[i] = Float8GetDatum(distances[i]);
+			scan->xs_orderbyvals[i] = Float8GetDatum(distanceValues[i]);
 			scan->xs_orderbynulls[i] = false;
 		}
 		else if (orderByTypes[i] == FLOAT4OID)
@@ -885,7 +886,7 @@
 			if (!scan->xs_orderbynulls[i])
 				pfree(DatumGetPointer(scan->xs_orderbyvals[i]));
 #endif
-			scan->xs_orderbyvals[i] = Float4GetDatum((float4) distances[i]);
+			scan->xs_orderbyvals[i] = Float4GetDatum((float4) distanceValues[i]);
 			scan->xs_orderbynulls[i] = false;
 		}
 		else
