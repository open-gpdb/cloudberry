--- conflicted
+++ resolved
@@ -231,7 +231,6 @@
 	SpGistScanOpaque so = (SpGistScanOpaque) scan->opaque;
 
 	MemoryContextDelete(so->tempCxt);
-<<<<<<< HEAD
 
 	if (so->keyData)
 		pfree(so->keyData);
@@ -240,24 +239,6 @@
 		pfree(so->state.deadTupleStorage);
 
 	pfree(so);
-
-	PG_RETURN_VOID();
-}
-
-Datum
-spgmarkpos(PG_FUNCTION_ARGS)
-{
-	elog(ERROR, "SPGiST does not support mark/restore");
-	PG_RETURN_VOID();
-}
-
-Datum
-spgrestrpos(PG_FUNCTION_ARGS)
-{
-	elog(ERROR, "SPGiST does not support mark/restore");
-	PG_RETURN_VOID();
-=======
->>>>>>> b5bce6c1
 }
 
 /*
@@ -593,16 +574,20 @@
 	so->ntids++;
 }
 
-int64
-spggetbitmap(IndexScanDesc scan, TIDBitmap *tbm)
-{
+Node *
+spggetbitmap(IndexScanDesc scan, Node *n)
+{
+	TIDBitmap *tbm;
+
 	SpGistScanOpaque so = (SpGistScanOpaque) scan->opaque;
 
-	if (tbm == NULL)
+	if (n == NULL)
 		/* XXX should we use less than work_mem for this? */
 		tbm = tbm_create(work_mem * 1024L);
-	else if (!IsA(tbm, TIDBitmap))
+	else if (!IsA(n, TIDBitmap))
 		elog(ERROR, "non hash bitmap");
+	else
+		tbm = (TIDBitmap *) n;
 
 	/* Copy want_itup to *so so we don't need to pass it around separately */
 	so->want_itup = false;
@@ -612,11 +597,7 @@
 
 	spgWalk(scan->indexRelation, so, true, storeBitmap, scan->xs_snapshot);
 
-<<<<<<< HEAD
-	PG_RETURN_POINTER(tbm);
-=======
-	return so->ntids;
->>>>>>> b5bce6c1
+	return (Node *) tbm;
 }
 
 /* storeRes subroutine for gettuple case */
