--- conflicted
+++ resolved
@@ -49,14 +49,11 @@
 static bool ValidXLogRecord(XLogReaderState *state, XLogRecord *record,
 							XLogRecPtr recptr);
 static void ResetDecoder(XLogReaderState *state);
-<<<<<<< HEAD
 static bool zstd_decompress_backupblock(const char *source, int32 slen,
 										char *dest, int32 rawsize,
 										char *errormessage);
-=======
 static void WALOpenSegmentInit(WALOpenSegment *seg, WALSegmentContext *segcxt,
 							   int segsize, const char *waldir);
->>>>>>> d457cb4e
 
 /* size of the buffer allocated for error message. */
 #define MAX_ERRORMSG_LEN 1000
@@ -1618,17 +1615,10 @@
 										 BLCKSZ - bkpb->hole_length,
 										 errormessage))
 		{
-<<<<<<< HEAD
 			report_invalid_record(record, "invalid compressed image at %X/%X, block %d (%s)",
-								  (uint32) (record->ReadRecPtr >> 32),
-								  (uint32) record->ReadRecPtr,
+								  LSN_FORMAT_ARGS(record->ReadRecPtr),
 								  block_id,
 								  errormessage);
-=======
-			report_invalid_record(record, "invalid compressed image at %X/%X, block %d",
-								  LSN_FORMAT_ARGS(record->ReadRecPtr),
-								  block_id);
->>>>>>> d457cb4e
 			return false;
 		}
 		ptr = tmp.data;
@@ -1652,7 +1642,6 @@
 	return true;
 }
 
-<<<<<<< HEAD
 bool
 zstd_decompress_backupblock(const char *source, int32 slen, char *dest,
 							int32 rawsize, char *errormessage)
@@ -1713,7 +1702,7 @@
 				 "binary not compiled with ZSTD support");
 		return false;
 }
-=======
+
 #ifndef FRONTEND
 
 /*
@@ -1746,5 +1735,4 @@
 	return FullTransactionIdFromEpochAndXid(epoch, xid);
 }
 
-#endif
->>>>>>> d457cb4e
+#endif