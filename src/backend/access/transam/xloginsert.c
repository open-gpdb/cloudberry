/*-------------------------------------------------------------------------
 *
 * xloginsert.c
 *		Functions for constructing WAL records
 *
 * Constructing a WAL record begins with a call to XLogBeginInsert,
 * followed by a number of XLogRegister* calls. The registered data is
 * collected in private working memory, and finally assembled into a chain
 * of XLogRecData structs by a call to XLogRecordAssemble(). See
 * access/transam/README for details.
 *
 * Portions Copyright (c) 1996-2016, PostgreSQL Global Development Group
 * Portions Copyright (c) 1994, Regents of the University of California
 *
 * src/backend/access/transam/xloginsert.c
 *
 *-------------------------------------------------------------------------
 */

#include "postgres.h"

#include "access/xact.h"
#include "access/xlog.h"
#include "access/xlog_internal.h"
#include "access/xloginsert.h"
#include "catalog/pg_control.h"
#include "common/pg_lzcompress.h"
#include "miscadmin.h"
#include "replication/origin.h"
#include "storage/bufmgr.h"
#include "storage/proc.h"
#include "utils/memutils.h"
#include "pg_trace.h"

/* Buffer size required to store a compressed version of backup block image */
#define PGLZ_MAX_BLCKSZ PGLZ_MAX_OUTPUT(BLCKSZ)

/*
 * For each block reference registered with XLogRegisterBuffer, we fill in
 * a registered_buffer struct.
 */
typedef struct
{
	bool		in_use;			/* is this slot in use? */
	uint8		flags;			/* REGBUF_* flags */
	RelFileNode rnode;			/* identifies the relation and block */
	ForkNumber	forkno;
	BlockNumber block;
	Page		page;			/* page content */
	uint32		rdata_len;		/* total length of data in rdata chain */
	XLogRecData *rdata_head;	/* head of the chain of data registered with
								 * this block */
	XLogRecData *rdata_tail;	/* last entry in the chain, or &rdata_head if
								 * empty */

	XLogRecData bkp_rdatas[2];	/* temporary rdatas used to hold references to
								 * backup block data in XLogRecordAssemble() */

	/* buffer to store a compressed version of backup block image */
	char		compressed_page[PGLZ_MAX_BLCKSZ];
} registered_buffer;

static registered_buffer *registered_buffers;
static int	max_registered_buffers;		/* allocated size */
static int	max_registered_block_id = 0;		/* highest block_id + 1
												 * currently registered */

/*
 * A chain of XLogRecDatas to hold the "main data" of a WAL record, registered
 * with XLogRegisterData(...).
 */
static XLogRecData *mainrdata_head;
static XLogRecData *mainrdata_last = (XLogRecData *) &mainrdata_head;
static uint32 mainrdata_len;	/* total # of bytes in chain */

/* Should the in-progress insertion log the origin? */
static bool include_origin = false;

/*
 * These are used to hold the record header while constructing a record.
 * 'hdr_scratch' is not a plain variable, but is palloc'd at initialization,
 * because we want it to be MAXALIGNed and padding bytes zeroed.
 *
 * For simplicity, it's allocated large enough to hold the headers for any
 * WAL record.
 */
static XLogRecData hdr_rdt;
static char *hdr_scratch = NULL;

#define SizeOfXlogOrigin	(sizeof(RepOriginId) + sizeof(char))

#define HEADER_SCRATCH_SIZE \
	(SizeOfXLogRecord + \
	 MaxSizeOfXLogRecordBlockHeader * (XLR_MAX_BLOCK_ID + 1) + \
	 SizeOfXLogRecordDataHeaderLong + SizeOfXlogOrigin)

/*
 * An array of XLogRecData structs, to hold registered data.
 */
static XLogRecData *rdatas;
static int	num_rdatas;			/* entries currently used */
static int	max_rdatas;			/* allocated size */

static bool begininsert_called = false;

/* Memory context to hold the registered buffer and data references. */
static MemoryContext xloginsert_cxt;

static XLogRecData *XLogRecordAssemble(RmgrId rmid, uint8 info,
				   XLogRecPtr RedoRecPtr, bool doPageWrites,
				   XLogRecPtr *fpw_lsn, TransactionId overrideXid);
static bool XLogCompressBackupBlock(char *page, uint16 hole_offset,
						uint16 hole_length, char *dest, uint16 *dlen);
static XLogRecPtr XLogInsert_Internal(RmgrId rmid, uint8 info, TransactionId
							headerXid);

/*
 * Begin constructing a WAL record. This must be called before the
 * XLogRegister* functions and XLogInsert().
 */
void
XLogBeginInsert(void)
{
	Assert(max_registered_block_id == 0);
	Assert(mainrdata_last == (XLogRecData *) &mainrdata_head);
	Assert(mainrdata_len == 0);

	/* cross-check on whether we should be here or not */
	if (!XLogInsertAllowed())
		elog(ERROR, "cannot make new WAL entries during recovery");

	if (begininsert_called)
		elog(ERROR, "XLogBeginInsert was already called");

	begininsert_called = true;
}

/*
 * Ensure that there are enough buffer and data slots in the working area,
 * for subsequent XLogRegisterBuffer, XLogRegisterData and XLogRegisterBufData
 * calls.
 *
 * There is always space for a small number of buffers and data chunks, enough
 * for most record types. This function is for the exceptional cases that need
 * more.
 */
void
XLogEnsureRecordSpace(int max_block_id, int ndatas)
{
	int			nbuffers;

	/*
	 * This must be called before entering a critical section, because
	 * allocating memory inside a critical section can fail. repalloc() will
	 * check the same, but better to check it here too so that we fail
	 * consistently even if the arrays happen to be large enough already.
	 */
	Assert(CritSectionCount == 0);

	/* the minimum values can't be decreased */
	if (max_block_id < XLR_NORMAL_MAX_BLOCK_ID)
		max_block_id = XLR_NORMAL_MAX_BLOCK_ID;
	if (ndatas < XLR_NORMAL_RDATAS)
		ndatas = XLR_NORMAL_RDATAS;

	if (max_block_id > XLR_MAX_BLOCK_ID)
		elog(ERROR, "maximum number of WAL record block references exceeded");
	nbuffers = max_block_id + 1;

	if (nbuffers > max_registered_buffers)
	{
		registered_buffers = (registered_buffer *)
			repalloc(registered_buffers, sizeof(registered_buffer) * nbuffers);

		/*
		 * At least the padding bytes in the structs must be zeroed, because
		 * they are included in WAL data, but initialize it all for tidiness.
		 */
		MemSet(&registered_buffers[max_registered_buffers], 0,
			(nbuffers - max_registered_buffers) * sizeof(registered_buffer));
		max_registered_buffers = nbuffers;
	}

	if (ndatas > max_rdatas)
	{
		rdatas = (XLogRecData *) repalloc(rdatas, sizeof(XLogRecData) * ndatas);
		max_rdatas = ndatas;
	}
}

/*
 * Reset WAL record construction buffers.
 */
void
XLogResetInsertion(void)
{
	int			i;

	for (i = 0; i < max_registered_block_id; i++)
		registered_buffers[i].in_use = false;

	num_rdatas = 0;
	max_registered_block_id = 0;
	mainrdata_len = 0;
	mainrdata_last = (XLogRecData *) &mainrdata_head;
	include_origin = false;
	begininsert_called = false;
}

/*
 * Register a reference to a buffer with the WAL record being constructed.
 * This must be called for every page that the WAL-logged operation modifies.
 */
void
XLogRegisterBuffer(uint8 block_id, Buffer buffer, uint8 flags)
{
	registered_buffer *regbuf;

	/* NO_IMAGE doesn't make sense with FORCE_IMAGE */
	Assert(!((flags & REGBUF_FORCE_IMAGE) && (flags & (REGBUF_NO_IMAGE))));
	Assert(begininsert_called);

	if (block_id >= max_registered_block_id)
	{
		if (block_id >= max_registered_buffers)
			elog(ERROR, "too many registered buffers");
		max_registered_block_id = block_id + 1;
	}

	regbuf = &registered_buffers[block_id];

	BufferGetTag(buffer, &regbuf->rnode, &regbuf->forkno, &regbuf->block);
	regbuf->page = BufferGetPage(buffer);
	regbuf->flags = flags;
	regbuf->rdata_tail = (XLogRecData *) &regbuf->rdata_head;
	regbuf->rdata_len = 0;

	/*
	 * Check that this page hasn't already been registered with some other
	 * block_id.
	 */
#ifdef USE_ASSERT_CHECKING
	{
		int			i;

		for (i = 0; i < max_registered_block_id; i++)
		{
			registered_buffer *regbuf_old = &registered_buffers[i];

			if (i == block_id || !regbuf_old->in_use)
				continue;

			Assert(!RelFileNodeEquals(regbuf_old->rnode, regbuf->rnode) ||
				   regbuf_old->forkno != regbuf->forkno ||
				   regbuf_old->block != regbuf->block);
		}
	}
#endif

	regbuf->in_use = true;
}

/*
 * Like XLogRegisterBuffer, but for registering a block that's not in the
 * shared buffer pool (i.e. when you don't have a Buffer for it).
 */
void
XLogRegisterBlock(uint8 block_id, RelFileNode *rnode, ForkNumber forknum,
				  BlockNumber blknum, Page page, uint8 flags)
{
	registered_buffer *regbuf;

	/* This is currently only used to WAL-log a full-page image of a page */
	Assert(flags & REGBUF_FORCE_IMAGE);
	Assert(begininsert_called);

	if (block_id >= max_registered_block_id)
		max_registered_block_id = block_id + 1;

	if (block_id >= max_registered_buffers)
		elog(ERROR, "too many registered buffers");

	regbuf = &registered_buffers[block_id];

	regbuf->rnode = *rnode;
	regbuf->forkno = forknum;
	regbuf->block = blknum;
	regbuf->page = page;
	regbuf->flags = flags;
	regbuf->rdata_tail = (XLogRecData *) &regbuf->rdata_head;
	regbuf->rdata_len = 0;

	/*
	 * Check that this page hasn't already been registered with some other
	 * block_id.
	 */
#ifdef USE_ASSERT_CHECKING
	{
		int			i;

		for (i = 0; i < max_registered_block_id; i++)
		{
			registered_buffer *regbuf_old = &registered_buffers[i];

			if (i == block_id || !regbuf_old->in_use)
				continue;

			Assert(!RelFileNodeEquals(regbuf_old->rnode, regbuf->rnode) ||
				   regbuf_old->forkno != regbuf->forkno ||
				   regbuf_old->block != regbuf->block);
		}
	}
#endif

	regbuf->in_use = true;
}

/*
 * Add data to the WAL record that's being constructed.
 *
 * The data is appended to the "main chunk", available at replay with
 * XLogRecGetData().
 */
void
XLogRegisterData(char *data, int len)
{
	XLogRecData *rdata;

	Assert(begininsert_called);

	if (num_rdatas >= max_rdatas)
		elog(ERROR, "too much WAL data");
	rdata = &rdatas[num_rdatas++];

	rdata->data = data;
	rdata->len = len;

	/*
	 * we use the mainrdata_last pointer to track the end of the chain, so no
	 * need to clear 'next' here.
	 */

	mainrdata_last->next = rdata;
	mainrdata_last = rdata;

	mainrdata_len += len;
}

/*
 * Add buffer-specific data to the WAL record that's being constructed.
 *
 * Block_id must reference a block previously registered with
 * XLogRegisterBuffer(). If this is called more than once for the same
 * block_id, the data is appended.
 *
 * The maximum amount of data that can be registered per block is 65535
 * bytes. That should be plenty; if you need more than BLCKSZ bytes to
 * reconstruct the changes to the page, you might as well just log a full
 * copy of it. (the "main data" that's not associated with a block is not
 * limited)
 */
void
XLogRegisterBufData(uint8 block_id, char *data, int len)
{
	registered_buffer *regbuf;
	XLogRecData *rdata;

	Assert(begininsert_called);

	/* find the registered buffer struct */
	regbuf = &registered_buffers[block_id];
	if (!regbuf->in_use)
		elog(ERROR, "no block with id %d registered with WAL insertion",
			 block_id);

	if (num_rdatas >= max_rdatas)
		elog(ERROR, "too much WAL data");
	rdata = &rdatas[num_rdatas++];

	rdata->data = data;
	rdata->len = len;

	regbuf->rdata_tail->next = rdata;
	regbuf->rdata_tail = rdata;
	regbuf->rdata_len += len;
}

/*
 * Should this record include the replication origin if one is set up?
 */
void
XLogIncludeOrigin(void)
{
	Assert(begininsert_called);
	include_origin = true;
}

/*
 * Insert an XLOG record having the specified RMID and info bytes, with the
 * body of the record being the data and buffer references registered earlier
 * with XLogRegister* calls.
 *
 * Returns XLOG pointer to end of record (beginning of next record).
 * This can be used as LSN for data pages affected by the logged action.
 * (LSN is the XLOG point up to which the XLOG must be flushed to disk
 * before the data page can be written out.  This implements the basic
 * WAL rule "write the log before the data".)
 */
XLogRecPtr
XLogInsert(RmgrId rmid, uint8 info)
{
	return XLogInsert_Internal(rmid, info, GetCurrentTransactionIdIfAny());
}

XLogRecPtr
XLogInsert_OverrideXid(RmgrId rmid, uint8 info, TransactionId overrideXid)
{
	return XLogInsert_Internal(rmid, info, overrideXid);
}

static XLogRecPtr
XLogInsert_Internal(RmgrId rmid, uint8 info, TransactionId headerXid)
{
	XLogRecPtr	EndPos;

	/* XLogBeginInsert() must have been called. */
	if (!begininsert_called)
		elog(ERROR, "XLogBeginInsert was not called");

	/*
	 * The caller can set rmgr bits and XLR_SPECIAL_REL_UPDATE; the rest are
	 * reserved for use by me.
	 */
	if ((info & ~(XLR_RMGR_INFO_MASK | XLR_SPECIAL_REL_UPDATE)) != 0)
		elog(PANIC, "invalid xlog info mask %02X", info);

	TRACE_POSTGRESQL_XLOG_INSERT(rmid, info);

	/*
	 * In bootstrap mode, we don't actually log anything but XLOG resources;
	 * return a phony record pointer.
	 */
	if (IsBootstrapProcessingMode() && rmid != RM_XLOG_ID)
	{
		XLogResetInsertion();
		EndPos = SizeOfXLogLongPHD;		/* start of 1st chkpt record */
		return EndPos;
	}

	do
	{
		XLogRecPtr	RedoRecPtr;
		bool		doPageWrites;
		XLogRecPtr	fpw_lsn;
		XLogRecData *rdt;

		/*
		 * Get values needed to decide whether to do full-page writes. Since
		 * we don't yet have an insertion lock, these could change under us,
		 * but XLogInsertRecord will recheck them once it has a lock.
		 */
		GetFullPageWriteInfo(&RedoRecPtr, &doPageWrites);

		rdt = XLogRecordAssemble(rmid, info, RedoRecPtr, doPageWrites,
								 &fpw_lsn, headerXid);

		EndPos = XLogInsertRecord(rdt, fpw_lsn);
	} while (EndPos == InvalidXLogRecPtr);

	XLogResetInsertion();

	return EndPos;
}

/*
 * Assemble a WAL record from the registered data and buffers into an
 * XLogRecData chain, ready for insertion with XLogInsertRecord().
 *
 * The record header fields are filled in, except for the xl_prev field. The
 * calculated CRC does not include the record header yet.
 *
 * If there are any registered buffers, and a full-page image was not taken
 * of all of them, *fpw_lsn is set to the lowest LSN among such pages. This
 * signals that the assembled record is only good for insertion on the
 * assumption that the RedoRecPtr and doPageWrites values were up-to-date.
 */
static XLogRecData *
XLogRecordAssemble(RmgrId rmid, uint8 info,
				   XLogRecPtr RedoRecPtr, bool doPageWrites,
				   XLogRecPtr *fpw_lsn, TransactionId headerXid)
{
	XLogRecData *rdt;
	uint32		total_len = 0;
	int			block_id;
	pg_crc32c	rdata_crc;
	registered_buffer *prev_regbuf = NULL;
	XLogRecData *rdt_datas_last;
	XLogRecord *rechdr;
	char	   *scratch = hdr_scratch;

	/*
	 * Note: this function can be called multiple times for the same record.
	 * All the modifications we do to the rdata chains below must handle that.
	 */

	/* The record begins with the fixed-size header */
	rechdr = (XLogRecord *) scratch;
	scratch += SizeOfXLogRecord;

	hdr_rdt.next = NULL;
	rdt_datas_last = &hdr_rdt;
	hdr_rdt.data = hdr_scratch;

	/*
	 * Make an rdata chain containing all the data portions of all block
	 * references. This includes the data for full-page images. Also append
	 * the headers for the block references in the scratch buffer.
	 */
	*fpw_lsn = InvalidXLogRecPtr;
	for (block_id = 0; block_id < max_registered_block_id; block_id++)
	{
		registered_buffer *regbuf = &registered_buffers[block_id];
		bool		needs_backup;
		bool		needs_data;
		XLogRecordBlockHeader bkpb;
		XLogRecordBlockImageHeader bimg;
		XLogRecordBlockCompressHeader cbimg = {0};
		bool		samerel;
		bool		is_compressed = false;

		if (!regbuf->in_use)
			continue;

		/* Determine if this block needs to be backed up */
		if (regbuf->flags & REGBUF_FORCE_IMAGE)
			needs_backup = true;
		else if (regbuf->flags & REGBUF_NO_IMAGE)
			needs_backup = false;
		else if (!doPageWrites)
			needs_backup = false;
		else
		{
			/*
			 * We assume page LSN is first data on *every* page that can be
			 * passed to XLogInsert, whether it has the standard page layout
			 * or not.
			 */
			XLogRecPtr	page_lsn = PageGetLSN(regbuf->page);

			needs_backup = (page_lsn <= RedoRecPtr);
			if (!needs_backup)
			{
				if (*fpw_lsn == InvalidXLogRecPtr || page_lsn < *fpw_lsn)
					*fpw_lsn = page_lsn;
			}
		}

		/* Determine if the buffer data needs to included */
		if (regbuf->rdata_len == 0)
			needs_data = false;
		else if ((regbuf->flags & REGBUF_KEEP_DATA) != 0)
			needs_data = true;
		else
			needs_data = !needs_backup;

		bkpb.id = block_id;
		bkpb.fork_flags = regbuf->forkno;
		bkpb.data_length = 0;

		if ((regbuf->flags & REGBUF_WILL_INIT) == REGBUF_WILL_INIT)
			bkpb.fork_flags |= BKPBLOCK_WILL_INIT;

		if (needs_backup)
		{
			Page		page = regbuf->page;
			uint16		compressed_len;

			/*
			 * The page needs to be backed up, so calculate its hole length
			 * and offset.
			 */
			if (regbuf->flags & REGBUF_STANDARD)
			{
				/* Assume we can omit data between pd_lower and pd_upper */
				uint16		lower = ((PageHeader) page)->pd_lower;
				uint16		upper = ((PageHeader) page)->pd_upper;

				if (lower >= SizeOfPageHeaderData &&
					upper > lower &&
					upper <= BLCKSZ)
				{
					bimg.hole_offset = lower;
					cbimg.hole_length = upper - lower;
				}
				else
				{
					/* No "hole" to compress out */
					bimg.hole_offset = 0;
					cbimg.hole_length = 0;
				}
			}
			else
			{
				/* Not a standard page header, don't try to eliminate "hole" */
				bimg.hole_offset = 0;
				cbimg.hole_length = 0;
			}

			/*
			 * Try to compress a block image if wal_compression is enabled
			 */
			if (wal_compression)
			{
				is_compressed =
					XLogCompressBackupBlock(page, bimg.hole_offset,
											cbimg.hole_length,
											regbuf->compressed_page,
											&compressed_len);
			}

			/*
			 * Fill in the remaining fields in the XLogRecordBlockHeader
			 * struct
			 */
			bkpb.fork_flags |= BKPBLOCK_HAS_IMAGE;

			/*
			 * Construct XLogRecData entries for the page content.
			 */
			rdt_datas_last->next = &regbuf->bkp_rdatas[0];
			rdt_datas_last = rdt_datas_last->next;

			bimg.bimg_info = (cbimg.hole_length == 0) ? 0 : BKPIMAGE_HAS_HOLE;

			if (is_compressed)
			{
				bimg.length = compressed_len;
				bimg.bimg_info |= BKPIMAGE_IS_COMPRESSED;

				rdt_datas_last->data = regbuf->compressed_page;
				rdt_datas_last->len = compressed_len;
			}
			else
			{
				bimg.length = BLCKSZ - cbimg.hole_length;

				if (cbimg.hole_length == 0)
				{
					rdt_datas_last->data = page;
					rdt_datas_last->len = BLCKSZ;
				}
				else
				{
					/* must skip the hole */
					rdt_datas_last->data = page;
					rdt_datas_last->len = bimg.hole_offset;

					rdt_datas_last->next = &regbuf->bkp_rdatas[1];
					rdt_datas_last = rdt_datas_last->next;

					rdt_datas_last->data =
						page + (bimg.hole_offset + cbimg.hole_length);
					rdt_datas_last->len =
						BLCKSZ - (bimg.hole_offset + cbimg.hole_length);
				}
			}

			total_len += bimg.length;
		}

		if (needs_data)
		{
			/*
			 * Link the caller-supplied rdata chain for this buffer to the
			 * overall list.
			 */
			bkpb.fork_flags |= BKPBLOCK_HAS_DATA;
			bkpb.data_length = regbuf->rdata_len;
			total_len += regbuf->rdata_len;

			rdt_datas_last->next = regbuf->rdata_head;
			rdt_datas_last = regbuf->rdata_tail;
		}

		if (prev_regbuf && RelFileNodeEquals(regbuf->rnode, prev_regbuf->rnode))
		{
			samerel = true;
			bkpb.fork_flags |= BKPBLOCK_SAME_REL;
		}
		else
			samerel = false;
		prev_regbuf = regbuf;

		/* Ok, copy the header to the scratch buffer */
		memcpy(scratch, &bkpb, SizeOfXLogRecordBlockHeader);
		scratch += SizeOfXLogRecordBlockHeader;
		if (needs_backup)
		{
			memcpy(scratch, &bimg, SizeOfXLogRecordBlockImageHeader);
			scratch += SizeOfXLogRecordBlockImageHeader;
			if (cbimg.hole_length != 0 && is_compressed)
			{
				memcpy(scratch, &cbimg,
					   SizeOfXLogRecordBlockCompressHeader);
				scratch += SizeOfXLogRecordBlockCompressHeader;
			}
		}
		if (!samerel)
		{
			memcpy(scratch, &regbuf->rnode, sizeof(RelFileNode));
			scratch += sizeof(RelFileNode);
		}
		memcpy(scratch, &regbuf->block, sizeof(BlockNumber));
		scratch += sizeof(BlockNumber);
	}

	/* followed by the record's origin, if any */
	if (include_origin && replorigin_session_origin != InvalidRepOriginId)
	{
<<<<<<< HEAD
		*(scratch++) = (char) XLR_BLOCK_ID_ORIGIN;
		memcpy(scratch, &replorigin_sesssion_origin, sizeof(replorigin_sesssion_origin));
		scratch += sizeof(replorigin_sesssion_origin);
=======
		*(scratch++) = XLR_BLOCK_ID_ORIGIN;
		memcpy(scratch, &replorigin_session_origin, sizeof(replorigin_session_origin));
		scratch += sizeof(replorigin_session_origin);
>>>>>>> b5bce6c1
	}

	/* followed by main data, if any */
	if (mainrdata_len > 0)
	{
		if (mainrdata_len > 255)
		{
			*(scratch++) = (char) XLR_BLOCK_ID_DATA_LONG;
			memcpy(scratch, &mainrdata_len, sizeof(uint32));
			scratch += sizeof(uint32);
		}
		else
		{
			*(scratch++) = (char) XLR_BLOCK_ID_DATA_SHORT;
			*(scratch++) = (uint8) mainrdata_len;
		}
		rdt_datas_last->next = mainrdata_head;
		rdt_datas_last = mainrdata_last;
		total_len += mainrdata_len;
	}
	rdt_datas_last->next = NULL;

	hdr_rdt.len = (scratch - hdr_scratch);
	total_len += hdr_rdt.len;

	/*
	 * Calculate CRC of the data
	 *
	 * Note that the record header isn't added into the CRC initially since we
	 * don't know the prev-link yet.  Thus, the CRC will represent the CRC of
	 * the whole record in the order: rdata, then backup blocks, then record
	 * header.
	 */
	INIT_CRC32C(rdata_crc);
	COMP_CRC32C(rdata_crc, hdr_scratch + SizeOfXLogRecord, hdr_rdt.len - SizeOfXLogRecord);
	for (rdt = hdr_rdt.next; rdt != NULL; rdt = rdt->next)
		COMP_CRC32C(rdata_crc, rdt->data, rdt->len);

	/*
	 * Fill in the fields in the record header. Prev-link is filled in later,
	 * once we know where in the WAL the record will be inserted. The CRC does
	 * not include the record header yet.
	 */
	rechdr->xl_xid = headerXid;
	rechdr->xl_tot_len = total_len;
	rechdr->xl_info = info;
	rechdr->xl_rmid = rmid;
	rechdr->xl_prev = InvalidXLogRecPtr;
	rechdr->xl_crc = rdata_crc;

	return &hdr_rdt;
}

/*
 * Create a compressed version of a backup block image.
 *
 * Returns FALSE if compression fails (i.e., compressed result is actually
 * bigger than original). Otherwise, returns TRUE and sets 'dlen' to
 * the length of compressed block image.
 */
static bool
XLogCompressBackupBlock(char *page, uint16 hole_offset, uint16 hole_length,
						char *dest, uint16 *dlen)
{
	int32		orig_len = BLCKSZ - hole_length;
	int32		len;
	int32		extra_bytes = 0;
	char	   *source;
	char		tmp[BLCKSZ];

	if (hole_length != 0)
	{
		/* must skip the hole */
		source = tmp;
		memcpy(source, page, hole_offset);
		memcpy(source + hole_offset,
			   page + (hole_offset + hole_length),
			   BLCKSZ - (hole_length + hole_offset));

		/*
		 * Extra data needs to be stored in WAL record for the compressed
		 * version of block image if the hole exists.
		 */
		extra_bytes = SizeOfXLogRecordBlockCompressHeader;
	}
	else
		source = page;

	/*
	 * We recheck the actual size even if pglz_compress() reports success and
	 * see if the number of bytes saved by compression is larger than the
	 * length of extra data needed for the compressed version of block image.
	 */
	len = pglz_compress(source, orig_len, dest, PGLZ_strategy_default);
	if (len >= 0 &&
		len + extra_bytes < orig_len)
	{
		*dlen = (uint16) len;	/* successful compression */
		return true;
	}
	return false;
}

/*
 * Determine whether the buffer referenced has to be backed up.
 *
 * Since we don't yet have the insert lock, fullPageWrites and forcePageWrites
 * could change later, so the result should be used for optimization purposes
 * only.
 */
bool
XLogCheckBufferNeedsBackup(Buffer buffer)
{
	XLogRecPtr	RedoRecPtr;
	bool		doPageWrites;
	Page		page;

	GetFullPageWriteInfo(&RedoRecPtr, &doPageWrites);

	page = BufferGetPage(buffer);

	if (doPageWrites && PageGetLSN(page) <= RedoRecPtr)
		return true;			/* buffer requires backup */

	return false;				/* buffer does not need to be backed up */
}

/*
 * Write a backup block if needed when we are setting a hint. Note that
 * this may be called for a variety of page types, not just heaps.
 *
 * Callable while holding just share lock on the buffer content.
 *
 * We can't use the plain backup block mechanism since that relies on the
 * Buffer being exclusively locked. Since some modifications (setting LSN, hint
 * bits) are allowed in a sharelocked buffer that can lead to wal checksum
 * failures. So instead we copy the page and insert the copied data as normal
 * record data.
 *
 * We only need to do something if page has not yet been full page written in
 * this checkpoint round. The LSN of the inserted wal record is returned if we
 * had to write, InvalidXLogRecPtr otherwise.
 *
 * It is possible that multiple concurrent backends could attempt to write WAL
 * records. In that case, multiple copies of the same block would be recorded
 * in separate WAL records by different backends, though that is still OK from
 * a correctness perspective.
 */
XLogRecPtr
XLogSaveBufferForHint(Buffer buffer, bool buffer_std)
{
	XLogRecPtr	recptr = InvalidXLogRecPtr;
	XLogRecPtr	lsn;
	XLogRecPtr	RedoRecPtr;

	/*
	 * Ensure no checkpoint can change our view of RedoRecPtr.
	 */
	Assert(MyPgXact->delayChkpt);

	/*
	 * Update RedoRecPtr so that we can make the right decision
	 */
	RedoRecPtr = GetRedoRecPtr();

	/*
	 * We assume page LSN is first data on *every* page that can be passed to
	 * XLogInsert, whether it has the standard page layout or not. Since we're
	 * only holding a share-lock on the page, we must take the buffer header
	 * lock when we look at the LSN.
	 */
	lsn = BufferGetLSNAtomic(buffer);

	if (lsn <= RedoRecPtr)
	{
		int			flags;
		char		copied_buffer[BLCKSZ];
		char	   *origdata = (char *) BufferGetBlock(buffer);
		RelFileNode rnode;
		ForkNumber	forkno;
		BlockNumber blkno;

		/*
		 * Copy buffer so we don't have to worry about concurrent hint bit or
		 * lsn updates. We assume pd_lower/upper cannot be changed without an
		 * exclusive lock, so the contents bkp are not racy.
		 */
		if (buffer_std)
		{
			/* Assume we can omit data between pd_lower and pd_upper */
			Page		page = BufferGetPage(buffer);
			uint16		lower = ((PageHeader) page)->pd_lower;
			uint16		upper = ((PageHeader) page)->pd_upper;

			memcpy(copied_buffer, origdata, lower);
			memcpy(copied_buffer + upper, origdata + upper, BLCKSZ - upper);
		}
		else
			memcpy(copied_buffer, origdata, BLCKSZ);

		XLogBeginInsert();

		flags = REGBUF_FORCE_IMAGE;
		if (buffer_std)
			flags |= REGBUF_STANDARD;

		BufferGetTag(buffer, &rnode, &forkno, &blkno);
		XLogRegisterBlock(0, &rnode, forkno, blkno, copied_buffer, flags);

		recptr = XLogInsert(RM_XLOG_ID, XLOG_FPI_FOR_HINT);
	}

	return recptr;
}

/*
 * Write a WAL record containing a full image of a page. Caller is responsible
 * for writing the page to disk after calling this routine.
 *
 * Note: If you're using this function, you should be building pages in private
 * memory and writing them directly to smgr.  If you're using buffers, call
 * log_newpage_buffer instead.
 *
 * If the page follows the standard page layout, with a PageHeader and unused
 * space between pd_lower and pd_upper, set 'page_std' to TRUE. That allows
 * the unused space to be left out from the WAL record, making it smaller.
 */
XLogRecPtr
log_newpage(RelFileNode *rnode, ForkNumber forkNum, BlockNumber blkno,
			Page page, bool page_std)
{
	int			flags;
	XLogRecPtr	recptr;

	flags = REGBUF_FORCE_IMAGE;
	if (page_std)
		flags |= REGBUF_STANDARD;

	XLogBeginInsert();
	XLogRegisterBlock(0, rnode, forkNum, blkno, page, flags);
	recptr = XLogInsert(RM_XLOG_ID, XLOG_FPI);

	/*
	 * The page may be uninitialized. If so, we can't set the LSN because that
	 * would corrupt the page.
	 */
	if (!PageIsNew(page))
	{
		PageSetLSN(page, recptr);
	}

	return recptr;
}

/*
 * Write a WAL record containing a full image of a page.
 *
 * Caller should initialize the buffer and mark it dirty before calling this
 * function.  This function will set the page LSN.
 *
 * If the page follows the standard page layout, with a PageHeader and unused
 * space between pd_lower and pd_upper, set 'page_std' to TRUE. That allows
 * the unused space to be left out from the WAL record, making it smaller.
 */
XLogRecPtr
log_newpage_buffer(Buffer buffer, bool page_std)
{
	Page		page = BufferGetPage(buffer);
	RelFileNode rnode;
	ForkNumber	forkNum;
	BlockNumber blkno;

	/* Shared buffers should be modified in a critical section. */
	Assert(CritSectionCount > 0);

	BufferGetTag(buffer, &rnode, &forkNum, &blkno);

	return log_newpage(&rnode, forkNum, blkno, page, page_std);
}

/*
 * Allocate working buffers needed for WAL record construction.
 */
void
InitXLogInsert(void)
{
	/* Initialize the working areas */
	if (xloginsert_cxt == NULL)
	{
		xloginsert_cxt = AllocSetContextCreate(TopMemoryContext,
											   "WAL record construction",
											   ALLOCSET_DEFAULT_MINSIZE,
											   ALLOCSET_DEFAULT_INITSIZE,
											   ALLOCSET_DEFAULT_MAXSIZE);
	}

	if (registered_buffers == NULL)
	{
		registered_buffers = (registered_buffer *)
			MemoryContextAllocZero(xloginsert_cxt,
				  sizeof(registered_buffer) * (XLR_NORMAL_MAX_BLOCK_ID + 1));
		max_registered_buffers = XLR_NORMAL_MAX_BLOCK_ID + 1;
	}
	if (rdatas == NULL)
	{
		rdatas = MemoryContextAlloc(xloginsert_cxt,
									sizeof(XLogRecData) * XLR_NORMAL_RDATAS);
		max_rdatas = XLR_NORMAL_RDATAS;
	}

	/*
	 * Allocate a buffer to hold the header information for a WAL record.
	 */
	if (hdr_scratch == NULL)
		hdr_scratch = MemoryContextAllocZero(xloginsert_cxt,
											 HEADER_SCRATCH_SIZE);
}<|MERGE_RESOLUTION|>--- conflicted
+++ resolved
@@ -717,15 +717,9 @@
 	/* followed by the record's origin, if any */
 	if (include_origin && replorigin_session_origin != InvalidRepOriginId)
 	{
-<<<<<<< HEAD
-		*(scratch++) = (char) XLR_BLOCK_ID_ORIGIN;
-		memcpy(scratch, &replorigin_sesssion_origin, sizeof(replorigin_sesssion_origin));
-		scratch += sizeof(replorigin_sesssion_origin);
-=======
 		*(scratch++) = XLR_BLOCK_ID_ORIGIN;
 		memcpy(scratch, &replorigin_session_origin, sizeof(replorigin_session_origin));
 		scratch += sizeof(replorigin_session_origin);
->>>>>>> b5bce6c1
 	}
 
 	/* followed by main data, if any */
