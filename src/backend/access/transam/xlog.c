--- conflicted
+++ resolved
@@ -5443,18 +5443,12 @@
 	}
 	else
 	{
-<<<<<<< HEAD
-		/* Currently, standby mode request is a must if recovery.conf file exists */
+		/* Currently, standby mode request is a must if recovery.conf file exists. */
+		/* Thus PG upstream code `if (recoveryRestoreCommand == NULL)` ... was removed. */
 		ereport(FATAL,
-				(errmsg("recovery command file \"%s\" request for standby mode not specified",
+				(errcode(ERRCODE_INVALID_PARAMETER_VALUE),
+				errmsg("recovery command file \"%s\" request for standby mode not specified",
 						RECOVERY_COMMAND_FILE)));
-=======
-		if (recoveryRestoreCommand == NULL)
-			ereport(FATAL,
-					(errcode(ERRCODE_INVALID_PARAMETER_VALUE),
-					 errmsg("recovery command file \"%s\" must specify restore_command when standby mode is not enabled",
-							RECOVERY_COMMAND_FILE)));
->>>>>>> 4f0bf335
 	}
 
 	/*
@@ -5507,11 +5501,7 @@
 	 * re-enter archive recovery mode in a subsequent crash.
 	 */
 	unlink(RECOVERY_COMMAND_DONE);
-	if (rename(RECOVERY_COMMAND_FILE, RECOVERY_COMMAND_DONE) != 0)
-		ereport(FATAL,
-				(errcode_for_file_access(),
-				 errmsg("could not rename file \"%s\" to \"%s\": %m",
-						RECOVERY_COMMAND_FILE, RECOVERY_COMMAND_DONE)));
+	durable_rename(RECOVERY_COMMAND_FILE, RECOVERY_COMMAND_DONE, FATAL);
 	/*
 	 * Response to FTS probes after this point will not indicate that we are a
 	 * mirror because the am_mirror flag is set based on existence of
@@ -5590,20 +5580,7 @@
 	/* Get rid of any remaining recovered timeline-history file, too */
 	snprintf(recoveryPath, MAXPGPATH, XLOGDIR "/RECOVERYHISTORY");
 	unlink(recoveryPath);		/* ignore any error */
-<<<<<<< HEAD
 	renameRecoveryFile();
-=======
-
-	/*
-	 * Rename the config file out of the way, so that we don't accidentally
-	 * re-enter archive recovery mode in a subsequent crash.
-	 */
-	unlink(RECOVERY_COMMAND_DONE);
-	durable_rename(RECOVERY_COMMAND_FILE, RECOVERY_COMMAND_DONE, FATAL);
-
-	ereport(LOG,
-			(errmsg("archive recovery complete")));
->>>>>>> 4f0bf335
 }
 
 /*
@@ -5844,7 +5821,7 @@
 recoveryStopsAfter(XLogRecord *record)
 {
 	uint8		record_info;
-	TimestampTz recordXtime;
+	TimestampTz recordXtime = 0;
 
 	record_info = record->xl_info & ~XLR_INFO_MASK;
 
@@ -10200,18 +10177,7 @@
 								  checkPoint.nextXid))
 			ShmemVariableCache->nextXid = checkPoint.nextXid;
 		LWLockRelease(XidGenLock);
-<<<<<<< HEAD
-		/* ... but still treat OID counter as exact */
-		LWLockAcquire(OidGenLock, LW_EXCLUSIVE);
-		ShmemVariableCache->nextOid = checkPoint.nextOid;
-		ShmemVariableCache->oidCount = 0;
-		LWLockRelease(OidGenLock);
-		LWLockAcquire(OidGenLock, LW_EXCLUSIVE);
-		ShmemVariableCache->nextRelfilenode = checkPoint.nextRelfilenode;
-		ShmemVariableCache->relfilenodeCount = 0;
-		LWLockRelease(OidGenLock);
-=======
-
+		
 		/*
 		 * We ignore the nextOid counter in an ONLINE checkpoint, preferring
 		 * to track OID assignment through XLOG_NEXTOID records.  The nextOid
@@ -10223,9 +10189,16 @@
 		 * users of the nextOid counter are required to avoid assignment of
 		 * duplicates, so that a somewhat out-of-date value should be safe.
 		 */
+		/*
+		 * GPDB_94_MERGE_FIXME: PG 94 STABLE removed similar code for nextOid.
+		 * Do we need to do that for gpdb specific nextRelfilenode also?
+		 */
+		LWLockAcquire(OidGenLock, LW_EXCLUSIVE);
+		ShmemVariableCache->nextRelfilenode = checkPoint.nextRelfilenode;
+		ShmemVariableCache->relfilenodeCount = 0;
+		LWLockRelease(OidGenLock);
 
 		/* Handle multixact */
->>>>>>> 4f0bf335
 		MultiXactAdvanceNextMXact(checkPoint.nextMulti,
 								  checkPoint.nextMultiOffset);
 		if (TransactionIdPrecedes(ShmemVariableCache->oldestXid,
