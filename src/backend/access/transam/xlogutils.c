--- conflicted
+++ resolved
@@ -8,13 +8,9 @@
  * None of this code is used during normal system operation.
  *
  *
-<<<<<<< HEAD
- * Portions Copyright (c) 2006-2008, Greenplum inc
+ * Portions Copyright (c) 2006-2008, Cloudberry inc
  * Portions Copyright (c) 2012-Present VMware, Inc. or its affiliates.
- * Portions Copyright (c) 1996-2019, PostgreSQL Global Development Group
-=======
  * Portions Copyright (c) 1996-2021, PostgreSQL Global Development Group
->>>>>>> d457cb4e
  * Portions Copyright (c) 1994, Regents of the University of California
  *
  * src/backend/access/transam/xlogutils.c
@@ -534,7 +530,6 @@
 }
 
 /*
-<<<<<<< HEAD
  * If the AO segment file does not exist, log the relfilenode into the
  * invalid_page_table hash table using the segment file number as the block
  * number to avoid creating a new hash table specifically for AO.  The entry
@@ -550,10 +545,7 @@
 }
 
 /*
- * Struct actually returned by XLogFakeRelcacheEntry, though the declared
-=======
  * Struct actually returned by CreateFakeRelcacheEntry, though the declared
->>>>>>> d457cb4e
  * return type is Relation.
  */
 typedef struct
@@ -601,7 +593,7 @@
 	rel->rd_rel->relpersistence = RELPERSISTENCE_PERMANENT;
 
 	/* We don't know the name of the relation; use relfilenode instead */
-	sprintf(RelationGetRelationName(rel), "%u", rnode.relNode);
+	sprintf(RelationGetRelationName(rel), "%lu", rnode.relNode);
 
 	/*
 	 * We set up the lockRelId in case anything tries to lock the dummy
@@ -611,7 +603,7 @@
 	 * conflicts.  While syncing, we already hold AccessExclusiveLock.
 	 */
 	rel->rd_lockInfo.lockRelId.dbId = rnode.dbNode;
-	rel->rd_lockInfo.lockRelId.relId = rnode.relNode;
+	rel->rd_lockInfo.lockRelId.relId = (Oid)rnode.relNode;
 
 	rel->rd_smgr = NULL;
 
