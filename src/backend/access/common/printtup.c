/*-------------------------------------------------------------------------
 *
 * printtup.c
 *	  Routines to print out tuples to the destination (both frontend
 *	  clients and standalone backends are supported here).
 *
 *
 * Portions Copyright (c) 1996-2021, PostgreSQL Global Development Group
 * Portions Copyright (c) 1994, Regents of the University of California
 *
 * IDENTIFICATION
 *	  src/backend/access/common/printtup.c
 *
 *-------------------------------------------------------------------------
 */
#include "postgres.h"

#include "access/printtup.h"
#include "libpq/libpq.h"
#include "libpq/pqformat.h"
#include "tcop/pquery.h"
#include "utils/lsyscache.h"
#include "utils/memdebug.h"
#include "utils/memutils.h"


static void printtup_startup(DestReceiver *self, int operation,
							 TupleDesc typeinfo);
static bool printtup(TupleTableSlot *slot, DestReceiver *self);
static void printtup_shutdown(DestReceiver *self);
static void printtup_destroy(DestReceiver *self);

/* ----------------------------------------------------------------
 *		printtup / debugtup support
 * ----------------------------------------------------------------
 */

/* ----------------
 *		Private state for a printtup destination object
 *
 * NOTE: finfo is the lookup info for either typoutput or typsend, whichever
 * we are using for this column.
 * ----------------
 */
typedef struct
{								/* Per-attribute information */
	Oid			typoutput;		/* Oid for the type's text output fn */
	Oid			typsend;		/* Oid for the type's binary output fn */
	bool		typisvarlena;	/* is it varlena (ie possibly toastable)? */
	int16		format;			/* format code for this column */
	FmgrInfo	finfo;			/* Precomputed call info for output fn */
} PrinttupAttrInfo;

typedef struct
{
	DestReceiver pub;			/* publicly-known function pointers */
	Portal		portal;			/* the Portal we are printing from */
	bool		sendDescrip;	/* send RowDescription at startup? */
	TupleDesc	attrinfo;		/* The attr info we are set up for */
	int			nattrs;
	PrinttupAttrInfo *myinfo;	/* Cached info about each attr */
	StringInfoData buf;			/* output buffer (*not* in tmpcontext) */
	MemoryContext tmpcontext;	/* Memory context for per-row workspace */
} DR_printtup;

/* ----------------
 *		Initialize: create a DestReceiver for printtup
 * ----------------
 */
DestReceiver *
printtup_create_DR(CommandDest dest)
{
	DR_printtup *self = (DR_printtup *) palloc0(sizeof(DR_printtup));

	self->pub.receiveSlot = printtup;	/* might get changed later */
	self->pub.rStartup = printtup_startup;
	self->pub.rShutdown = printtup_shutdown;
	self->pub.rDestroy = printtup_destroy;
	self->pub.mydest = dest;

	/*
	 * Send T message automatically if DestRemote, but not if
	 * DestRemoteExecute
	 */
	self->sendDescrip = (dest == DestRemote);

	self->attrinfo = NULL;
	self->nattrs = 0;
	self->myinfo = NULL;
	self->buf.data = NULL;
	self->tmpcontext = NULL;

	return (DestReceiver *) self;
}

/*
 * Set parameters for a DestRemote (or DestRemoteExecute) receiver
 */
void
SetRemoteDestReceiverParams(DestReceiver *self, Portal portal)
{
	DR_printtup *myState = (DR_printtup *) self;

	Assert(myState->pub.mydest == DestRemote ||
		   myState->pub.mydest == DestRemoteExecute);

	myState->portal = portal;
}

static void
printtup_startup(DestReceiver *self, int operation pg_attribute_unused(), TupleDesc typeinfo)
{
	DR_printtup *myState = (DR_printtup *) self;
	Portal		portal = myState->portal;

	/*
	 * Create I/O buffer to be used for all messages.  This cannot be inside
	 * tmpcontext, since we want to re-use it across rows.
	 */
	initStringInfo(&myState->buf);

	/*
	 * Create a temporary memory context that we can reset once per row to
	 * recover palloc'd memory.  This avoids any problems with leaks inside
	 * datatype output routines, and should be faster than retail pfree's
	 * anyway.
	 */
	myState->tmpcontext = AllocSetContextCreate(CurrentMemoryContext,
												"printtup",
												ALLOCSET_DEFAULT_SIZES);

	/*
	 * If we are supposed to emit row descriptions, then send the tuple
	 * descriptor of the tuples.
	 */
	if (myState->sendDescrip)
		SendRowDescriptionMessage(&myState->buf,
								  typeinfo,
								  FetchPortalTargetList(portal),
								  portal->formats);

	/* ----------------
	 * We could set up the derived attr info at this time, but we postpone it
	 * until the first call of printtup, for 2 reasons:
	 * 1. We don't waste time (compared to the old way) if there are no
	 *	  tuples at all to output.
	 * 2. Checking in printtup allows us to handle the case that the tuples
	 *	  change type midway through (although this probably can't happen in
	 *	  the current executor).
	 * ----------------
	 */
}

/*
 * SendRowDescriptionMessage --- send a RowDescription message to the frontend
 *
 * Notes: the TupleDesc has typically been manufactured by ExecTypeFromTL()
 * or some similar function; it does not contain a full set of fields.
 * The targetlist will be NIL when executing a utility function that does
 * not have a plan.  If the targetlist isn't NIL then it is a Query node's
 * targetlist; it is up to us to ignore resjunk columns in it.  The formats[]
 * array pointer might be NULL (if we are doing Describe on a prepared stmt);
 * send zeroes for the format codes in that case.
 */
void
SendRowDescriptionMessage(StringInfo buf, TupleDesc typeinfo,
						  List *targetlist, int16 *formats)
{
	int			natts = typeinfo->natts;
	int			i;
	ListCell   *tlist_item = list_head(targetlist);

	/* tuple descriptor message type */
	pq_beginmessage_reuse(buf, 'T');
	/* # of attrs in tuples */
	pq_sendint16(buf, natts);

	/*
	 * Preallocate memory for the entire message to be sent. That allows to
	 * use the significantly faster inline pqformat.h functions and to avoid
	 * reallocations.
	 *
	 * Have to overestimate the size of the column-names, to account for
	 * character set overhead.
	 */
	enlargeStringInfo(buf, (NAMEDATALEN * MAX_CONVERSION_GROWTH /* attname */
							+ sizeof(Oid)	/* resorigtbl */
							+ sizeof(AttrNumber)	/* resorigcol */
							+ sizeof(Oid)	/* atttypid */
							+ sizeof(int16) /* attlen */
							+ sizeof(int32) /* attypmod */
							+ sizeof(int16) /* format */
							) * natts);

	for (i = 0; i < natts; ++i)
	{
		Form_pg_attribute att = TupleDescAttr(typeinfo, i);
		Oid			atttypid = att->atttypid;
		int32		atttypmod = att->atttypmod;
		Oid			resorigtbl;
		AttrNumber	resorigcol;
		int16		format;

		/*
		 * If column is a domain, send the base type and typmod instead.
		 * Lookup before sending any ints, for efficiency.
		 */
		atttypid = getBaseTypeAndTypmod(atttypid, &atttypmod);

		/* Do we have a non-resjunk tlist item? */
		while (tlist_item &&
			   ((TargetEntry *) lfirst(tlist_item))->resjunk)
			tlist_item = lnext(targetlist, tlist_item);
		if (tlist_item)
		{
			TargetEntry *tle = (TargetEntry *) lfirst(tlist_item);

			resorigtbl = tle->resorigtbl;
			resorigcol = tle->resorigcol;
			tlist_item = lnext(targetlist, tlist_item);
		}
		else
		{
			/* No info available, so send zeroes */
			resorigtbl = 0;
			resorigcol = 0;
		}

		if (formats)
			format = formats[i];
		else
			format = 0;

		pq_writestring(buf, NameStr(att->attname));
		pq_writeint32(buf, resorigtbl);
		pq_writeint16(buf, resorigcol);
		pq_writeint32(buf, atttypid);
		pq_writeint16(buf, att->attlen);
		pq_writeint32(buf, atttypmod);
		pq_writeint16(buf, format);
	}

	pq_endmessage_reuse(buf);
}

/*
 * Get the lookup info that printtup() needs
 */
static void
printtup_prepare_info(DR_printtup *myState, TupleDesc typeinfo, int numAttrs)
{
	int16	   *formats = myState->portal->formats;
	int			i;

	/* get rid of any old data */
	if (myState->myinfo)
		pfree(myState->myinfo);
	myState->myinfo = NULL;

	myState->attrinfo = typeinfo;
	myState->nattrs = numAttrs;
	if (numAttrs <= 0)
		return;

	myState->myinfo = (PrinttupAttrInfo *)
		palloc0(numAttrs * sizeof(PrinttupAttrInfo));

	for (i = 0; i < numAttrs; i++)
	{
		PrinttupAttrInfo *thisState = myState->myinfo + i;
		int16		format = (formats ? formats[i] : 0);
		Form_pg_attribute attr = TupleDescAttr(typeinfo, i);

		thisState->format = format;
		if (format == 0)
		{
			getTypeOutputInfo(attr->atttypid,
							  &thisState->typoutput,
							  &thisState->typisvarlena);
			fmgr_info(thisState->typoutput, &thisState->finfo);
		}
		else if (format == 1)
		{
			getTypeBinaryOutputInfo(attr->atttypid,
									&thisState->typsend,
									&thisState->typisvarlena);
			fmgr_info(thisState->typsend, &thisState->finfo);
		}
		else
			ereport(ERROR,
					(errcode(ERRCODE_INVALID_PARAMETER_VALUE),
					 errmsg("unsupported format code: %d", format)));
	}
}

/* ----------------
 *		printtup --- send a tuple to the client
 * ----------------
 */
static bool
printtup(TupleTableSlot *slot, DestReceiver *self)
{
	TupleDesc	typeinfo = slot->tts_tupleDescriptor;
	DR_printtup *myState = (DR_printtup *) self;
	MemoryContext oldcontext;
	StringInfo	buf = &myState->buf;
	int			natts = typeinfo->natts;
	int			i;

	/* Set or update my derived attribute info, if needed */
	if (myState->attrinfo != typeinfo || myState->nattrs != natts)
		printtup_prepare_info(myState, typeinfo, natts);

	/* Make sure the tuple is fully deconstructed */
	slot_getallattrs(slot);

	/* Switch into per-row context so we can recover memory below */
	oldcontext = MemoryContextSwitchTo(myState->tmpcontext);

	/*
	 * Prepare a DataRow message (note buffer is in per-row context)
	 */
	pq_beginmessage_reuse(buf, 'D');

	pq_sendint16(buf, natts);

	/*
	 * send the attributes of this tuple
	 */
	for (i = 0; i < natts; ++i)
	{
		PrinttupAttrInfo *thisState = myState->myinfo + i;
		bool 		isnull;
		Datum		attr = slot_getattr(slot, i+1, &isnull);
		Form_pg_attribute fatt = TupleDescAttr(typeinfo, i);
		
		if (isnull)
		{
			pq_sendint32(buf, -1);
			continue;
		}

		/*
		 * Here we catch undefined bytes in datums that are returned to the
		 * client without hitting disk; see comments at the related check in
		 * PageAddItem().  This test is most useful for uncompressed,
		 * non-external datums, but we're quite likely to see such here when
		 * testing new C functions.
		 */
		if (thisState->typisvarlena)
			VALGRIND_CHECK_MEM_IS_DEFINED(DatumGetPointer(attr),
										  VARSIZE_ANY(attr));

		if (thisState->format == 0)
		{
			/* Text output */
			char str[256];
			int32 n32;

			switch (fatt->atttypid)
			{
				case INT2OID: /* int2 */
				case INT4OID: /* int4 */
				{
					/* 
					 * The standard postgres way is to call the output function, but that involves one or more pallocs,
					 * and a call to sprintf, followed by a conversion to client charset.  
					 * Do a fast conversion to string instead.
					 */
					char tmp[33];
					char *tp = tmp;
					char *sp;
					long li = 0;
					unsigned long v;
					long value;
					bool sign;
					if (fatt->atttypid == INT2OID)
						value =(long)DatumGetInt16(attr);
					else
						value =(long)DatumGetInt32(attr);
					sign = (value < 0);
					if (sign)
						v = -value;
					else
						v = (unsigned long)value;
					while (v || tp == tmp)
					{
						li = v % 10;
						v = v / 10;
						*tp++ = li+'0';
					}
					sp = str;
					if (sign)
						*sp++ = '-';
					while (tp > tmp)
						*sp++ = *--tp;
					*sp = 0;
					/* send the size as a 4 byte big-endian int (same as pg_sendint) */
#if BYTE_ORDER == LITTLE_ENDIAN
					n32 = (uint32)((sp-str) << 24);  /* We know len is < 127, so this works, replaces htonl */
#elif BYTE_ORDER == BIG_ENDIAN
					n32 = (uint32) (sp-str);
#else
#error BYTE_ORDER must be BIG_ENDIAN or LITTLE_ENDIAN
#endif
					appendBinaryStringInfo(buf, (char *) &n32, 4);
					appendBinaryStringInfo(buf, str, strlen(str));
				}
				break;
			case INT8OID: /* int8 */
				{
					char tmp[33];
					char *tp = tmp;
					char *sp;
					uint64 v;
					long li = 0;
					int64 value =DatumGetInt64(attr);
					bool sign = (value < 0);
					if (sign)
						v = -value;
					else
						v = (uint64)value;
					while (v || tp == tmp)
					{
						li = v % 10;
						v = v / 10;
						*tp++ = li+'0';
					}
					sp = str;
					if (sign)
						*sp++ = '-';
					while (tp > tmp)
						*sp++ = *--tp;
					*sp = 0;
#if BYTE_ORDER == LITTLE_ENDIAN
					n32 = (uint32)((sp-str) << 24);  /* We know len is < 127, so this works, replaces htonl */
#else
					n32 = (uint32) (sp-str);
#endif
					appendBinaryStringInfo(buf, (char *) &n32, 4);
					appendBinaryStringInfo(buf, str, strlen(str));
				}
				break;

			case VARCHAROID:
			case TEXTOID:
			case BPCHAROID:
				{
					const char *s;
					char *p;
					int len;
					struct varlena *dptr;

					/*
					 * Detoast if needed. Packed, unaligned data is OK.
					 * (This is a substitute for calling textout())
					 */
					dptr = PG_DETOAST_DATUM_PACKED(attr);
					s = VARDATA_ANY(dptr);
					len = VARSIZE_ANY_EXHDR(dptr);

					/* inlined version of pq_sendcountedtext() */
					p = pg_server_to_client(s, len);
					if (p != s)				/* actual conversion has been done? */
					{
						len = strlen(p);
						n32 = htonl((uint32) len);
						appendBinaryStringInfo(buf, (char *) &n32, 4);
						appendBinaryStringInfo(buf, p, len);
						pfree(p);
					}
					else
					{
						n32 = htonl((uint32) len);
						appendBinaryStringInfo(buf, (char *) &n32, 4);
						appendBinaryStringInfo(buf, s, len);
					}
				}
				break;

			default:
				{
					char *outputstr;
					outputstr = OutputFunctionCall(&thisState->finfo, attr);
					pq_sendcountedtext(buf, outputstr, strlen(outputstr), false);
				}
			}
		}
		else
		{
			/* Binary output */
			int32 n32;

			switch (fatt->atttypid)
			{
			case INT2OID: /* int2 */
				{
					short int2 = DatumGetInt16(attr);
#if BYTE_ORDER == LITTLE_ENDIAN
                    int2 = htons(int2);
					n32 = (uint32)(2 << 24);   /* replaced htonl */
#else
					n32 = (uint32) 2;
#endif
					appendBinaryStringInfo(buf, (char *) &n32, 4);
					appendBinaryStringInfo(buf, (char *) &int2, 2);
				}
				break;
			case INT4OID: /* int4 */
				{
					int32 int4 = DatumGetInt32(attr);
#if BYTE_ORDER == LITTLE_ENDIAN
                    int4 = htonl(int4);
					n32 = (uint32)(4 << 24);   /* replaced htonl */
#else
					n32 = (uint32) 4;
#endif
					appendBinaryStringInfo(buf, (char *) &n32, 4);
					appendBinaryStringInfo(buf, (char *) &int4, 4);
				}
				break;
			case INT8OID: /* int8 */
				{
					int64 int8 = DatumGetInt64(attr);
#if BYTE_ORDER == LITTLE_ENDIAN
#define local_htonll(n)  ((((uint64) htonl(n)) << 32LL) | htonl((n) >> 32LL))
#define local_ntohll(n)  ((((uint64) ntohl(n)) << 32LL) | (uint32) ntohl(((uint64)n) >> 32LL))
                    int8 = local_htonll(int8);
					n32 = (uint32)(8 << 24);   /* replaced htonl */
#else
					n32 = (uint32) 8;
#endif
					appendBinaryStringInfo(buf, (char *) &n32, 4);
					appendBinaryStringInfo(buf, (char *) &int8, 8);
				}
				break;

			case VARCHAROID:
			case TEXTOID:
			case BPCHAROID:
				{
					const char *s;
					char *p;
					int len;
					struct varlena *dptr;

					/*
					 * Detoast if needed. Packed, unaligned data is OK.
					 * (This is a substitute for calling textsend())
					 */
					dptr = PG_DETOAST_DATUM_PACKED(attr);
					s = VARDATA_ANY(dptr);
					len = VARSIZE_ANY_EXHDR(dptr);

					/* inlined version of pq_sendtext(), as done by textsend() */
					p = pg_server_to_client(s, len);
					if (p != s)				/* actual conversion has been done? */
					{
						len = strlen(p);
						n32 = htonl((uint32) len);
						appendBinaryStringInfo(buf, (char *) &n32, 4);
						appendBinaryStringInfo(buf, p, len);
						pfree(p);
					}
					else
					{
						n32 = htonl((uint32) len);
						appendBinaryStringInfo(buf, (char *) &n32, 4);
						appendBinaryStringInfo(buf, s, len);
					}
				}
				break;

			default:
				{
					bytea *outputbytes;
					outputbytes = SendFunctionCall(&thisState->finfo, attr);
					pq_sendint32(buf, VARSIZE(outputbytes) - VARHDRSZ);
					pq_sendbytes(buf, VARDATA(outputbytes),
								 VARSIZE(outputbytes) - VARHDRSZ);
				}
			}
		}
	}

	pq_endmessage_reuse(buf);

	/* Return to caller's context, and flush row's temporary memory */
	MemoryContextSwitchTo(oldcontext);
	MemoryContextReset(myState->tmpcontext);

	return true;
}

/* ----------------
<<<<<<< HEAD
 *		printtup_20 --- print a tuple in protocol 2.0
 * ----------------
 */
static bool
printtup_20(TupleTableSlot *slot, DestReceiver *self)
{
	TupleDesc	typeinfo = slot->tts_tupleDescriptor;
	DR_printtup *myState = (DR_printtup *) self;
	MemoryContext oldcontext;
	StringInfo	buf = &myState->buf;
	int			natts = typeinfo->natts;
	int			i,
				j,
				k;

	/* Set or update my derived attribute info, if needed */
	if (myState->attrinfo != typeinfo || myState->nattrs != natts)
		printtup_prepare_info(myState, typeinfo, natts);

	/* Make sure the tuple is fully deconstructed */
	slot_getallattrs(slot);

	/* Switch into per-row context so we can recover memory below */
	oldcontext = MemoryContextSwitchTo(myState->tmpcontext);

	/*
	 * tell the frontend to expect new tuple data (in ASCII style)
	 */
	pq_beginmessage_reuse(buf, 'D');

	/*
	 * send a bitmap of which attributes are not null
	 */
	j = 0;
	k = 1 << 7;
	for (i = 0; i < natts; ++i)
	{
        bool 		orignull;
		slot_getattr(slot, i+1, &orignull);

		if (!orignull) 
			j |= k;				/* set bit if not null */
		k >>= 1;
		if (k == 0)				/* end of byte? */
		{
			pq_sendint8(buf, j);
			j = 0;
			k = 1 << 7;
		}
	}
	if (k != (1 << 7))			/* flush last partial byte */
		pq_sendint8(buf, j);

	/*
	 * send the attributes of this tuple
	 */
	for (i = 0; i < natts; ++i)
	{
		PrinttupAttrInfo *thisState = myState->myinfo + i;
		bool		isnull;
		Datum		attr = slot_getattr(slot, i+1, &isnull);
		char	   *outputstr;

		if (isnull)
			continue;

		Assert(thisState->format == 0);

		outputstr = OutputFunctionCall(&thisState->finfo, attr);
		pq_sendcountedtext(buf, outputstr, strlen(outputstr), true);
	}

	pq_endmessage_reuse(buf);

	/* Return to caller's context, and flush row's temporary memory */
	MemoryContextSwitchTo(oldcontext);
	MemoryContextReset(myState->tmpcontext);

	return true;
}

/* ----------------
=======
>>>>>>> d457cb4e
 *		printtup_shutdown
 * ----------------
 */
static void
printtup_shutdown(DestReceiver *self)
{
	DR_printtup *myState = (DR_printtup *) self;

	if (myState->myinfo)
		pfree(myState->myinfo);
	myState->myinfo = NULL;

	myState->attrinfo = NULL;

	if (myState->buf.data)
		pfree(myState->buf.data);
	myState->buf.data = NULL;

	if (myState->tmpcontext)
		MemoryContextDelete(myState->tmpcontext);
	myState->tmpcontext = NULL;
}

/* ----------------
 *		printtup_destroy
 * ----------------
 */
static void
printtup_destroy(DestReceiver *self)
{
	pfree(self);
}

/* ----------------
 *		printatt
 * ----------------
 */
static void
printatt(unsigned attributeId,
		 Form_pg_attribute attributeP,
		 char *value)
{
	printf("\t%2d: %s%s%s%s\t(typeid = %u, len = %d, typmod = %d, byval = %c)\n",
		   attributeId,
		   NameStr(attributeP->attname),
		   value != NULL ? " = \"" : "",
		   value != NULL ? value : "",
		   value != NULL ? "\"" : "",
		   (unsigned int) (attributeP->atttypid),
		   attributeP->attlen,
		   attributeP->atttypmod,
		   attributeP->attbyval ? 't' : 'f');
}

/* ----------------
 *		debugStartup - prepare to print tuples for an interactive backend
 * ----------------
 */
void
debugStartup(DestReceiver *self pg_attribute_unused(), int operation pg_attribute_unused(), TupleDesc typeinfo)
{
	int			natts = typeinfo->natts;
	int			i;

	/*
	 * show the return type of the tuples
	 */
	for (i = 0; i < natts; ++i)
		printatt((unsigned) i + 1, TupleDescAttr(typeinfo, i), NULL);
	printf("\t----\n");
}

/* ----------------
 *		debugtup - print one tuple for an interactive backend
 * ----------------
 */
bool
debugtup(TupleTableSlot *slot, DestReceiver *self)
{
	TupleDesc	typeinfo = slot->tts_tupleDescriptor;
	int			natts = typeinfo->natts;
	int			i;
	Datum		attr;
	char	   *value;
	bool		isnull;
	Oid			typoutput;
	bool		typisvarlena;

	for (i = 0; i < natts; ++i)
	{
		attr = slot_getattr(slot, i + 1, &isnull);
		if (isnull)
			continue;
		getTypeOutputInfo(TupleDescAttr(typeinfo, i)->atttypid,
						  &typoutput, &typisvarlena);

		value = OidOutputFunctionCall(typoutput, attr);

		printatt((unsigned) i + 1, TupleDescAttr(typeinfo, i), value);
	}
	printf("\t----\n");

	return true;
<<<<<<< HEAD
}

/* ----------------
 *		printtup_internal_20 --- print a binary tuple in protocol 2.0
 *
 * We use a different message type, i.e. 'B' instead of 'D' to
 * indicate a tuple in internal (binary) form.
 *
 * This is largely same as printtup_20, except we use binary formatting.
 * ----------------
 */
static bool
printtup_internal_20(TupleTableSlot *slot, DestReceiver *self)
{
	TupleDesc	typeinfo = slot->tts_tupleDescriptor;
	DR_printtup *myState = (DR_printtup *) self;
	MemoryContext oldcontext;
	StringInfo	buf = &myState->buf;
	int			natts = typeinfo->natts;
	int			i,
				j,
				k;

	/* Set or update my derived attribute info, if needed */
	if (myState->attrinfo != typeinfo || myState->nattrs != natts)
		printtup_prepare_info(myState, typeinfo, natts);

	/* Make sure the tuple is fully deconstructed */
	slot_getallattrs(slot);

	/* Switch into per-row context so we can recover memory below */
	oldcontext = MemoryContextSwitchTo(myState->tmpcontext);

	/*
	 * tell the frontend to expect new tuple data (in binary style)
	 */
	pq_beginmessage_reuse(buf, 'B');

	/*
	 * send a bitmap of which attributes are not null
	 */
	j = 0;
	k = 1 << 7;
	for (i = 0; i < natts; ++i)
	{
        bool 		orignull;
		slot_getattr(slot, i+1, &orignull);
		if (!orignull)
			j |= k;				/* set bit if not null */
		k >>= 1;
		if (k == 0)				/* end of byte? */
		{
			pq_sendint8(buf, j);
			j = 0;
			k = 1 << 7;
		}
	}
	if (k != (1 << 7))			/* flush last partial byte */
		pq_sendint8(buf, j);

	/*
	 * send the attributes of this tuple
	 */
	for (i = 0; i < natts; ++i)
	{
		PrinttupAttrInfo *thisState = myState->myinfo + i;
		bool		isnull;
		Datum		attr = slot_getattr(slot, i+1, &isnull);
		bytea	   *outputbytes;

		if (isnull)
			continue;

		Assert(thisState->format == 1);

		outputbytes = SendFunctionCall(&thisState->finfo, attr);
		pq_sendint32(buf, VARSIZE(outputbytes) - VARHDRSZ);
		pq_sendbytes(buf, VARDATA(outputbytes),
					 VARSIZE(outputbytes) - VARHDRSZ);
	}

	pq_endmessage_reuse(buf);

	/* Return to caller's context, and flush row's temporary memory */
	MemoryContextSwitchTo(oldcontext);
	MemoryContextReset(myState->tmpcontext);

	return true;
=======
>>>>>>> d457cb4e
}<|MERGE_RESOLUTION|>--- conflicted
+++ resolved
@@ -593,91 +593,6 @@
 }
 
 /* ----------------
-<<<<<<< HEAD
- *		printtup_20 --- print a tuple in protocol 2.0
- * ----------------
- */
-static bool
-printtup_20(TupleTableSlot *slot, DestReceiver *self)
-{
-	TupleDesc	typeinfo = slot->tts_tupleDescriptor;
-	DR_printtup *myState = (DR_printtup *) self;
-	MemoryContext oldcontext;
-	StringInfo	buf = &myState->buf;
-	int			natts = typeinfo->natts;
-	int			i,
-				j,
-				k;
-
-	/* Set or update my derived attribute info, if needed */
-	if (myState->attrinfo != typeinfo || myState->nattrs != natts)
-		printtup_prepare_info(myState, typeinfo, natts);
-
-	/* Make sure the tuple is fully deconstructed */
-	slot_getallattrs(slot);
-
-	/* Switch into per-row context so we can recover memory below */
-	oldcontext = MemoryContextSwitchTo(myState->tmpcontext);
-
-	/*
-	 * tell the frontend to expect new tuple data (in ASCII style)
-	 */
-	pq_beginmessage_reuse(buf, 'D');
-
-	/*
-	 * send a bitmap of which attributes are not null
-	 */
-	j = 0;
-	k = 1 << 7;
-	for (i = 0; i < natts; ++i)
-	{
-        bool 		orignull;
-		slot_getattr(slot, i+1, &orignull);
-
-		if (!orignull) 
-			j |= k;				/* set bit if not null */
-		k >>= 1;
-		if (k == 0)				/* end of byte? */
-		{
-			pq_sendint8(buf, j);
-			j = 0;
-			k = 1 << 7;
-		}
-	}
-	if (k != (1 << 7))			/* flush last partial byte */
-		pq_sendint8(buf, j);
-
-	/*
-	 * send the attributes of this tuple
-	 */
-	for (i = 0; i < natts; ++i)
-	{
-		PrinttupAttrInfo *thisState = myState->myinfo + i;
-		bool		isnull;
-		Datum		attr = slot_getattr(slot, i+1, &isnull);
-		char	   *outputstr;
-
-		if (isnull)
-			continue;
-
-		Assert(thisState->format == 0);
-
-		outputstr = OutputFunctionCall(&thisState->finfo, attr);
-		pq_sendcountedtext(buf, outputstr, strlen(outputstr), true);
-	}
-
-	pq_endmessage_reuse(buf);
-
-	/* Return to caller's context, and flush row's temporary memory */
-	MemoryContextSwitchTo(oldcontext);
-	MemoryContextReset(myState->tmpcontext);
-
-	return true;
-}
-
-/* ----------------
-=======
->>>>>>> d457cb4e
  *		printtup_shutdown
  * ----------------
  */
@@ -781,95 +696,4 @@
 	printf("\t----\n");
 
 	return true;
-<<<<<<< HEAD
-}
-
-/* ----------------
- *		printtup_internal_20 --- print a binary tuple in protocol 2.0
- *
- * We use a different message type, i.e. 'B' instead of 'D' to
- * indicate a tuple in internal (binary) form.
- *
- * This is largely same as printtup_20, except we use binary formatting.
- * ----------------
- */
-static bool
-printtup_internal_20(TupleTableSlot *slot, DestReceiver *self)
-{
-	TupleDesc	typeinfo = slot->tts_tupleDescriptor;
-	DR_printtup *myState = (DR_printtup *) self;
-	MemoryContext oldcontext;
-	StringInfo	buf = &myState->buf;
-	int			natts = typeinfo->natts;
-	int			i,
-				j,
-				k;
-
-	/* Set or update my derived attribute info, if needed */
-	if (myState->attrinfo != typeinfo || myState->nattrs != natts)
-		printtup_prepare_info(myState, typeinfo, natts);
-
-	/* Make sure the tuple is fully deconstructed */
-	slot_getallattrs(slot);
-
-	/* Switch into per-row context so we can recover memory below */
-	oldcontext = MemoryContextSwitchTo(myState->tmpcontext);
-
-	/*
-	 * tell the frontend to expect new tuple data (in binary style)
-	 */
-	pq_beginmessage_reuse(buf, 'B');
-
-	/*
-	 * send a bitmap of which attributes are not null
-	 */
-	j = 0;
-	k = 1 << 7;
-	for (i = 0; i < natts; ++i)
-	{
-        bool 		orignull;
-		slot_getattr(slot, i+1, &orignull);
-		if (!orignull)
-			j |= k;				/* set bit if not null */
-		k >>= 1;
-		if (k == 0)				/* end of byte? */
-		{
-			pq_sendint8(buf, j);
-			j = 0;
-			k = 1 << 7;
-		}
-	}
-	if (k != (1 << 7))			/* flush last partial byte */
-		pq_sendint8(buf, j);
-
-	/*
-	 * send the attributes of this tuple
-	 */
-	for (i = 0; i < natts; ++i)
-	{
-		PrinttupAttrInfo *thisState = myState->myinfo + i;
-		bool		isnull;
-		Datum		attr = slot_getattr(slot, i+1, &isnull);
-		bytea	   *outputbytes;
-
-		if (isnull)
-			continue;
-
-		Assert(thisState->format == 1);
-
-		outputbytes = SendFunctionCall(&thisState->finfo, attr);
-		pq_sendint32(buf, VARSIZE(outputbytes) - VARHDRSZ);
-		pq_sendbytes(buf, VARDATA(outputbytes),
-					 VARSIZE(outputbytes) - VARHDRSZ);
-	}
-
-	pq_endmessage_reuse(buf);
-
-	/* Return to caller's context, and flush row's temporary memory */
-	MemoryContextSwitchTo(oldcontext);
-	MemoryContextReset(myState->tmpcontext);
-
-	return true;
-=======
->>>>>>> d457cb4e
 }