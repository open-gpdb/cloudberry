/*-------------------------------------------------------------------------
 *
 * index.c
 *	  code to create and destroy POSTGRES index relations
 *
 * Portions Copyright (c) 2006-2009, Greenplum inc
 * Portions Copyright (c) 2012-Present Pivotal Software, Inc.
 * Portions Copyright (c) 1996-2009, PostgreSQL Global Development Group
 * Portions Copyright (c) 1994, Regents of the University of California
 *
 *
 * IDENTIFICATION
<<<<<<< HEAD
 *	  $PostgreSQL: pgsql/src/backend/catalog/index.c,v 1.292.2.3 2009/12/09 21:58:16 tgl Exp $
=======
 *	  $PostgreSQL: pgsql/src/backend/catalog/index.c,v 1.296 2008/03/26 21:10:37 alvherre Exp $
>>>>>>> f260edb1
 *
 *
 * INTERFACE ROUTINES
 *		index_create()			- Create a cataloged index relation
 *		index_drop()			- Removes index relation from catalogs
 *		BuildIndexInfo()		- Prepare to insert index tuples
 *		FormIndexDatum()		- Construct datum vector for one index tuple
 *
 *-------------------------------------------------------------------------
 */
#include "postgres.h"

#include <unistd.h>

#include "access/genam.h"
#include "access/heapam.h"
#include "access/transam.h"
#include "access/xact.h"
#include "bootstrap/bootstrap.h"
#include "catalog/aoblkdir.h"
#include "catalog/catalog.h"
#include "catalog/dependency.h"
#include "catalog/heap.h"
#include "catalog/index.h"
#include "catalog/indexing.h"
#include "catalog/namespace.h"
#include "catalog/pg_appendonly_fn.h"
#include "catalog/pg_constraint.h"
#include "catalog/pg_namespace.h"
#include "catalog/pg_operator.h"
#include "catalog/pg_opclass.h"
#include "catalog/pg_tablespace.h"
#include "catalog/pg_type.h"
#include "cdb/cdbpersistentfilesysobj.h"
#include "commands/tablecmds.h"
#include "executor/executor.h"
#include "miscadmin.h"
#include "optimizer/clauses.h"
#include "parser/parse_expr.h"
#include "storage/procarray.h"
#include "storage/smgr.h"
#include "utils/builtins.h"
#include "utils/fmgroids.h"
#include "utils/guc.h"
#include "utils/inval.h"
#include "utils/lsyscache.h"
#include "utils/memutils.h"
#include "utils/relcache.h"
#include "utils/syscache.h"
#include "utils/tuplesort.h"
<<<<<<< HEAD
#include "utils/tuplesort_mk.h"
#include "utils/faultinjector.h"
=======
#include "utils/snapmgr.h"
#include "utils/tqual.h"
>>>>>>> f260edb1

#include "cdb/cdbappendonlyam.h"
#include "cdb/cdbaocsam.h"
#include "cdb/cdbvars.h"
#include "cdb/cdboidsync.h"
#include "cdb/cdbmirroredfilesysobj.h"
#include "cdb/cdbpersistentfilesysobj.h"

/* state info for validate_index bulkdelete callback */
typedef struct
{
	void *tuplesort;	/* for sorting the index TIDs */
	/* statistics (for debug purposes only): */
	double		htups,
				itups,
				tups_inserted;
} v_i_state;

/* non-export function prototypes */
static TupleDesc ConstructTupleDescriptor(Relation heapRelation,
						 IndexInfo *indexInfo,
						 Oid *classObjectId);
static void InitializeAttributeOids(Relation indexRelation,
						int numatts, Oid indexoid);
static void AppendAttributeTuples(Relation indexRelation, int numatts);
static void UpdateIndexRelation(Oid indexoid, Oid heapoid,
					IndexInfo *indexInfo,
					Oid *classOids,
					int16 *coloptions,
					bool primary,
					bool isvalid);
static void index_update_stats(Relation rel, bool hasindex, bool isprimary,
				   Oid reltoastidxid, double reltuples);
static bool validate_index_callback(ItemPointer itemptr, void *opaque);
static void validate_index_heapscan(Relation heapRelation,
						Relation indexRelation,
						IndexInfo *indexInfo,
						Snapshot snapshot,
						v_i_state *state);
static double IndexBuildHeapScan(Relation heapRelation,
								 Relation indexRelation,
								 struct IndexInfo *indexInfo,
								 bool allow_sync,
								 EState *estate,
								 Snapshot snapshot,
								 TransactionId OldestXmin,
								 IndexBuildCallback callback,
								 void *callback_state);
static double IndexBuildAppendOnlyRowScan(Relation parentRelation,
										  Relation indexRelation,
										  struct IndexInfo *indexInfo,
										  EState *estate,
										  Snapshot snapshot,
										  IndexBuildCallback callback,
										  void *callback_state);
static double IndexBuildAppendOnlyColScan(Relation parentRelation,
										  Relation indexRelation,
										  struct IndexInfo *indexInfo,
										  EState *estate,
										  Snapshot snapshot,
										  IndexBuildCallback callback,
										  void *callback_state);




/*
 *		ConstructTupleDescriptor
 *
 * Build an index tuple descriptor for a new index
 */
static TupleDesc
ConstructTupleDescriptor(Relation heapRelation,
						 IndexInfo *indexInfo,
						 Oid *classObjectId)
{
	int			numatts = indexInfo->ii_NumIndexAttrs;
	ListCell   *indexpr_item = list_head(indexInfo->ii_Expressions);
	TupleDesc	heapTupDesc;
	TupleDesc	indexTupDesc;
	int			natts;			/* #atts in heap rel --- for error checks */
	int			i;

	heapTupDesc = RelationGetDescr(heapRelation);
	natts = RelationGetForm(heapRelation)->relnatts;

	/*
	 * allocate the new tuple descriptor
	 */
	indexTupDesc = CreateTemplateTupleDesc(numatts, false);

	/*
	 * For simple index columns, we copy the pg_attribute row from the parent
	 * relation and modify it as necessary.  For expressions we have to cons
	 * up a pg_attribute row the hard way.
	 */
	for (i = 0; i < numatts; i++)
	{
		AttrNumber	atnum = indexInfo->ii_KeyAttrNumbers[i];
		Form_pg_attribute to = indexTupDesc->attrs[i];
		HeapTuple	tuple;
		Form_pg_type typeTup;
		Oid			keyType;

		if (atnum != 0)
		{
			/* Simple index column */
			Form_pg_attribute from;

			if (atnum < 0)
			{
				/*
				 * here we are indexing on a system attribute (-1...-n)
				 */
				from = SystemAttributeDefinition(atnum,
										   heapRelation->rd_rel->relhasoids);
			}
			else
			{
				/*
				 * here we are indexing on a normal attribute (1...n)
				 */
				if (atnum > natts)		/* safety check */
					elog(ERROR, "invalid column number %d", atnum);
				from = heapTupDesc->attrs[AttrNumberGetAttrOffset(atnum)];
			}

			/*
			 * now that we've determined the "from", let's copy the tuple desc
			 * data...
			 */
			memcpy(to, from, ATTRIBUTE_TUPLE_SIZE);

			/*
			 * Fix the stuff that should not be the same as the underlying
			 * attr
			 */
			to->attnum = i + 1;

			to->attstattarget = -1;
			to->attcacheoff = -1;
			to->attnotnull = false;
			to->atthasdef = false;
			to->attislocal = true;
			to->attinhcount = 0;
		}
		else
		{
			/* Expressional index */
			Node	   *indexkey;

			MemSet(to, 0, ATTRIBUTE_TUPLE_SIZE);

			if (indexpr_item == NULL)	/* shouldn't happen */
				elog(ERROR, "too few entries in indexprs list");
			indexkey = (Node *) lfirst(indexpr_item);
			indexpr_item = lnext(indexpr_item);

			/*
			 * Make the attribute's name "pg_expresssion_nnn" (maybe think of
			 * something better later)
			 */
			sprintf(NameStr(to->attname), "pg_expression_%d", i + 1);

			/*
			 * Lookup the expression type in pg_type for the type length etc.
			 */
			keyType = exprType(indexkey);

			tuple = SearchSysCache(TYPEOID,
								   ObjectIdGetDatum(keyType),
								   0, 0, 0);
			if (!HeapTupleIsValid(tuple))
				elog(ERROR, "cache lookup failed for type %u", keyType);
			typeTup = (Form_pg_type) GETSTRUCT(tuple);

			/*
			 * Assign some of the attributes values. Leave the rest as 0.
			 */
			to->attnum = i + 1;
			to->atttypid = keyType;
			to->attlen = typeTup->typlen;
			to->attbyval = typeTup->typbyval;
			to->attstorage = typeTup->typstorage;
			to->attalign = typeTup->typalign;
			to->attstattarget = -1;
			to->attcacheoff = -1;
			to->atttypmod = -1;
			to->attislocal = true;

			ReleaseSysCache(tuple);
		}

		/*
		 * We do not yet have the correct relation OID for the index, so just
		 * set it invalid for now.	InitializeAttributeOids() will fix it
		 * later.
		 */
		to->attrelid = InvalidOid;

		/*
		 * Check the opclass to see if it provides a keytype (overriding the
		 * attribute type).
		 */
		tuple = SearchSysCache(CLAOID,
							   ObjectIdGetDatum(classObjectId[i]),
							   0, 0, 0);
		if (!HeapTupleIsValid(tuple))
			elog(ERROR, "cache lookup failed for opclass %u",
				 classObjectId[i]);
		keyType = ((Form_pg_opclass) GETSTRUCT(tuple))->opckeytype;
		ReleaseSysCache(tuple);

		if (OidIsValid(keyType) && keyType != to->atttypid)
		{
			/* index value and heap value have different types */
			tuple = SearchSysCache(TYPEOID,
								   ObjectIdGetDatum(keyType),
								   0, 0, 0);
			if (!HeapTupleIsValid(tuple))
				elog(ERROR, "cache lookup failed for type %u", keyType);
			typeTup = (Form_pg_type) GETSTRUCT(tuple);

			to->atttypid = keyType;
			to->atttypmod = -1;
			to->attlen = typeTup->typlen;
			to->attbyval = typeTup->typbyval;
			to->attalign = typeTup->typalign;
			to->attstorage = typeTup->typstorage;

			ReleaseSysCache(tuple);
		}
	}

	return indexTupDesc;
}

/* ----------------------------------------------------------------
 *		InitializeAttributeOids
 * ----------------------------------------------------------------
 */
static void
InitializeAttributeOids(Relation indexRelation,
						int numatts,
						Oid indexoid)
{
	TupleDesc	tupleDescriptor;
	int			i;

	tupleDescriptor = RelationGetDescr(indexRelation);

	for (i = 0; i < numatts; i += 1)
		tupleDescriptor->attrs[i]->attrelid = indexoid;
}

/* ----------------------------------------------------------------
 *		AppendAttributeTuples
 * ----------------------------------------------------------------
 */
static void
AppendAttributeTuples(Relation indexRelation, int numatts)
{
	Relation	pg_attribute;
	CatalogIndexState indstate;
	TupleDesc	indexTupDesc;
	HeapTuple	new_tuple;
	int			i;

	/*
	 * open the attribute relation and its indexes
	 */
	pg_attribute = heap_open(AttributeRelationId, RowExclusiveLock);

	indstate = CatalogOpenIndexes(pg_attribute);

	/*
	 * insert data from new index's tupdesc into pg_attribute
	 */
	indexTupDesc = RelationGetDescr(indexRelation);

	for (i = 0; i < numatts; i++)
	{
		/*
		 * There used to be very grotty code here to set these fields, but I
		 * think it's unnecessary.  They should be set already.
		 */
		Assert(indexTupDesc->attrs[i]->attnum == i + 1);
		Assert(indexTupDesc->attrs[i]->attcacheoff == -1);

		new_tuple = heap_addheader(Natts_pg_attribute,
								   false,
								   ATTRIBUTE_TUPLE_SIZE,
								   (void *) indexTupDesc->attrs[i]);

		simple_heap_insert(pg_attribute, new_tuple);

		CatalogIndexInsert(indstate, new_tuple);

		heap_freetuple(new_tuple);
	}

	CatalogCloseIndexes(indstate);

	heap_close(pg_attribute, RowExclusiveLock);
}

/* ----------------------------------------------------------------
 *		UpdateIndexRelation
 *
 * Construct and insert a new entry in the pg_index catalog
 * ----------------------------------------------------------------
 */
static void
UpdateIndexRelation(Oid indexoid,
					Oid heapoid,
					IndexInfo *indexInfo,
					Oid *classOids,
					int16 *coloptions,
					bool primary,
					bool isvalid)
{
	int2vector *indkey;
	oidvector  *indclass;
	int2vector *indoption;
	Datum		exprsDatum;
	Datum		predDatum;
	Datum		values[Natts_pg_index];
	bool		nulls[Natts_pg_index];
	Relation	pg_index;
	HeapTuple	tuple;
	int			i;

	/*
	 * Copy the index key, opclass, and indoption info into arrays (should we
	 * make the caller pass them like this to start with?)
	 */
	indkey = buildint2vector(NULL, indexInfo->ii_NumIndexAttrs);
	for (i = 0; i < indexInfo->ii_NumIndexAttrs; i++)
		indkey->values[i] = indexInfo->ii_KeyAttrNumbers[i];
	indclass = buildoidvector(classOids, indexInfo->ii_NumIndexAttrs);
	indoption = buildint2vector(coloptions, indexInfo->ii_NumIndexAttrs);

	/*
	 * Convert the index expressions (if any) to a text datum
	 */
	if (indexInfo->ii_Expressions != NIL)
	{
		char	   *exprsString;

		exprsString = nodeToString(indexInfo->ii_Expressions);
		exprsDatum = CStringGetTextDatum(exprsString);
		pfree(exprsString);
	}
	else
		exprsDatum = (Datum) 0;

	/*
	 * Convert the index predicate (if any) to a text datum.  Note we convert
	 * implicit-AND format to normal explicit-AND for storage.
	 */
	if (indexInfo->ii_Predicate != NIL)
	{
		char	   *predString;

		predString = nodeToString(make_ands_explicit(indexInfo->ii_Predicate));
		predDatum = CStringGetTextDatum(predString);
		pfree(predString);
	}
	else
		predDatum = (Datum) 0;

	/*
	 * open the system catalog index relation
	 */
	pg_index = heap_open(IndexRelationId, RowExclusiveLock);

	/*
	 * Build a pg_index tuple
	 */
	MemSet(nulls, false, sizeof(nulls));

	values[Anum_pg_index_indexrelid - 1] = ObjectIdGetDatum(indexoid);
	values[Anum_pg_index_indrelid - 1] = ObjectIdGetDatum(heapoid);
	values[Anum_pg_index_indnatts - 1] = Int16GetDatum(indexInfo->ii_NumIndexAttrs);
	values[Anum_pg_index_indisunique - 1] = BoolGetDatum(indexInfo->ii_Unique);
	values[Anum_pg_index_indisprimary - 1] = BoolGetDatum(primary);
	values[Anum_pg_index_indisclustered - 1] = BoolGetDatum(false);
	values[Anum_pg_index_indisvalid - 1] = BoolGetDatum(isvalid);
	values[Anum_pg_index_indcheckxmin - 1] = BoolGetDatum(false);
	/* we set isvalid and isready the same way */
	values[Anum_pg_index_indisready - 1] = BoolGetDatum(isvalid);
	values[Anum_pg_index_indkey - 1] = PointerGetDatum(indkey);
	values[Anum_pg_index_indclass - 1] = PointerGetDatum(indclass);
	values[Anum_pg_index_indoption - 1] = PointerGetDatum(indoption);
	values[Anum_pg_index_indexprs - 1] = exprsDatum;
	if (exprsDatum == (Datum) 0)
		nulls[Anum_pg_index_indexprs - 1] = true;
	values[Anum_pg_index_indpred - 1] = predDatum;
	if (predDatum == (Datum) 0)
		nulls[Anum_pg_index_indpred - 1] = true;

	tuple = heap_form_tuple(RelationGetDescr(pg_index), values, nulls);

	/*
	 * insert the tuple into the pg_index catalog
	 */
	simple_heap_insert(pg_index, tuple);

	/* update the indexes on pg_index */
	CatalogUpdateIndexes(pg_index, tuple);

	/*
	 * close the relation and free the tuple
	 */
	heap_close(pg_index, RowExclusiveLock);
	heap_freetuple(tuple);
}


/*
 * index_create
 *
 * heapRelationId: OID of table to build index on
 * indexRelationName: what it say
 * indexRelationId: normally, pass InvalidOid to let this routine
 *		generate an OID for the index.	During bootstrap this may be
 *		nonzero to specify a preselected OID.
 * indexInfo: same info executor uses to insert into the index
 * accessMethodObjectId: OID of index AM to use
 * tableSpaceId: OID of tablespace to use
 * classObjectId: array of index opclass OIDs, one per index column
 * coloptions: array of per-index-column indoption settings
 * reloptions: AM-specific options
 * isprimary: index is a PRIMARY KEY
 * isconstraint: index is owned by a PRIMARY KEY or UNIQUE constraint
 * allow_system_table_mods: allow table to be a system catalog
 * skip_build: true to skip the index_build() step for the moment; caller
 *		must do it later (typically via reindex_index())
 * concurrent: if true, do not lock the table against writers.	The index
 *		will be marked "invalid" and the caller must take additional steps
 *		to fix it up.
 *
 * Returns OID of the created index.
 */
Oid
index_create(Oid heapRelationId,
			 const char *indexRelationName,
			 Oid indexRelationId,
			 struct IndexInfo *indexInfo,
			 Oid accessMethodObjectId,
			 Oid tableSpaceId,
			 Oid *classObjectId,
			 int16 *coloptions,
			 Datum reloptions,
			 bool isprimary,
			 bool isconstraint,
			 bool allow_system_table_mods,
			 bool skip_build,
			 bool concurrent,
			 const char *altConName)
{
	Relation	pg_class;
	Relation	gp_relation_node;
	Relation	heapRelation;
	Relation	indexRelation;
	TupleDesc	indexTupDesc;
	bool		shared_relation;
	Oid			namespaceId;
	int			i;
	LOCKMODE	heap_lockmode;

	pg_class = heap_open(RelationRelationId, RowExclusiveLock);

	if (!IsBootstrapProcessingMode())
		gp_relation_node = heap_open(GpRelationNodeRelationId, RowExclusiveLock);
	else
		gp_relation_node = NULL;

	/*
	 * Only SELECT ... FOR UPDATE/SHARE are allowed while doing a standard
	 * index build; but for concurrent builds we allow INSERT/UPDATE/DELETE
	 * (but not VACUUM).
	 */
	heap_lockmode = (concurrent ? ShareUpdateExclusiveLock : ShareLock);
	heapRelation = heap_open(heapRelationId, heap_lockmode);


	/*
	 * The index will be in the same namespace as its parent table, and is
	 * shared across databases if and only if the parent is.
	 */
	namespaceId = RelationGetNamespace(heapRelation);
	shared_relation = heapRelation->rd_rel->relisshared;

	/*
	 * check parameters
	 */
	if (indexInfo->ii_NumIndexAttrs < 1)
		elog(ERROR, "must index at least one column");

	if (!allow_system_table_mods &&
		IsSystemRelation(heapRelation) &&
		IsNormalProcessingMode())
		ereport(ERROR,
				(errcode(ERRCODE_FEATURE_NOT_SUPPORTED),
				 errmsg("user-defined indexes on system catalog tables are not supported")));

	/*
	 * concurrent index build on a system catalog is unsafe because we tend to
	 * release locks before committing in catalogs
	 */
	if (concurrent &&
		IsSystemRelation(heapRelation))
		ereport(ERROR,
				(errcode(ERRCODE_FEATURE_NOT_SUPPORTED),
				 errmsg("concurrent index creation on system catalog tables is not supported")));

	/*
	 * We cannot allow indexing a shared relation after initdb (because
	 * there's no way to make the entry in other databases' pg_class).
	 */
	if (shared_relation && !IsBootstrapProcessingMode())
		ereport(ERROR,
				(errcode(ERRCODE_OBJECT_NOT_IN_PREREQUISITE_STATE),
				 errmsg("shared indexes cannot be created after initdb")));

	/*
	 * Validate shared/non-shared tablespace (must check this before doing
	 * GetNewRelFileNode, to prevent Assert therein)
	 */
	if (shared_relation)
	{
		if (tableSpaceId != GLOBALTABLESPACE_OID)
			/* elog since this is not a user-facing error */
			elog(ERROR,
				 "shared relations must be placed in pg_global tablespace");
	}
	else
	{
		if (tableSpaceId == GLOBALTABLESPACE_OID)
			ereport(ERROR,
					(errcode(ERRCODE_INVALID_PARAMETER_VALUE),
					 errmsg("only shared relations can be placed in pg_global tablespace")));
	}

	if (get_relname_relid(indexRelationName, namespaceId))
		ereport(ERROR,
				(errcode(ERRCODE_DUPLICATE_TABLE),
				 errmsg("relation \"%s\" already exists",
						indexRelationName)));

	/*
	 * construct tuple descriptor for index tuples
	 */
	indexTupDesc = ConstructTupleDescriptor(heapRelation,
											indexInfo,
											classObjectId);

	/*
	 * Allocate an OID for the index, unless we were told what to use.
	 *
	 * The OID will be the relfilenode as well, so make sure it doesn't
	 * collide with either pg_class OIDs or existing physical files.
	 *
	 * (In GPDB, heap_create can choose a different relfilenode, in a QE node,
	 * if the one we choose is already in use.)
	 */
	if (!OidIsValid(indexRelationId))
	{
		if (Gp_role == GP_ROLE_EXECUTE || IsBinaryUpgradeQE())
			indexRelationId = GetPreassignedOidForRelation(namespaceId, indexRelationName);
		else
			indexRelationId = GetNewOid(pg_class);
	}

	/*
	 * create the index relation's relcache entry and physical disk file. (If
	 * we fail further down, it's the smgr's responsibility to remove the disk
	 * file again.)
	 */
	indexRelation = heap_create(indexRelationName,
								namespaceId,
								tableSpaceId,
								indexRelationId,
								indexTupDesc,
								accessMethodObjectId,
								RELKIND_INDEX,
								RELSTORAGE_HEAP,
								shared_relation,
								allow_system_table_mods,
								/* bufferPoolBulkLoad */ false);

	Assert(indexRelationId == RelationGetRelid(indexRelation));

	/*
	 * Obtain exclusive lock on it.  Although no other backends can see it
	 * until we commit, this prevents deadlock-risk complaints from lock
	 * manager in cases such as CLUSTER.
	 */
	LockRelation(indexRelation, AccessExclusiveLock);

	/*
	 * Fill in fields of the index's pg_class entry that are not set correctly
	 * by heap_create.
	 *
	 * XXX should have a cleaner way to create cataloged indexes
	 */
	indexRelation->rd_rel->relowner = heapRelation->rd_rel->relowner;
	indexRelation->rd_rel->relam = accessMethodObjectId;
	indexRelation->rd_rel->relkind = RELKIND_INDEX;
	indexRelation->rd_rel->relhasoids = false;

	/*
	 * store index's pg_class entry
	 */
	InsertPgClassTuple(pg_class, indexRelation,
					   RelationGetRelid(indexRelation),
					   reloptions);

	/* done with pg_class */
	heap_close(pg_class, RowExclusiveLock);

	{							/* MPP-7575: track index creation */
		bool	 doIt	= true;
		char	*subtyp = "INDEX";

		/* MPP-7576: don't track internal namespace tables */
		switch (namespaceId) 
		{
			case PG_CATALOG_NAMESPACE:
				/* MPP-7773: don't track objects in system namespace
				 * if modifying system tables (eg during upgrade)  
				 */
				if (allowSystemTableModsDDL)
					doIt = false;
				break;

			case PG_TOAST_NAMESPACE:
			case PG_BITMAPINDEX_NAMESPACE:
			case PG_AOSEGMENT_NAMESPACE:
				doIt = false;
				break;
			default:
				break;
		}

		if (doIt)
			doIt = (!(isAnyTempNamespace(namespaceId)));

		/* MPP-6929: metadata tracking */
		if (doIt)
			MetaTrackAddObject(RelationRelationId,
							   RelationGetRelid(indexRelation),
							   GetUserId(), /* not ownerid */
							   "CREATE", subtyp
					);
	}

	if (gp_relation_node != NULL)
	{
		InsertGpRelationNodeTuple(
							gp_relation_node,
							indexRelation->rd_id,
							indexRelation->rd_rel->relname.data,
							indexRelation->rd_rel->reltablespace,
							indexRelation->rd_rel->relfilenode,
							/* segmentFileNum */ 0,
							/* updateIndex */ true,
							&indexRelation->rd_segfile0_relationnodeinfo.persistentTid,
							indexRelation->rd_segfile0_relationnodeinfo.persistentSerialNum);
	
		heap_close(gp_relation_node, RowExclusiveLock);
	}

	/*
	 * now update the object id's of all the attribute tuple forms in the
	 * index relation's tuple descriptor
	 */
	InitializeAttributeOids(indexRelation,
							indexInfo->ii_NumIndexAttrs,
							indexRelationId);

	/*
	 * append ATTRIBUTE tuples for the index
	 */
	AppendAttributeTuples(indexRelation, indexInfo->ii_NumIndexAttrs);

	/* ----------------
	 *	  update pg_index
	 *	  (append INDEX tuple)
	 *
	 *	  Note that this stows away a representation of "predicate".
	 *	  (Or, could define a rule to maintain the predicate) --Nels, Feb '92
	 * ----------------
	 */
	UpdateIndexRelation(indexRelationId, heapRelationId, indexInfo,
						classObjectId, coloptions, isprimary, !concurrent);

	/*
	 * Register constraint and dependencies for the index.
	 *
	 * If the index is from a CONSTRAINT clause, construct a pg_constraint
	 * entry. The index is then linked to the constraint, which in turn is
	 * linked to the table.  If it's not a CONSTRAINT, make the dependency
	 * directly on the table.
	 *
	 * We don't need a dependency on the namespace, because there'll be an
	 * indirect dependency via our parent table.
	 *
	 * During bootstrap we can't register any dependencies, and we don't try
	 * to make a constraint either.
	 */
	if (!IsBootstrapProcessingMode())
	{
		ObjectAddress myself,
					referenced;

		myself.classId = RelationRelationId;
		myself.objectId = indexRelationId;
		myself.objectSubId = 0;

		if (isconstraint)
		{
			char		constraintType;
			const char *constraintName = indexRelationName;
			Oid			conOid;

			if ( altConName )
			{
				constraintName = altConName;
			}

			/*
			 * Let's make sure that the constraint name is unique
			 * for this relation.
			 */
			Assert(constraintName);
			if (ConstraintNameIsUsed(CONSTRAINT_RELATION,
									 RelationGetRelid(heapRelation),
									 RelationGetNamespace(heapRelation),
									 constraintName))
				ereport(ERROR,
						(errcode(ERRCODE_DUPLICATE_OBJECT),
						 errmsg("constraint \"%s\" for relation \"%s\" already exists",
								constraintName, RelationGetRelationName(heapRelation))));

			if (isprimary)
				constraintType = CONSTRAINT_PRIMARY;
			else if (indexInfo->ii_Unique)
				constraintType = CONSTRAINT_UNIQUE;
			else
			{
				elog(ERROR, "constraint must be PRIMARY or UNIQUE");
				constraintType = 0;		/* keep compiler quiet */
			}

			/* Shouldn't have any expressions */
			if (indexInfo->ii_Expressions)
				elog(ERROR, "constraints cannot have index expressions");

			conOid = CreateConstraintEntry(constraintName,
										   namespaceId,
										   constraintType,
										   false,		/* isDeferrable */
										   false,		/* isDeferred */
										   heapRelationId,
										   indexInfo->ii_KeyAttrNumbers,
										   indexInfo->ii_NumIndexAttrs,
										   InvalidOid,	/* no domain */
										   InvalidOid,	/* no foreign key */
										   NULL,
										   NULL,
										   NULL,
										   NULL,
										   0,
										   ' ',
										   ' ',
										   ' ',
										   InvalidOid,	/* no associated index */
										   NULL,		/* no check constraint */
										   NULL,
										   NULL);

			referenced.classId = ConstraintRelationId;
			referenced.objectId = conOid;
			referenced.objectSubId = 0;

			recordDependencyOn(&myself, &referenced, DEPENDENCY_INTERNAL);
		}
		else
		{
			bool		have_simple_col = false;

			/* Create auto dependencies on simply-referenced columns */
			for (i = 0; i < indexInfo->ii_NumIndexAttrs; i++)
			{
				if (indexInfo->ii_KeyAttrNumbers[i] != 0)
				{
					referenced.classId = RelationRelationId;
					referenced.objectId = heapRelationId;
					referenced.objectSubId = indexInfo->ii_KeyAttrNumbers[i];

					recordDependencyOn(&myself, &referenced, DEPENDENCY_AUTO);

					have_simple_col = true;
				}
			}

			/*
			 * If there are no simply-referenced columns, give the index an
			 * auto dependency on the whole table.  In most cases, this will
			 * be redundant, but it might not be if the index expressions and
			 * predicate contain no Vars or only whole-row Vars.
			 */
			if (!have_simple_col)
			{
				referenced.classId = RelationRelationId;
				referenced.objectId = heapRelationId;
				referenced.objectSubId = 0;

				recordDependencyOn(&myself, &referenced, DEPENDENCY_AUTO);
			}
		}

		/* Store dependency on operator classes */
		for (i = 0; i < indexInfo->ii_NumIndexAttrs; i++)
		{
			referenced.classId = OperatorClassRelationId;
			referenced.objectId = classObjectId[i];
			referenced.objectSubId = 0;

			recordDependencyOn(&myself, &referenced, DEPENDENCY_NORMAL);
		}

		/* Store dependencies on anything mentioned in index expressions */
		if (indexInfo->ii_Expressions)
		{
			recordDependencyOnSingleRelExpr(&myself,
										  (Node *) indexInfo->ii_Expressions,
											heapRelationId,
											DEPENDENCY_NORMAL,
											DEPENDENCY_AUTO);
		}

		/* Store dependencies on anything mentioned in predicate */
		if (indexInfo->ii_Predicate)
		{
			recordDependencyOnSingleRelExpr(&myself,
											(Node *) indexInfo->ii_Predicate,
											heapRelationId,
											DEPENDENCY_NORMAL,
											DEPENDENCY_AUTO);
		}
	}

	/*
	 * Advance the command counter so that we can see the newly-entered
	 * catalog tuples for the index.
	 */
	CommandCounterIncrement();

	/*
	 * In bootstrap mode, we have to fill in the index strategy structure with
	 * information from the catalogs.  If we aren't bootstrapping, then the
	 * relcache entry has already been rebuilt thanks to sinval update during
	 * CommandCounterIncrement.
	 */
	if (IsBootstrapProcessingMode())
		RelationInitIndexAccessInfo(indexRelation);
	else
		Assert(indexRelation->rd_indexcxt != NULL);

	/*
	 * If this is bootstrap (initdb) time, then we don't actually fill in the
	 * index yet.  We'll be creating more indexes and classes later, so we
	 * delay filling them in until just before we're done with bootstrapping.
	 * Similarly, if the caller specified skip_build then filling the index is
	 * delayed till later (ALTER TABLE can save work in some cases with this).
	 * Otherwise, we call the AM routine that constructs the index.
	 */
	if (IsBootstrapProcessingMode())
	{
		index_register(heapRelationId, indexRelationId, indexInfo);
	}
	else if (skip_build)
	{
		/*
		 * Caller is responsible for filling the index later on.  However,
		 * we'd better make sure that the heap relation is correctly marked as
		 * having an index.
		 */
		index_update_stats(heapRelation,
						   true,
						   isprimary,
						   InvalidOid,
						   heapRelation->rd_rel->reltuples);
		/* Make the above update visible */
		CommandCounterIncrement();
	}
	else
	{
		index_build(heapRelation, indexRelation, indexInfo, isprimary, false);
	}

	/*
	 * Close the heap and index; but we keep the locks that we acquired above
	 * until end of transaction unless we're dealing with a child of a partition
	 * table, in which case the lock on the master is sufficient.
	 */
	if (rel_needs_long_lock(RelationGetRelid(heapRelation)))
	{
		index_close(indexRelation, NoLock);
		heap_close(heapRelation, NoLock);
	}
	else
	{
		index_close(indexRelation, AccessExclusiveLock);
		heap_close(heapRelation, heap_lockmode);
	}

	return indexRelationId;
}

/*
 *		index_drop
 *
 * NOTE: this routine should now only be called through performDeletion(),
 * else associated dependencies won't be cleaned up.
 */
void
index_drop(Oid indexId)
{
	Oid			heapId;
	Relation	userHeapRelation;
	Relation	userIndexRelation;
	Relation	indexRelation;
	HeapTuple	tuple;
	bool		hasexprs;
	bool		need_long_lock;

	/*
	 * To drop an index safely, we must grab exclusive lock on its parent
	 * table; otherwise there could be other backends using the index!
	 * Exclusive lock on the index alone is insufficient because another
	 * backend might be in the midst of devising a query plan that will use
	 * the index.  The parser and planner take care to hold an appropriate
	 * lock on the parent table while working, but having them hold locks on
	 * all the indexes too seems overly expensive.	We do grab exclusive lock
	 * on the index too, just to be safe. Both locks must be held till end of
	 * transaction, else other backends will still see this index in pg_index.
	 */
	heapId = IndexGetRelation(indexId);
	userHeapRelation = heap_open(heapId, AccessExclusiveLock);

	userIndexRelation = index_open(indexId, AccessExclusiveLock);


	if (!userIndexRelation->rd_segfile0_relationnodeinfo.isPresent)
		RelationFetchSegFile0GpRelationNode(userIndexRelation);

	/*
	 * There can no longer be anyone *else* touching the index, but we
	 * might still have open queries using it in our own session.
	 */
	CheckTableNotInUse(userIndexRelation, "DROP INDEX");

	/*
	 * Schedule physical removal of the file
	 */
	MirroredFileSysObj_ScheduleDropBufferPoolRel(userIndexRelation);

	DeleteGpRelationNodeTuple(
					userIndexRelation,
					/* segmentFileNum */ 0);
	

	/*
	 * Close and flush the index's relcache entry, to ensure relcache doesn't
	 * try to rebuild it while we're deleting catalog entries. We keep the
	 * lock though.
	 */
	need_long_lock = rel_needs_long_lock(RelationGetRelid(userIndexRelation));
	if (need_long_lock)
		index_close(userIndexRelation, NoLock);
	else
		index_close(userIndexRelation, AccessExclusiveLock);

	RelationForgetRelation(indexId);

	/*
	 * fix INDEX relation, and check for expressional index
	 */
	indexRelation = heap_open(IndexRelationId, RowExclusiveLock);

	tuple = SearchSysCache(INDEXRELID,
						   ObjectIdGetDatum(indexId),
						   0, 0, 0);
	if (!HeapTupleIsValid(tuple))
		elog(ERROR, "cache lookup failed for index %u", indexId);

	hasexprs = !heap_attisnull(tuple, Anum_pg_index_indexprs);

	simple_heap_delete(indexRelation, &tuple->t_self);

	ReleaseSysCache(tuple);
	heap_close(indexRelation, RowExclusiveLock);

	/*
	 * if it has any expression columns, we might have stored statistics about
	 * them.
	 */
	if (hasexprs)
		RemoveStatistics(indexId, 0);

	/*
	 * fix ATTRIBUTE relation
	 */
	DeleteAttributeTuples(indexId);

	/*
	 * fix RELATION relation
	 */
	DeleteRelationTuple(indexId);

	/* MPP-6929: metadata tracking */
	MetaTrackDropObject(RelationRelationId, 
						indexId);

	/*
	 * We are presently too lazy to attempt to compute the new correct value
	 * of relhasindex (the next VACUUM will fix it if necessary). So there is
	 * no need to update the pg_class tuple for the owning relation. But we
	 * must send out a shared-cache-inval notice on the owning relation to
	 * ensure other backends update their relcache lists of indexes.
	 */
	CacheInvalidateRelcache(userHeapRelation);

	/*
	 * Close owning rel, but keep lock
	 */
	heap_close(userHeapRelation, need_long_lock ? NoLock : AccessExclusiveLock);
}

/* ----------------------------------------------------------------
 *						index_build support
 * ----------------------------------------------------------------
 */

/* ----------------
 *		BuildIndexInfo
 *			Construct an IndexInfo record for an open index
 *
 * IndexInfo stores the information about the index that's needed by
 * FormIndexDatum, which is used for both index_build() and later insertion
 * of individual index tuples.	Normally we build an IndexInfo for an index
 * just once per command, and then use it for (potentially) many tuples.
 * ----------------
 */
IndexInfo *
BuildIndexInfo(Relation index)
{
	IndexInfo  *ii = makeNode(IndexInfo);
	Form_pg_index indexStruct = index->rd_index;
	int			i;
	int			numKeys;

	/* check the number of keys, and copy attr numbers into the IndexInfo */
	numKeys = indexStruct->indnatts;
	if (numKeys < 1 || numKeys > INDEX_MAX_KEYS)
		elog(ERROR, "invalid indnatts %d for index %u",
			 numKeys, RelationGetRelid(index));
	ii->ii_NumIndexAttrs = numKeys;
	for (i = 0; i < numKeys; i++)
		ii->ii_KeyAttrNumbers[i] = indexStruct->indkey.values[i];

	/* fetch any expressions needed for expressional indexes */
	ii->ii_Expressions = RelationGetIndexExpressions(index);
	ii->ii_ExpressionsState = NIL;

	/* fetch index predicate if any */
	ii->ii_Predicate = RelationGetIndexPredicate(index);
	ii->ii_PredicateState = NIL;

	/* other info */
	ii->ii_Unique = indexStruct->indisunique;
	ii->ii_ReadyForInserts = IndexIsReady(indexStruct);

	/* initialize index-build state to default */
	ii->ii_Concurrent = false;
	ii->ii_BrokenHotChain = false;

	return ii;
}

/* ----------------
 *		FormIndexDatum
 *			Construct values[] and isnull[] arrays for a new index tuple.
 *
 *	indexInfo		Info about the index
 *	slot			Heap tuple for which we must prepare an index entry
 *	estate			executor state for evaluating any index expressions
 *	values			Array of index Datums (output area)
 *	isnull			Array of is-null indicators (output area)
 *
 * When there are no index expressions, estate may be NULL.  Otherwise it
 * must be supplied, *and* the ecxt_scantuple slot of its per-tuple expr
 * context must point to the heap tuple passed in.
 *
 * Notice we don't actually call index_form_tuple() here; we just prepare
 * its input arrays values[] and isnull[].	This is because the index AM
 * may wish to alter the data before storage.
 * ----------------
 */
void
FormIndexDatum(struct IndexInfo *indexInfo,
			   TupleTableSlot *slot,
			   struct EState *estate,
			   Datum *values,
			   bool *isnull)
{
	ListCell   *indexpr_item;
	int			i;

	if (indexInfo->ii_Expressions != NIL &&
		indexInfo->ii_ExpressionsState == NIL)
	{
		/* First time through, set up expression evaluation state */
		indexInfo->ii_ExpressionsState = (List *)
			ExecPrepareExpr((Expr *) indexInfo->ii_Expressions,
							estate);
		/* Check caller has set up context correctly */
		Assert(GetPerTupleExprContext(estate)->ecxt_scantuple == slot);
	}
	indexpr_item = list_head(indexInfo->ii_ExpressionsState);

	for (i = 0; i < indexInfo->ii_NumIndexAttrs; i++)
	{
		int			keycol = indexInfo->ii_KeyAttrNumbers[i];
		Datum		iDatum;
		bool		isNull;

		if (keycol != 0)
		{
			/*
			 * Plain index column; get the value we need directly from the
			 * heap tuple.
			 */
			iDatum = slot_getattr(slot, keycol, &isNull);
		}
		else
		{
			/*
			 * Index expression --- need to evaluate it.
			 */
			if (indexpr_item == NULL)
				elog(ERROR, "wrong number of index expressions");
			iDatum = ExecEvalExprSwitchContext((ExprState *) lfirst(indexpr_item),
											   GetPerTupleExprContext(estate),
											   &isNull,
											   NULL);
			indexpr_item = lnext(indexpr_item);
		}
		values[i] = iDatum;
		isnull[i] = isNull;
	}

	if (indexpr_item != NULL)
		elog(ERROR, "wrong number of index expressions");
}


/*
 * index_update_stats --- update pg_class entry after CREATE INDEX or REINDEX
 *
 * This routine updates the pg_class row of either an index or its parent
 * relation after CREATE INDEX or REINDEX.	Its rather bizarre API is designed
 * to ensure we can do all the necessary work in just one update.
 *
 * hasindex: set relhasindex to this value
 * isprimary: if true, set relhaspkey true; else no change
 * reltoastidxid: if not InvalidOid, set reltoastidxid to this value;
 *		else no change
 * reltuples: set reltuples to this value
 *
 * relpages is also updated (using RelationGetNumberOfBlocks()).
 *
 * NOTE: an important side-effect of this operation is that an SI invalidation
 * message is sent out to all backends --- including me --- causing relcache
 * entries to be flushed or updated with the new data.	This must happen even
 * if we find that no change is needed in the pg_class row.  When updating
 * a heap entry, this ensures that other backends find out about the new
 * index.  When updating an index, it's important because some index AMs
 * expect a relcache flush to occur after REINDEX.
 */
static void
index_update_stats(Relation rel, bool hasindex, bool isprimary,
				   Oid reltoastidxid, double reltuples)
{
	Oid			relid = RelationGetRelid(rel);
	Relation	pg_class;
	HeapTuple	tuple;
	Form_pg_class rd_rel;
	bool		dirty;

	/*
	 * We always update the pg_class row using a non-transactional,
	 * overwrite-in-place update.  There are several reasons for this:
	 *
	 * 1. In bootstrap mode, we have no choice --- UPDATE wouldn't work.
	 *
	 * 2. We could be reindexing pg_class itself, in which case we can't move
	 * its pg_class row because CatalogUpdateIndexes might not know about all
	 * the indexes yet (see reindex_relation).
	 *
	 * 3. Because we execute CREATE INDEX with just share lock on the parent
	 * rel (to allow concurrent index creations), an ordinary update could
	 * suffer a tuple-concurrently-updated failure against another CREATE
	 * INDEX committing at about the same time.  We can avoid that by having
	 * them both do nontransactional updates (we assume they will both be
	 * trying to change the pg_class row to the same thing, so it doesn't
	 * matter which goes first).
	 *
	 * 4. Even with just a single CREATE INDEX, there's a risk factor because
	 * someone else might be trying to open the rel while we commit, and this
	 * creates a race condition as to whether he will see both or neither of
	 * the pg_class row versions as valid.	Again, a non-transactional update
	 * avoids the risk.  It is indeterminate which state of the row the other
	 * process will see, but it doesn't matter (if he's only taking
	 * AccessShareLock, then it's not critical that he see relhasindex true).
	 *
	 * It is safe to use a non-transactional update even though our
	 * transaction could still fail before committing.	Setting relhasindex
	 * true is safe even if there are no indexes (VACUUM will eventually fix
	 * it), and of course the relpages and reltuples counts are correct (or at
	 * least more so than the old values) regardless.
	 */

	pg_class = heap_open(RelationRelationId, RowExclusiveLock);

	/*
	 * Make a copy of the tuple to update.	Normally we use the syscache, but
	 * we can't rely on that during bootstrap or while reindexing pg_class
	 * itself.
	 */
	if (IsBootstrapProcessingMode() ||
		ReindexIsProcessingHeap(RelationRelationId))
	{
		/* don't assume syscache will work */
		HeapScanDesc pg_class_scan;
		ScanKeyData key[1];

		ScanKeyInit(&key[0],
					ObjectIdAttributeNumber,
					BTEqualStrategyNumber, F_OIDEQ,
					ObjectIdGetDatum(relid));

		pg_class_scan = heap_beginscan(pg_class, SnapshotNow, 1, key);
		tuple = heap_getnext(pg_class_scan, ForwardScanDirection);
		tuple = heap_copytuple(tuple);
		heap_endscan(pg_class_scan);
	}
	else
	{
		/* normal case, use syscache */
		tuple = SearchSysCacheCopy(RELOID,
								   ObjectIdGetDatum(relid),
								   0, 0, 0);
	}

	if (!HeapTupleIsValid(tuple))
		elog(ERROR, "could not find tuple for relation %u", relid);
	rd_rel = (Form_pg_class) GETSTRUCT(tuple);

	/* Apply required updates, if any, to copied tuple */

	dirty = false;
	if (rd_rel->relhasindex != hasindex)
	{
		rd_rel->relhasindex = hasindex;
		dirty = true;
	}
	if (isprimary)
	{
		if (!rd_rel->relhaspkey)
		{
			rd_rel->relhaspkey = true;
			dirty = true;
		}
	}
	if (OidIsValid(reltoastidxid))
	{
		Assert(rd_rel->relkind == RELKIND_TOASTVALUE);
		if (rd_rel->reltoastidxid != reltoastidxid)
		{
			rd_rel->reltoastidxid = reltoastidxid;
			dirty = true;
		}
	}

	if (Gp_role != GP_ROLE_DISPATCH)
	{
		/**
		 * Do not overwrite relpages, reltuples in QD.
		 */
		if (rd_rel->reltuples != (float4) reltuples)
		{
			rd_rel->reltuples = (float4) reltuples;
			dirty = true;
		}

		BlockNumber relpages = RelationGetNumberOfBlocks(rel);

		if (rd_rel->relpages != (int32) relpages)
		{
			rd_rel->relpages = (int32) relpages;
			dirty = true;
		}
	}
	/*
	 * If anything changed, write out the tuple
	 */
	if (dirty)
	{
		heap_inplace_update(pg_class, tuple);
		/* the above sends a cache inval message */
	}
	else
	{
		/* no need to change tuple, but force relcache inval anyway */
		CacheInvalidateRelcacheByTuple(tuple);
	}

	heap_freetuple(tuple);

	heap_close(pg_class, RowExclusiveLock);
}

/*
 * setNewRelfilenode		- assign a new relfilenode value to the relation
 *
 * Caller must already hold exclusive lock on the relation.
 *
 * The relation is marked with relfrozenxid=freezeXid (InvalidTransactionId
 * must be passed for indexes)
 *
 * Replaces relfilenode and updates pg_class / gp_relation_node.
 * If the updating relation is gp_relation_node's index, the caller
 * should rebuild the index by index_build().
 */
void
setNewRelfilenode(Relation relation, TransactionId freezeXid)
{
	Oid			newrelfilenode;
	RelFileNode newrnode;
	SMgrRelation srel;
	Relation	pg_class;
	Relation	gp_relation_node;
	HeapTuple	tuple;
	Form_pg_class rd_rel;
	bool		isAppendOnly;
	bool		is_gp_relation_node_index;

	ItemPointerData		persistentTid;
	int64				persistentSerialNum;

	/* Can't change relfilenode for nailed tables (indexes ok though) */
	Assert(!relation->rd_isnailed ||
		   relation->rd_rel->relkind == RELKIND_INDEX);
	/* Can't change for shared tables or indexes */
	Assert(!relation->rd_rel->relisshared);
	/* Indexes must have Invalid frozenxid; other relations must not */
	Assert((relation->rd_rel->relkind == RELKIND_INDEX &&
			freezeXid == InvalidTransactionId) ||
		   TransactionIdIsNormal(freezeXid));

	/* Allocate a new relfilenode */
	newrelfilenode = GetNewRelFileNode(relation->rd_rel->reltablespace,
									   relation->rd_rel->relisshared);

	/*
	 * Find the pg_class tuple for the given relation.	This is not used
	 * during bootstrap, so okay to use heap_update always.
	 */
	pg_class = heap_open(RelationRelationId, RowExclusiveLock);
	gp_relation_node = heap_open(GpRelationNodeRelationId, RowExclusiveLock);

	tuple = SearchSysCacheCopy(RELOID,
							   ObjectIdGetDatum(RelationGetRelid(relation)),
							   0, 0, 0);
	if (!HeapTupleIsValid(tuple))
		elog(ERROR, "could not find tuple for relation %u",
			 RelationGetRelid(relation));
	rd_rel = (Form_pg_class) GETSTRUCT(tuple);

	/* create another storage file. Is it a little ugly ? */
	/* NOTE: any conflict in relfilenode value will be caught here */
	newrnode = relation->rd_node;
	newrnode.relNode = newrelfilenode;

	/* schedule unlinking old relfilenode */
	remove_gp_relation_node_and_schedule_drop(relation);

	isAppendOnly = (relation->rd_rel->relstorage == RELSTORAGE_AOROWS || 
					relation->rd_rel->relstorage == RELSTORAGE_AOCOLS);

	if (!isAppendOnly)
	{
		PersistentFileSysRelStorageMgr localRelStorageMgr;
		PersistentFileSysRelBufpoolKind relBufpoolKind;

		GpPersistentRelationNode_GetRelationInfo(
											relation->rd_rel->relkind,
											relation->rd_rel->relstorage,
											relation->rd_rel->relam,
											&localRelStorageMgr,
											&relBufpoolKind);
		Assert(localRelStorageMgr == PersistentFileSysRelStorageMgr_BufferPool);

		srel = smgropen(newrnode);

		MirroredFileSysObj_TransactionCreateBufferPoolFile(
											srel,
											relBufpoolKind,
											relation->rd_isLocalBuf,
											NameStr(relation->rd_rel->relname),
											/* doJustInTimeDirCreate */ true,
											/* bufferPoolBulkLoad */ false,
											&persistentTid,
											&persistentSerialNum);
		smgrclose(srel);
	}
	else
	{
		MirroredFileSysObj_TransactionCreateAppendOnlyFile(
											&newrnode,
											/* segmentFileNum */ 0,
											NameStr(relation->rd_rel->relname),
											/* doJustInTimeDirCreate */ true,
											&persistentTid,
											&persistentSerialNum);
	}

	if (!Persistent_BeforePersistenceWork() &&
		PersistentStore_IsZeroTid(&persistentTid))
	{
		elog(ERROR,
			 "setNewRelfilenodeCommon has invalid TID (0,0) for relation %u/%u/%u '%s', serial number " INT64_FORMAT,
			 newrnode.spcNode,
			 newrnode.dbNode,
			 newrnode.relNode,
			 NameStr(relation->rd_rel->relname),
			 persistentSerialNum);
	}

	if (Debug_persistent_print)
		elog(Persistent_DebugPrintLevel(),
			 "setNewRelfilenodeCommon: NEW '%s', Append-Only '%s', persistent TID %s and serial number " INT64_FORMAT,
			 relpath(newrnode),
			 (isAppendOnly ? "true" : "false"),
			 ItemPointerToString(&persistentTid),
			 persistentSerialNum);

	/* update the pg_class row */
	rd_rel->relfilenode = newrelfilenode;
	rd_rel->relpages = 0;		/* it's empty until further notice */
	rd_rel->reltuples = 0;
	if (should_have_valid_relfrozenxid(HeapTupleGetOid(tuple),
									   rd_rel->relkind,
									   rd_rel->relstorage))
	{
		rd_rel->relfrozenxid = freezeXid;
	}
	else
	{
		rd_rel->relfrozenxid = InvalidTransactionId;
	}

	simple_heap_update(pg_class, &tuple->t_self, tuple);
	CatalogUpdateIndexes(pg_class, tuple);

	/*
	 * If the swapping relation is an index of gp_relation_node,
	 * updating itself is bogus; if gp_relation_node has old indexlist,
	 * CatalogUpdateIndexes updates old index file, and is crash-unsafe.
	 * Hence, here we skip it and count on later index_build.
	 * (Or should we add index_build() call after CCI below in this case?)
	 */
	is_gp_relation_node_index = relation->rd_index &&
								relation->rd_index->indrelid == GpRelationNodeRelationId;
	InsertGpRelationNodeTuple(
						gp_relation_node,
						relation->rd_id,
						NameStr(relation->rd_rel->relname),
						relation->rd_rel->reltablespace,
						newrelfilenode,
						/* segmentFileNum */ 0,
						/* updateIndex */ !is_gp_relation_node_index,
						&persistentTid,
						persistentSerialNum);

	heap_freetuple(tuple);

	heap_close(pg_class, RowExclusiveLock);

	heap_close(gp_relation_node, RowExclusiveLock);

	/* Make sure the relfilenode change is visible */
	CommandCounterIncrement();

	/* Mark the rel as having a new relfilenode in current transaction */
	RelationCacheMarkNewRelfilenode(relation);
}


/*
 * index_build - invoke access-method-specific index build procedure
 *
 * On entry, the index's catalog entries are valid, and its physical disk
 * file has been created but is empty.	We call the AM-specific build
 * procedure to fill in the index contents.  We then update the pg_class
 * entries of the index and heap relation as needed, using statistics
 * returned by ambuild as well as data passed by the caller.
 *
 * isprimary tells whether to mark the index as a primary-key index.
 * isreindex indicates we are recreating a previously-existing index.
 *
 * Note: when reindexing an existing index, isprimary can be false even if
 * the index is a PK; it's already properly marked and need not be re-marked.
 *
 * Note: before Postgres 8.2, the passed-in heap and index Relations
 * were automatically closed by this routine.  This is no longer the case.
 * The caller opened 'em, and the caller should close 'em.
 */
void
index_build(Relation heapRelation,
			Relation indexRelation,
			IndexInfo *indexInfo,
			bool isprimary,
			bool isreindex)
{
	RegProcedure procedure;
	IndexBuildResult *stats;
	Oid			save_userid;
	int			save_sec_context;
	int			save_nestlevel;

	/*
	 * sanity checks
	 */
	Assert(RelationIsValid(indexRelation));
	Assert(PointerIsValid(indexRelation->rd_am));

	procedure = indexRelation->rd_am->ambuild;
	Assert(RegProcedureIsValid(procedure));

	/*
	 * Switch to the table owner's userid, so that any index functions are run
	 * as that user.  Also lock down security-restricted operations and
	 * arrange to make GUC variable changes local to this command.
	 */
	GetUserIdAndSecContext(&save_userid, &save_sec_context);
	SetUserIdAndSecContext(heapRelation->rd_rel->relowner,
						   save_sec_context | SECURITY_RESTRICTED_OPERATION);
	save_nestlevel = NewGUCNestLevel();

	/*
	 * Call the access method's build procedure
	 */
	stats = (IndexBuildResult *)
		DatumGetPointer(OidFunctionCall3(procedure,
										 PointerGetDatum(heapRelation),
										 PointerGetDatum(indexRelation),
										 PointerGetDatum(indexInfo)));
	Assert(PointerIsValid(stats));

	/* Roll back any GUC changes executed by index functions */
	AtEOXact_GUC(false, save_nestlevel);

	/* Restore userid and security context */
	SetUserIdAndSecContext(save_userid, save_sec_context);

	/*
	 * If we found any potentially broken HOT chains, mark the index as not
	 * being usable until the current transaction is below the event horizon.
	 * See src/backend/access/heap/README.HOT for discussion.
	 *
	 * However, when reindexing an existing index, we should do nothing here.
	 * Any HOT chains that are broken with respect to the index must predate
	 * the index's original creation, so there is no need to change the
	 * index's usability horizon.  Moreover, we *must not* try to change
	 * the index's pg_index entry while reindexing pg_index itself, and this
	 * optimization nicely prevents that.
	 *
	 * We also need not set indcheckxmin during a concurrent index build,
	 * because we won't set indisvalid true until all transactions that care
	 * about the broken HOT chains are gone.
	 *
	 * Therefore, this code path can only be taken during non-concurrent
	 * CREATE INDEX.  Thus the fact that heap_update will set the pg_index
	 * tuple's xmin doesn't matter, because that tuple was created in the
	 * current transaction anyway.	That also means we don't need to worry
	 * about any concurrent readers of the tuple; no other transaction can see
	 * it yet.
	 */
	if (indexInfo->ii_BrokenHotChain && !isreindex &&
		!indexInfo->ii_Concurrent)
	{
		Oid			indexId = RelationGetRelid(indexRelation);
		Relation	pg_index;
		HeapTuple	indexTuple;
		Form_pg_index indexForm;

		pg_index = heap_open(IndexRelationId, RowExclusiveLock);

		indexTuple = SearchSysCacheCopy(INDEXRELID,
										ObjectIdGetDatum(indexId),
										0, 0, 0);
		if (!HeapTupleIsValid(indexTuple))
			elog(ERROR, "cache lookup failed for index %u", indexId);
		indexForm = (Form_pg_index) GETSTRUCT(indexTuple);

		/* If it's a new index, indcheckxmin shouldn't be set ... */
		Assert(!indexForm->indcheckxmin);

		indexForm->indcheckxmin = true;
		simple_heap_update(pg_index, &indexTuple->t_self, indexTuple);
		CatalogUpdateIndexes(pg_index, indexTuple);

		heap_freetuple(indexTuple);
		heap_close(pg_index, RowExclusiveLock);
	}

	/*
	 * Update heap and index pg_class rows
	 */
	index_update_stats(heapRelation,
					   true,
					   isprimary,
					   (heapRelation->rd_rel->relkind == RELKIND_TOASTVALUE) ?
					   RelationGetRelid(indexRelation) : InvalidOid,
					   stats->heap_tuples);

	index_update_stats(indexRelation,
					   false,
					   false,
					   InvalidOid,
					   stats->index_tuples);

	/* Make the updated versions visible */
	CommandCounterIncrement();
}


/*
 * IndexBuildScan - scan the heap, or the append-only row, or the append-only
 * column relation to find tuples to be indexed.
 *
 * This is called back from an access-method-specific index build procedure
 * after the AM has done whatever setup it needs.  The parent relation
 * is scanned to find tuples that should be entered into the index.  Each
 * such tuple is passed to the AM's callback routine, which does the right
 * things to add it to the new index.  After we return, the AM's index
 * build procedure does whatever cleanup is needed; in particular, it should
 * close the heap and index relations.
 *
 * The total count of heap tuples is returned.	This is for updating pg_class
 * statistics.	(It's annoying not to be able to do that here, but we can't
 * do it until after the relation is closed.)  Note that the index AM itself
 * must keep track of the number of index tuples; we don't do so here because
 * the AM might reject some of the tuples for its own reasons, such as being
 * unable to store NULLs.
 *
 * A side effect is to set indexInfo->ii_BrokenHotChain to true if we detect
 * any potentially broken HOT chains.  Currently, we set this if there are
 * any RECENTLY_DEAD or DELETE_IN_PROGRESS entries in a HOT chain, without
 * trying very hard to detect whether they're really incompatible with the
 * chain tip.
 */
double
IndexBuildScan(Relation parentRelation,
			   Relation indexRelation,
			   struct IndexInfo *indexInfo,
			   bool allow_sync,
			   IndexBuildCallback callback,
			   void *callback_state)
{
	double		reltuples;
	TupleTableSlot *slot;
	EState	   *estate;
	ExprContext *econtext;
	Snapshot	snapshot;
	TransactionId OldestXmin;

	/*
	 * sanity checks
	 */
	Assert(OidIsValid(indexRelation->rd_rel->relam));

	/*
	 * Need an EState for evaluation of index expressions and partial-index
	 * predicates.	Also a slot to hold the current tuple.
	 */
	estate = CreateExecutorState();
	econtext = GetPerTupleExprContext(estate);
	slot = MakeSingleTupleTableSlot(RelationGetDescr(parentRelation));

	/* Arrange for econtext's scan tuple to be the tuple under test */
	econtext->ecxt_scantuple = slot;

	/*
	 * Prepare for scan of the base relation.  In a normal index build, we use
	 * SnapshotAny because we must retrieve all tuples and do our own time
	 * qual checks (because we have to index RECENTLY_DEAD tuples). In a
	 * concurrent build, we take a regular MVCC snapshot and index whatever's
	 * live according to that.	During bootstrap we just use SnapshotNow.
	 *
	 * If the relation is an append-only table, we use a regular MVCC snapshot
	 * and index what is actually in the table.
	 */
	if (IsBootstrapProcessingMode())
	{
		snapshot = SnapshotNow;
		OldestXmin = InvalidTransactionId;		/* not used */
	}
	else if (indexInfo->ii_Concurrent ||
			 RelationIsAoRows(parentRelation) ||
			 RelationIsAoCols(parentRelation))
	{
		snapshot = CopySnapshot(GetTransactionSnapshot());
		OldestXmin = InvalidTransactionId;		/* not used */
	}
	else
	{
		snapshot = SnapshotAny;
		/* okay to ignore lazy VACUUMs here */
		OldestXmin = GetOldestXmin(parentRelation->rd_rel->relisshared, true);
	}

	if (RelationIsHeap(parentRelation))
		reltuples = IndexBuildHeapScan(parentRelation,
									   indexRelation,
									   indexInfo,
									   allow_sync,
									   estate,
									   snapshot,
									   OldestXmin,
									   callback,
									   callback_state);
	else if (RelationIsAoRows(parentRelation))
		reltuples = IndexBuildAppendOnlyRowScan(parentRelation,
												indexRelation,
												indexInfo,
												estate,
												snapshot,
												callback,
												callback_state);
	else if (RelationIsAoCols(parentRelation))
		reltuples = IndexBuildAppendOnlyColScan(parentRelation,
												indexRelation,
												indexInfo,
												estate,
												snapshot,
												callback,
												callback_state);
	else
	{
		reltuples = 0; /* keep compiler quiet */
		elog(ERROR, "unrecognized relation storage type: %c",
			 parentRelation->rd_rel->relstorage);
	}

	ExecDropSingleTupleTableSlot(slot);
	FreeExecutorState(estate);

	/* These may have been pointing to the now-gone estate */
	indexInfo->ii_ExpressionsState = NIL;
	indexInfo->ii_PredicateState = NIL;

	return reltuples;
}


/*
 * IndexBuildHeapScan - scan the heap relation to find tuples to be indexed
 *
 * This is called back from an access-method-specific index build procedure
 * after the AM has done whatever setup it needs.  The parent heap relation
 * is scanned to find tuples that should be entered into the index.  Each
 * such tuple is passed to the AM's callback routine, which does the right
 * things to add it to the new index.  After we return, the AM's index
 * build procedure does whatever cleanup is needed; in particular, it should
 * close the heap and index relations.
 *
 * The total count of heap tuples is returned.	This is for updating pg_class
 * statistics.	(It's annoying not to be able to do that here, but we can't
 * do it until after the relation is closed.)  Note that the index AM itself
 * must keep track of the number of index tuples; we don't do so here because
 * the AM might reject some of the tuples for its own reasons, such as being
 * unable to store NULLs.
 */
static double
IndexBuildHeapScan(Relation heapRelation,
				   Relation indexRelation,
				   struct IndexInfo *indexInfo,
				   bool allow_sync,
				   EState *estate,
				   Snapshot snapshot,
				   TransactionId OldestXmin,
				   IndexBuildCallback callback,
				   void *callback_state)
{
	MIRROREDLOCK_BUFMGR_DECLARE;

	HeapScanDesc scan;
	HeapTuple	heapTuple;
	Datum		values[INDEX_MAX_KEYS];
	bool		isnull[INDEX_MAX_KEYS];
	double		reltuples;
	List	   *predicate = NIL;
	ExprContext *econtext;
	TupleTableSlot *slot;
	BlockNumber root_blkno = InvalidBlockNumber;
	OffsetNumber root_offsets[MaxHeapTuplesPerPage];

	Assert(estate->es_per_tuple_exprcontext != NULL);
	econtext = estate->es_per_tuple_exprcontext;
	slot = econtext->ecxt_scantuple;

	/* Set up execution state for predicate, if any. */
	predicate = (List *)
		ExecPrepareExpr((Expr *) indexInfo->ii_Predicate,
						estate);

	scan = heap_beginscan_strat(heapRelation,	/* relation */
								snapshot,		/* snapshot */
								0,				/* number of keys */
								NULL,			/* scan key */
								true,			/* buffer access strategy OK */
								allow_sync);	/* syncscan OK? */

	reltuples = 0;

	/*
	 * Scan all tuples in the base relation.
	 */
	while ((heapTuple = heap_getnext(scan, ForwardScanDirection)) != NULL)
	{
		bool		tupleIsAlive;

		CHECK_FOR_INTERRUPTS();

		/*
		 * When dealing with a HOT-chain of updated tuples, we want to index
		 * the values of the live tuple (if any), but index it under the TID
		 * of the chain's root tuple.  This approach is necessary to preserve
		 * the HOT-chain structure in the heap. So we need to be able to find
		 * the root item offset for every tuple that's in a HOT-chain.  When
		 * first reaching a new page of the relation, call
		 * heap_get_root_tuples() to build a map of root item offsets on the
		 * page.
		 *
		 * It might look unsafe to use this information across buffer
		 * lock/unlock.  However, we hold ShareLock on the table so no
		 * ordinary insert/update/delete should occur; and we hold pin on the
		 * buffer continuously while visiting the page, so no pruning
		 * operation can occur either.
		 *
		 * Also, although our opinions about tuple liveness could change while
		 * we scan the page (due to concurrent transaction commits/aborts),
		 * the chain root locations won't, so this info doesn't need to be
		 * rebuilt after waiting for another transaction.
		 *
		 * Note the implied assumption that there is no more than one live
		 * tuple per HOT-chain --- else we could create more than one index
		 * entry pointing to the same root tuple.
		 */
		if (scan->rs_cblock != root_blkno)
		{
			Page		page = BufferGetPage(scan->rs_cbuf);

			// -------- MirroredLock ----------
			MIRROREDLOCK_BUFMGR_LOCK;

			LockBuffer(scan->rs_cbuf, BUFFER_LOCK_SHARE);
			heap_get_root_tuples(page, root_offsets);
			LockBuffer(scan->rs_cbuf, BUFFER_LOCK_UNLOCK);

			MIRROREDLOCK_BUFMGR_UNLOCK;
			// -------- MirroredLock ----------

			root_blkno = scan->rs_cblock;
		}

		if (snapshot == SnapshotAny)
		{
			/* do our own time qual check */
			bool		indexIt;

	recheck:

			/*
			 * We could possibly get away with not locking the buffer here,
			 * since caller should hold ShareLock on the relation, but let's
			 * be conservative about it.  (This remark is still correct even
			 * with HOT-pruning: our pin on the buffer prevents pruning.)
			 */

			// -------- MirroredLock ----------
			MIRROREDLOCK_BUFMGR_LOCK;
			
			LockBuffer(scan->rs_cbuf, BUFFER_LOCK_SHARE);

			switch (HeapTupleSatisfiesVacuum(heapRelation, heapTuple->t_data, OldestXmin,
											 scan->rs_cbuf))
			{
				case HEAPTUPLE_DEAD:
					/* Definitely dead, we can ignore it */
					indexIt = false;
					tupleIsAlive = false;
					break;
				case HEAPTUPLE_LIVE:
					/* Normal case, index and unique-check it */
					indexIt = true;
					tupleIsAlive = true;
					break;
				case HEAPTUPLE_RECENTLY_DEAD:

					/*
					 * If tuple is recently deleted then we must index it
					 * anyway to preserve MVCC semantics.  (Pre-existing
					 * transactions could try to use the index after we finish
					 * building it, and may need to see such tuples.)
					 *
					 * However, if it was HOT-updated then we must only index
					 * the live tuple at the end of the HOT-chain.	Since this
					 * breaks semantics for pre-existing snapshots, mark the
					 * index as unusable for them.
					 */
					if (HeapTupleIsHotUpdated(heapTuple))
					{
						indexIt = false;
						/* mark the index as unsafe for old snapshots */
						indexInfo->ii_BrokenHotChain = true;
					}
					else
						indexIt = true;
					/* In any case, exclude the tuple from unique-checking */
					tupleIsAlive = false;
					break;
				case HEAPTUPLE_INSERT_IN_PROGRESS:

					/*
					 * Since caller should hold ShareLock or better, we should
					 * not see any tuples inserted by open transactions ---
					 * unless it's our own transaction. (Consider INSERT
					 * followed by CREATE INDEX within a transaction.)	An
					 * exception occurs when reindexing a system catalog,
					 * because we often release lock on system catalogs before
					 * committing.	In that case we wait for the inserting
					 * transaction to finish and check again.  (We could do
					 * that on user tables too, but since the case is not
					 * expected it seems better to throw an error.)
					 */
					if (!TransactionIdIsCurrentTransactionId(
								  HeapTupleHeaderGetXmin(heapTuple->t_data)))
					{
						if (!IsSystemRelation(heapRelation))
							elog(ERROR, "concurrent insert in progress");
						else
						{
							/*
							 * Must drop the lock on the buffer before we wait
							 */
							TransactionId xwait = HeapTupleHeaderGetXmin(heapTuple->t_data);

							LockBuffer(scan->rs_cbuf, BUFFER_LOCK_UNLOCK);
							XactLockTableWait(xwait);
							goto recheck;
						}
					}

					/*
					 * We must index such tuples, since if the index build
					 * commits then they're good.
					 */
					indexIt = true;
					tupleIsAlive = true;
					break;
				case HEAPTUPLE_DELETE_IN_PROGRESS:

					/*
					 * As with INSERT_IN_PROGRESS case, this is unexpected
					 * unless it's our own deletion or a system catalog.
					 */
					Assert(!(heapTuple->t_data->t_infomask & HEAP_XMAX_IS_MULTI));
					if (!TransactionIdIsCurrentTransactionId(
								  HeapTupleHeaderGetXmax(heapTuple->t_data)))
					{
						if (!IsSystemRelation(heapRelation))
							elog(ERROR, "concurrent delete in progress");
						else
						{
							/*
							 * Must drop the lock on the buffer before we wait
							 */
							TransactionId xwait = HeapTupleHeaderGetXmax(heapTuple->t_data);

							LockBuffer(scan->rs_cbuf, BUFFER_LOCK_UNLOCK);
							XactLockTableWait(xwait);
							goto recheck;
						}

						/*
						 * Otherwise index it but don't check for uniqueness,
						 * the same as a RECENTLY_DEAD tuple.  (We can't
						 * actually get here, but keep compiler quiet.)
						 */
						indexIt = true;
					}
					else if (HeapTupleIsHotUpdated(heapTuple))
					{
						/*
						 * It's a HOT-updated tuple deleted by our own xact.
						 * We can assume the deletion will commit (else the
						 * index contents don't matter), so treat the same
						 * as RECENTLY_DEAD HOT-updated tuples.
						 */
						indexIt = false;
						/* mark the index as unsafe for old snapshots */
						indexInfo->ii_BrokenHotChain = true;
					}
					else
					{
						/*
						 * It's a regular tuple deleted by our own xact.
						 * Index it but don't check for uniqueness, the same
						 * as a RECENTLY_DEAD tuple.
						 */
						indexIt = true;
					}
					/* In any case, exclude the tuple from unique-checking */
					tupleIsAlive = false;
					break;
				default:
					elog(ERROR, "unexpected HeapTupleSatisfiesVacuum result");
					indexIt = tupleIsAlive = false;		/* keep compiler quiet */
					break;
			}

			LockBuffer(scan->rs_cbuf, BUFFER_LOCK_UNLOCK);

			MIRROREDLOCK_BUFMGR_UNLOCK;
			// -------- MirroredLock ----------

			if (!indexIt)
				continue;
		}
		else
		{
			/* heap_getnext did the time qual check */
			tupleIsAlive = true;
		}

		reltuples += 1;

		MemoryContextReset(econtext->ecxt_per_tuple_memory);

		/* Set up for predicate or expression evaluation */
		ExecStoreGenericTuple(heapTuple, slot, false);

		/*
		 * In a partial index, discard tuples that don't satisfy the
		 * predicate.
		 */
		if (predicate != NIL)
		{
			if (!ExecQual(predicate, econtext, false))
				continue;
		}

		/*
		 * For the current heap tuple, extract all the attributes we use in
		 * this index, and note which are null.  This also performs evaluation
		 * of any expressions needed.
		 */
		FormIndexDatum(indexInfo,
					   slot,
					   estate,
					   values,
					   isnull);

		/*
		 * You'd think we should go ahead and build the index tuple here, but
		 * some index AMs want to do further processing on the data first.	So
		 * pass the values[] and isnull[] arrays, instead.
		 */

		if (HeapTupleIsHeapOnly(heapTuple))
		{
			/*
			 * For a heap-only tuple, pretend its TID is that of the root. See
			 * src/backend/access/heap/README.HOT for discussion.
			 */
			HeapTupleData rootTuple;
			OffsetNumber offnum;

			rootTuple = *heapTuple;
			offnum = ItemPointerGetOffsetNumber(&heapTuple->t_self);

			Assert(OffsetNumberIsValid(root_offsets[offnum - 1]));

			ItemPointerSetOffsetNumber(&rootTuple.t_self,
									   root_offsets[offnum - 1]);

			/* Call the AM's callback routine to process the tuple */
			callback(indexRelation, &rootTuple.t_self, values, isnull, tupleIsAlive,
					 callback_state);
		}
		else
		{
			/* Call the AM's callback routine to process the tuple */
			callback(indexRelation, &heapTuple->t_self, values, isnull, tupleIsAlive,
					 callback_state);
		}
	}

	heap_endscan(scan);

	return reltuples;
}

/*
 * IndexBuildAppendOnlyRowScan - scan the Append-Only Row relation to find
 * tuples to be indexed.
 *
 * If the block directory of the append-only relation does not exist, it is
 * created here.
 */
static double
IndexBuildAppendOnlyRowScan(Relation parentRelation,
							Relation indexRelation,
							struct IndexInfo *indexInfo,
							EState *estate,
							Snapshot snapshot,
							IndexBuildCallback callback,
							void *callback_state)
{
	List *predicate = NIL;
	ExprContext *econtext;
	struct AppendOnlyScanDescData *aoscan;
	TupleTableSlot *slot;
	double reltuples = 0;
	Datum		values[INDEX_MAX_KEYS];
	bool		isnull[INDEX_MAX_KEYS];
	AppendOnlyBlockDirectory *blockDirectory = NULL;
	
	Assert(estate->es_per_tuple_exprcontext != NULL);
	econtext = estate->es_per_tuple_exprcontext;
	slot = econtext->ecxt_scantuple;

	/* Set up execution state for predicate, if any */
	predicate = (List *)
		ExecPrepareExpr((Expr *)indexInfo->ii_Predicate, estate);
	
	aoscan = appendonly_beginscan(parentRelation,
								  snapshot,
								  snapshot,
								  0,
								  NULL);

	if (!OidIsValid(parentRelation->rd_appendonly->blkdirrelid) ||
		!OidIsValid(parentRelation->rd_appendonly->blkdiridxid))
	{
		if (indexInfo->ii_Concurrent)
			ereport(ERROR,
					(errcode(ERRCODE_GP_COMMAND_ERROR),
					 errmsg("Cannot create index concurrently. Create an index non-concurrently "
					        "before creating an index concurrently in an appendonly table.")));

		AlterTableCreateAoBlkdirTable(RelationGetRelid(parentRelation), false);

		aoscan->blockDirectory =
			(AppendOnlyBlockDirectory *)palloc0(sizeof(AppendOnlyBlockDirectory));
		blockDirectory = aoscan->blockDirectory;
	}
	
	while (appendonly_getnext(aoscan, ForwardScanDirection, slot) != NULL)
	{
		CHECK_FOR_INTERRUPTS();

		reltuples++;

		MemoryContextReset(econtext->ecxt_per_tuple_memory);
		
		if (predicate != NIL)
		{
			if (!ExecQual(predicate, econtext, false))
				continue;
		}
		
		/*
		 * For the current heap tuple, extract all the attributes we use in
		 * this index, and note which are null.  This also performs evaluation
		 * of any expressions needed.
		 */
		FormIndexDatum(indexInfo,
					   slot,
					   estate,
					   values,
					   isnull);

		/*
		 * You'd think we should go ahead and build the index tuple here, but
		 * some index AMs want to do further processing on the data first.	So
		 * pass the values[] and isnull[] arrays, instead.
		 */
		Assert(ItemPointerIsValid(slot_get_ctid(slot)));
		
		/* Call the AM's callback routine to process the tuple */
		callback(indexRelation, slot_get_ctid(slot),
				 values, isnull, true, callback_state);
	}
	
	appendonly_endscan(aoscan);
	
	if (blockDirectory != NULL)
		pfree(blockDirectory);
	
	return reltuples;
}

/*
 * IndexBuildAppendOnlyColScan - scan the appendonly columnar relation to
 * find tuples to be indexed.
 *
 * If the block directory of the append-only relation does not exist, it is
 * created here.
 */
static double
IndexBuildAppendOnlyColScan(Relation parentRelation,
							Relation indexRelation,
							struct IndexInfo *indexInfo,
							EState *estate,
							Snapshot snapshot,
							IndexBuildCallback callback,
							void *callback_state)
{
	List *predicate = NIL;
	ExprContext *econtext;
	struct AOCSScanDescData *aocsscan;
	TupleTableSlot *slot;
	double reltuples = 0;
	bool *proj;
	int attno;
	Datum		values[INDEX_MAX_KEYS];
	bool		isnull[INDEX_MAX_KEYS];
	Oid blkdirrelid = InvalidOid;
	Oid blkdiridxid = InvalidOid;
	AppendOnlyBlockDirectory *blockDirectory = NULL;

	Assert(estate->es_per_tuple_exprcontext != NULL);
	econtext = estate->es_per_tuple_exprcontext;
	slot = econtext->ecxt_scantuple;

	/* Set up execution state for predicate, if any */
	predicate = (List *)
		ExecPrepareExpr((Expr *)indexInfo->ii_Predicate, estate);

	/*
	 * Mark columns that need to be scanned for the index creation. Normally,
	 * only index key columns need to be scanned. We create the block
	 * directory as part of the index creation process, if one doesn't
	 * exist. In that case, all columns need to be scanned.
	 */
	Assert(parentRelation->rd_att != NULL);
	proj = palloc0(parentRelation->rd_att->natts * sizeof(bool));

	GetAppendOnlyEntryAuxOids(RelationGetRelid(parentRelation), SnapshotNow,
							  NULL,
							  &blkdirrelid, &blkdiridxid,
							  NULL, NULL);

	if (OidIsValid(blkdirrelid) && OidIsValid(blkdiridxid))
	{
		for (attno = 0; attno < indexInfo->ii_NumIndexAttrs; attno++)
		{
			Assert(indexInfo->ii_KeyAttrNumbers[attno] <= parentRelation->rd_att->natts);
			/* Skip expression */
			if (indexInfo->ii_KeyAttrNumbers[attno] > 0)
				proj[indexInfo->ii_KeyAttrNumbers[attno] - 1] = true;
		}

		GetNeededColumnsForScan((Node *)indexInfo->ii_Expressions,
								proj,
								parentRelation->rd_att->natts);
	}
	
	else
	{
		for (attno = 0; attno < parentRelation->rd_att->natts; attno++)
			proj[attno] = true;
	}
	
	aocsscan = aocs_beginscan(parentRelation, snapshot, snapshot, NULL /* relationTupleDesc */, proj);

	if (!OidIsValid(blkdirrelid) || !OidIsValid(blkdiridxid))
	{
		if (indexInfo->ii_Concurrent)
			ereport(ERROR,
					(errcode(ERRCODE_GP_COMMAND_ERROR),
					 errmsg("Cannot create index concurrently. Create an index non-concurrently "
					        "before creating an index concurrently in an appendonly table.")));

		AlterTableCreateAoBlkdirTable(RelationGetRelid(parentRelation), false);

		aocsscan->blockDirectory =
			(AppendOnlyBlockDirectory *)palloc0(sizeof(AppendOnlyBlockDirectory));
		blockDirectory = aocsscan->blockDirectory;
	}
		

	while (true)
	{
		CHECK_FOR_INTERRUPTS();
		
		aocs_getnext(aocsscan, ForwardScanDirection, slot);
		if (TupIsNull(slot))
			break;

		reltuples++;
		
		MemoryContextReset(econtext->ecxt_per_tuple_memory);
		
		if (predicate != NIL)
		{
			if (!ExecQual(predicate, econtext, false))
				continue;
		}

		/*
		 * For the current heap tuple, extract all the attributes we use in
		 * this index, and note which are null.  This also performs evaluation
		 * of any expressions needed.
		 */
		FormIndexDatum(indexInfo,
					   slot,
					   estate,
					   values,
					   isnull);

		Assert(ItemPointerIsValid(slot_get_ctid(slot)));

		callback(indexRelation, slot_get_ctid(slot),
				 values, isnull, true, callback_state);
		
	}

	pfree(proj);
	
	aocs_endscan(aocsscan);

	if (blockDirectory != NULL)
		pfree(blockDirectory);

	return reltuples;
}

/*
 * validate_index - support code for concurrent index builds
 *
 * We do a concurrent index build by first inserting the catalog entry for the
 * index via index_create(), marking it not indisready and not indisvalid.
 * Then we commit our transaction and start a new one, then we wait for all
 * transactions that could have been modifying the table to terminate.	Now
 * we know that any subsequently-started transactions will see the index and
 * honor its constraints on HOT updates; so while existing HOT-chains might
 * be broken with respect to the index, no currently live tuple will have an
 * incompatible HOT update done to it.	We now build the index normally via
 * index_build(), while holding a weak lock that allows concurrent
 * insert/update/delete.  Also, we index only tuples that are valid
 * as of the start of the scan (see IndexBuildHeapScan), whereas a normal
 * build takes care to include recently-dead tuples.  This is OK because
 * we won't mark the index valid until all transactions that might be able
 * to see those tuples are gone.  The reason for doing that is to avoid
 * bogus unique-index failures due to concurrent UPDATEs (we might see
 * different versions of the same row as being valid when we pass over them,
 * if we used HeapTupleSatisfiesVacuum).  This leaves us with an index that
 * does not contain any tuples added to the table while we built the index.
 *
 * Next, we mark the index "indisready" (but still not "indisvalid") and
 * commit the second transaction and start a third.  Again we wait for all
 * transactions that could have been modifying the table to terminate.	Now
 * we know that any subsequently-started transactions will see the index and
 * insert their new tuples into it.  We then take a new reference snapshot
 * which is passed to validate_index().  Any tuples that are valid according
 * to this snap, but are not in the index, must be added to the index.
 * (Any tuples committed live after the snap will be inserted into the
 * index by their originating transaction.	Any tuples committed dead before
 * the snap need not be indexed, because we will wait out all transactions
 * that might care about them before we mark the index valid.)
 *
 * validate_index() works by first gathering all the TIDs currently in the
 * index, using a bulkdelete callback that just stores the TIDs and doesn't
 * ever say "delete it".  (This should be faster than a plain indexscan;
 * also, not all index AMs support full-index indexscan.)  Then we sort the
 * TIDs, and finally scan the table doing a "merge join" against the TID list
 * to see which tuples are missing from the index.	Thus we will ensure that
 * all tuples valid according to the reference snapshot are in the index.
 *
 * Building a unique index this way is tricky: we might try to insert a
 * tuple that is already dead or is in process of being deleted, and we
 * mustn't have a uniqueness failure against an updated version of the same
 * row.  We could try to check the tuple to see if it's already dead and tell
 * index_insert() not to do the uniqueness check, but that still leaves us
 * with a race condition against an in-progress update.  To handle that,
 * we expect the index AM to recheck liveness of the to-be-inserted tuple
 * before it declares a uniqueness error.
 *
 * After completing validate_index(), we wait until all transactions that
 * were alive at the time of the reference snapshot are gone; this is
 * necessary to be sure there are none left with a serializable snapshot
 * older than the reference (and hence possibly able to see tuples we did
 * not index).	Then we mark the index "indisvalid" and commit.  Subsequent
 * transactions will be able to use it for queries.
 *
 * Doing two full table scans is a brute-force strategy.  We could try to be
 * cleverer, eg storing new tuples in a special area of the table (perhaps
 * making the table append-only by setting use_fsm).  However that would
 * add yet more locking issues.
 */
void
validate_index(Oid heapId, Oid indexId, Snapshot snapshot)
{
	Relation	heapRelation,
				indexRelation;
	IndexInfo  *indexInfo;
	IndexVacuumInfo ivinfo;
	v_i_state	state;
	Oid			save_userid;
	int			save_sec_context;
	int			save_nestlevel;

	/* Open and lock the parent heap relation */
	heapRelation = heap_open(heapId, ShareUpdateExclusiveLock);
	/* And the target index relation */
	indexRelation = index_open(indexId, RowExclusiveLock);

	/*
	 * Fetch info needed for index_insert.	(You might think this should be
	 * passed in from DefineIndex, but its copy is long gone due to having
	 * been built in a previous transaction.)
	 */
	indexInfo = BuildIndexInfo(indexRelation);

	/* mark build is concurrent just for consistency */
	indexInfo->ii_Concurrent = true;

	/*
	 * Switch to the table owner's userid, so that any index functions are run
	 * as that user.  Also lock down security-restricted operations and
	 * arrange to make GUC variable changes local to this command.
	 */
	GetUserIdAndSecContext(&save_userid, &save_sec_context);
	SetUserIdAndSecContext(heapRelation->rd_rel->relowner,
						   save_sec_context | SECURITY_RESTRICTED_OPERATION);
	save_nestlevel = NewGUCNestLevel();

	/*
	 * Scan the index and gather up all the TIDs into a tuplesort object.
	 */
	ivinfo.index = indexRelation;
	ivinfo.vacuum_full = false;
	ivinfo.message_level = DEBUG2;
	ivinfo.num_heap_tuples = -1;
	ivinfo.strategy = NULL;
	state.tuplesort = NULL;

	if(gp_enable_mk_sort)
		state.tuplesort = tuplesort_begin_datum_mk(NULL,
												   TIDOID,
												   TIDLessOperator, false,
												   maintenance_work_mem,
												   false);
	else
		state.tuplesort = tuplesort_begin_datum(TIDOID,
												TIDLessOperator, false,
												maintenance_work_mem,
												false);
	state.htups = state.itups = state.tups_inserted = 0;

	(void) index_bulk_delete(&ivinfo, NULL,
							 validate_index_callback, (void *) &state);

	/* Execute the sort */
	if(gp_enable_mk_sort)
	{
		tuplesort_performsort_mk((Tuplesortstate_mk *)state.tuplesort);
	}
	else
	{
		tuplesort_performsort((Tuplesortstate *) state.tuplesort);
	}

	/*
	 * Now scan the heap and "merge" it with the index
	 */
	validate_index_heapscan(heapRelation,
							indexRelation,
							indexInfo,
							snapshot,
							&state);

	/* Done with tuplesort object */
	if(gp_enable_mk_sort)
	{
		tuplesort_end_mk((Tuplesortstate_mk *)state.tuplesort);
	}
	else
	{
		tuplesort_end((Tuplesortstate *) state.tuplesort);
	}

	elog(DEBUG2,
		 "validate_index found %.0f heap tuples, %.0f index tuples; inserted %.0f missing tuples",
		 state.htups, state.itups, state.tups_inserted);

	/* Roll back any GUC changes executed by index functions */
	AtEOXact_GUC(false, save_nestlevel);

	/* Restore userid and security context */
	SetUserIdAndSecContext(save_userid, save_sec_context);

	/* Close rels, but keep locks */
	index_close(indexRelation, NoLock);
	heap_close(heapRelation, NoLock);
}

/*
 * validate_index_callback - bulkdelete callback to collect the index TIDs
 */
static bool
validate_index_callback(ItemPointer itemptr, void *opaque)
{
	v_i_state  *state = (v_i_state *) opaque;

	if(gp_enable_mk_sort)
		tuplesort_putdatum_mk((Tuplesortstate_mk *) state->tuplesort, PointerGetDatum(itemptr), false);
	else
		tuplesort_putdatum((Tuplesortstate *) state->tuplesort, PointerGetDatum(itemptr), false);

	state->itups += 1;
	return false;				/* never actually delete anything */
}

/*
 * validate_index_heapscan - second table scan for concurrent index build
 *
 * This has much code in common with IndexBuildHeapScan, but it's enough
 * different that it seems cleaner to have two routines not one.
 */
static void
validate_index_heapscan(Relation heapRelation,
						Relation indexRelation,
						IndexInfo *indexInfo,
						Snapshot snapshot,
						v_i_state *state)
{
	MIRROREDLOCK_BUFMGR_DECLARE;

	HeapScanDesc scan;
	HeapTuple	heapTuple;
	Datum		values[INDEX_MAX_KEYS];
	bool		isnull[INDEX_MAX_KEYS];
	List	   *predicate;
	TupleTableSlot *slot;
	EState	   *estate;
	ExprContext *econtext;
	BlockNumber root_blkno = InvalidBlockNumber;
	OffsetNumber root_offsets[MaxHeapTuplesPerPage];
	bool		in_index[MaxHeapTuplesPerPage];

	/* state variables for the merge */
	ItemPointer indexcursor = NULL;
	bool		tuplesort_empty = false;

	/*
	 * sanity checks
	 */
	Assert(OidIsValid(indexRelation->rd_rel->relam));

	/*
	 * Need an EState for evaluation of index expressions and partial-index
	 * predicates.	Also a slot to hold the current tuple.
	 */
	estate = CreateExecutorState();
	econtext = GetPerTupleExprContext(estate);
	slot = MakeSingleTupleTableSlot(RelationGetDescr(heapRelation));

	/* Arrange for econtext's scan tuple to be the tuple under test */
	econtext->ecxt_scantuple = slot;

	/* Set up execution state for predicate, if any. */
	predicate = (List *)
		ExecPrepareExpr((Expr *) indexInfo->ii_Predicate,
						estate);

	/*
	 * Prepare for scan of the base relation.  We need just those tuples
	 * satisfying the passed-in reference snapshot.  We must disable syncscan
	 * here, because it's critical that we read from block zero forward to
	 * match the sorted TIDs.
	 */
	scan = heap_beginscan_strat(heapRelation,	/* relation */
								snapshot,		/* snapshot */
								0,				/* number of keys */
								NULL,			/* scan key */
								true,			/* buffer access strategy OK */
								false);			/* syncscan not OK */

	/*
	 * Scan all tuples matching the snapshot.
	 */
	while ((heapTuple = heap_getnext(scan, ForwardScanDirection)) != NULL)
	{
		ItemPointer heapcursor = &heapTuple->t_self;
		ItemPointerData rootTuple;
		OffsetNumber root_offnum;

		CHECK_FOR_INTERRUPTS();

		state->htups += 1;

		/*
		 * As commented in IndexBuildHeapScan, we should index heap-only
		 * tuples under the TIDs of their root tuples; so when we advance onto
		 * a new heap page, build a map of root item offsets on the page.
		 *
		 * This complicates merging against the tuplesort output: we will
		 * visit the live tuples in order by their offsets, but the root
		 * offsets that we need to compare against the index contents might be
		 * ordered differently.  So we might have to "look back" within the
		 * tuplesort output, but only within the current page.	We handle that
		 * by keeping a bool array in_index[] showing all the
		 * already-passed-over tuplesort output TIDs of the current page. We
		 * clear that array here, when advancing onto a new heap page.
		 */
		if (scan->rs_cblock != root_blkno)
		{
			Page		page = BufferGetPage(scan->rs_cbuf);

			// -------- MirroredLock ----------
			MIRROREDLOCK_BUFMGR_LOCK;

			LockBuffer(scan->rs_cbuf, BUFFER_LOCK_SHARE);
			heap_get_root_tuples(page, root_offsets);
			LockBuffer(scan->rs_cbuf, BUFFER_LOCK_UNLOCK);

			MIRROREDLOCK_BUFMGR_UNLOCK;
			// -------- MirroredLock ----------

			memset(in_index, 0, sizeof(in_index));

			root_blkno = scan->rs_cblock;
		}

		/* Convert actual tuple TID to root TID */
		rootTuple = *heapcursor;
		root_offnum = ItemPointerGetOffsetNumber(heapcursor);

		if (HeapTupleIsHeapOnly(heapTuple))
		{
			root_offnum = root_offsets[root_offnum - 1];
			Assert(OffsetNumberIsValid(root_offnum));
			ItemPointerSetOffsetNumber(&rootTuple, root_offnum);
		}

		/*
		 * "merge" by skipping through the index tuples until we find or pass
		 * the current root tuple.
		 */
		while (!tuplesort_empty &&
			   (!indexcursor ||
				ItemPointerCompare(indexcursor, &rootTuple) < 0))
		{
			Datum		ts_val;
			bool		ts_isnull;

			if (indexcursor)
			{
				/*
				 * Remember index items seen earlier on the current heap page
				 */
				if (ItemPointerGetBlockNumber(indexcursor) == root_blkno)
					in_index[ItemPointerGetOffsetNumber(indexcursor) - 1] = true;
				pfree(indexcursor);
			}

			if (gp_enable_mk_sort)
				tuplesort_empty = !tuplesort_getdatum_mk((Tuplesortstate_mk *) state->tuplesort,
						true, &ts_val, &ts_isnull);
			else
				tuplesort_empty = !tuplesort_getdatum((Tuplesortstate *) state->tuplesort,
						true, &ts_val, &ts_isnull);
			Assert(tuplesort_empty || !ts_isnull);
			indexcursor = (ItemPointer) DatumGetPointer(ts_val);
		}

		/*
		 * If the tuplesort has overshot *and* we didn't see a match earlier,
		 * then this tuple is missing from the index, so insert it.
		 */
		if ((tuplesort_empty ||
			 ItemPointerCompare(indexcursor, &rootTuple) > 0) &&
			!in_index[root_offnum - 1])
		{
			MemoryContextReset(econtext->ecxt_per_tuple_memory);

			/* Set up for predicate or expression evaluation */
			ExecStoreGenericTuple(heapTuple, slot, false);

			/*
			 * In a partial index, discard tuples that don't satisfy the
			 * predicate.
			 */
			if (predicate != NIL)
			{
				if (!ExecQual(predicate, econtext, false))
					continue;
			}

			/*
			 * For the current heap tuple, extract all the attributes we use
			 * in this index, and note which are null.	This also performs
			 * evaluation of any expressions needed.
			 */
			FormIndexDatum(indexInfo,
						   slot,
						   estate,
						   values,
						   isnull);

			/*
			 * You'd think we should go ahead and build the index tuple here,
			 * but some index AMs want to do further processing on the data
			 * first. So pass the values[] and isnull[] arrays, instead.
			 */

			/*
			 * If the tuple is already committed dead, you might think we
			 * could suppress uniqueness checking, but this is no longer true
			 * in the presence of HOT, because the insert is actually a proxy
			 * for a uniqueness check on the whole HOT-chain.  That is, the
			 * tuple we have here could be dead because it was already
			 * HOT-updated, and if so the updating transaction will not have
			 * thought it should insert index entries.	The index AM will
			 * check the whole HOT-chain and correctly detect a conflict if
			 * there is one.
			 */

			index_insert(indexRelation,
						 values,
						 isnull,
						 &rootTuple,
						 heapRelation,
						 indexInfo->ii_Unique);

			state->tups_inserted += 1;
		}
	}

	heap_endscan(scan);

	ExecDropSingleTupleTableSlot(slot);

	FreeExecutorState(estate);

	/* These may have been pointing to the now-gone estate */
	indexInfo->ii_ExpressionsState = NIL;
	indexInfo->ii_PredicateState = NIL;
}


/*
 * index_set_state_flags - adjust pg_index state flags
 *
 * This is used during CREATE INDEX CONCURRENTLY to adjust the pg_index
 * flags that denote the index's state.  We must use an in-place update of
 * the pg_index tuple, because we do not have exclusive lock on the parent
 * table and so other sessions might concurrently be doing SnapshotNow scans
 * of pg_index to identify the table's indexes.  A transactional update would
 * risk somebody not seeing the index at all.  Because the update is not
 * transactional and will not roll back on error, this must only be used as
 * the last step in a transaction that has not made any transactional catalog
 * updates!
 *
 * Note that heap_inplace_update does send a cache inval message for the
 * tuple, so other sessions will hear about the update as soon as we commit.
 */
void
index_set_state_flags(Oid indexId, IndexStateFlagsAction action)
{
	Relation	pg_index;
	HeapTuple	indexTuple;
	Form_pg_index indexForm;

	/* Assert that current xact hasn't done any transactional updates */
	Assert(GetTopTransactionIdIfAny() == InvalidTransactionId);

	/* Open pg_index and fetch a writable copy of the index's tuple */
	pg_index = heap_open(IndexRelationId, RowExclusiveLock);

	indexTuple = SearchSysCacheCopy(INDEXRELID,
									ObjectIdGetDatum(indexId),
									0, 0, 0);
	if (!HeapTupleIsValid(indexTuple))
		elog(ERROR, "cache lookup failed for index %u", indexId);
	indexForm = (Form_pg_index) GETSTRUCT(indexTuple);

	/* Perform the requested state change on the copy */
	switch (action)
	{
		case INDEX_CREATE_SET_READY:
			/* Set indisready during a CREATE INDEX CONCURRENTLY sequence */
			Assert(!indexForm->indisready);
			Assert(!indexForm->indisvalid);
			indexForm->indisready = true;
			break;
		case INDEX_CREATE_SET_VALID:
			/* Set indisvalid during a CREATE INDEX CONCURRENTLY sequence */
			Assert(indexForm->indisready);
			Assert(!indexForm->indisvalid);
			indexForm->indisvalid = true;
			break;
	}

	/* ... and write it back in-place */
	heap_inplace_update(pg_index, indexTuple);

	heap_close(pg_index, RowExclusiveLock);
}


/*
 * IndexGetRelation: given an index's relation OID, get the OID of the
 * relation it is an index on.	Uses the system cache.
 */
Oid
IndexGetRelation(Oid indexId)
{
	HeapTuple	tuple;
	Form_pg_index index;
	Oid			result;

	tuple = SearchSysCache(INDEXRELID,
						   ObjectIdGetDatum(indexId),
						   0, 0, 0);
	if (!HeapTupleIsValid(tuple))
		elog(ERROR, "cache lookup failed for index %u", indexId);
	index = (Form_pg_index) GETSTRUCT(tuple);
	Assert(index->indexrelid == indexId);

	result = index->indrelid;
	ReleaseSysCache(tuple);
	return result;
}

/*
 * reindex_index - This routine is used to recreate a single index
 */
void
reindex_index(Oid indexId)
{
	Relation	iRel,
				heapRelation,
				pg_index;
	Oid			heapId;
	bool		inplace;
	HeapTuple	indexTuple;
	Form_pg_index indexForm;
	Oid			namespaceId;

	Assert(OidIsValid(indexId));

	/*
	 * Open and lock the parent heap relation.	ShareLock is sufficient since
	 * we only need to be sure no schema or data changes are going on.
	 */
	heapId = IndexGetRelation(indexId);
	heapRelation = heap_open(heapId, ShareLock);

	namespaceId = RelationGetNamespace(heapRelation);

	/*
	 * Open the target index relation and get an exclusive lock on it, to
	 * ensure that no one else is touching this particular index.
	 */
	iRel = index_open(indexId, AccessExclusiveLock);

	/*
	 * Don't allow reindex on temp tables of other backends ... their local
	 * buffer manager is not going to cope.
	 */
	if (isOtherTempNamespace(RelationGetNamespace(iRel)))
		ereport(ERROR,
				(errcode(ERRCODE_FEATURE_NOT_SUPPORTED),
				 errmsg("cannot reindex temporary tables of other sessions")));

	/*
	 * Also check for active uses of the index in the current transaction;
	 * we don't want to reindex underneath an open indexscan.
	 */
	CheckTableNotInUse(iRel, "REINDEX INDEX");

	/*
	 * If it's a shared index, we must do inplace processing (because we have
	 * no way to update relfilenode in other databases).  Otherwise we can do
	 * it the normal transaction-safe way.
	 *
	 * Since inplace processing isn't crash-safe, we only allow it in a
	 * standalone backend.	(In the REINDEX TABLE and REINDEX DATABASE cases,
	 * the caller should have detected this.)
	 *
	 * MPP: If we are in a standalone backend always perform reindex operations
	 * in place.  In postgres this only applies to shared relations, for 
	 * Greenplum we apply it to all tables as a means of enabling upgrade to
	 * filerep: it is required to reindex gp_relation_node in place before it
	 * is possible to populate the gp_persistent tables.
	 */
	inplace = iRel->rd_rel->relisshared || !IsUnderPostmaster;

	if (inplace && IsUnderPostmaster)
		ereport(ERROR,
				(errcode(ERRCODE_INSUFFICIENT_PRIVILEGE),
				 errmsg("shared index \"%s\" can only be reindexed in stand-alone mode",
						RelationGetRelationName(iRel))));

	PG_TRY();
	{
		IndexInfo  *indexInfo;

		/* Suppress use of the target index while rebuilding it */
		SetReindexProcessing(heapId, indexId);

		/* Fetch info needed for index_build */
		indexInfo = BuildIndexInfo(iRel);

		if (inplace)
		{
			/* Truncate the actual file (and discard buffers) */

			RelationTruncate(
						iRel, 
						0,
						/* markPersistentAsPhysicallyTruncated */ true);
		}
		else
		{
			/*
			 * We'll build a new physical relation for the index.
			 */
			setNewRelfilenode(iRel, InvalidTransactionId);
		}

		/* Initialize the index and rebuild */
		/* Note: we do not need to re-establish pkey setting */
		index_build(heapRelation, iRel, indexInfo, false, true);
	}
	PG_CATCH();
	{
		/* Make sure flag gets cleared on error exit */
		ResetReindexProcessing();
		PG_RE_THROW();
	}
	PG_END_TRY();
	ResetReindexProcessing();

	/*
	 * If the index is marked invalid or not ready (ie, it's from a failed
	 * CREATE INDEX CONCURRENTLY), we can now mark it valid.  This allows
	 * REINDEX to be used to clean up in such cases.
	 *
	 * Note that it is important to not update the pg_index entry if we don't
	 * have to, because updating it will move the index's usability horizon
	 * (recorded as the tuple's xmin value) if indcheckxmin is true.  We don't
	 * really want REINDEX to move the usability horizon forward ever, but we
	 * have no choice if we are to fix indisvalid or indisready.  Of course,
	 * clearing indcheckxmin eliminates the issue, so we're happy to do that
	 * if we can.  Another reason for caution here is that while reindexing
	 * pg_index itself, we must not try to update it.  We assume that
	 * pg_index's indexes will always have these flags in their clean state.
	 */
	pg_index = heap_open(IndexRelationId, RowExclusiveLock);

	indexTuple = SearchSysCacheCopy(INDEXRELID,
									ObjectIdGetDatum(indexId),
									0, 0, 0);
	if (!HeapTupleIsValid(indexTuple))
		elog(ERROR, "cache lookup failed for index %u", indexId);
	indexForm = (Form_pg_index) GETSTRUCT(indexTuple);

	if (!indexForm->indisvalid || !indexForm->indisready)
	{
		indexForm->indisvalid = true;
		indexForm->indisready = true;
		simple_heap_update(pg_index, &indexTuple->t_self, indexTuple);
		CatalogUpdateIndexes(pg_index, indexTuple);

		/*
		 * Invalidate the relcache for the table, so that after we commit
		 * all sessions will refresh the table's index list.  This ensures
		 * that if anyone misses seeing the pg_index row during this
		 * update, they'll refresh their list before attempting any update
		 * on the table.
		 */
		CacheInvalidateRelcache(heapRelation);
	}
	heap_close(pg_index, RowExclusiveLock);

	{
		bool	 doIt	= true;
		char	*subtyp = "REINDEX";

		/* MPP-7576: don't track internal namespace tables */
		switch (namespaceId) 
		{
			case PG_CATALOG_NAMESPACE:
				/* MPP-7773: don't track objects in system namespace
				 * if modifying system tables (eg during upgrade)  
				 */
				if (allowSystemTableModsDDL)
					doIt = false;
				break;

			case PG_TOAST_NAMESPACE:
			case PG_BITMAPINDEX_NAMESPACE:
			case PG_AOSEGMENT_NAMESPACE:
				doIt = false;
				break;
			default:
				break;
		}

		if (doIt)
			doIt = (!(isAnyTempNamespace(namespaceId)));

		/* MPP-6929: metadata tracking */
		/* MPP-7587: treat as a VACUUM operation, since the index is
		 * rebuilt */
		if (doIt)
			MetaTrackUpdObject(RelationRelationId,
							   indexId,
							   GetUserId(), /* not ownerid */
							   "VACUUM", subtyp
					);
	}

	/* Close rels, but keep locks */
	index_close(iRel, NoLock);
	heap_close(heapRelation, NoLock);
}

/*
 * reindex_relation - This routine is used to recreate all indexes
 * of a relation (and optionally its toast relation too, if any).
 *
 * Returns true if any indexes were rebuilt.  Note that a
 * CommandCounterIncrement will occur after each index rebuild.
 *
 * In GPDB, if 'toast_too' is true, we also reindex auxiliary AO heap
 * tables: AO segments, AO block directory, and AO visibilitymap.
 */
bool
reindex_relation(Oid relid, bool toast_too)
{
	Relation	rel;
	Oid			toast_relid;
	Oid			aoseg_relid = InvalidOid;
	Oid         aoblkdir_relid = InvalidOid;
	Oid         aovisimap_relid = InvalidOid;
	bool		is_pg_class;
	bool		result;
	List	   *indexIds,
			   *doneIndexes;
	ListCell   *indexId;
	bool relIsAO = false;

	/*
	 * Open and lock the relation.	ShareLock is sufficient since we only need
	 * to prevent schema and data changes in it.
	 */
	rel = heap_open(relid, ShareLock);

	relIsAO = (RelationIsAoRows(rel) || RelationIsAoCols(rel));

	toast_relid = rel->rd_rel->reltoastrelid;

	/*
	 * Get the list of index OIDs for this relation.  (We trust to the
	 * relcache to get this with a sequential scan if ignoring system
	 * indexes.)
	 */
	indexIds = RelationGetIndexList(rel);

	/*
	 * reindex_index will attempt to update the pg_class rows for the relation
	 * and index.  If we are processing pg_class itself, we want to make sure
	 * that the updates do not try to insert index entries into indexes we
	 * have not processed yet.	(When we are trying to recover from corrupted
	 * indexes, that could easily cause a crash.) We can accomplish this
	 * because CatalogUpdateIndexes will use the relcache's index list to know
	 * which indexes to update. We just force the index list to be only the
	 * stuff we've processed.
	 *
	 * It is okay to not insert entries into the indexes we have not processed
	 * yet because all of this is transaction-safe.  If we fail partway
	 * through, the updated rows are dead and it doesn't matter whether they
	 * have index entries.	Also, a new pg_class index will be created with an
	 * entry for its own pg_class row because we do setNewRelfilenode() before
	 * we do index_build().
	 *
	 * Note that we also clear pg_class's rd_oidindex until the loop is done,
	 * so that that index can't be accessed either.  This means we cannot
	 * safely generate new relation OIDs while in the loop; shouldn't be a
	 * problem.
	 */
	is_pg_class = (RelationGetRelid(rel) == RelationRelationId);

	/* Ensure rd_indexattr is valid; see comments for RelationSetIndexList */
	if (is_pg_class)
		(void) RelationGetIndexAttrBitmap(rel);

	/* Reindex all the indexes. */
	doneIndexes = NIL;
	foreach(indexId, indexIds)
	{
		Oid			indexOid = lfirst_oid(indexId);

		if (is_pg_class)
			RelationSetIndexList(rel, doneIndexes, InvalidOid);

		reindex_index(indexOid);

		CommandCounterIncrement();

		if (is_pg_class)
			doneIndexes = lappend_oid(doneIndexes, indexOid);
	}

	if (is_pg_class)
		RelationSetIndexList(rel, indexIds, ClassOidIndexId);

	/*
	 * Close rel, but continue to hold the lock.
	 */
	heap_close(rel, NoLock);

	result = (indexIds != NIL);

	SIMPLE_FAULT_INJECTOR(ReindexRelation);

	/*
	 * If the relation has a secondary toast rel, reindex that too while we
	 * still hold the lock on the master table.
	 */
	if (toast_too && OidIsValid(toast_relid))
		result |= reindex_relation(toast_relid, false);

	/* Obtain the aoseg_relid and aoblkdir_relid if the relation is an AO table. */
	if (toast_too && relIsAO)
		GetAppendOnlyEntryAuxOids(relid, SnapshotNow,
								  &aoseg_relid,
								  &aoblkdir_relid, NULL,
								  &aovisimap_relid, NULL);

	/*
	 * If an AO rel has a secondary segment list rel, reindex that too while we
	 * still hold the lock on the master table.
	 */
	if (toast_too && OidIsValid(aoseg_relid))
		result |= reindex_relation(aoseg_relid, false);

	/*
	 * If an AO rel has a secondary block directory rel, reindex that too while we
	 * still hold the lock on the master table.
	 */
	if (toast_too && OidIsValid(aoblkdir_relid))
		result |= reindex_relation(aoblkdir_relid, false);
	
	/*
	 * If an AO rel has a secondary visibility map rel, reindex that too while we
	 * still hold the lock on the master table.
	 */
	if (toast_too && OidIsValid(aovisimap_relid))
		result |= reindex_relation(aovisimap_relid, false);

	return result;
}<|MERGE_RESOLUTION|>--- conflicted
+++ resolved
@@ -10,11 +10,7 @@
  *
  *
  * IDENTIFICATION
-<<<<<<< HEAD
- *	  $PostgreSQL: pgsql/src/backend/catalog/index.c,v 1.292.2.3 2009/12/09 21:58:16 tgl Exp $
-=======
  *	  $PostgreSQL: pgsql/src/backend/catalog/index.c,v 1.296 2008/03/26 21:10:37 alvherre Exp $
->>>>>>> f260edb1
  *
  *
  * INTERFACE ROUTINES
@@ -65,13 +61,9 @@
 #include "utils/relcache.h"
 #include "utils/syscache.h"
 #include "utils/tuplesort.h"
-<<<<<<< HEAD
 #include "utils/tuplesort_mk.h"
-#include "utils/faultinjector.h"
-=======
 #include "utils/snapmgr.h"
 #include "utils/tqual.h"
->>>>>>> f260edb1
 
 #include "cdb/cdbappendonlyam.h"
 #include "cdb/cdbaocsam.h"
@@ -79,6 +71,7 @@
 #include "cdb/cdboidsync.h"
 #include "cdb/cdbmirroredfilesysobj.h"
 #include "cdb/cdbpersistentfilesysobj.h"
+#include "utils/faultinjector.h"
 
 /* state info for validate_index bulkdelete callback */
 typedef struct
