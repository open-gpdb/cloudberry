/*
 * SQL Information Schema
 * as defined in ISO/IEC 9075-11:2003
 *
 * Copyright (c) 2003-2009, PostgreSQL Global Development Group
 *
<<<<<<< HEAD
 * $PostgreSQL: pgsql/src/backend/catalog/information_schema.sql,v 1.38.2.1 2007/01/16 18:32:32 tgl Exp $
=======
 * $PostgreSQL: pgsql/src/backend/catalog/information_schema.sql,v 1.40 2007/01/16 18:32:26 tgl Exp $
>>>>>>> eddbf397
 */

/*
 * Note: Generally, the definitions in this file should be ordered
 * according to the clause numbers in the SQL standard, which is also the
 * alphabetical order.  In some cases it is convenient or necessary to
 * define one information schema view by using another one; in that case,
 * put the referencing view at the very end and leave a note where it
 * should have been put.
 */


/*
 * 5.1
 * INFORMATION_SCHEMA schema
 */

CREATE SCHEMA information_schema;
GRANT USAGE ON SCHEMA information_schema TO PUBLIC;
SET search_path TO information_schema, public;


/*
 * A few supporting functions first ...
 */

/* Expand any 1-D array into a set with integers 1..N */
CREATE FUNCTION _pg_expandarray(IN anyarray, OUT x anyelement, OUT n int)
    RETURNS SETOF RECORD
    LANGUAGE sql STRICT IMMUTABLE
    AS 'select $1[s], s - pg_catalog.array_lower($1,1) + 1
        from pg_catalog.generate_series(pg_catalog.array_lower($1,1),
                                        pg_catalog.array_upper($1,1),
                                        1) as g(s)';

-- _pg_keyissubset is deprecated in the 4.0 release
CREATE FUNCTION _pg_keyissubset(smallint[], smallint[]) RETURNS boolean
    LANGUAGE internal IMMUTABLE AS 'gp_deprecated';

CREATE FUNCTION _pg_keysequal(smallint[], smallint[]) RETURNS boolean
    LANGUAGE sql IMMUTABLE  -- intentionally not STRICT, to allow inlining
    AS 'select $1 <@ $2 and $2 <@ $1';

/* Get the OID of the unique index that an FK constraint depends on */
CREATE FUNCTION _pg_underlying_index(oid) RETURNS oid
    LANGUAGE sql STRICT STABLE
    AS $$
SELECT refobjid FROM pg_catalog.pg_depend
  WHERE classid = 'pg_catalog.pg_constraint'::pg_catalog.regclass AND
        objid = $1 AND
        refclassid = 'pg_catalog.pg_class'::pg_catalog.regclass AND
        refobjsubid = 0 AND deptype = 'n'
$$;

/* Given an index's OID and an underlying-table column number, return the
 * column's position in the index (NULL if not there) */
CREATE FUNCTION _pg_index_position(oid, smallint) RETURNS int
    LANGUAGE sql STRICT STABLE
    AS $$
SELECT (ss.a).n FROM
  (SELECT information_schema._pg_expandarray(indkey) AS a
   FROM pg_catalog.pg_index WHERE indexrelid = $1) ss
  WHERE (ss.a).x = $2;
$$;

CREATE FUNCTION _pg_truetypid(pg_attribute, pg_type) RETURNS oid
    LANGUAGE sql
    IMMUTABLE
    RETURNS NULL ON NULL INPUT
    AS
$$SELECT CASE WHEN $2.typtype = 'd' THEN $2.typbasetype ELSE $1.atttypid END$$;

CREATE FUNCTION _pg_truetypmod(pg_attribute, pg_type) RETURNS int4
    LANGUAGE sql
    IMMUTABLE
    RETURNS NULL ON NULL INPUT
    AS
$$SELECT CASE WHEN $2.typtype = 'd' THEN $2.typtypmod ELSE $1.atttypmod END$$;

-- these functions encapsulate knowledge about the encoding of typmod:

CREATE FUNCTION _pg_char_max_length(typid oid, typmod int4) RETURNS integer
    LANGUAGE sql
    IMMUTABLE
    RETURNS NULL ON NULL INPUT
    AS
$$SELECT
  CASE WHEN $2 = -1 /* default typmod */
       THEN null
       WHEN $1 IN (1042, 1043) /* char, varchar */
       THEN $2 - 4
       WHEN $1 IN (1560, 1562) /* bit, varbit */
       THEN $2
       ELSE null
  END$$;

CREATE FUNCTION _pg_char_octet_length(typid oid, typmod int4) RETURNS integer
    LANGUAGE sql
    IMMUTABLE
    RETURNS NULL ON NULL INPUT
    AS
$$SELECT
  CASE WHEN $1 IN (25, 1042, 1043) /* text, char, varchar */
       THEN CAST(2^30 AS integer)
       ELSE null
  END$$;

CREATE FUNCTION _pg_numeric_precision(typid oid, typmod int4) RETURNS integer
    LANGUAGE sql
    IMMUTABLE
    RETURNS NULL ON NULL INPUT
    AS
$$SELECT
  CASE $1
         WHEN 21 /*int2*/ THEN 16
         WHEN 23 /*int4*/ THEN 32
         WHEN 20 /*int8*/ THEN 64
         WHEN 1700 /*numeric*/ THEN
              CASE WHEN $2 = -1
                   THEN null
                   ELSE (($2 - 4) >> 16) & 65535
                   END
         WHEN 700 /*float4*/ THEN 24 /*FLT_MANT_DIG*/
         WHEN 701 /*float8*/ THEN 53 /*DBL_MANT_DIG*/
         ELSE null
  END$$;

CREATE FUNCTION _pg_numeric_precision_radix(typid oid, typmod int4) RETURNS integer
    LANGUAGE sql
    IMMUTABLE
    RETURNS NULL ON NULL INPUT
    AS
$$SELECT
  CASE WHEN $1 IN (21, 23, 20, 700, 701) THEN 2
       WHEN $1 IN (1700) THEN 10
       ELSE null
  END$$;

CREATE FUNCTION _pg_numeric_scale(typid oid, typmod int4) RETURNS integer
    LANGUAGE sql
    IMMUTABLE
    RETURNS NULL ON NULL INPUT
    AS
$$SELECT
  CASE WHEN $1 IN (21, 23, 20) THEN 0
       WHEN $1 IN (1700) THEN
            CASE WHEN $2 = -1
                 THEN null
                 ELSE ($2 - 4) & 65535
                 END
       ELSE null
  END$$;

CREATE FUNCTION _pg_datetime_precision(typid oid, typmod int4) RETURNS integer
    LANGUAGE sql
    IMMUTABLE
    RETURNS NULL ON NULL INPUT
    AS
$$SELECT
  CASE WHEN $2 = -1 /* default typmod */
       THEN null
       WHEN $1 IN (1083, 1114, 1184, 1266) /* time, timestamp, same + tz */
       THEN $2
       WHEN $1 IN (1186) /* interval */
       THEN $2 & 65535
       ELSE null
  END$$;


-- 5.2 INFORMATION_SCHEMA_CATALOG_NAME view appears later.


/*
 * 5.3
 * CARDINAL_NUMBER domain
 */

CREATE DOMAIN cardinal_number AS integer
    CONSTRAINT cardinal_number_domain_check CHECK (value >= 0);


/*
 * 5.4
 * CHARACTER_DATA domain
 */

CREATE DOMAIN character_data AS character varying;


/*
 * 5.5
 * SQL_IDENTIFIER domain
 */

CREATE DOMAIN sql_identifier AS character varying;


/*
 * 5.2
 * INFORMATION_SCHEMA_CATALOG_NAME view
 */

CREATE VIEW information_schema_catalog_name AS
    SELECT CAST(current_database() AS sql_identifier) AS catalog_name;

GRANT SELECT ON information_schema_catalog_name TO PUBLIC;


/*
 * 5.6
 * TIME_STAMP domain
 */

CREATE DOMAIN time_stamp AS timestamp(2) with time zone
    DEFAULT current_timestamp(2);


/*
 * 5.7
 * YES_OR_NO domain
 */

CREATE DOMAIN yes_or_no AS character varying(3)
    CONSTRAINT yes_or_no_check CHECK (value IN ('YES', 'NO'));

-- 5.7 ADMINISTRABLE_ROLE_AUTHORIZATIONS view appears later.


/*
 * 5.8
 * APPLICABLE_ROLES view
 */

CREATE VIEW applicable_roles AS
    SELECT CAST(a.rolname AS sql_identifier) AS grantee,
           CAST(b.rolname AS sql_identifier) AS role_name,
           CAST(CASE WHEN m.admin_option THEN 'YES' ELSE 'NO' END AS character_data) AS is_grantable
    FROM pg_auth_members m
         JOIN pg_authid a ON (m.member = a.oid)
         JOIN pg_authid b ON (m.roleid = b.oid)
    WHERE pg_has_role(a.oid, 'USAGE');

GRANT SELECT ON applicable_roles TO PUBLIC;


/*
 * 5.7
 * ADMINISTRABLE_ROLE_AUTHORIZATIONS view
 */

CREATE VIEW administrable_role_authorizations AS
    SELECT *
    FROM applicable_roles
    WHERE is_grantable = 'YES';

GRANT SELECT ON administrable_role_authorizations TO PUBLIC;


/*
 * 5.9
 * ASSERTIONS view
 */

-- feature not supported


/*
 * 5.10
 * ATTRIBUTES view
 */

CREATE VIEW attributes AS
    SELECT CAST(current_database() AS sql_identifier) AS udt_catalog,
           CAST(nc.nspname AS sql_identifier) AS udt_schema,
           CAST(c.relname AS sql_identifier) AS udt_name,
           CAST(a.attname AS sql_identifier) AS attribute_name,
           CAST(a.attnum AS cardinal_number) AS ordinal_position,
           CAST(pg_get_expr(ad.adbin, ad.adrelid) AS character_data) AS attribute_default,
           CAST(CASE WHEN a.attnotnull OR (t.typtype = 'd' AND t.typnotnull) THEN 'NO' ELSE 'YES' END
             AS character_data)
             AS is_nullable,

           CAST(
             CASE WHEN t.typelem <> 0 AND t.typlen = -1 THEN 'ARRAY'
                  WHEN nt.nspname = 'pg_catalog' THEN format_type(a.atttypid, null)
                  ELSE 'USER-DEFINED' END
             AS character_data)
             AS data_type,

           CAST(
             _pg_char_max_length(_pg_truetypid(a, t), _pg_truetypmod(a, t))
             AS cardinal_number)
             AS character_maximum_length,

           CAST(
             _pg_char_octet_length(_pg_truetypid(a, t), _pg_truetypmod(a, t))
             AS cardinal_number)
             AS character_octet_length,

           CAST(null AS sql_identifier) AS character_set_catalog,
           CAST(null AS sql_identifier) AS character_set_schema,
           CAST(null AS sql_identifier) AS character_set_name,

           CAST(null AS sql_identifier) AS collation_catalog,
           CAST(null AS sql_identifier) AS collation_schema,
           CAST(null AS sql_identifier) AS collation_name,

           CAST(
             _pg_numeric_precision(_pg_truetypid(a, t), _pg_truetypmod(a, t))
             AS cardinal_number)
             AS numeric_precision,

           CAST(
             _pg_numeric_precision_radix(_pg_truetypid(a, t), _pg_truetypmod(a, t))
             AS cardinal_number)
             AS numeric_precision_radix,

           CAST(
             _pg_numeric_scale(_pg_truetypid(a, t), _pg_truetypmod(a, t))
             AS cardinal_number)
             AS numeric_scale,

           CAST(
             _pg_datetime_precision(_pg_truetypid(a, t), _pg_truetypmod(a, t))
             AS cardinal_number)
             AS datetime_precision,

           CAST(null AS character_data) AS interval_type, -- FIXME
           CAST(null AS character_data) AS interval_precision, -- FIXME

           CAST(current_database() AS sql_identifier) AS attribute_udt_catalog,
           CAST(nt.nspname AS sql_identifier) AS attribute_udt_schema,
           CAST(t.typname AS sql_identifier) AS attribute_udt_name,

           CAST(null AS sql_identifier) AS scope_catalog,
           CAST(null AS sql_identifier) AS scope_schema,
           CAST(null AS sql_identifier) AS scope_name,

           CAST(null AS cardinal_number) AS maximum_cardinality,
           CAST(a.attnum AS sql_identifier) AS dtd_identifier,
           CAST('NO' AS character_data) AS is_derived_reference_attribute

    FROM (pg_attribute a LEFT JOIN pg_attrdef ad ON attrelid = adrelid AND attnum = adnum),
         pg_class c, pg_namespace nc,
         (pg_type t JOIN pg_namespace nt ON (t.typnamespace = nt.oid))

    WHERE a.attrelid = c.oid
          AND a.atttypid = t.oid
          AND nc.oid = c.relnamespace
          AND a.attnum > 0 AND NOT a.attisdropped
          AND c.relkind in ('c');

GRANT SELECT ON attributes TO PUBLIC;


/*
 * 5.11
 * CHARACTER_SETS view
 */

-- feature not supported


/*
 * 5.12
 * CHECK_CONSTRAINT_ROUTINE_USAGE view
 */

CREATE VIEW check_constraint_routine_usage AS
    SELECT CAST(current_database() AS sql_identifier) AS constraint_catalog,
           CAST(nc.nspname AS sql_identifier) AS constraint_schema,
           CAST(c.conname AS sql_identifier) AS constraint_name,
           CAST(current_database() AS sql_identifier) AS specific_catalog,
           CAST(np.nspname AS sql_identifier) AS specific_schema,
           CAST(p.proname || '_' || CAST(p.oid AS text) AS sql_identifier) AS specific_name
    FROM pg_namespace nc, pg_constraint c, pg_depend d, pg_proc p, pg_namespace np
    WHERE nc.oid = c.connamespace
      AND c.contype = 'c'
      AND c.oid = d.objid
      AND d.classid = 'pg_catalog.pg_constraint'::regclass
      AND d.refobjid = p.oid
      AND d.refclassid = 'pg_catalog.pg_proc'::regclass
      AND p.pronamespace = np.oid
      AND pg_has_role(p.proowner, 'USAGE');

GRANT SELECT ON check_constraint_routine_usage TO PUBLIC;


/*
 * 5.13
 * CHECK_CONSTRAINTS view
 */

CREATE VIEW check_constraints AS
    SELECT CAST(current_database() AS sql_identifier) AS constraint_catalog,
           CAST(rs.nspname AS sql_identifier) AS constraint_schema,
           CAST(con.conname AS sql_identifier) AS constraint_name,
           CAST(substring(pg_get_constraintdef(con.oid) from 7) AS character_data)
             AS check_clause
    FROM pg_constraint con
           LEFT OUTER JOIN pg_namespace rs ON (rs.oid = con.connamespace)
           LEFT OUTER JOIN pg_class c ON (c.oid = con.conrelid)
           LEFT OUTER JOIN pg_type t ON (t.oid = con.contypid)
    WHERE pg_has_role(coalesce(c.relowner, t.typowner), 'USAGE')
      AND con.contype = 'c'

    UNION
    -- not-null constraints

    SELECT CAST(current_database() AS sql_identifier) AS constraint_catalog,
           CAST(n.nspname AS sql_identifier) AS constraint_schema,
           CAST(CAST(n.oid AS text) || '_' || CAST(r.oid AS text) || '_' || CAST(a.attnum AS text) || '_not_null' AS sql_identifier) AS constraint_name, -- XXX
           CAST(a.attname || ' IS NOT NULL' AS character_data)
             AS check_clause
    FROM pg_namespace n, pg_class r, pg_attribute a
    WHERE n.oid = r.relnamespace
      AND r.oid = a.attrelid
      AND a.attnum > 0
      AND NOT a.attisdropped
      AND a.attnotnull
      AND r.relkind = 'r'
      AND pg_has_role(r.relowner, 'USAGE');

GRANT SELECT ON check_constraints TO PUBLIC;


/*
 * 5.14
 * COLLATIONS view
 */

-- feature not supported

/*
 * 5.15
 * COLLATION_CHARACTER_SET_APPLICABILITY view
 */

-- feature not supported


/*
 * 5.16
 * COLUMN_COLUMN_USAGE view
 */

-- feature not supported


/*
 * 5.17
 * COLUMN_DOMAIN_USAGE view
 */

CREATE VIEW column_domain_usage AS
    SELECT CAST(current_database() AS sql_identifier) AS domain_catalog,
           CAST(nt.nspname AS sql_identifier) AS domain_schema,
           CAST(t.typname AS sql_identifier) AS domain_name,
           CAST(current_database() AS sql_identifier) AS table_catalog,
           CAST(nc.nspname AS sql_identifier) AS table_schema,
           CAST(c.relname AS sql_identifier) AS table_name,
           CAST(a.attname AS sql_identifier) AS column_name

    FROM pg_type t, pg_namespace nt, pg_class c, pg_namespace nc,
         pg_attribute a

    WHERE t.typnamespace = nt.oid
          AND c.relnamespace = nc.oid
          AND a.attrelid = c.oid
          AND a.atttypid = t.oid
          AND t.typtype = 'd'
          AND c.relkind IN ('r', 'v')
          AND a.attnum > 0
          AND NOT a.attisdropped
          AND pg_has_role(t.typowner, 'USAGE');

GRANT SELECT ON column_domain_usage TO PUBLIC;


/*
 * 5.18
 * COLUMN_PRIVILEGES
 */

CREATE VIEW column_privileges AS
    SELECT CAST(u_grantor.rolname AS sql_identifier) AS grantor,
           CAST(grantee.rolname AS sql_identifier) AS grantee,
           CAST(current_database() AS sql_identifier) AS table_catalog,
           CAST(nc.nspname AS sql_identifier) AS table_schema,
           CAST(c.relname AS sql_identifier) AS table_name,
           CAST(a.attname AS sql_identifier) AS column_name,
           CAST(pr.type AS character_data) AS privilege_type,
           CAST(
             CASE WHEN aclcontains(c.relacl,
                                   makeaclitem(grantee.oid, u_grantor.oid, pr.type, true))
                  THEN 'YES' ELSE 'NO' END AS character_data) AS is_grantable

    FROM pg_attribute a,
         pg_class c,
         pg_namespace nc,
         pg_authid u_grantor,
         (
           SELECT oid, rolname FROM pg_authid
           UNION ALL
           SELECT 0::oid, 'PUBLIC'
         ) AS grantee (oid, rolname),
         (SELECT 'SELECT' UNION ALL
          SELECT 'INSERT' UNION ALL
          SELECT 'UPDATE' UNION ALL
          SELECT 'REFERENCES') AS pr (type)

    WHERE a.attrelid = c.oid
          AND c.relnamespace = nc.oid
          AND a.attnum > 0
          AND NOT a.attisdropped
          AND c.relkind IN ('r', 'v')
          AND aclcontains(c.relacl,
                          makeaclitem(grantee.oid, u_grantor.oid, pr.type, false))
          AND (pg_has_role(u_grantor.oid, 'USAGE')
               OR pg_has_role(grantee.oid, 'USAGE')
               OR grantee.rolname = 'PUBLIC');

GRANT SELECT ON column_privileges TO PUBLIC;


/*
 * 5.19
 * COLUMN_UDT_USAGE view
 */

CREATE VIEW column_udt_usage AS
    SELECT CAST(current_database() AS sql_identifier) AS udt_catalog,
           CAST(coalesce(nbt.nspname, nt.nspname) AS sql_identifier) AS udt_schema,
           CAST(coalesce(bt.typname, t.typname) AS sql_identifier) AS udt_name,
           CAST(current_database() AS sql_identifier) AS table_catalog,
           CAST(nc.nspname AS sql_identifier) AS table_schema,
           CAST(c.relname AS sql_identifier) AS table_name,
           CAST(a.attname AS sql_identifier) AS column_name

    FROM pg_attribute a, pg_class c, pg_namespace nc,
         (pg_type t JOIN pg_namespace nt ON (t.typnamespace = nt.oid))
           LEFT JOIN (pg_type bt JOIN pg_namespace nbt ON (bt.typnamespace = nbt.oid))
           ON (t.typtype = 'd' AND t.typbasetype = bt.oid)

    WHERE a.attrelid = c.oid
          AND a.atttypid = t.oid
          AND nc.oid = c.relnamespace
          AND a.attnum > 0 AND NOT a.attisdropped AND c.relkind in ('r', 'v')
          AND pg_has_role(coalesce(bt.typowner, t.typowner), 'USAGE');

GRANT SELECT ON column_udt_usage TO PUBLIC;


/*
 * 5.20
 * COLUMNS view
 */

CREATE VIEW columns AS
    SELECT CAST(current_database() AS sql_identifier) AS table_catalog,
           CAST(nc.nspname AS sql_identifier) AS table_schema,
           CAST(c.relname AS sql_identifier) AS table_name,
           CAST(a.attname AS sql_identifier) AS column_name,
           CAST(a.attnum AS cardinal_number) AS ordinal_position,
           CAST(pg_get_expr(ad.adbin, ad.adrelid) AS character_data) AS column_default,
           CAST(CASE WHEN a.attnotnull OR (t.typtype = 'd' AND t.typnotnull) THEN 'NO' ELSE 'YES' END
             AS character_data)
             AS is_nullable,

           CAST(
             CASE WHEN t.typtype = 'd' THEN
               CASE WHEN bt.typelem <> 0 AND bt.typlen = -1 THEN 'ARRAY'
                    WHEN nbt.nspname = 'pg_catalog' THEN format_type(t.typbasetype, null)
                    ELSE 'USER-DEFINED' END
             ELSE
               CASE WHEN t.typelem <> 0 AND t.typlen = -1 THEN 'ARRAY'
                    WHEN nt.nspname = 'pg_catalog' THEN format_type(a.atttypid, null)
                    ELSE 'USER-DEFINED' END
             END
             AS character_data)
             AS data_type,

           CAST(
             _pg_char_max_length(_pg_truetypid(a, t), _pg_truetypmod(a, t))
             AS cardinal_number)
             AS character_maximum_length,

           CAST(
             _pg_char_octet_length(_pg_truetypid(a, t), _pg_truetypmod(a, t))
             AS cardinal_number)
             AS character_octet_length,

           CAST(
             _pg_numeric_precision(_pg_truetypid(a, t), _pg_truetypmod(a, t))
             AS cardinal_number)
             AS numeric_precision,

           CAST(
             _pg_numeric_precision_radix(_pg_truetypid(a, t), _pg_truetypmod(a, t))
             AS cardinal_number)
             AS numeric_precision_radix,

           CAST(
             _pg_numeric_scale(_pg_truetypid(a, t), _pg_truetypmod(a, t))
             AS cardinal_number)
             AS numeric_scale,

           CAST(
             _pg_datetime_precision(_pg_truetypid(a, t), _pg_truetypmod(a, t))
             AS cardinal_number)
             AS datetime_precision,

           CAST(null AS character_data) AS interval_type, -- FIXME
           CAST(null AS character_data) AS interval_precision, -- FIXME

           CAST(null AS sql_identifier) AS character_set_catalog,
           CAST(null AS sql_identifier) AS character_set_schema,
           CAST(null AS sql_identifier) AS character_set_name,

           CAST(null AS sql_identifier) AS collation_catalog,
           CAST(null AS sql_identifier) AS collation_schema,
           CAST(null AS sql_identifier) AS collation_name,

           CAST(CASE WHEN t.typtype = 'd' THEN current_database() ELSE null END
             AS sql_identifier) AS domain_catalog,
           CAST(CASE WHEN t.typtype = 'd' THEN nt.nspname ELSE null END
             AS sql_identifier) AS domain_schema,
           CAST(CASE WHEN t.typtype = 'd' THEN t.typname ELSE null END
             AS sql_identifier) AS domain_name,

           CAST(current_database() AS sql_identifier) AS udt_catalog,
           CAST(coalesce(nbt.nspname, nt.nspname) AS sql_identifier) AS udt_schema,
           CAST(coalesce(bt.typname, t.typname) AS sql_identifier) AS udt_name,

           CAST(null AS sql_identifier) AS scope_catalog,
           CAST(null AS sql_identifier) AS scope_schema,
           CAST(null AS sql_identifier) AS scope_name,

           CAST(null AS cardinal_number) AS maximum_cardinality,
           CAST(a.attnum AS sql_identifier) AS dtd_identifier,
           CAST('NO' AS character_data) AS is_self_referencing,

           CAST('NO' AS character_data) AS is_identity,
           CAST(null AS character_data) AS identity_generation,
           CAST(null AS character_data) AS identity_start,
           CAST(null AS character_data) AS identity_increment,
           CAST(null AS character_data) AS identity_maximum,
           CAST(null AS character_data) AS identity_minimum,
           CAST(null AS character_data) AS identity_cycle,

           CAST('NEVER' AS character_data) AS is_generated,
           CAST(null AS character_data) AS generation_expression,

           CAST(CASE WHEN c.relkind = 'r'
                THEN 'YES' ELSE 'NO' END AS character_data) AS is_updatable

    FROM (pg_attribute a LEFT JOIN pg_attrdef ad ON attrelid = adrelid AND attnum = adnum),
         pg_class c, pg_namespace nc,
         (pg_type t JOIN pg_namespace nt ON (t.typnamespace = nt.oid))
           LEFT JOIN (pg_type bt JOIN pg_namespace nbt ON (bt.typnamespace = nbt.oid))
           ON (t.typtype = 'd' AND t.typbasetype = bt.oid)

    WHERE a.attrelid = c.oid
          AND a.atttypid = t.oid
          AND nc.oid = c.relnamespace
          AND (NOT pg_is_other_temp_schema(nc.oid))

          AND a.attnum > 0 AND NOT a.attisdropped AND c.relkind in ('r', 'v')

          AND (pg_has_role(c.relowner, 'USAGE')
               OR has_table_privilege(c.oid, 'SELECT')
               OR has_table_privilege(c.oid, 'INSERT')
               OR has_table_privilege(c.oid, 'UPDATE')
               OR has_table_privilege(c.oid, 'REFERENCES') );

GRANT SELECT ON columns TO PUBLIC;


/*
 * 5.21
 * CONSTRAINT_COLUMN_USAGE view
 */

CREATE VIEW constraint_column_usage AS
    SELECT CAST(current_database() AS sql_identifier) AS table_catalog,
           CAST(tblschema AS sql_identifier) AS table_schema,
           CAST(tblname AS sql_identifier) AS table_name,
           CAST(colname AS sql_identifier) AS column_name,
           CAST(current_database() AS sql_identifier) AS constraint_catalog,
           CAST(cstrschema AS sql_identifier) AS constraint_schema,
           CAST(cstrname AS sql_identifier) AS constraint_name

    FROM (
        /* check constraints */
        SELECT DISTINCT nr.nspname, r.relname, r.relowner, a.attname, nc.nspname, c.conname
          FROM pg_namespace nr, pg_class r, pg_attribute a, pg_depend d, pg_namespace nc, pg_constraint c
          WHERE nr.oid = r.relnamespace
            AND r.oid = a.attrelid
            AND d.refclassid = 'pg_catalog.pg_class'::regclass
            AND d.refobjid = r.oid
            AND d.refobjsubid = a.attnum
            AND d.classid = 'pg_catalog.pg_constraint'::regclass
            AND d.objid = c.oid
            AND c.connamespace = nc.oid
            AND c.contype = 'c'
            AND r.relkind = 'r'
            AND NOT a.attisdropped

        UNION ALL

        /* unique/primary key/foreign key constraints */
        SELECT nr.nspname, r.relname, r.relowner, a.attname, nc.nspname, c.conname
          FROM pg_namespace nr, pg_class r, pg_attribute a, pg_namespace nc,
               pg_constraint c
          WHERE nr.oid = r.relnamespace
            AND r.oid = a.attrelid
            AND nc.oid = c.connamespace
            AND (CASE WHEN c.contype = 'f' THEN r.oid = c.confrelid AND a.attnum = ANY (c.confkey)
                      ELSE r.oid = c.conrelid AND a.attnum = ANY (c.conkey) END)
            AND NOT a.attisdropped
            AND c.contype IN ('p', 'u', 'f')
            AND r.relkind = 'r'

      ) AS x (tblschema, tblname, tblowner, colname, cstrschema, cstrname)

    WHERE pg_has_role(x.tblowner, 'USAGE');

GRANT SELECT ON constraint_column_usage TO PUBLIC;


/*
 * 5.22
 * CONSTRAINT_TABLE_USAGE view
 */

CREATE VIEW constraint_table_usage AS
    SELECT CAST(current_database() AS sql_identifier) AS table_catalog,
           CAST(nr.nspname AS sql_identifier) AS table_schema,
           CAST(r.relname AS sql_identifier) AS table_name,
           CAST(current_database() AS sql_identifier) AS constraint_catalog,
           CAST(nc.nspname AS sql_identifier) AS constraint_schema,
           CAST(c.conname AS sql_identifier) AS constraint_name

    FROM pg_constraint c, pg_namespace nc,
         pg_class r, pg_namespace nr

    WHERE c.connamespace = nc.oid AND r.relnamespace = nr.oid
          AND ( (c.contype = 'f' AND c.confrelid = r.oid)
             OR (c.contype IN ('p', 'u') AND c.conrelid = r.oid) )
          AND r.relkind = 'r'
          AND pg_has_role(r.relowner, 'USAGE');

GRANT SELECT ON constraint_table_usage TO PUBLIC;


-- 5.23 DATA_TYPE_PRIVILEGES view appears later.


/*
 * 5.24
 * DIRECT_SUPERTABLES view
 */

-- feature not supported


/*
 * 5.25
 * DIRECT_SUPERTYPES view
 */

-- feature not supported


/*
 * 5.26
 * DOMAIN_CONSTRAINTS view
 */

CREATE VIEW domain_constraints AS
    SELECT CAST(current_database() AS sql_identifier) AS constraint_catalog,
           CAST(rs.nspname AS sql_identifier) AS constraint_schema,
           CAST(con.conname AS sql_identifier) AS constraint_name,
           CAST(current_database() AS sql_identifier) AS domain_catalog,
           CAST(n.nspname AS sql_identifier) AS domain_schema,
           CAST(t.typname AS sql_identifier) AS domain_name,
           CAST(CASE WHEN condeferrable THEN 'YES' ELSE 'NO' END
             AS character_data) AS is_deferrable,
           CAST(CASE WHEN condeferred THEN 'YES' ELSE 'NO' END
             AS character_data) AS initially_deferred
    FROM pg_namespace rs, pg_namespace n, pg_constraint con, pg_type t
    WHERE rs.oid = con.connamespace
          AND n.oid = t.typnamespace
          AND t.oid = con.contypid;

GRANT SELECT ON domain_constraints TO PUBLIC;


/*
 * DOMAIN_UDT_USAGE view
 * apparently removed in SQL:2003
 */

CREATE VIEW domain_udt_usage AS
    SELECT CAST(current_database() AS sql_identifier) AS udt_catalog,
           CAST(nbt.nspname AS sql_identifier) AS udt_schema,
           CAST(bt.typname AS sql_identifier) AS udt_name,
           CAST(current_database() AS sql_identifier) AS domain_catalog,
           CAST(nt.nspname AS sql_identifier) AS domain_schema,
           CAST(t.typname AS sql_identifier) AS domain_name

    FROM pg_type t, pg_namespace nt,
         pg_type bt, pg_namespace nbt

    WHERE t.typnamespace = nt.oid
          AND t.typbasetype = bt.oid
          AND bt.typnamespace = nbt.oid
          AND t.typtype = 'd'
          AND pg_has_role(bt.typowner, 'USAGE');

GRANT SELECT ON domain_udt_usage TO PUBLIC;


/*
 * 5.27
 * DOMAINS view
 */

CREATE VIEW domains AS
    SELECT CAST(current_database() AS sql_identifier) AS domain_catalog,
           CAST(nt.nspname AS sql_identifier) AS domain_schema,
           CAST(t.typname AS sql_identifier) AS domain_name,

           CAST(
             CASE WHEN t.typelem <> 0 AND t.typlen = -1 THEN 'ARRAY'
                  WHEN nbt.nspname = 'pg_catalog' THEN format_type(t.typbasetype, null)
                  ELSE 'USER-DEFINED' END
             AS character_data)
             AS data_type,

           CAST(
             _pg_char_max_length(t.typbasetype, t.typtypmod)
             AS cardinal_number)
             AS character_maximum_length,

           CAST(
             _pg_char_octet_length(t.typbasetype, t.typtypmod)
             AS cardinal_number)
             AS character_octet_length,

           CAST(null AS sql_identifier) AS character_set_catalog,
           CAST(null AS sql_identifier) AS character_set_schema,
           CAST(null AS sql_identifier) AS character_set_name,

           CAST(null AS sql_identifier) AS collation_catalog,
           CAST(null AS sql_identifier) AS collation_schema,
           CAST(null AS sql_identifier) AS collation_name,

           CAST(
             _pg_numeric_precision(t.typbasetype, t.typtypmod)
             AS cardinal_number)
             AS numeric_precision,

           CAST(
             _pg_numeric_precision_radix(t.typbasetype, t.typtypmod)
             AS cardinal_number)
             AS numeric_precision_radix,

           CAST(
             _pg_numeric_scale(t.typbasetype, t.typtypmod)
             AS cardinal_number)
             AS numeric_scale,

           CAST(
             _pg_datetime_precision(t.typbasetype, t.typtypmod)
             AS cardinal_number)
             AS datetime_precision,

           CAST(null AS character_data) AS interval_type, -- FIXME
           CAST(null AS character_data) AS interval_precision, -- FIXME

           CAST(t.typdefault AS character_data) AS domain_default,

           CAST(current_database() AS sql_identifier) AS udt_catalog,
           CAST(nbt.nspname AS sql_identifier) AS udt_schema,
           CAST(bt.typname AS sql_identifier) AS udt_name,

           CAST(null AS sql_identifier) AS scope_catalog,
           CAST(null AS sql_identifier) AS scope_schema,
           CAST(null AS sql_identifier) AS scope_name,

           CAST(null AS cardinal_number) AS maximum_cardinality,
           CAST(1 AS sql_identifier) AS dtd_identifier

    FROM pg_type t, pg_namespace nt,
         pg_type bt, pg_namespace nbt

    WHERE t.typnamespace = nt.oid
          AND t.typbasetype = bt.oid
          AND bt.typnamespace = nbt.oid
          AND t.typtype = 'd';

GRANT SELECT ON domains TO PUBLIC;


-- 5.28 ELEMENT_TYPES view appears later.


/*
 * 5.29
 * ENABLED_ROLES view
 */

CREATE VIEW enabled_roles AS
    SELECT CAST(a.rolname AS sql_identifier) AS role_name
    FROM pg_authid a
    WHERE pg_has_role(a.oid, 'USAGE');

GRANT SELECT ON enabled_roles TO PUBLIC;


/*
 * 5.30
 * FIELDS view
 */

-- feature not supported


/*
 * 5.31
 * KEY_COLUMN_USAGE view
 */

CREATE VIEW key_column_usage AS
    SELECT CAST(current_database() AS sql_identifier) AS constraint_catalog,
           CAST(nc_nspname AS sql_identifier) AS constraint_schema,
           CAST(conname AS sql_identifier) AS constraint_name,
           CAST(current_database() AS sql_identifier) AS table_catalog,
           CAST(nr_nspname AS sql_identifier) AS table_schema,
           CAST(relname AS sql_identifier) AS table_name,
           CAST(a.attname AS sql_identifier) AS column_name,
           CAST((ss.x).n AS cardinal_number) AS ordinal_position,
           CAST(CASE WHEN contype = 'f' THEN
                  _pg_index_position(_pg_underlying_index(ss.coid),
                                     ss.confkey[(ss.x).n])
                     ELSE NULL
                END AS cardinal_number)
             AS position_in_unique_constraint
    FROM pg_attribute a,
         (SELECT r.oid AS roid, r.relname, nc.nspname AS nc_nspname,
                 nr.nspname AS nr_nspname,
                 c.oid AS coid, c.conname, c.contype, c.confkey, c.confrelid,
                 _pg_expandarray(c.conkey) AS x
          FROM pg_namespace nr, pg_class r, pg_namespace nc,
               pg_constraint c
          WHERE nr.oid = r.relnamespace
                AND r.oid = c.conrelid
                AND nc.oid = c.connamespace
                AND c.contype IN ('p', 'u', 'f')
                AND r.relkind = 'r'
                AND (NOT pg_is_other_temp_schema(nr.oid))
                AND (pg_has_role(r.relowner, 'USAGE')
                     OR has_table_privilege(r.oid, 'SELECT')
                     OR has_table_privilege(r.oid, 'INSERT')
                     OR has_table_privilege(r.oid, 'UPDATE')
                     OR has_table_privilege(r.oid, 'REFERENCES')) ) AS ss
    WHERE ss.roid = a.attrelid
          AND a.attnum = (ss.x).x
          AND NOT a.attisdropped;

GRANT SELECT ON key_column_usage TO PUBLIC;


/*
 * 5.32
 * METHOD_SPECIFICATION_PARAMETERS view
 */

-- feature not supported


/*
 * 5.33
 * METHOD_SPECIFICATIONS view
 */

-- feature not supported


/*
 * 5.34
 * PARAMETERS view
 */

CREATE VIEW parameters AS
    SELECT CAST(current_database() AS sql_identifier) AS specific_catalog,
           CAST(n_nspname AS sql_identifier) AS specific_schema,
           CAST(proname || '_' || CAST(p_oid AS text) AS sql_identifier) AS specific_name,
           CAST((ss.x).n AS cardinal_number) AS ordinal_position,
           CAST(
             CASE WHEN proargmodes IS NULL THEN 'IN'
                WHEN proargmodes[(ss.x).n] = 'i' THEN 'IN'
                WHEN proargmodes[(ss.x).n] = 'o' THEN 'OUT'
                WHEN proargmodes[(ss.x).n] = 'b' THEN 'INOUT'
                WHEN proargmodes[(ss.x).n] = 'v' THEN 'IN'
                WHEN proargmodes[(ss.x).n] = 't' THEN 'OUT'
             END AS character_data) AS parameter_mode,
           CAST('NO' AS character_data) AS is_result,
           CAST('NO' AS character_data) AS as_locator,
           CAST(NULLIF(proargnames[(ss.x).n], '') AS sql_identifier) AS parameter_name,
           CAST(
             CASE WHEN t.typelem <> 0 AND t.typlen = -1 THEN 'ARRAY'
                  WHEN nt.nspname = 'pg_catalog' THEN format_type(t.oid, null)
                  ELSE 'USER-DEFINED' END AS character_data)
             AS data_type,
           CAST(null AS cardinal_number) AS character_maximum_length,
           CAST(null AS cardinal_number) AS character_octet_length,
           CAST(null AS sql_identifier) AS character_set_catalog,
           CAST(null AS sql_identifier) AS character_set_schema,
           CAST(null AS sql_identifier) AS character_set_name,
           CAST(null AS sql_identifier) AS collation_catalog,
           CAST(null AS sql_identifier) AS collation_schema,
           CAST(null AS sql_identifier) AS collation_name,
           CAST(null AS cardinal_number) AS numeric_precision,
           CAST(null AS cardinal_number) AS numeric_precision_radix,
           CAST(null AS cardinal_number) AS numeric_scale,
           CAST(null AS cardinal_number) AS datetime_precision,
           CAST(null AS character_data) AS interval_type,
           CAST(null AS character_data) AS interval_precision,
           CAST(current_database() AS sql_identifier) AS udt_catalog,
           CAST(nt.nspname AS sql_identifier) AS udt_schema,
           CAST(t.typname AS sql_identifier) AS udt_name,
           CAST(null AS sql_identifier) AS scope_catalog,
           CAST(null AS sql_identifier) AS scope_schema,
           CAST(null AS sql_identifier) AS scope_name,
           CAST(null AS cardinal_number) AS maximum_cardinality,
           CAST((ss.x).n AS sql_identifier) AS dtd_identifier

    FROM pg_type t, pg_namespace nt,
         (SELECT n.nspname AS n_nspname, p.proname, p.oid AS p_oid,
                 p.proargnames, p.proargmodes,
                 _pg_expandarray(coalesce(p.proallargtypes, p.proargtypes::oid[])) AS x
          FROM pg_namespace n, pg_proc p
          WHERE n.oid = p.pronamespace
                AND (pg_has_role(p.proowner, 'USAGE') OR
                     has_function_privilege(p.oid, 'EXECUTE'))) AS ss
    WHERE t.oid = (ss.x).x AND t.typnamespace = nt.oid;

GRANT SELECT ON parameters TO PUBLIC;


/*
 * 5.35
 * REFERENCED_TYPES view
 */

-- feature not supported


/*
 * 5.36
 * REFERENTIAL_CONSTRAINTS view
 */

CREATE VIEW referential_constraints AS
    SELECT CAST(current_database() AS sql_identifier) AS constraint_catalog,
           CAST(ncon.nspname AS sql_identifier) AS constraint_schema,
           CAST(con.conname AS sql_identifier) AS constraint_name,
           CAST(
             CASE WHEN npkc.nspname IS NULL THEN NULL
                  ELSE current_database() END
             AS sql_identifier) AS unique_constraint_catalog,
           CAST(npkc.nspname AS sql_identifier) AS unique_constraint_schema,
           CAST(pkc.conname AS sql_identifier) AS unique_constraint_name,

           CAST(
             CASE con.confmatchtype WHEN 'f' THEN 'FULL'
                                    WHEN 'p' THEN 'PARTIAL'
                                    WHEN 'u' THEN 'NONE' END
             AS character_data) AS match_option,

           CAST(
             CASE con.confupdtype WHEN 'c' THEN 'CASCADE'
                                  WHEN 'n' THEN 'SET NULL'
                                  WHEN 'd' THEN 'SET DEFAULT'
                                  WHEN 'r' THEN 'RESTRICT'
                                  WHEN 'a' THEN 'NO ACTION' END
             AS character_data) AS update_rule,

           CAST(
             CASE con.confdeltype WHEN 'c' THEN 'CASCADE'
                                  WHEN 'n' THEN 'SET NULL'
                                  WHEN 'd' THEN 'SET DEFAULT'
                                  WHEN 'r' THEN 'RESTRICT'
                                  WHEN 'a' THEN 'NO ACTION' END
             AS character_data) AS delete_rule

    FROM (pg_namespace ncon
          INNER JOIN pg_constraint con ON ncon.oid = con.connamespace
          INNER JOIN pg_class c ON con.conrelid = c.oid)
         LEFT JOIN
         (pg_constraint pkc
          INNER JOIN pg_namespace npkc ON pkc.connamespace = npkc.oid)
         ON con.confrelid = pkc.conrelid
            AND _pg_keysequal(con.confkey, pkc.conkey)

    WHERE c.relkind = 'r'
          AND con.contype = 'f'
          AND (pkc.contype IN ('p', 'u') OR pkc.contype IS NULL)
          AND pg_has_role(c.relowner, 'USAGE');

GRANT SELECT ON referential_constraints TO PUBLIC;


/*
 * 5.37
 * ROLE_COLUMN_GRANTS view
 */

CREATE VIEW role_column_grants AS
    SELECT CAST(u_grantor.rolname AS sql_identifier) AS grantor,
           CAST(g_grantee.rolname AS sql_identifier) AS grantee,
           CAST(current_database() AS sql_identifier) AS table_catalog,
           CAST(nc.nspname AS sql_identifier) AS table_schema,
           CAST(c.relname AS sql_identifier) AS table_name,
           CAST(a.attname AS sql_identifier) AS column_name,
           CAST(pr.type AS character_data) AS privilege_type,
           CAST(
             CASE WHEN aclcontains(c.relacl,
                                   makeaclitem(g_grantee.oid, u_grantor.oid, pr.type, true))
                  THEN 'YES' ELSE 'NO' END AS character_data) AS is_grantable

    FROM pg_attribute a,
         pg_class c,
         pg_namespace nc,
         pg_authid u_grantor,
         pg_authid g_grantee,
         (SELECT 'SELECT' UNION ALL
          SELECT 'INSERT' UNION ALL
          SELECT 'UPDATE' UNION ALL
          SELECT 'REFERENCES') AS pr (type)

    WHERE a.attrelid = c.oid
          AND c.relnamespace = nc.oid
          AND a.attnum > 0
          AND NOT a.attisdropped
          AND c.relkind IN ('r', 'v')
          AND aclcontains(c.relacl,
                          makeaclitem(g_grantee.oid, u_grantor.oid, pr.type, false))
          AND (u_grantor.rolname IN (SELECT role_name FROM enabled_roles)
               OR g_grantee.rolname IN (SELECT role_name FROM enabled_roles));

GRANT SELECT ON role_column_grants TO PUBLIC;


/*
 * 5.38
 * ROLE_ROUTINE_GRANTS view
 */

CREATE VIEW role_routine_grants AS
    SELECT CAST(u_grantor.rolname AS sql_identifier) AS grantor,
           CAST(g_grantee.rolname AS sql_identifier) AS grantee,
           CAST(current_database() AS sql_identifier) AS specific_catalog,
           CAST(n.nspname AS sql_identifier) AS specific_schema,
           CAST(p.proname || '_' || CAST(p.oid AS text) AS sql_identifier) AS specific_name,
           CAST(current_database() AS sql_identifier) AS routine_catalog,
           CAST(n.nspname AS sql_identifier) AS routine_schema,
           CAST(p.proname AS sql_identifier) AS routine_name,
           CAST('EXECUTE' AS character_data) AS privilege_type,
           CAST(
             CASE WHEN aclcontains(p.proacl,
                                   makeaclitem(g_grantee.oid, u_grantor.oid, 'EXECUTE', true))
                  THEN 'YES' ELSE 'NO' END AS character_data) AS is_grantable

    FROM pg_proc p,
         pg_namespace n,
         pg_authid u_grantor,
         pg_authid g_grantee

    WHERE p.pronamespace = n.oid
          AND aclcontains(p.proacl,
                          makeaclitem(g_grantee.oid, u_grantor.oid, 'EXECUTE', false))
          AND (u_grantor.rolname IN (SELECT role_name FROM enabled_roles)
               OR g_grantee.rolname IN (SELECT role_name FROM enabled_roles));

GRANT SELECT ON role_routine_grants TO PUBLIC;


/*
 * 5.39
 * ROLE_TABLE_GRANTS view
 */

CREATE VIEW role_table_grants AS
    SELECT CAST(u_grantor.rolname AS sql_identifier) AS grantor,
           CAST(g_grantee.rolname AS sql_identifier) AS grantee,
           CAST(current_database() AS sql_identifier) AS table_catalog,
           CAST(nc.nspname AS sql_identifier) AS table_schema,
           CAST(c.relname AS sql_identifier) AS table_name,
           CAST(pr.type AS character_data) AS privilege_type,
           CAST(
             CASE WHEN aclcontains(c.relacl,
                                   makeaclitem(g_grantee.oid, u_grantor.oid, pr.type, true))
                  THEN 'YES' ELSE 'NO' END AS character_data) AS is_grantable,
           CAST('NO' AS character_data) AS with_hierarchy

    FROM pg_class c,
         pg_namespace nc,
         pg_authid u_grantor,
         pg_authid g_grantee,
         (SELECT 'SELECT' UNION ALL
          SELECT 'INSERT' UNION ALL
          SELECT 'UPDATE' UNION ALL
          SELECT 'DELETE' UNION ALL
          SELECT 'TRUNCATE' UNION ALL
          SELECT 'REFERENCES' UNION ALL
          SELECT 'TRIGGER') AS pr (type)

    WHERE c.relnamespace = nc.oid
          AND c.relkind IN ('r', 'v')
          AND aclcontains(c.relacl,
                          makeaclitem(g_grantee.oid, u_grantor.oid, pr.type, false))
          AND (u_grantor.rolname IN (SELECT role_name FROM enabled_roles)
               OR g_grantee.rolname IN (SELECT role_name FROM enabled_roles));

GRANT SELECT ON role_table_grants TO PUBLIC;


/*
 * 5.40
 * ROLE_TABLE_METHOD_GRANTS view
 */

-- feature not supported


/*
 * 5.41
 * ROLE_USAGE_GRANTS view
 */

-- See USAGE_PRIVILEGES.

CREATE VIEW role_usage_grants AS
    SELECT CAST(null AS sql_identifier) AS grantor,
           CAST(null AS sql_identifier) AS grantee,
           CAST(current_database() AS sql_identifier) AS object_catalog,
           CAST(null AS sql_identifier) AS object_schema,
           CAST(null AS sql_identifier) AS object_name,
           CAST(null AS character_data) AS object_type,
           CAST('USAGE' AS character_data) AS privilege_type,
           CAST(null AS character_data) AS is_grantable

    WHERE false;

GRANT SELECT ON role_usage_grants TO PUBLIC;


/*
 * 5.42
 * ROLE_UDT_GRANTS view
 */

-- feature not supported


/*
 * 5.43
 * ROUTINE_COLUMN_USAGE view
 */

-- not tracked by PostgreSQL


/*
 * 5.44
 * ROUTINE_PRIVILEGES view
 */

CREATE VIEW routine_privileges AS
    SELECT CAST(u_grantor.rolname AS sql_identifier) AS grantor,
           CAST(grantee.rolname AS sql_identifier) AS grantee,
           CAST(current_database() AS sql_identifier) AS specific_catalog,
           CAST(n.nspname AS sql_identifier) AS specific_schema,
           CAST(p.proname || '_' || CAST(p.oid AS text) AS sql_identifier) AS specific_name,
           CAST(current_database() AS sql_identifier) AS routine_catalog,
           CAST(n.nspname AS sql_identifier) AS routine_schema,
           CAST(p.proname AS sql_identifier) AS routine_name,
           CAST('EXECUTE' AS character_data) AS privilege_type,
           CAST(
             CASE WHEN aclcontains(p.proacl,
                                   makeaclitem(grantee.oid, u_grantor.oid, 'EXECUTE', true))
                  THEN 'YES' ELSE 'NO' END AS character_data) AS is_grantable

    FROM pg_proc p,
         pg_namespace n,
         pg_authid u_grantor,
         (
           SELECT oid, rolname FROM pg_authid
           UNION ALL
           SELECT 0::oid, 'PUBLIC'
         ) AS grantee (oid, rolname)

    WHERE p.pronamespace = n.oid
          AND aclcontains(p.proacl,
                          makeaclitem(grantee.oid, u_grantor.oid, 'EXECUTE', false))
          AND (pg_has_role(u_grantor.oid, 'USAGE')
               OR pg_has_role(grantee.oid, 'USAGE')
               OR grantee.rolname = 'PUBLIC');

GRANT SELECT ON routine_privileges TO PUBLIC;


/*
 * 5.45
 * ROUTINE_ROUTINE_USAGE view
 */

-- not tracked by PostgreSQL


/* 
 * 5.46
 * ROUTINE_SEQUENCE_USAGE view
 */

-- not tracked by PostgreSQL


/*
 * 5.47
 * ROUTINE_TABLE_USAGE view
 */

-- not tracked by PostgreSQL


/*
 * 5.48
 * ROUTINES view
 */

CREATE VIEW routines AS
    SELECT CAST(current_database() AS sql_identifier) AS specific_catalog,
           CAST(n.nspname AS sql_identifier) AS specific_schema,
           CAST(p.proname || '_' || CAST(p.oid AS text) AS sql_identifier) AS specific_name,
           CAST(current_database() AS sql_identifier) AS routine_catalog,
           CAST(n.nspname AS sql_identifier) AS routine_schema,
           CAST(p.proname AS sql_identifier) AS routine_name,
           CAST('FUNCTION' AS character_data) AS routine_type,
           CAST(null AS sql_identifier) AS module_catalog,
           CAST(null AS sql_identifier) AS module_schema,
           CAST(null AS sql_identifier) AS module_name,
           CAST(null AS sql_identifier) AS udt_catalog,
           CAST(null AS sql_identifier) AS udt_schema,
           CAST(null AS sql_identifier) AS udt_name,

           CAST(
             CASE WHEN t.typelem <> 0 AND t.typlen = -1 THEN 'ARRAY'
                  WHEN nt.nspname = 'pg_catalog' THEN format_type(t.oid, null)
                  ELSE 'USER-DEFINED' END AS character_data)
             AS data_type,
           CAST(null AS cardinal_number) AS character_maximum_length,
           CAST(null AS cardinal_number) AS character_octet_length,
           CAST(null AS sql_identifier) AS character_set_catalog,
           CAST(null AS sql_identifier) AS character_set_schema,
           CAST(null AS sql_identifier) AS character_set_name,
           CAST(null AS sql_identifier) AS collation_catalog,
           CAST(null AS sql_identifier) AS collation_schema,
           CAST(null AS sql_identifier) AS collation_name,
           CAST(null AS cardinal_number) AS numeric_precision,
           CAST(null AS cardinal_number) AS numeric_precision_radix,
           CAST(null AS cardinal_number) AS numeric_scale,
           CAST(null AS cardinal_number) AS datetime_precision,
           CAST(null AS character_data) AS interval_type,
           CAST(null AS character_data) AS interval_precision,
           CAST(current_database() AS sql_identifier) AS type_udt_catalog,
           CAST(nt.nspname AS sql_identifier) AS type_udt_schema,
           CAST(t.typname AS sql_identifier) AS type_udt_name,
           CAST(null AS sql_identifier) AS scope_catalog,
           CAST(null AS sql_identifier) AS scope_schema,
           CAST(null AS sql_identifier) AS scope_name,
           CAST(null AS cardinal_number) AS maximum_cardinality,
           CAST(0 AS sql_identifier) AS dtd_identifier,

           CAST(CASE WHEN l.lanname = 'sql' THEN 'SQL' ELSE 'EXTERNAL' END AS character_data)
             AS routine_body,
           CAST(
             CASE WHEN pg_has_role(p.proowner, 'USAGE') THEN p.prosrc ELSE null END
             AS character_data) AS routine_definition,
           CAST(
             CASE WHEN l.lanname = 'c' THEN p.prosrc ELSE null END
             AS character_data) AS external_name,
           CAST(upper(l.lanname) AS character_data) AS external_language,

           CAST('GENERAL' AS character_data) AS parameter_style,
           CAST(CASE WHEN p.provolatile = 'i' THEN 'YES' ELSE 'NO' END AS character_data) AS is_deterministic,
           CAST('MODIFIES' AS character_data) AS sql_data_access,
           CAST(CASE WHEN p.proisstrict THEN 'YES' ELSE 'NO' END AS character_data) AS is_null_call,
           CAST(null AS character_data) AS sql_path,
           CAST('YES' AS character_data) AS schema_level_routine,
           CAST(0 AS cardinal_number) AS max_dynamic_result_sets,
           CAST(null AS character_data) AS is_user_defined_cast,
           CAST(null AS character_data) AS is_implicitly_invocable,
           CAST(CASE WHEN p.prosecdef THEN 'DEFINER' ELSE 'INVOKER' END AS character_data) AS security_type,
           CAST(null AS sql_identifier) AS to_sql_specific_catalog,
           CAST(null AS sql_identifier) AS to_sql_specific_schema,
           CAST(null AS sql_identifier) AS to_sql_specific_name,
           CAST('NO' AS character_data) AS as_locator,
           CAST(null AS time_stamp) AS created,
           CAST(null AS time_stamp) AS last_altered,
           CAST(null AS character_data) AS new_savepoint_level,
           CAST('YES' AS character_data) AS is_udt_dependent, -- FIXME?

           CAST(null AS character_data) AS result_cast_from_data_type,
           CAST(null AS character_data) AS result_cast_as_locator,
           CAST(null AS cardinal_number) AS result_cast_char_max_length,
           CAST(null AS cardinal_number) AS result_cast_char_octet_length,
           CAST(null AS sql_identifier) AS result_cast_char_set_catalog,
           CAST(null AS sql_identifier) AS result_cast_char_set_schema,
           CAST(null AS sql_identifier) AS result_cast_character_set_name,
           CAST(null AS sql_identifier) AS result_cast_collation_catalog,
           CAST(null AS sql_identifier) AS result_cast_collation_schema,
           CAST(null AS sql_identifier) AS result_cast_collation_name,
           CAST(null AS cardinal_number) AS result_cast_numeric_precision,
           CAST(null AS cardinal_number) AS result_cast_numeric_precision_radix,
           CAST(null AS cardinal_number) AS result_cast_numeric_scale,
           CAST(null AS cardinal_number) AS result_cast_datetime_precision,
           CAST(null AS character_data) AS result_cast_interval_type,
           CAST(null AS character_data) AS result_cast_interval_precision,
           CAST(null AS sql_identifier) AS result_cast_type_udt_catalog,
           CAST(null AS sql_identifier) AS result_cast_type_udt_schema,
           CAST(null AS sql_identifier) AS result_cast_type_udt_name,
           CAST(null AS sql_identifier) AS result_cast_scope_catalog,
           CAST(null AS sql_identifier) AS result_cast_scope_schema,
           CAST(null AS sql_identifier) AS result_cast_scope_name,
           CAST(null AS cardinal_number) AS result_cast_maximum_cardinality,
           CAST(null AS sql_identifier) AS result_cast_dtd_identifier           

    FROM pg_namespace n, pg_proc p, pg_language l,
         pg_type t, pg_namespace nt

    WHERE n.oid = p.pronamespace AND p.prolang = l.oid
          AND p.prorettype = t.oid AND t.typnamespace = nt.oid
          AND (pg_has_role(p.proowner, 'USAGE')
               OR has_function_privilege(p.oid, 'EXECUTE'));

GRANT SELECT ON routines TO PUBLIC;


/*
 * 5.49
 * SCHEMATA view
 */

CREATE VIEW schemata AS
    SELECT CAST(current_database() AS sql_identifier) AS catalog_name,
           CAST(n.nspname AS sql_identifier) AS schema_name,
           CAST(u.rolname AS sql_identifier) AS schema_owner,
           CAST(null AS sql_identifier) AS default_character_set_catalog,
           CAST(null AS sql_identifier) AS default_character_set_schema,
           CAST(null AS sql_identifier) AS default_character_set_name,
           CAST(null AS character_data) AS sql_path
    FROM pg_namespace n, pg_authid u
    WHERE n.nspowner = u.oid AND pg_has_role(n.nspowner, 'USAGE');

GRANT SELECT ON schemata TO PUBLIC;


/*
 * 5.50
 * SEQUENCES view
 */

CREATE VIEW sequences AS
    SELECT CAST(current_database() AS sql_identifier) AS sequence_catalog,
           CAST(nc.nspname AS sql_identifier) AS sequence_schema,
           CAST(c.relname AS sql_identifier) AS sequence_name,
           CAST('bigint' AS character_data) AS data_type,
           CAST(64 AS cardinal_number) AS numeric_precision,
           CAST(2 AS cardinal_number) AS numeric_precision_radix,
           CAST(0 AS cardinal_number) AS numeric_scale,
           CAST(null AS cardinal_number) AS maximum_value, -- FIXME
           CAST(null AS cardinal_number) AS minimum_value, -- FIXME
           CAST(null AS cardinal_number) AS increment,     -- FIXME
           CAST(null AS character_data) AS cycle_option    -- FIXME
    FROM pg_namespace nc, pg_class c
    WHERE c.relnamespace = nc.oid
          AND c.relkind = 'S'
          AND (NOT pg_is_other_temp_schema(nc.oid))
          AND (pg_has_role(c.relowner, 'USAGE')
               OR has_table_privilege(c.oid, 'SELECT')
               OR has_table_privilege(c.oid, 'UPDATE') );

GRANT SELECT ON sequences TO PUBLIC;


/*
 * 5.51
 * SQL_FEATURES table
 */

CREATE TABLE sql_features (
    feature_id          character_data,
    feature_name        character_data,
    sub_feature_id      character_data,
    sub_feature_name    character_data,
    is_supported        character_data,
    is_verified_by      character_data,
    comments            character_data
) WITHOUT OIDS;

-- Will be filled with external data by initdb.

GRANT SELECT ON sql_features TO PUBLIC;


/*
 * 5.52
 * SQL_IMPLEMENTATION_INFO table
 */

-- Note: Implementation information items are defined in ISO/IEC 9075-3:2003,
-- clause 7.1.

CREATE TABLE sql_implementation_info (
    implementation_info_id      character_data,
    implementation_info_name    character_data,
    integer_value               cardinal_number,
    character_value             character_data,
    comments                    character_data
) WITHOUT OIDS;

INSERT INTO sql_implementation_info VALUES ('10003', 'CATALOG NAME', NULL, 'Y', NULL);
INSERT INTO sql_implementation_info VALUES ('10004', 'COLLATING SEQUENCE', NULL, '', 'not supported');
INSERT INTO sql_implementation_info VALUES ('23',    'CURSOR COMMIT BEHAVIOR', 1, NULL, 'close cursors and retain prepared statements');
INSERT INTO sql_implementation_info VALUES ('2',     'DATA SOURCE NAME', NULL, '', NULL);
INSERT INTO sql_implementation_info VALUES ('17',    'DBMS NAME', NULL, (select trim(trailing ' ' from substring(version() from '^[^0-9]*'))), NULL);
INSERT INTO sql_implementation_info VALUES ('18',    'DBMS VERSION', NULL, '???', NULL); -- filled by initdb
INSERT INTO sql_implementation_info VALUES ('26',    'DEFAULT TRANSACTION ISOLATION', 2, NULL, 'READ COMMITTED; user-settable');
INSERT INTO sql_implementation_info VALUES ('28',    'IDENTIFIER CASE', 3, NULL, 'stored in mixed case - case sensitive');
INSERT INTO sql_implementation_info VALUES ('85',    'NULL COLLATION', 0, NULL, 'nulls higher than non-nulls');
INSERT INTO sql_implementation_info VALUES ('13',    'SERVER NAME', NULL, '', NULL);
INSERT INTO sql_implementation_info VALUES ('94',    'SPECIAL CHARACTERS', NULL, '', 'all non-ASCII characters allowed');
INSERT INTO sql_implementation_info VALUES ('46',    'TRANSACTION CAPABLE', 2, NULL, 'both DML and DDL');

GRANT SELECT ON sql_implementation_info TO PUBLIC;


/*
 * 5.53
 * SQL_LANGUAGES table
 */

CREATE TABLE sql_languages (
    sql_language_source         character_data,
    sql_language_year           character_data,
    sql_language_conformance    character_data,
    sql_language_integrity      character_data,
    sql_language_implementation character_data,
    sql_language_binding_style  character_data,
    sql_language_programming_language character_data
) WITHOUT OIDS;

INSERT INTO sql_languages VALUES ('ISO 9075', '1999', 'CORE', NULL, NULL, 'DIRECT', NULL);
INSERT INTO sql_languages VALUES ('ISO 9075', '1999', 'CORE', NULL, NULL, 'EMBEDDED', 'C');
INSERT INTO sql_languages VALUES ('ISO 9075', '2003', 'CORE', NULL, NULL, 'DIRECT', NULL);
INSERT INTO sql_languages VALUES ('ISO 9075', '2003', 'CORE', NULL, NULL, 'EMBEDDED', 'C');

GRANT SELECT ON sql_languages TO PUBLIC;


/*
 * 5.54
 * SQL_PACKAGES table
 */

CREATE TABLE sql_packages (
    feature_id      character_data,
    feature_name    character_data,
    is_supported    character_data,
    is_verified_by  character_data,
    comments        character_data
) WITHOUT OIDS;

INSERT INTO sql_packages VALUES ('PKG000', 'Core', 'NO', NULL, '');
INSERT INTO sql_packages VALUES ('PKG001', 'Enhanced datetime facilities', 'YES', NULL, '');
INSERT INTO sql_packages VALUES ('PKG002', 'Enhanced integrity management', 'NO', NULL, '');
INSERT INTO sql_packages VALUES ('PKG003', 'OLAP facilities', 'NO', NULL, '');
INSERT INTO sql_packages VALUES ('PKG004', 'PSM', 'NO', NULL, 'PL/pgSQL is similar.');
INSERT INTO sql_packages VALUES ('PKG005', 'CLI', 'NO', NULL, 'ODBC is similar.');
INSERT INTO sql_packages VALUES ('PKG006', 'Basic object support', 'NO', NULL, '');
INSERT INTO sql_packages VALUES ('PKG007', 'Enhanced object support', 'NO', NULL, '');
INSERT INTO sql_packages VALUES ('PKG008', 'Active database', 'NO', NULL, '');
INSERT INTO sql_packages VALUES ('PKG010', 'OLAP', 'NO', NULL, 'NO');

GRANT SELECT ON sql_packages TO PUBLIC;


/*
 * 5.55
 * SQL_PARTS table
 */

CREATE TABLE sql_parts (
    feature_id      character_data,
    feature_name    character_data,
    is_supported    character_data,
    is_verified_by  character_data,
    comments        character_data
) WITHOUT OIDS;

INSERT INTO sql_parts VALUES ('1', 'Framework (SQL/Framework)', 'NO', NULL, '');
INSERT INTO sql_parts VALUES ('2', 'Foundation (SQL/Foundation)', 'NO', NULL, '');
INSERT INTO sql_parts VALUES ('3', 'Call-Level Interface (SQL/CLI)', 'NO', NULL, '');
INSERT INTO sql_parts VALUES ('4', 'Persistent Stored Modules (SQL/PSM)', 'NO', NULL, '');
INSERT INTO sql_parts VALUES ('9', 'Management of External Data (SQL/MED)', 'NO', NULL, '');
INSERT INTO sql_parts VALUES ('10', 'Object Language Bindings (SQL/OLB)', 'NO', NULL, '');
INSERT INTO sql_parts VALUES ('11', 'Information and Definition Schema (SQL/Schemata)', 'NO', NULL, '');
INSERT INTO sql_parts VALUES ('13', 'Routines and Types Using the Java Programming Language (SQL/JRT)', 'NO', NULL, '');
INSERT INTO sql_parts VALUES ('14', 'XML-Related Specifications (SQL/XML)', 'NO', NULL, '');


/*
 * 5.56
 * SQL_SIZING table
 */

-- Note: Sizing items are defined in ISO/IEC 9075-3:2003, clause 7.2.

CREATE TABLE sql_sizing (
    sizing_id       cardinal_number,
    sizing_name     character_data,
    supported_value cardinal_number,
    comments        character_data
) WITHOUT OIDS;

INSERT INTO sql_sizing VALUES (34,    'MAXIMUM CATALOG NAME LENGTH', 63, NULL);
INSERT INTO sql_sizing VALUES (30,    'MAXIMUM COLUMN NAME LENGTH', 63, NULL);
INSERT INTO sql_sizing VALUES (97,    'MAXIMUM COLUMNS IN GROUP BY', 0, NULL);
INSERT INTO sql_sizing VALUES (99,    'MAXIMUM COLUMNS IN ORDER BY', 0, NULL);
INSERT INTO sql_sizing VALUES (100,   'MAXIMUM COLUMNS IN SELECT', 1664, NULL); -- match MaxTupleAttributeNumber
INSERT INTO sql_sizing VALUES (101,   'MAXIMUM COLUMNS IN TABLE', 1600, NULL); -- match MaxHeapAttributeNumber
INSERT INTO sql_sizing VALUES (1,     'MAXIMUM CONCURRENT ACTIVITIES', 0, NULL);
INSERT INTO sql_sizing VALUES (31,    'MAXIMUM CURSOR NAME LENGTH', 63, NULL);
INSERT INTO sql_sizing VALUES (0,     'MAXIMUM DRIVER CONNECTIONS', NULL, NULL);
INSERT INTO sql_sizing VALUES (10005, 'MAXIMUM IDENTIFIER LENGTH', 63, NULL);
INSERT INTO sql_sizing VALUES (32,    'MAXIMUM SCHEMA NAME LENGTH', 63, NULL);
INSERT INTO sql_sizing VALUES (20000, 'MAXIMUM STATEMENT OCTETS', 0, NULL);
INSERT INTO sql_sizing VALUES (20001, 'MAXIMUM STATEMENT OCTETS DATA', 0, NULL);
INSERT INTO sql_sizing VALUES (20002, 'MAXIMUM STATEMENT OCTETS SCHEMA', 0, NULL);
INSERT INTO sql_sizing VALUES (35,    'MAXIMUM TABLE NAME LENGTH', 63, NULL);
INSERT INTO sql_sizing VALUES (106,   'MAXIMUM TABLES IN SELECT', 0, NULL);
INSERT INTO sql_sizing VALUES (107,   'MAXIMUM USER NAME LENGTH', 63, NULL);
INSERT INTO sql_sizing VALUES (25000, 'MAXIMUM CURRENT DEFAULT TRANSFORM GROUP LENGTH', NULL, NULL);
INSERT INTO sql_sizing VALUES (25001, 'MAXIMUM CURRENT TRANSFORM GROUP LENGTH', NULL, NULL);
INSERT INTO sql_sizing VALUES (25002, 'MAXIMUM CURRENT PATH LENGTH', 0, NULL);
INSERT INTO sql_sizing VALUES (25003, 'MAXIMUM CURRENT ROLE LENGTH', NULL, NULL);
INSERT INTO sql_sizing VALUES (25004, 'MAXIMUM SESSION USER LENGTH', 63, NULL);
INSERT INTO sql_sizing VALUES (25005, 'MAXIMUM SYSTEM USER LENGTH', 63, NULL);

UPDATE sql_sizing
    SET supported_value = (SELECT typlen-1 FROM pg_catalog.pg_type WHERE typname = 'name'),
        comments = 'Might be less, depending on character set.'
    WHERE supported_value = 63;

GRANT SELECT ON sql_sizing TO PUBLIC;


/*
 * 5.57
 * SQL_SIZING_PROFILES table
 */

-- The data in this table are defined by various profiles of SQL.
-- Since we don't have any information about such profiles, we provide
-- an empty table.

CREATE TABLE sql_sizing_profiles (
    sizing_id       cardinal_number,
    sizing_name     character_data,
    profile_id      character_data,
    required_value  cardinal_number,
    comments        character_data
) WITHOUT OIDS;

GRANT SELECT ON sql_sizing_profiles TO PUBLIC;


/*
 * 5.58
 * TABLE_CONSTRAINTS view
 */

CREATE VIEW table_constraints AS
    SELECT CAST(current_database() AS sql_identifier) AS constraint_catalog,
           CAST(nc.nspname AS sql_identifier) AS constraint_schema,
           CAST(c.conname AS sql_identifier) AS constraint_name,
           CAST(current_database() AS sql_identifier) AS table_catalog,
           CAST(nr.nspname AS sql_identifier) AS table_schema,
           CAST(r.relname AS sql_identifier) AS table_name,
           CAST(
             CASE c.contype WHEN 'c' THEN 'CHECK'
                            WHEN 'f' THEN 'FOREIGN KEY'
                            WHEN 'p' THEN 'PRIMARY KEY'
                            WHEN 'u' THEN 'UNIQUE' END
             AS character_data) AS constraint_type,
           CAST(CASE WHEN c.condeferrable THEN 'YES' ELSE 'NO' END AS character_data)
             AS is_deferrable,
           CAST(CASE WHEN c.condeferred THEN 'YES' ELSE 'NO' END AS character_data)
             AS initially_deferred

    FROM pg_namespace nc,
         pg_namespace nr,
         pg_constraint c,
         pg_class r

    WHERE nc.oid = c.connamespace AND nr.oid = r.relnamespace
          AND c.conrelid = r.oid
          AND r.relkind = 'r'
          AND (NOT pg_is_other_temp_schema(nr.oid))
          AND (pg_has_role(r.relowner, 'USAGE')
               -- SELECT privilege omitted, per SQL standard
               OR has_table_privilege(r.oid, 'INSERT')
               OR has_table_privilege(r.oid, 'UPDATE')
               OR has_table_privilege(r.oid, 'DELETE')
               OR has_table_privilege(r.oid, 'TRUNCATE')
               OR has_table_privilege(r.oid, 'REFERENCES')
               OR has_table_privilege(r.oid, 'TRIGGER') )

    UNION

    -- not-null constraints

    SELECT CAST(current_database() AS sql_identifier) AS constraint_catalog,
           CAST(nr.nspname AS sql_identifier) AS constraint_schema,
           CAST(CAST(nr.oid AS text) || '_' || CAST(r.oid AS text) || '_' || CAST(a.attnum AS text) || '_not_null' AS sql_identifier) AS constraint_name, -- XXX
           CAST(current_database() AS sql_identifier) AS table_catalog,
           CAST(nr.nspname AS sql_identifier) AS table_schema,
           CAST(r.relname AS sql_identifier) AS table_name,
           CAST('CHECK' AS character_data) AS constraint_type,
           CAST('NO' AS character_data) AS is_deferrable,
           CAST('NO' AS character_data) AS initially_deferred

    FROM pg_namespace nr,
         pg_class r,
         pg_attribute a

    WHERE nr.oid = r.relnamespace
          AND r.oid = a.attrelid
          AND a.attnotnull
          AND a.attnum > 0
          AND NOT a.attisdropped
          AND r.relkind = 'r'
          AND (NOT pg_is_other_temp_schema(nr.oid))
          AND (pg_has_role(r.relowner, 'USAGE')
               -- SELECT privilege omitted, per SQL standard
               OR has_table_privilege(r.oid, 'INSERT')
               OR has_table_privilege(r.oid, 'UPDATE')
               OR has_table_privilege(r.oid, 'DELETE')
               OR has_table_privilege(r.oid, 'TRUNCATE')
               OR has_table_privilege(r.oid, 'REFERENCES')
               OR has_table_privilege(r.oid, 'TRIGGER') );

GRANT SELECT ON table_constraints TO PUBLIC;


/*
 * 5.59
 * TABLE_METHOD_PRIVILEGES view
 */

-- feature not supported


/*
 * 5.60
 * TABLE_PRIVILEGES view
 */

CREATE VIEW table_privileges AS
    SELECT CAST(u_grantor.rolname AS sql_identifier) AS grantor,
           CAST(grantee.rolname AS sql_identifier) AS grantee,
           CAST(current_database() AS sql_identifier) AS table_catalog,
           CAST(nc.nspname AS sql_identifier) AS table_schema,
           CAST(c.relname AS sql_identifier) AS table_name,
           CAST(pr.type AS character_data) AS privilege_type,
           CAST(
             CASE WHEN aclcontains(c.relacl,
                                   makeaclitem(grantee.oid, u_grantor.oid, pr.type, true))
                  THEN 'YES' ELSE 'NO' END AS character_data) AS is_grantable,
           CAST('NO' AS character_data) AS with_hierarchy

    FROM pg_class c,
         pg_namespace nc,
         pg_authid u_grantor,
         (
           SELECT oid, rolname FROM pg_authid
           UNION ALL
           SELECT 0::oid, 'PUBLIC'
         ) AS grantee (oid, rolname),
         (SELECT 'SELECT' UNION ALL
          SELECT 'INSERT' UNION ALL
          SELECT 'UPDATE' UNION ALL
          SELECT 'DELETE' UNION ALL
          SELECT 'TRUNCATE' UNION ALL
          SELECT 'REFERENCES' UNION ALL
          SELECT 'TRIGGER') AS pr (type)

    WHERE c.relnamespace = nc.oid
          AND c.relkind IN ('r', 'v')
          AND aclcontains(c.relacl,
                          makeaclitem(grantee.oid, u_grantor.oid, pr.type, false))
          AND (pg_has_role(u_grantor.oid, 'USAGE')
               OR pg_has_role(grantee.oid, 'USAGE')
               OR grantee.rolname = 'PUBLIC');

GRANT SELECT ON table_privileges TO PUBLIC;


/*
 * 5.61
 * TABLES view
 */

CREATE VIEW tables AS
    SELECT CAST(current_database() AS sql_identifier) AS table_catalog,
           CAST(nc.nspname AS sql_identifier) AS table_schema,
           CAST(c.relname AS sql_identifier) AS table_name,

           CAST(
             CASE WHEN nc.oid = pg_my_temp_schema() THEN 'LOCAL TEMPORARY'
                  WHEN c.relkind = 'r' THEN 'BASE TABLE'
                  WHEN c.relkind = 'v' THEN 'VIEW'
                  ELSE null END
             AS character_data) AS table_type,

           CAST(null AS sql_identifier) AS self_referencing_column_name,
           CAST(null AS character_data) AS reference_generation,

           CAST(null AS sql_identifier) AS user_defined_type_catalog,
           CAST(null AS sql_identifier) AS user_defined_type_schema,
           CAST(null AS sql_identifier) AS user_defined_type_name,

           CAST(CASE WHEN (c.relkind != 'r' 
           				   OR (nc.nspname = 'pg_catalog' 
           				       AND (c.relname LIKE 'gp_persistent_%'
           				            OR c.relname = 'gp_global_sequence'))
           				   OR c.relstorage = 'f'
           				   OR (c.relstorage = 'x'
           				       AND x.writable = 'f'))
           
                THEN 'NO' ELSE 'YES' END AS character_data) AS is_insertable_into,
           CAST('NO' AS character_data) AS is_typed,
           CAST(
             CASE WHEN nc.oid = pg_my_temp_schema() THEN 'PRESERVE' -- FIXME
                  ELSE null END
             AS character_data) AS commit_action

    FROM pg_class c 
    		LEFT OUTER JOIN 
    	 pg_exttable x 
    	 	ON c.oid = x.reloid, 
    	 pg_namespace nc

    WHERE c.relnamespace = nc.oid
          AND c.relkind IN ('r', 'v')
          AND (NOT pg_is_other_temp_schema(nc.oid))
          AND (pg_has_role(c.relowner, 'USAGE')
               OR has_table_privilege(c.oid, 'SELECT')
               OR has_table_privilege(c.oid, 'INSERT')
               OR has_table_privilege(c.oid, 'UPDATE')
               OR has_table_privilege(c.oid, 'DELETE')
               OR has_table_privilege(c.oid, 'TRUNCATE')
               OR has_table_privilege(c.oid, 'REFERENCES')
               OR has_table_privilege(c.oid, 'TRIGGER') );

GRANT SELECT ON tables TO PUBLIC;


/*
 * 5.62
 * TRANSFORMS view
 */

-- feature not supported


/*
 * 5.63
 * TRANSLATIONS view
 */

-- feature not supported


/*
 * 5.64
 * TRIGGERED_UPDATE_COLUMNS view
 */

-- PostgreSQL doesn't allow the specification of individual triggered
-- update columns, so this view is empty.

CREATE VIEW triggered_update_columns AS
    SELECT CAST(current_database() AS sql_identifier) AS trigger_catalog,
           CAST(null AS sql_identifier) AS trigger_schema,
           CAST(null AS sql_identifier) AS trigger_name,
           CAST(current_database() AS sql_identifier) AS event_object_catalog,
           CAST(null AS sql_identifier) AS event_object_schema,
           CAST(null AS sql_identifier) AS event_object_table,
           CAST(null AS sql_identifier) AS event_object_column
    WHERE false;

GRANT SELECT ON triggered_update_columns TO PUBLIC;


/*
 * 5.65
 * TRIGGER_COLUMN_USAGE view
 */

-- not tracked by PostgreSQL


/*
 * 5.66
 * TRIGGER_ROUTINE_USAGE view
 */

-- not tracked by PostgreSQL


/*
 * 5.67
 * TRIGGER_SEQUENCE_USAGE view
 */

-- not tracked by PostgreSQL


/*
 * 5.68
 * TRIGGER_TABLE_USAGE view
 */

-- not tracked by PostgreSQL


/*
 * 5.69
 * TRIGGERS view
 */

CREATE VIEW triggers AS
    SELECT CAST(current_database() AS sql_identifier) AS trigger_catalog,
           CAST(n.nspname AS sql_identifier) AS trigger_schema,
           CAST(t.tgname AS sql_identifier) AS trigger_name,
           CAST(em.text AS character_data) AS event_manipulation,
           CAST(current_database() AS sql_identifier) AS event_object_catalog,
           CAST(n.nspname AS sql_identifier) AS event_object_schema,
           CAST(c.relname AS sql_identifier) AS event_object_table,
           CAST(null AS cardinal_number) AS action_order,
           CAST(null AS character_data) AS action_condition,
           CAST(
             substring(pg_get_triggerdef(t.oid) from
                       position('EXECUTE PROCEDURE' in substring(pg_get_triggerdef(t.oid) from 48)) + 47)
             AS character_data) AS action_statement,
           CAST(
             CASE WHEN t.tgtype & 1 = 1 THEN 'ROW' ELSE 'STATEMENT' END
             AS character_data) AS action_orientation,
           CAST(
             CASE WHEN t.tgtype & 2 = 2 THEN 'BEFORE' ELSE 'AFTER' END
             AS character_data) AS condition_timing,
           CAST(null AS sql_identifier) AS condition_reference_old_table,
           CAST(null AS sql_identifier) AS condition_reference_new_table,
           CAST(null AS sql_identifier) AS condition_reference_old_row,
           CAST(null AS sql_identifier) AS condition_reference_new_row,
           CAST(null AS time_stamp) AS created

    FROM pg_namespace n, pg_class c, pg_trigger t,
         (SELECT 4, 'INSERT' UNION ALL
          SELECT 8, 'DELETE' UNION ALL
          SELECT 16, 'UPDATE') AS em (num, text)

    WHERE n.oid = c.relnamespace
          AND c.oid = t.tgrelid
          AND t.tgtype & em.num <> 0
          AND NOT t.tgisconstraint
          AND (NOT pg_is_other_temp_schema(n.oid))
          AND (pg_has_role(c.relowner, 'USAGE')
               -- SELECT privilege omitted, per SQL standard
               OR has_table_privilege(c.oid, 'INSERT')
               OR has_table_privilege(c.oid, 'UPDATE')
               OR has_table_privilege(c.oid, 'DELETE')
               OR has_table_privilege(c.oid, 'TRUNCATE')
               OR has_table_privilege(c.oid, 'REFERENCES')
               OR has_table_privilege(c.oid, 'TRIGGER') );

GRANT SELECT ON triggers TO PUBLIC;


/*
 * 5.70
 * UDT_PRIVILEGES view
 */

-- feature not supported


/*
 * 5.71
 * USAGE_PRIVILEGES view
 */

-- Of the things currently implemented in PostgreSQL, usage privileges
-- apply only to domains.  Since domains have no real privileges, we
-- represent all domains with implicit usage privilege here.

CREATE VIEW usage_privileges AS
    SELECT CAST(u.rolname AS sql_identifier) AS grantor,
           CAST('PUBLIC' AS sql_identifier) AS grantee,
           CAST(current_database() AS sql_identifier) AS object_catalog,
           CAST(n.nspname AS sql_identifier) AS object_schema,
           CAST(t.typname AS sql_identifier) AS object_name,
           CAST('DOMAIN' AS character_data) AS object_type,
           CAST('USAGE' AS character_data) AS privilege_type,
           CAST('NO' AS character_data) AS is_grantable

    FROM pg_authid u,
         pg_namespace n,
         pg_type t

    WHERE u.oid = t.typowner
          AND t.typnamespace = n.oid
          AND t.typtype = 'd';

GRANT SELECT ON usage_privileges TO PUBLIC;


/*
 * 5.72
 * USER_DEFINED_TYPES view
 */

-- feature not supported


/*
 * 5.73
 * VIEW_COLUMN_USAGE
 */

CREATE VIEW view_column_usage AS
    SELECT DISTINCT
           CAST(current_database() AS sql_identifier) AS view_catalog,
           CAST(nv.nspname AS sql_identifier) AS view_schema,
           CAST(v.relname AS sql_identifier) AS view_name,
           CAST(current_database() AS sql_identifier) AS table_catalog,
           CAST(nt.nspname AS sql_identifier) AS table_schema,
           CAST(t.relname AS sql_identifier) AS table_name,
           CAST(a.attname AS sql_identifier) AS column_name

    FROM pg_namespace nv, pg_class v, pg_depend dv,
         pg_depend dt, pg_class t, pg_namespace nt,
         pg_attribute a

    WHERE nv.oid = v.relnamespace
          AND v.relkind = 'v'
          AND v.oid = dv.refobjid
          AND dv.refclassid = 'pg_catalog.pg_class'::regclass
          AND dv.classid = 'pg_catalog.pg_rewrite'::regclass
          AND dv.deptype = 'i'
          AND dv.objid = dt.objid
          AND dv.refobjid <> dt.refobjid
          AND dt.classid = 'pg_catalog.pg_rewrite'::regclass
          AND dt.refclassid = 'pg_catalog.pg_class'::regclass
          AND dt.refobjid = t.oid
          AND t.relnamespace = nt.oid
          AND t.relkind IN ('r', 'v')
          AND t.oid = a.attrelid
          AND dt.refobjsubid = a.attnum
          AND pg_has_role(t.relowner, 'USAGE');

GRANT SELECT ON view_column_usage TO PUBLIC;


/*
 * 5.74
 * VIEW_ROUTINE_USAGE
 */

CREATE VIEW view_routine_usage AS
    SELECT DISTINCT
           CAST(current_database() AS sql_identifier) AS table_catalog,
           CAST(nv.nspname AS sql_identifier) AS table_schema,
           CAST(v.relname AS sql_identifier) AS table_name,
           CAST(current_database() AS sql_identifier) AS specific_catalog,
           CAST(np.nspname AS sql_identifier) AS specific_schema,
           CAST(p.proname || '_' || CAST(p.oid AS text)  AS sql_identifier) AS specific_name

    FROM pg_namespace nv, pg_class v, pg_depend dv,
         pg_depend dp, pg_proc p, pg_namespace np

    WHERE nv.oid = v.relnamespace
          AND v.relkind = 'v'
          AND v.oid = dv.refobjid
          AND dv.refclassid = 'pg_catalog.pg_class'::regclass
          AND dv.classid = 'pg_catalog.pg_rewrite'::regclass
          AND dv.deptype = 'i'
          AND dv.objid = dp.objid
          AND dp.classid = 'pg_catalog.pg_rewrite'::regclass
          AND dp.refclassid = 'pg_catalog.pg_proc'::regclass
          AND dp.refobjid = p.oid
          AND p.pronamespace = np.oid
          AND pg_has_role(p.proowner, 'USAGE');

GRANT SELECT ON view_routine_usage TO PUBLIC;


/*
 * 5.75
 * VIEW_TABLE_USAGE
 */

CREATE VIEW view_table_usage AS
    SELECT DISTINCT
           CAST(current_database() AS sql_identifier) AS view_catalog,
           CAST(nv.nspname AS sql_identifier) AS view_schema,
           CAST(v.relname AS sql_identifier) AS view_name,
           CAST(current_database() AS sql_identifier) AS table_catalog,
           CAST(nt.nspname AS sql_identifier) AS table_schema,
           CAST(t.relname AS sql_identifier) AS table_name

    FROM pg_namespace nv, pg_class v, pg_depend dv,
         pg_depend dt, pg_class t, pg_namespace nt

    WHERE nv.oid = v.relnamespace
          AND v.relkind = 'v'
          AND v.oid = dv.refobjid
          AND dv.refclassid = 'pg_catalog.pg_class'::regclass
          AND dv.classid = 'pg_catalog.pg_rewrite'::regclass
          AND dv.deptype = 'i'
          AND dv.objid = dt.objid
          AND dv.refobjid <> dt.refobjid
          AND dt.classid = 'pg_catalog.pg_rewrite'::regclass
          AND dt.refclassid = 'pg_catalog.pg_class'::regclass
          AND dt.refobjid = t.oid
          AND t.relnamespace = nt.oid
          AND t.relkind IN ('r', 'v')
          AND pg_has_role(t.relowner, 'USAGE');

GRANT SELECT ON view_table_usage TO PUBLIC;


/*
 * 5.76
 * VIEWS view
 */

CREATE VIEW views AS
    SELECT CAST(current_database() AS sql_identifier) AS table_catalog,
           CAST(nc.nspname AS sql_identifier) AS table_schema,
           CAST(c.relname AS sql_identifier) AS table_name,

           CAST(
             CASE WHEN pg_has_role(c.relowner, 'USAGE')
                  THEN pg_get_viewdef(c.oid)
                  ELSE null END
             AS character_data) AS view_definition,

           CAST('NONE' AS character_data) AS check_option,

           CAST(
             CASE WHEN EXISTS (SELECT 1 FROM pg_rewrite WHERE ev_class = c.oid AND ev_type = '2' AND is_instead)
                   AND EXISTS (SELECT 1 FROM pg_rewrite WHERE ev_class = c.oid AND ev_type = '4' AND is_instead)
                  THEN 'YES' ELSE 'NO' END
             AS character_data) AS is_updatable,

           CAST(
             CASE WHEN EXISTS (SELECT 1 FROM pg_rewrite WHERE ev_class = c.oid AND ev_type = '3' AND is_instead)
                  THEN 'YES' ELSE 'NO' END
             AS character_data) AS is_insertable_into

    FROM pg_namespace nc, pg_class c

    WHERE c.relnamespace = nc.oid
          AND c.relkind = 'v'
          AND (NOT pg_is_other_temp_schema(nc.oid))
          AND (pg_has_role(c.relowner, 'USAGE')
               OR has_table_privilege(c.oid, 'SELECT')
               OR has_table_privilege(c.oid, 'INSERT')
               OR has_table_privilege(c.oid, 'UPDATE')
               OR has_table_privilege(c.oid, 'DELETE')
               OR has_table_privilege(c.oid, 'TRUNCATE')
               OR has_table_privilege(c.oid, 'REFERENCES')
               OR has_table_privilege(c.oid, 'TRIGGER') );

GRANT SELECT ON views TO PUBLIC;


-- The following views have dependencies that force them to appear out of order.

/*
 * 5.23
 * DATA_TYPE_PRIVILEGES view
 */

CREATE VIEW data_type_privileges AS
    SELECT CAST(current_database() AS sql_identifier) AS object_catalog,
           CAST(x.objschema AS sql_identifier) AS object_schema,
           CAST(x.objname AS sql_identifier) AS object_name,
           CAST(x.objtype AS character_data) AS object_type,
           CAST(x.objdtdid AS sql_identifier) AS dtd_identifier

    FROM
      (
        SELECT udt_schema, udt_name, 'USER-DEFINED TYPE'::text, dtd_identifier FROM attributes
        UNION ALL
        SELECT table_schema, table_name, 'TABLE'::text, dtd_identifier FROM columns
        UNION ALL
        SELECT domain_schema, domain_name, 'DOMAIN'::text, dtd_identifier FROM domains
        UNION ALL
        SELECT specific_schema, specific_name, 'ROUTINE'::text, dtd_identifier FROM parameters
        UNION ALL
        SELECT specific_schema, specific_name, 'ROUTINE'::text, dtd_identifier FROM routines
      ) AS x (objschema, objname, objtype, objdtdid);

GRANT SELECT ON data_type_privileges TO PUBLIC;


/*
 * 5.28
 * ELEMENT_TYPES view
 */

CREATE VIEW element_types AS
    SELECT CAST(current_database() AS sql_identifier) AS object_catalog,
           CAST(n.nspname AS sql_identifier) AS object_schema,
           CAST(x.objname AS sql_identifier) AS object_name,
           CAST(x.objtype AS character_data) AS object_type,
           CAST(x.objdtdid AS sql_identifier) AS collection_type_identifier,
           CAST(
             CASE WHEN nbt.nspname = 'pg_catalog' THEN format_type(bt.oid, null)
                  ELSE 'USER-DEFINED' END AS character_data) AS data_type,

           CAST(null AS cardinal_number) AS character_maximum_length,
           CAST(null AS cardinal_number) AS character_octet_length,
           CAST(null AS sql_identifier) AS character_set_catalog,
           CAST(null AS sql_identifier) AS character_set_schema,
           CAST(null AS sql_identifier) AS character_set_name,
           CAST(null AS sql_identifier) AS collation_catalog,
           CAST(null AS sql_identifier) AS collation_schema,
           CAST(null AS sql_identifier) AS collation_name,
           CAST(null AS cardinal_number) AS numeric_precision,
           CAST(null AS cardinal_number) AS numeric_precision_radix,
           CAST(null AS cardinal_number) AS numeric_scale,
           CAST(null AS cardinal_number) AS datetime_precision,
           CAST(null AS character_data) AS interval_type,
           CAST(null AS character_data) AS interval_precision,
           
           CAST(null AS character_data) AS domain_default, -- XXX maybe a bug in the standard

           CAST(current_database() AS sql_identifier) AS udt_catalog,
           CAST(nbt.nspname AS sql_identifier) AS udt_schema,
           CAST(bt.typname AS sql_identifier) AS udt_name,

           CAST(null AS sql_identifier) AS scope_catalog,
           CAST(null AS sql_identifier) AS scope_schema,
           CAST(null AS sql_identifier) AS scope_name,

           CAST(null AS cardinal_number) AS maximum_cardinality,
           CAST('a' || CAST(x.objdtdid AS text) AS sql_identifier) AS dtd_identifier

    FROM pg_namespace n, pg_type at, pg_namespace nbt, pg_type bt,
         (
           /* columns */
           SELECT c.relnamespace, CAST(c.relname AS sql_identifier),
                  'TABLE'::text, a.attnum, a.atttypid
           FROM pg_class c, pg_attribute a
           WHERE c.oid = a.attrelid
                 AND c.relkind IN ('r', 'v')
                 AND attnum > 0 AND NOT attisdropped

           UNION ALL

           /* domains */
           SELECT t.typnamespace, CAST(t.typname AS sql_identifier),
                  'DOMAIN'::text, 1, t.typbasetype
           FROM pg_type t
           WHERE t.typtype = 'd'

           UNION ALL

           /* parameters */
           SELECT pronamespace, CAST(proname || '_' || CAST(oid AS text) AS sql_identifier),
                  'ROUTINE'::text, (ss.x).n, (ss.x).x
           FROM (SELECT p.pronamespace, p.proname, p.oid,
                        _pg_expandarray(coalesce(p.proallargtypes, p.proargtypes::oid[])) AS x
                 FROM pg_proc p) AS ss

           UNION ALL

           /* result types */
           SELECT p.pronamespace, CAST(p.proname || '_' || CAST(p.oid AS text) AS sql_identifier),
                  'ROUTINE'::text, 0, p.prorettype
           FROM pg_proc p

         ) AS x (objschema, objname, objtype, objdtdid, objtypeid)

    WHERE n.oid = x.objschema
          AND at.oid = x.objtypeid
          AND (at.typelem <> 0 AND at.typlen = -1)
          AND at.typelem = bt.oid
          AND nbt.oid = bt.typnamespace

          AND (n.nspname, x.objname, x.objtype, CAST(x.objdtdid AS sql_identifier)) IN
              ( SELECT object_schema, object_name, object_type, dtd_identifier
                    FROM data_type_privileges );

GRANT SELECT ON element_types TO PUBLIC;<|MERGE_RESOLUTION|>--- conflicted
+++ resolved
@@ -4,11 +4,7 @@
  *
  * Copyright (c) 2003-2009, PostgreSQL Global Development Group
  *
-<<<<<<< HEAD
- * $PostgreSQL: pgsql/src/backend/catalog/information_schema.sql,v 1.38.2.1 2007/01/16 18:32:32 tgl Exp $
-=======
  * $PostgreSQL: pgsql/src/backend/catalog/information_schema.sql,v 1.40 2007/01/16 18:32:26 tgl Exp $
->>>>>>> eddbf397
  */
 
 /*
