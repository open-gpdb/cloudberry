--- conflicted
+++ resolved
@@ -3,13 +3,9 @@
  * heap.c
  *	  code to create and destroy POSTGRES heap relations
  *
-<<<<<<< HEAD
  * Portions Copyright (c) 2005-2010, Greenplum inc
  * Portions Copyright (c) 2012-Present Pivotal Software, Inc.
- * Portions Copyright (c) 1996-2014, PostgreSQL Global Development Group
-=======
  * Portions Copyright (c) 1996-2015, PostgreSQL Global Development Group
->>>>>>> ab93f90c
  * Portions Copyright (c) 1994, Regents of the University of California
  *
  *
@@ -41,11 +37,7 @@
 #include "access/transam.h"
 #include "access/reloptions.h"
 #include "access/xact.h"
-<<<<<<< HEAD
-#include "catalog/aocatalog.h"
-=======
 #include "access/xlog.h"
->>>>>>> ab93f90c
 #include "catalog/binary_upgrade.h"
 #include "catalog/catalog.h"
 #include "catalog/dependency.h"
@@ -102,6 +94,7 @@
 #include "utils/tqual.h"
 #include "utils/timestamp.h"
 
+#include "catalog/aocatalog.h"
 #include "cdb/cdbpartition.h"
 #include "cdb/cdbsreh.h"
 #include "cdb/cdbvars.h"
@@ -132,14 +125,9 @@
 					char relkind,
 					char relstorage,
 					Datum relacl,
-<<<<<<< HEAD
 					Datum reloptions,
 					bool is_part_parent);
-static Oid AddNewRelationType(const char *typeName,
-=======
-					Datum reloptions);
 static ObjectAddress AddNewRelationType(const char *typeName,
->>>>>>> ab93f90c
 				   Oid typeNamespace,
 				   Oid new_rel_oid,
 				   char new_rel_kind,
@@ -303,7 +291,6 @@
 			Oid relid,
 			Oid relfilenode,
 			TupleDesc tupDesc,
-			Oid relam,
 			char relkind,
 			char relpersistence,
 			char relstorage,
@@ -1369,15 +1356,12 @@
  *		if FALSE, relacl is always set NULL
  *	allow_system_table_mods: TRUE to allow creation in system namespaces
  *	is_internal: is this a system-generated catalog?
-<<<<<<< HEAD
  *  valid_opts: Validate the reloptions or not?
  *  is_part_child: TRUE if relation is a child partition
  *  is_part_parent: TRUE if relation is a parent partition
-=======
  *
  * Output parameters:
  *	typaddress: if not null, gets the object address of the new pg_type entry
->>>>>>> ab93f90c
  *
  * Returns the OID of the new relation
  * --------------------------------
@@ -1392,7 +1376,6 @@
 						 Oid ownerid,
 						 TupleDesc tupdesc,
 						 List *cooked_constraints,
-						 Oid relam,
 						 char relkind,
 						 char relpersistence,
 						 char relstorage,
@@ -1406,13 +1389,10 @@
 						 bool use_user_acl,
 						 bool allow_system_table_mods,
 						 bool is_internal,
-<<<<<<< HEAD
+						 ObjectAddress *typaddress,
 						 bool valid_opts,
 						 bool is_part_child,
 						 bool is_part_parent)
-=======
-						 ObjectAddress *typaddress)
->>>>>>> ab93f90c
 {
 	Relation	pg_class_desc;
 	Relation	new_rel_desc;
@@ -1524,33 +1504,8 @@
 	 */
 	if (!OidIsValid(relid) && Gp_role != GP_ROLE_EXECUTE)
 	{
-<<<<<<< HEAD
 		if (IsBootstrapProcessingMode())
 			relid = GetNewOid(pg_class_desc);
-=======
-		/* Use binary-upgrade override for pg_class.oid/relfilenode? */
-		if (IsBinaryUpgrade &&
-			(relkind == RELKIND_RELATION || relkind == RELKIND_SEQUENCE ||
-			 relkind == RELKIND_VIEW || relkind == RELKIND_MATVIEW ||
-			 relkind == RELKIND_COMPOSITE_TYPE || relkind == RELKIND_FOREIGN_TABLE))
-		{
-			if (!OidIsValid(binary_upgrade_next_heap_pg_class_oid))
-				ereport(ERROR,
-						(errcode(ERRCODE_INVALID_PARAMETER_VALUE),
-						 errmsg("pg_class heap OID value not set when in binary upgrade mode")));
-
-			relid = binary_upgrade_next_heap_pg_class_oid;
-			binary_upgrade_next_heap_pg_class_oid = InvalidOid;
-		}
-		/* There might be no TOAST table, so we have to test for it. */
-		else if (IsBinaryUpgrade &&
-				 OidIsValid(binary_upgrade_next_toast_pg_class_oid) &&
-				 relkind == RELKIND_TOASTVALUE)
-		{
-			relid = binary_upgrade_next_toast_pg_class_oid;
-			binary_upgrade_next_toast_pg_class_oid = InvalidOid;
-		}
->>>>>>> ab93f90c
 		else
 			relid = GetNewOid(pg_class_desc);
 	}
@@ -1592,7 +1547,6 @@
 							   relid,
 							   InvalidOid,
 							   tupdesc,
-							   relam,
 							   relkind,
 							   relpersistence,
 							   relstorage,
