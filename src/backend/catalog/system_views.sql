--- conflicted
+++ resolved
@@ -1,13 +1,9 @@
 /*
  * PostgreSQL System Views
  *
-<<<<<<< HEAD
  * Portions Copyright (c) 2006-2010, Greenplum inc.
  * Portions Copyright (c) 2012-Present Pivotal Software, Inc.
- * Copyright (c) 1996-2013, PostgreSQL Global Development Group
-=======
  * Copyright (c) 1996-2014, PostgreSQL Global Development Group
->>>>>>> ab76208e
  *
  * src/backend/catalog/system_views.sql
  */
@@ -600,18 +596,14 @@
             S.state_change,
             S.waiting,
             S.state,
-<<<<<<< HEAD
+            S.backend_xid,
+            s.backend_xmin,
             S.query,
 
             S.waiting_reason,
             S.rsgid,
             S.rsgname,
             S.rsgqueueduration
-=======
-            S.backend_xid,
-            s.backend_xmin,
-            S.query
->>>>>>> ab76208e
     FROM pg_database D, pg_stat_get_activity(NULL) AS S, pg_authid U
     WHERE S.datid = D.oid AND
             S.usesysid = U.oid;
@@ -639,7 +631,6 @@
     WHERE S.usesysid = U.oid AND
             S.pid = W.pid;
 
-<<<<<<< HEAD
 CREATE FUNCTION gp_stat_get_master_replication() RETURNS SETOF RECORD AS
 $$
     SELECT pg_catalog.gp_execution_segment() AS gp_segment_id, *
@@ -665,14 +656,14 @@
     FROM pg_catalog.gp_stat_get_master_replication() AS R
     (gp_segment_id integer, pid integer, usesysid oid,
      usename name, application_name text, client_addr inet, client_hostname text,
-     client_port integer, backend_start timestamptz, state text,
-     sent_location text, write_location text, flush_location text,
-     replay_location text, sync_priority integer, sync_state text)
+     client_port integer, backend_start timestamptz, backend_xmin xid, state text,
+     sent_location pg_lsn, write_location pg_lsn, flush_location pg_lsn,
+     replay_location pg_lsn, sync_priority integer, sync_state text)
     UNION ALL
     (
         SELECT G.gp_segment_id
             , R.pid, R.usesysid, R.usename, R.application_name, R.client_addr
-            , R.client_hostname, R.client_port, R.backend_start, R.state
+            , R.client_hostname, R.client_port, R.backend_start, R.backend_xmin, R.state
 	    , R.sent_location, R.write_location, R.flush_location
 	    , R.replay_location, R.sync_priority, R.sync_state, G.sync_error
         FROM (
@@ -687,11 +678,12 @@
         (gp_segment_id integer, pid integer, usesysid oid,
          usename name, application_name text, client_addr inet,
 	 client_hostname text, client_port integer, backend_start timestamptz,
-	 state text, sent_location text, write_location text, flush_location text,
-         replay_location text, sync_priority integer, sync_state text)
+	 backend_xmin xid, state text, sent_location pg_lsn,
+	 write_location pg_lsn, flush_location pg_lsn,
+         replay_location pg_lsn, sync_priority integer, sync_state text)
          ON G.gp_segment_id = R.gp_segment_id
     );
-=======
+
 CREATE VIEW pg_replication_slots AS
     SELECT
             L.slot_name,
@@ -705,7 +697,6 @@
             L.restart_lsn
     FROM pg_get_replication_slots() AS L
             LEFT JOIN pg_database D ON (L.datoid = D.oid);
->>>>>>> ab76208e
 
 CREATE VIEW pg_stat_database AS
     SELECT
@@ -1330,20 +1321,6 @@
   json_populate_recordset(base anyelement, from_json json, use_json_as_text boolean DEFAULT false)
   RETURNS SETOF anyelement LANGUAGE internal STABLE ROWS 100  AS 'json_populate_recordset';
 
-<<<<<<< HEAD
--- pg_tablespace_location wrapper functions to see Greenplum cluster-wide tablespace locations
-CREATE FUNCTION gp_tablespace_segment_location (IN tblspc_oid oid, OUT gp_segment_id int, OUT tblspc_loc text)
-AS 'SELECT pg_catalog.gp_execution_segment() as gp_segment_id, * FROM pg_catalog.pg_tablespace_location($1)'
-LANGUAGE SQL EXECUTE ON ALL SEGMENTS;
-
-CREATE FUNCTION gp_tablespace_location (IN tblspc_oid oid, OUT gp_segment_id int, OUT tblspc_loc text)
-RETURNS SETOF RECORD
-AS
-  'SELECT * FROM pg_catalog.gp_tablespace_segment_location($1)
-   UNION ALL
-   SELECT pg_catalog.gp_execution_segment() as gp_segment_id, * FROM pg_catalog.pg_tablespace_location($1)'
-LANGUAGE SQL EXECUTE ON MASTER;
-=======
 CREATE OR REPLACE FUNCTION
   jsonb_populate_record(base anyelement, from_json jsonb, use_json_as_text boolean DEFAULT false)
   RETURNS anyelement LANGUAGE internal STABLE AS 'jsonb_populate_record';
@@ -1408,4 +1385,16 @@
 LANGUAGE INTERNAL
 STRICT IMMUTABLE
 AS 'make_interval';
->>>>>>> ab76208e
+
+-- pg_tablespace_location wrapper functions to see Greenplum cluster-wide tablespace locations
+CREATE FUNCTION gp_tablespace_segment_location (IN tblspc_oid oid, OUT gp_segment_id int, OUT tblspc_loc text)
+AS 'SELECT pg_catalog.gp_execution_segment() as gp_segment_id, * FROM pg_catalog.pg_tablespace_location($1)'
+LANGUAGE SQL EXECUTE ON ALL SEGMENTS;
+
+CREATE FUNCTION gp_tablespace_location (IN tblspc_oid oid, OUT gp_segment_id int, OUT tblspc_loc text)
+RETURNS SETOF RECORD
+AS
+  'SELECT * FROM pg_catalog.gp_tablespace_segment_location($1)
+   UNION ALL
+   SELECT pg_catalog.gp_execution_segment() as gp_segment_id, * FROM pg_catalog.pg_tablespace_location($1)'
+LANGUAGE SQL EXECUTE ON MASTER;