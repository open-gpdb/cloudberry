/*
 * PostgreSQL System Views
 *
 * Portions Copyright (c) 2006-2010, Greenplum inc.
 * Portions Copyright (c) 2012-Present Pivotal Software, Inc.
 * Copyright (c) 1996-2010, PostgreSQL Global Development Group
 *
 * $PostgreSQL: pgsql/src/backend/catalog/system_views.sql,v 1.53 2008/07/14 00:51:45 tgl Exp $
 */

CREATE VIEW pg_roles AS 
    SELECT 
        rolname,
        rolsuper,
        rolinherit,
        rolcreaterole,
        rolcreatedb,
        rolcatupdate,
        rolcanlogin,
        rolconnlimit,
        '********'::text as rolpassword,
        rolvaliduntil,
        rolconfig,
		rolresqueue,
        oid,
        rolcreaterextgpfd,
        rolcreaterexthttp,
        rolcreatewextgpfd,
        rolcreaterexthdfs,
        rolcreatewexthdfs,
        rolresgroup
    FROM pg_authid;

CREATE VIEW pg_shadow AS
    SELECT
        rolname AS usename,
        oid AS usesysid,
        rolcreatedb AS usecreatedb,
        rolsuper AS usesuper,
        rolcatupdate AS usecatupd,
        rolpassword AS passwd,
        rolvaliduntil::abstime AS valuntil,
        rolconfig AS useconfig
    FROM pg_authid
    WHERE rolcanlogin;

REVOKE ALL on pg_shadow FROM public;

CREATE VIEW pg_group AS
    SELECT
        rolname AS groname,
        oid AS grosysid,
        ARRAY(SELECT member FROM pg_auth_members WHERE roleid = oid) AS grolist
    FROM pg_authid
    WHERE NOT rolcanlogin;

CREATE VIEW pg_user AS 
    SELECT 
        usename, 
        usesysid, 
        usecreatedb, 
        usesuper, 
        usecatupd, 
        '********'::text as passwd, 
        valuntil, 
        useconfig 
    FROM pg_shadow;

CREATE VIEW pg_rules AS 
    SELECT 
        N.nspname AS schemaname, 
        C.relname AS tablename, 
        R.rulename AS rulename, 
        pg_get_ruledef(R.oid) AS definition 
    FROM (pg_rewrite R JOIN pg_class C ON (C.oid = R.ev_class)) 
        LEFT JOIN pg_namespace N ON (N.oid = C.relnamespace) 
    WHERE R.rulename != '_RETURN';

CREATE VIEW pg_views AS 
    SELECT 
        N.nspname AS schemaname, 
        C.relname AS viewname, 
        pg_get_userbyid(C.relowner) AS viewowner, 
        pg_get_viewdef(C.oid) AS definition 
    FROM pg_class C LEFT JOIN pg_namespace N ON (N.oid = C.relnamespace) 
    WHERE C.relkind = 'v';

CREATE VIEW pg_tables AS 
    SELECT 
        N.nspname AS schemaname, 
        C.relname AS tablename, 
        pg_get_userbyid(C.relowner) AS tableowner, 
        T.spcname AS tablespace,
        C.relhasindex AS hasindexes, 
        C.relhasrules AS hasrules, 
        (C.reltriggers > 0) AS hastriggers 
    FROM pg_class C LEFT JOIN pg_namespace N ON (N.oid = C.relnamespace) 
         LEFT JOIN pg_tablespace T ON (T.oid = C.reltablespace)
    WHERE C.relkind = 'r';

CREATE VIEW pg_indexes AS 
    SELECT 
        N.nspname AS schemaname, 
        C.relname AS tablename, 
        I.relname AS indexname, 
        T.spcname AS tablespace,
        pg_get_indexdef(I.oid) AS indexdef 
    FROM pg_index X JOIN pg_class C ON (C.oid = X.indrelid) 
         JOIN pg_class I ON (I.oid = X.indexrelid) 
         LEFT JOIN pg_namespace N ON (N.oid = C.relnamespace) 
         LEFT JOIN pg_tablespace T ON (T.oid = I.reltablespace)
    WHERE C.relkind = 'r' AND I.relkind = 'i';

CREATE VIEW pg_stats AS 
    SELECT 
        nspname AS schemaname, 
        relname AS tablename, 
        attname AS attname, 
        stanullfrac AS null_frac, 
        stawidth AS avg_width, 
        stadistinct AS n_distinct, 
        CASE
            WHEN stakind1 IN (1, 4) THEN stavalues1
            WHEN stakind2 IN (1, 4) THEN stavalues2
            WHEN stakind3 IN (1, 4) THEN stavalues3
            WHEN stakind4 IN (1, 4) THEN stavalues4
        END AS most_common_vals,
        CASE
            WHEN stakind1 IN (1, 4) THEN stanumbers1
            WHEN stakind2 IN (1, 4) THEN stanumbers2
            WHEN stakind3 IN (1, 4) THEN stanumbers3
            WHEN stakind4 IN (1, 4) THEN stanumbers4
        END AS most_common_freqs,
        CASE
            WHEN stakind1 = 2 THEN stavalues1
            WHEN stakind2 = 2 THEN stavalues2
            WHEN stakind3 = 2 THEN stavalues3
            WHEN stakind4 = 2 THEN stavalues4
        END AS histogram_bounds,
        CASE
            WHEN stakind1 = 3 THEN stanumbers1[1]
            WHEN stakind2 = 3 THEN stanumbers2[1]
            WHEN stakind3 = 3 THEN stanumbers3[1]
            WHEN stakind4 = 3 THEN stanumbers4[1]
        END AS correlation
    FROM pg_statistic s JOIN pg_class c ON (c.oid = s.starelid) 
         JOIN pg_attribute a ON (c.oid = attrelid AND attnum = s.staattnum) 
         LEFT JOIN pg_namespace n ON (n.oid = c.relnamespace) 
    WHERE has_table_privilege(c.oid, 'select');

REVOKE ALL on pg_statistic FROM public;

CREATE VIEW pg_locks AS 
    SELECT * 
    FROM pg_lock_status() AS L
    (locktype text, database oid, relation oid, page int4, tuple int2,
     virtualxid text, transactionid xid, classid oid, objid oid, objsubid int2,
     virtualtransaction text, pid int4, mode text, granted boolean,
     mppSessionId int4, mppIsWriter boolean, gp_segment_id int4);

CREATE VIEW pg_cursors AS
    SELECT C.name, C.statement, C.is_holdable, C.is_binary,
           C.is_scrollable, C.creation_time
    FROM pg_cursor() AS C
         (name text, statement text, is_holdable boolean, is_binary boolean,
          is_scrollable boolean, creation_time timestamptz);

CREATE VIEW pg_available_extensions AS
    SELECT E.name, E.default_version, X.extversion AS installed_version,
           E.comment
      FROM pg_available_extensions() AS E
           LEFT JOIN pg_extension AS X ON E.name = X.extname;

CREATE VIEW pg_available_extension_versions AS
    SELECT E.name, E.version, (X.extname IS NOT NULL) AS installed,
           E.superuser, E.relocatable, E.schema, E.requires, E.comment
      FROM pg_available_extension_versions() AS E
           LEFT JOIN pg_extension AS X
             ON E.name = X.extname AND E.version = X.extversion;

CREATE VIEW pg_prepared_xacts AS
    SELECT P.transaction, P.gid, P.prepared,
           U.rolname AS owner, D.datname AS database
    FROM pg_prepared_xact() AS P
    (transaction xid, gid text, prepared timestamptz, ownerid oid, dbid oid)
         LEFT JOIN pg_authid U ON P.ownerid = U.oid
         LEFT JOIN pg_database D ON P.dbid = D.oid;

CREATE VIEW pg_prepared_statements AS
    SELECT P.name, P.statement, P.prepare_time, P.parameter_types, P.from_sql
    FROM pg_prepared_statement() AS P
    (name text, statement text, prepare_time timestamptz,
     parameter_types regtype[], from_sql boolean);

CREATE VIEW pg_settings AS 
    SELECT * 
    FROM pg_show_all_settings() AS A 
    (name text, setting text, unit text, category text, short_desc text, extra_desc text,
     context text, vartype text, source text, min_val text, max_val text, enumvals text);

CREATE RULE pg_settings_u AS 
    ON UPDATE TO pg_settings 
    WHERE new.name = old.name DO 
    SELECT set_config(old.name, new.setting, 'f');

CREATE RULE pg_settings_n AS 
    ON UPDATE TO pg_settings 
    DO INSTEAD NOTHING;

GRANT SELECT, UPDATE ON pg_settings TO PUBLIC;

CREATE VIEW pg_timezone_abbrevs AS
    SELECT * FROM pg_timezone_abbrevs();

CREATE VIEW pg_timezone_names AS
    SELECT * FROM pg_timezone_names();

-- Statistics views

CREATE VIEW pg_stat_all_tables AS 
    SELECT 
            C.oid AS relid, 
            N.nspname AS schemaname, 
            C.relname AS relname, 
            pg_stat_get_numscans(C.oid) AS seq_scan, 
            pg_stat_get_tuples_returned(C.oid) AS seq_tup_read, 
            sum(pg_stat_get_numscans(I.indexrelid))::bigint AS idx_scan, 
            sum(pg_stat_get_tuples_fetched(I.indexrelid))::bigint +
            pg_stat_get_tuples_fetched(C.oid) AS idx_tup_fetch, 
            pg_stat_get_tuples_inserted(C.oid) AS n_tup_ins, 
            pg_stat_get_tuples_updated(C.oid) AS n_tup_upd, 
            pg_stat_get_tuples_deleted(C.oid) AS n_tup_del,
            pg_stat_get_tuples_hot_updated(C.oid) AS n_tup_hot_upd,
            pg_stat_get_live_tuples(C.oid) AS n_live_tup, 
            pg_stat_get_dead_tuples(C.oid) AS n_dead_tup,
            pg_stat_get_last_vacuum_time(C.oid) as last_vacuum,
            pg_stat_get_last_autovacuum_time(C.oid) as last_autovacuum,
            pg_stat_get_last_analyze_time(C.oid) as last_analyze,
            pg_stat_get_last_autoanalyze_time(C.oid) as last_autoanalyze
    FROM pg_class C LEFT JOIN 
         pg_index I ON C.oid = I.indrelid 
         LEFT JOIN pg_namespace N ON (N.oid = C.relnamespace) 
    WHERE C.relkind IN ('r', 't')
    GROUP BY C.oid, N.nspname, C.relname;

CREATE VIEW pg_stat_sys_tables AS 
    SELECT * FROM pg_stat_all_tables 
    WHERE schemaname IN ('pg_catalog', 'information_schema') OR
          schemaname ~ '^pg_toast';

CREATE VIEW pg_stat_user_tables AS 
    SELECT * FROM pg_stat_all_tables 
    WHERE schemaname NOT IN ('pg_catalog', 'information_schema') AND
          schemaname !~ '^pg_toast';

CREATE VIEW pg_statio_all_tables AS 
    SELECT 
            C.oid AS relid, 
            N.nspname AS schemaname, 
            C.relname AS relname, 
            pg_stat_get_blocks_fetched(C.oid) - 
                    pg_stat_get_blocks_hit(C.oid) AS heap_blks_read, 
            pg_stat_get_blocks_hit(C.oid) AS heap_blks_hit, 
            sum(pg_stat_get_blocks_fetched(I.indexrelid) - 
                    pg_stat_get_blocks_hit(I.indexrelid))::bigint AS idx_blks_read, 
            sum(pg_stat_get_blocks_hit(I.indexrelid))::bigint AS idx_blks_hit, 
            pg_stat_get_blocks_fetched(T.oid) - 
                    pg_stat_get_blocks_hit(T.oid) AS toast_blks_read, 
            pg_stat_get_blocks_hit(T.oid) AS toast_blks_hit, 
            pg_stat_get_blocks_fetched(X.oid) - 
                    pg_stat_get_blocks_hit(X.oid) AS tidx_blks_read, 
            pg_stat_get_blocks_hit(X.oid) AS tidx_blks_hit 
    FROM pg_class C LEFT JOIN 
            pg_index I ON C.oid = I.indrelid LEFT JOIN 
            pg_class T ON C.reltoastrelid = T.oid LEFT JOIN 
            pg_class X ON T.reltoastidxid = X.oid 
            LEFT JOIN pg_namespace N ON (N.oid = C.relnamespace) 
    WHERE C.relkind IN ('r', 't')
    GROUP BY C.oid, N.nspname, C.relname, T.oid, X.oid;

CREATE VIEW pg_statio_sys_tables AS 
    SELECT * FROM pg_statio_all_tables 
    WHERE schemaname IN ('pg_catalog', 'information_schema') OR
          schemaname ~ '^pg_toast';

CREATE VIEW pg_statio_user_tables AS 
    SELECT * FROM pg_statio_all_tables 
    WHERE schemaname NOT IN ('pg_catalog', 'information_schema') AND
          schemaname !~ '^pg_toast';

CREATE VIEW pg_stat_all_indexes AS 
    SELECT 
            C.oid AS relid, 
            I.oid AS indexrelid, 
            N.nspname AS schemaname, 
            C.relname AS relname, 
            I.relname AS indexrelname, 
            pg_stat_get_numscans(I.oid) AS idx_scan, 
            pg_stat_get_tuples_returned(I.oid) AS idx_tup_read, 
            pg_stat_get_tuples_fetched(I.oid) AS idx_tup_fetch 
    FROM pg_class C JOIN 
            pg_index X ON C.oid = X.indrelid JOIN 
            pg_class I ON I.oid = X.indexrelid 
            LEFT JOIN pg_namespace N ON (N.oid = C.relnamespace) 
    WHERE C.relkind IN ('r', 't');

CREATE VIEW pg_stat_sys_indexes AS 
    SELECT * FROM pg_stat_all_indexes 
    WHERE schemaname IN ('pg_catalog', 'information_schema') OR
          schemaname ~ '^pg_toast';

CREATE VIEW pg_stat_user_indexes AS 
    SELECT * FROM pg_stat_all_indexes 
    WHERE schemaname NOT IN ('pg_catalog', 'information_schema') AND
          schemaname !~ '^pg_toast';

CREATE VIEW pg_statio_all_indexes AS 
    SELECT 
            C.oid AS relid, 
            I.oid AS indexrelid, 
            N.nspname AS schemaname, 
            C.relname AS relname, 
            I.relname AS indexrelname, 
            pg_stat_get_blocks_fetched(I.oid) - 
                    pg_stat_get_blocks_hit(I.oid) AS idx_blks_read, 
            pg_stat_get_blocks_hit(I.oid) AS idx_blks_hit 
    FROM pg_class C JOIN 
            pg_index X ON C.oid = X.indrelid JOIN 
            pg_class I ON I.oid = X.indexrelid 
            LEFT JOIN pg_namespace N ON (N.oid = C.relnamespace) 
    WHERE C.relkind IN ('r', 't');

CREATE VIEW pg_statio_sys_indexes AS 
    SELECT * FROM pg_statio_all_indexes 
    WHERE schemaname IN ('pg_catalog', 'information_schema') OR
          schemaname ~ '^pg_toast';

CREATE VIEW pg_statio_user_indexes AS 
    SELECT * FROM pg_statio_all_indexes 
    WHERE schemaname NOT IN ('pg_catalog', 'information_schema') AND
          schemaname !~ '^pg_toast';

CREATE VIEW pg_statio_all_sequences AS 
    SELECT 
            C.oid AS relid, 
            N.nspname AS schemaname, 
            C.relname AS relname, 
            pg_stat_get_blocks_fetched(C.oid) - 
                    pg_stat_get_blocks_hit(C.oid) AS blks_read, 
            pg_stat_get_blocks_hit(C.oid) AS blks_hit 
    FROM pg_class C 
            LEFT JOIN pg_namespace N ON (N.oid = C.relnamespace) 
    WHERE C.relkind = 'S';

CREATE VIEW pg_statio_sys_sequences AS 
    SELECT * FROM pg_statio_all_sequences 
    WHERE schemaname IN ('pg_catalog', 'information_schema') OR
          schemaname ~ '^pg_toast';

CREATE VIEW pg_statio_user_sequences AS 
    SELECT * FROM pg_statio_all_sequences 
    WHERE schemaname NOT IN ('pg_catalog', 'information_schema') AND
          schemaname !~ '^pg_toast';

CREATE VIEW pg_stat_activity AS 
    SELECT 
            S.datid AS datid,
            D.datname AS datname,
            S.procpid,
<<<<<<< HEAD
            S.sess_id,
=======
>>>>>>> 49f001d8
            S.usesysid,
            U.rolname AS usename,
            S.current_query,
            S.waiting,
<<<<<<< HEAD
            S.query_start,
            S.backend_start,
            S.client_addr,
            S.client_port,
            S.application_name,
            S.xact_start,
            S.waiting_reason,
            S.rsgid,
            S.rsgname,
            S.rsgqueueduration
    FROM pg_database D, pg_stat_get_activity(NULL) AS S, pg_authid U
    WHERE S.datid = D.oid AND 
            S.usesysid = U.oid;

CREATE VIEW pg_stat_replication AS
    SELECT
            S.procpid,
            S.usesysid,
            U.rolname AS usename,
            S.application_name,
            S.client_addr,
            S.client_port,
            S.backend_start,
            W.state,
            W.sent_location,
            W.write_location,
            W.flush_location,
            W.replay_location,
            W.sync_priority,
            W.sync_state
    FROM pg_stat_get_activity(NULL) AS S, pg_authid U,
            pg_stat_get_wal_senders() AS W
    WHERE S.usesysid = U.oid AND
            S.procpid = W.pid;

CREATE FUNCTION pg_stat_get_master_replication() RETURNS SETOF RECORD AS
$$
    SELECT pg_catalog.gp_execution_segment() AS gp_segment_id, *
    FROM pg_catalog.pg_stat_replication
$$
LANGUAGE SQL EXECUTE ON MASTER;

CREATE FUNCTION pg_stat_get_segment_replication() RETURNS SETOF RECORD AS
$$
    SELECT pg_catalog.gp_execution_segment() AS gp_segment_id, *
    FROM pg_catalog.pg_stat_replication
$$
LANGUAGE SQL EXECUTE ON ALL SEGMENTS;

CREATE VIEW gp_stat_replication AS
    SELECT * FROM pg_stat_get_master_replication() AS R
    (gp_segment_id integer, procpid integer, usesysid oid,
     usename name, application_name text, client_addr inet,
     client_port integer, backend_start timestamptz, state text,
     sent_location text, write_location text, flush_location text,
     replay_location text, sync_priority integer, sync_state text)
    UNION ALL
    SELECT * FROM pg_stat_get_segment_replication() AS R
    (gp_segment_id integer, procpid integer, usesysid oid,
     usename name, application_name text, client_addr inet,
     client_port integer, backend_start timestamptz, state text,
     sent_location text, write_location text, flush_location text,
     replay_location text, sync_priority integer, sync_state text);
=======
            S.xact_start,
            S.query_start,
            S.backend_start,
            S.client_addr,
            S.client_port
    FROM pg_database D, pg_stat_get_activity(NULL) AS S, pg_authid U
    WHERE S.datid = D.oid AND 
            S.usesysid = U.oid;
>>>>>>> 49f001d8

CREATE VIEW pg_stat_database AS 
    SELECT 
            D.oid AS datid, 
            D.datname AS datname, 
            pg_stat_get_db_numbackends(D.oid) AS numbackends, 
            pg_stat_get_db_xact_commit(D.oid) AS xact_commit, 
            pg_stat_get_db_xact_rollback(D.oid) AS xact_rollback, 
            pg_stat_get_db_blocks_fetched(D.oid) - 
                    pg_stat_get_db_blocks_hit(D.oid) AS blks_read, 
            pg_stat_get_db_blocks_hit(D.oid) AS blks_hit,
            pg_stat_get_db_tuples_returned(D.oid) AS tup_returned,
            pg_stat_get_db_tuples_fetched(D.oid) AS tup_fetched,
            pg_stat_get_db_tuples_inserted(D.oid) AS tup_inserted,
            pg_stat_get_db_tuples_updated(D.oid) AS tup_updated,
            pg_stat_get_db_tuples_deleted(D.oid) AS tup_deleted
    FROM pg_database D;

<<<<<<< HEAD
CREATE VIEW pg_stat_resqueues AS
	SELECT
		Q.oid AS queueid,
		Q.rsqname AS queuename,
		pg_stat_get_queue_num_exec(Q.oid) AS n_queries_exec,
		pg_stat_get_queue_num_wait(Q.oid) AS n_queries_wait,
		pg_stat_get_queue_elapsed_exec(Q.oid) AS elapsed_exec,
		pg_stat_get_queue_elapsed_wait(Q.oid) AS elapsed_wait
	FROM pg_resqueue AS Q;

-- Resource queue views

CREATE VIEW pg_resqueue_status AS
	SELECT 
			q.rsqname, 
			q.rsqcountlimit, 
			s.queuecountvalue AS rsqcountvalue,
			q.rsqcostlimit, 
			s.queuecostvalue AS rsqcostvalue,
			s.queuewaiters AS rsqwaiters,
			s.queueholders AS rsqholders
	FROM pg_resqueue AS q 
			INNER JOIN pg_resqueue_status() AS s 
			(	queueid oid, 
	 			queuecountvalue float4, 
				queuecostvalue float4,
				queuewaiters int4,
				queueholders int4)
			ON (s.queueid = q.oid);
			
-- External table views

CREATE VIEW pg_max_external_files AS
    SELECT   address::name as hostname, count(*) as maxfiles
    FROM     gp_segment_configuration
    WHERE    content >= 0 
    AND      role='p'
    GROUP BY address;

-- partitioning
create view pg_partitions as
  select 
      schemaname, 
      tablename, 
      partitionschemaname, 
      partitiontablename, 
      partitionname, 
      parentpartitiontablename, 
      parentpartitionname, 
      partitiontype, 
      partitionlevel, 
      -- Only the non-default parts of range partitions have 
      -- a non-null partition rank.  For these the rank is
      -- from (1, 2, ...) in keeping with the use of RANK(n)
      -- to identify the parts of a range partition in the 
      -- ALTER statement.
      case
          when partitiontype <> 'range'::text then null::bigint
          when partitionnodefault > 0 then partitionrank
          when partitionrank = 0 then null::bigint
          else partitionrank
          end as partitionrank, 
      partitionposition, 
      partitionlistvalues, 
      partitionrangestart, 
      case
          when partitiontype = 'range'::text then partitionstartinclusive
          else null::boolean
          end as partitionstartinclusive, partitionrangeend, 
      case
          when partitiontype = 'range'::text then partitionendinclusive
          else null::boolean
          end as partitionendinclusive, 
      partitioneveryclause, 
      parisdefault as partitionisdefault, 
      partitionboundary,
      parentspace as parenttablespace,
      partspace as partitiontablespace
  from 
      ( 
          select 
              n.nspname as schemaname, 
              cl.relname as tablename, 
              n2.nspname as partitionschemaname, 
              cl2.relname as partitiontablename, 
              pr1.parname as partitionname, 
              cl3.relname as parentpartitiontablename, 
              pr2.parname as parentpartitionname, 
              case
                  when pp.parkind = 'h'::"char" then 'hash'::text
                  when pp.parkind = 'r'::"char" then 'range'::text
                  when pp.parkind = 'l'::"char" then 'list'::text
                  else null::text
                  end as partitiontype, 
              pp.parlevel as partitionlevel, 
              pr1.parruleord as partitionposition, 
              case
                  when pp.parkind != 'r'::"char" or pr1.parisdefault then null::bigint
                  else
                      rank() over(
                      partition by pp.oid, cl.relname, pp.parlevel, cl3.relname
                      order by pr1.parisdefault, pr1.parruleord) 
                  end as partitionrank, 
              pg_get_expr(pr1.parlistvalues, pr1.parchildrelid) as partitionlistvalues, 
              pg_get_expr(pr1.parrangestart, pr1.parchildrelid) as partitionrangestart, 
              pr1.parrangestartincl as partitionstartinclusive, 
              pg_get_expr(pr1.parrangeend, pr1.parchildrelid) as partitionrangeend, 
              pr1.parrangeendincl as partitionendinclusive, 
              pg_get_expr(pr1.parrangeevery, pr1.parchildrelid) as partitioneveryclause, 
              min(pr1.parruleord) over(
                  partition by pp.oid, cl.relname, pp.parlevel, cl3.relname
                  order by pr1.parruleord) as partitionnodefault, 
              pr1.parisdefault, 
              pg_get_partition_rule_def(pr1.oid, true) as partitionboundary,
              coalesce(sp.spcname, dfltspcname) as parentspace,
              coalesce(sp3.spcname, dfltspcname) as partspace
          from 
              pg_namespace n, 
              pg_namespace n2, 
              pg_class cl
                  left join
              pg_tablespace sp on cl.reltablespace = sp.oid, 
              pg_class cl2
                  left join
              pg_tablespace sp3 on cl2.reltablespace = sp3.oid,
              pg_partition pp, 
              pg_partition_rule pr1
                  left join 
              pg_partition_rule pr2 on pr1.parparentrule = pr2.oid
                  left join 
              pg_class cl3 on pr2.parchildrelid = cl3.oid,
              (select s.spcname
               from pg_database, pg_tablespace s
               where datname = current_database()
                 and dattablespace = s.oid) d(dfltspcname)
      where 
          pp.paristemplate = false and 
          pp.parrelid = cl.oid and 
          pr1.paroid = pp.oid and 
          cl2.oid = pr1.parchildrelid and 
          cl.relnamespace = n.oid and 
          cl2.relnamespace = n2.oid) p1;

create view pg_partition_columns as											 
select																		  
n.nspname as schemaname,														
c.relname as tablename,														 
a.attname as columnname,														
p.parlevel as partitionlevel,												   
p.i + 1 as position_in_partition_key											
from pg_namespace n,															
pg_class c,																	 
pg_attribute a,																 
(select p.parrelid, p.parlevel, p.paratts[i] as attnum, i from pg_partition p,  
 generate_series(0,															 
				 (select max(array_upper(paratts, 1)) from pg_partition)																   
				) i
		where paratts[i] is not null
) p
where p.parrelid = c.oid and c.relnamespace = n.oid and
   p.attnum = a.attnum and a.attrelid = c.oid;

create view pg_partition_templates as
select
schemaname,
tablename, 
partitionname,
partitiontype, 
partitionlevel,
-- if not a range partition, no partition rank
-- for range partitions, the parruleord of the default partition is zero,
-- so if no_default (min of parruleord) > 0 then there is no default partition
-- so return the normal rank.  However, if there is a default partition, it
-- is rank 1, so skip it, and decrement remaining ranks by 1 so the first
-- non-default partition starts at 1
--
case when (partitiontype != 'range') then NULL
	 when (partitionnodefault > 0) then partitionrank
	 when (partitionrank = 1) then NULL
	 else  partitionrank - 1
end as partitionrank,
partitionposition,
partitionlistvalues,
partitionrangestart,
case when (partitiontype = 'range') then partitionstartinclusive
	 else NULL
end as partitionstartinclusive,
partitionrangeend,
case when (partitiontype = 'range') then partitionendinclusive
	else NULL
end as partitionendinclusive,
partitioneveryclause,
parisdefault as partitionisdefault,
partitionboundary
from (
select
n.nspname as schemaname,
cl.relname as tablename,
pr1.parname as partitionname,
p.parlevel as partitionlevel,
pr1.parruleord as partitionposition,
rank() over (partition by p.oid, cl.relname, p.parlevel 
			 order by pr1.parruleord) as partitionrank,
pg_get_expr(pr1.parlistvalues, p.parrelid) as partitionlistvalues,
pg_get_expr(pr1.parrangestart, p.parrelid) as partitionrangestart,
pr1.parrangestartincl as partitionstartinclusive,
pg_get_expr(pr1.parrangeend, p.parrelid) as partitionrangeend,
pr1.parrangeendincl as partitionendinclusive,
pg_get_expr(pr1.parrangeevery, p.parrelid) as partitioneveryclause,

min(pr1.parruleord) over (partition by p.oid, cl.relname, p.parlevel
	order by pr1.parruleord) as partitionnodefault,
pr1.parisdefault,
case when p.parkind = 'h' then 'hash' when p.parkind = 'r' then 'range'
	 when p.parkind = 'l' then 'list' else null end as partitiontype, 
pg_get_partition_rule_def(pr1.oid, true) as partitionboundary
from pg_namespace n, pg_class cl, pg_partition p, pg_partition_rule pr1
where 
 p.parrelid = cl.oid and 
 pr1.paroid = p.oid and
 cl.relnamespace = n.oid and
 p.paristemplate = 't'
 ) p1;

-- metadata tracking
CREATE VIEW pg_stat_operations
AS
SELECT 
'pg_authid' AS classname, 
a.rolname AS objname, 
c.objid, NULL AS schemaname,
CASE WHEN 
((b.oid = c.stasysid) AND (b.rolname = c.stausename) )
THEN 'CURRENT'
 WHEN 
(b.rolname != c.stausename)
THEN 'CHANGED'
ELSE 'DROPPED' END AS usestatus, 
CASE WHEN b.rolname IS NULL THEN c.stausename
ELSE b.rolname END AS usename, 
c.staactionname AS actionname, 
c.stasubtype AS subtype,
--
c.statime 
FROM 
pg_authid a, 
(pg_authid b FULL JOIN
pg_stat_last_shoperation c ON ((b.oid = c.stasysid))) WHERE ((a.oid
= c.objid) AND (c.classid = (SELECT pg_class.oid FROM pg_class WHERE
(pg_class.relname = 'pg_authid'::name))))
UNION 
SELECT 
'pg_class' AS classname, 
a.relname AS objname, 
c.objid,  N.nspname AS schemaname,
CASE WHEN 
((b.oid = c.stasysid) AND (b.rolname = c.stausename) )
THEN 'CURRENT'
 WHEN 
(b.rolname != c.stausename) 
THEN 'CHANGED'
ELSE 'DROPPED' END AS usestatus, 
CASE WHEN b.rolname IS NULL THEN c.stausename
ELSE b.rolname END AS usename, 
c.staactionname AS actionname, 
c.stasubtype AS subtype,
--
c.statime 
FROM pg_class
a, pg_namespace n, (pg_authid b FULL JOIN 
pg_stat_last_operation c ON ((b.oid =
c.stasysid))) WHERE 
a.relnamespace = n.oid AND
((a.oid = c.objid) AND (c.classid = (SELECT
pg_class.oid FROM pg_class WHERE ((pg_class.relname =
'pg_class'::name) AND (pg_class.relnamespace = (SELECT
pg_namespace.oid FROM pg_namespace WHERE (pg_namespace.nspname =
'pg_catalog'::name)))))))
UNION
SELECT
'pg_namespace' AS classname, a.nspname AS objname, 
c.objid,  NULL AS schemaname,
CASE WHEN 
((b.oid = c.stasysid) AND (b.rolname = c.stausename) )
THEN 'CURRENT'
 WHEN 
(b.rolname != c.stausename)
THEN 'CHANGED'
ELSE 'DROPPED' END AS usestatus, 
CASE WHEN b.rolname IS NULL THEN c.stausename
ELSE b.rolname END AS usename, 
c.staactionname AS actionname, 
c.stasubtype AS subtype,
--
c.statime
FROM pg_namespace a, (pg_authid b FULL JOIN pg_stat_last_operation c ON
((b.oid = c.stasysid))) WHERE ((a.oid = c.objid) AND (c.classid =
(SELECT pg_class.oid FROM pg_class WHERE ((pg_class.relname =
'pg_namespace'::name) AND (pg_class.relnamespace = (SELECT
pg_namespace.oid FROM pg_namespace WHERE (pg_namespace.nspname =
'pg_catalog'::name)))))))
UNION
SELECT
'pg_database' AS classname, a.datname AS objname, 
c.objid,  NULL AS schemaname,
CASE WHEN 
((b.oid = c.stasysid) AND (b.rolname = c.stausename) )
THEN 'CURRENT'
 WHEN 
(b.rolname != c.stausename)
THEN 'CHANGED'
ELSE 'DROPPED' END AS usestatus, 
CASE WHEN b.rolname IS NULL THEN c.stausename
ELSE b.rolname END AS usename, 
c.staactionname AS actionname, 
c.stasubtype AS subtype,
--
c.statime
FROM pg_database a, (pg_authid b FULL JOIN pg_stat_last_shoperation c ON
((b.oid = c.stasysid))) WHERE ((a.oid = c.objid) AND (c.classid =
(SELECT pg_class.oid FROM pg_class WHERE ((pg_class.relname =
'pg_database'::name) AND (pg_class.relnamespace = (SELECT
pg_namespace.oid FROM pg_namespace WHERE (pg_namespace.nspname =
'pg_catalog'::name)))))))
UNION 
SELECT
'pg_filespace' AS classname, a.fsname AS objname, 
c.objid,  NULL AS schemaname,
CASE WHEN 
((b.oid = c.stasysid) AND (b.rolname = c.stausename) )
THEN 'CURRENT'
 WHEN 
(b.rolname != c.stausename)
THEN 'CHANGED'
ELSE 'DROPPED' END AS usestatus, 
CASE WHEN b.rolname IS NULL THEN c.stausename
ELSE b.rolname END AS usename, 
c.staactionname AS actionname, 
c.stasubtype AS subtype,
--
c.statime
FROM pg_filespace a, (pg_authid b FULL JOIN pg_stat_last_shoperation c ON
((b.oid = c.stasysid))) WHERE ((a.oid = c.objid) AND (c.classid =
(SELECT pg_class.oid FROM pg_class WHERE ((pg_class.relname =
'pg_filespace'::name) AND (pg_class.relnamespace = (SELECT
pg_namespace.oid FROM pg_namespace WHERE (pg_namespace.nspname =
'pg_catalog'::name)))))))
UNION
SELECT
'pg_tablespace' AS classname, a.spcname AS objname, 
c.objid,  NULL AS schemaname,
CASE WHEN 
((b.oid = c.stasysid) AND (b.rolname = c.stausename) )
THEN 'CURRENT'
 WHEN 
(b.rolname != c.stausename)
THEN 'CHANGED'
ELSE 'DROPPED' END AS usestatus, 
CASE WHEN b.rolname IS NULL THEN c.stausename
ELSE b.rolname END AS usename, 
c.staactionname AS actionname, 
c.stasubtype AS subtype,
--
c.statime
FROM pg_tablespace a, (pg_authid b FULL JOIN pg_stat_last_shoperation c ON
((b.oid = c.stasysid))) WHERE ((a.oid = c.objid) AND (c.classid =
(SELECT pg_class.oid FROM pg_class WHERE ((pg_class.relname =
'pg_tablespace'::name) AND (pg_class.relnamespace = (SELECT
pg_namespace.oid FROM pg_namespace WHERE (pg_namespace.nspname =
'pg_catalog'::name)))))))
UNION
SELECT 'pg_resqueue' AS classname,
a.rsqname as objname,
c.objid, NULL AS schemaname,
CASE WHEN 
((b.oid = c.stasysid) AND (b.rolname = c.stausename) )
THEN 'CURRENT'
 WHEN 
(b.rolname != c.stausename)
THEN 'CHANGED'
ELSE 'DROPPED' END AS usestatus, 
CASE WHEN b.rolname IS NULL THEN c.stausename
ELSE b.rolname END AS usename, 
c.staactionname AS actionname, 
c.stasubtype AS subtype,
--
c.statime 
FROM pg_resqueue a, (pg_authid
b FULL JOIN pg_stat_last_shoperation c ON ((b.oid = c.stasysid)))
WHERE ((a.oid = c.objid) AND (c.classid = (SELECT pg_class.oid FROM
pg_class WHERE ((pg_class.relname = 'pg_resqueue'::name) AND
(pg_class.relnamespace = (SELECT pg_namespace.oid FROM pg_namespace
WHERE (pg_namespace.nspname = 'pg_catalog'::name))))))) ORDER BY 9;

CREATE VIEW
pg_stat_partition_operations
AS
SELECT pso.*,
CASE WHEN  pr.parlevel IS NOT NULL 
THEN pr.parlevel 
ELSE pr2.parlevel END AS partitionlevel,
pcns.relname AS parenttablename,
pcns.nspname AS parentschemaname,
pr.parrelid AS parent_relid
FROM
(pg_stat_operations pso
LEFT OUTER JOIN
pg_partition_rule ppr
ON pso.objid=ppr.parchildrelid
LEFT OUTER JOIN
pg_partition pr
ON pr.oid = ppr.paroid) LEFT OUTER JOIN 
--
-- only want lowest parlevel for parenttable
--
(SELECT MIN(parlevel) AS parlevel, parrelid FROM 
pg_partition prx GROUP BY parrelid ) AS pr2
ON pr2.parrelid = pso.objid
LEFT OUTER JOIN 
( SELECT pc.oid, * FROM pg_class AS pc FULL JOIN pg_namespace AS ns 
ON ns.oid = pc.relnamespace) AS pcns
ON pcns.oid = pr.parrelid
;

-- MPP-7807: show all resqueue attributes
CREATE VIEW pg_resqueue_attributes AS
SELECT rsqname, 'active_statements' AS resname,
rsqcountlimit::text AS ressetting,
1 AS restypid FROM pg_resqueue
UNION
SELECT rsqname, 'max_cost' AS resname,
rsqcostlimit::text AS ressetting,
2 AS restypid FROM pg_resqueue
UNION
SELECT rsqname, 'cost_overcommit' AS resname,
case when rsqovercommit then '1'
else '0' end AS ressetting,
4 AS restypid FROM pg_resqueue
UNION
SELECT rsqname, 'min_cost' AS resname,
rsqignorecostlimit::text AS ressetting,
3 AS restypid FROM pg_resqueue
UNION
SELECT rq.rsqname , rt.resname, rc.ressetting,
rt.restypid AS restypid FROM
pg_resqueue rq, pg_resourcetype rt,
pg_resqueuecapability rc WHERE
rq.oid=rc.resqueueid AND rc.restypid = rt.restypid
ORDER BY rsqname, restypid
;
=======
CREATE VIEW pg_stat_user_functions AS 
    SELECT
            P.oid AS funcid, 
            N.nspname AS schemaname,
            P.proname AS funcname,
            pg_stat_get_function_calls(P.oid) AS calls,
            pg_stat_get_function_time(P.oid) / 1000 AS total_time,
            pg_stat_get_function_self_time(P.oid) / 1000 AS self_time
    FROM pg_proc P LEFT JOIN pg_namespace N ON (N.oid = P.pronamespace)
    WHERE P.prolang != 12  -- fast check to eliminate built-in functions   
          AND pg_stat_get_function_calls(P.oid) IS NOT NULL;
>>>>>>> 49f001d8

CREATE VIEW pg_stat_bgwriter AS
    SELECT
        pg_stat_get_bgwriter_timed_checkpoints() AS checkpoints_timed,
        pg_stat_get_bgwriter_requested_checkpoints() AS checkpoints_req,
        pg_stat_get_bgwriter_buf_written_checkpoints() AS buffers_checkpoint,
        pg_stat_get_bgwriter_buf_written_clean() AS buffers_clean,
        pg_stat_get_bgwriter_maxwritten_clean() AS maxwritten_clean,
        pg_stat_get_buf_written_backend() AS buffers_backend,
        pg_stat_get_buf_alloc() AS buffers_alloc;

-- Tsearch debug function.  Defined here because it'd be pretty unwieldy
-- to put it into pg_proc.h

CREATE FUNCTION ts_debug(IN config regconfig, IN document text,
    OUT alias text,
    OUT description text,
    OUT token text,
    OUT dictionaries regdictionary[],
    OUT dictionary regdictionary,
    OUT lexemes text[])
RETURNS SETOF record AS
$$
SELECT 
    tt.alias AS alias,
    tt.description AS description,
    parse.token AS token,
    ARRAY ( SELECT m.mapdict::pg_catalog.regdictionary
            FROM pg_catalog.pg_ts_config_map AS m
            WHERE m.mapcfg = $1 AND m.maptokentype = parse.tokid
            ORDER BY m.mapseqno )
    AS dictionaries,
    ( SELECT mapdict::pg_catalog.regdictionary
      FROM pg_catalog.pg_ts_config_map AS m
      WHERE m.mapcfg = $1 AND m.maptokentype = parse.tokid
      ORDER BY pg_catalog.ts_lexize(mapdict, parse.token) IS NULL, m.mapseqno
      LIMIT 1
    ) AS dictionary,
    ( SELECT pg_catalog.ts_lexize(mapdict, parse.token)
      FROM pg_catalog.pg_ts_config_map AS m
      WHERE m.mapcfg = $1 AND m.maptokentype = parse.tokid
      ORDER BY pg_catalog.ts_lexize(mapdict, parse.token) IS NULL, m.mapseqno
      LIMIT 1
    ) AS lexemes
FROM pg_catalog.ts_parse(
        (SELECT cfgparser FROM pg_catalog.pg_ts_config WHERE oid = $1 ), $2 
    ) AS parse,
     pg_catalog.ts_token_type(
        (SELECT cfgparser FROM pg_catalog.pg_ts_config WHERE oid = $1 )
    ) AS tt
WHERE tt.tokid = parse.tokid
$$
LANGUAGE SQL STRICT STABLE;

COMMENT ON FUNCTION ts_debug(regconfig,text) IS
    'debug function for text search configuration';

CREATE FUNCTION ts_debug(IN document text,
    OUT alias text,
    OUT description text,
    OUT token text,
    OUT dictionaries regdictionary[],
    OUT dictionary regdictionary,
    OUT lexemes text[])
RETURNS SETOF record AS
$$
    SELECT * FROM pg_catalog.ts_debug( pg_catalog.get_current_ts_config(), $1);
$$
LANGUAGE SQL STRICT STABLE;

COMMENT ON FUNCTION ts_debug(text) IS
    'debug function for current text search configuration';

CREATE OR REPLACE FUNCTION
  json_populate_record(base anyelement, from_json json, use_json_as_text boolean DEFAULT false)
  RETURNS anyelement LANGUAGE internal STABLE AS 'json_populate_record';

CREATE OR REPLACE FUNCTION
  json_populate_recordset(base anyelement, from_json json, use_json_as_text boolean DEFAULT false)
  RETURNS SETOF anyelement LANGUAGE internal STABLE ROWS 100  AS 'json_populate_recordset';<|MERGE_RESOLUTION|>--- conflicted
+++ resolved
@@ -367,21 +367,18 @@
             S.datid AS datid,
             D.datname AS datname,
             S.procpid,
-<<<<<<< HEAD
             S.sess_id,
-=======
->>>>>>> 49f001d8
             S.usesysid,
             U.rolname AS usename,
+            S.application_name,
             S.current_query,
             S.waiting,
-<<<<<<< HEAD
+            S.xact_start,
             S.query_start,
             S.backend_start,
             S.client_addr,
             S.client_port,
-            S.application_name,
-            S.xact_start,
+
             S.waiting_reason,
             S.rsgid,
             S.rsgname,
@@ -439,16 +436,6 @@
      client_port integer, backend_start timestamptz, state text,
      sent_location text, write_location text, flush_location text,
      replay_location text, sync_priority integer, sync_state text);
-=======
-            S.xact_start,
-            S.query_start,
-            S.backend_start,
-            S.client_addr,
-            S.client_port
-    FROM pg_database D, pg_stat_get_activity(NULL) AS S, pg_authid U
-    WHERE S.datid = D.oid AND 
-            S.usesysid = U.oid;
->>>>>>> 49f001d8
 
 CREATE VIEW pg_stat_database AS 
     SELECT 
@@ -467,7 +454,6 @@
             pg_stat_get_db_tuples_deleted(D.oid) AS tup_deleted
     FROM pg_database D;
 
-<<<<<<< HEAD
 CREATE VIEW pg_stat_resqueues AS
 	SELECT
 		Q.oid AS queueid,
@@ -918,7 +904,7 @@
 rq.oid=rc.resqueueid AND rc.restypid = rt.restypid
 ORDER BY rsqname, restypid
 ;
-=======
+
 CREATE VIEW pg_stat_user_functions AS 
     SELECT
             P.oid AS funcid, 
@@ -930,7 +916,6 @@
     FROM pg_proc P LEFT JOIN pg_namespace N ON (N.oid = P.pronamespace)
     WHERE P.prolang != 12  -- fast check to eliminate built-in functions   
           AND pg_stat_get_function_calls(P.oid) IS NOT NULL;
->>>>>>> 49f001d8
 
 CREATE VIEW pg_stat_bgwriter AS
     SELECT
