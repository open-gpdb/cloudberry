--- conflicted
+++ resolved
@@ -1328,7 +1328,6 @@
 					AlterLanguageOwner_oid(sdepForm->objid, newrole);
 					break;
 
-<<<<<<< HEAD
 				case OperatorClassRelationId:
 					AlterOpClassOwner_oid(sdepForm->objid, newrole);
 					break;
@@ -1337,8 +1336,6 @@
 					AlterOpFamilyOwner_oid(sdepForm->objid, newrole);
 					break;
 
-=======
->>>>>>> 49f001d8
 				default:
 					elog(ERROR, "unexpected classid %d", sdepForm->classid);
 					break;
