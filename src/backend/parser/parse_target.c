/*-------------------------------------------------------------------------
 *
 * parse_target.c
 *	  handle target lists
 *
 * Portions Copyright (c) 1996-2021, PostgreSQL Global Development Group
 * Portions Copyright (c) 1994, Regents of the University of California
 *
 *
 * IDENTIFICATION
 *	  src/backend/parser/parse_target.c
 *
 *-------------------------------------------------------------------------
 */
#include "postgres.h"

#include "catalog/pg_type.h"
#include "commands/dbcommands.h"
#include "funcapi.h"
#include "miscadmin.h"
#include "nodes/makefuncs.h"
#include "nodes/nodeFuncs.h"
#include "parser/parse_coerce.h"
#include "parser/parse_expr.h"
#include "parser/parse_func.h"
#include "parser/parse_relation.h"
#include "parser/parse_target.h"
#include "parser/parse_type.h"
#include "parser/parsetree.h"
#include "utils/builtins.h"
#include "utils/lsyscache.h"
#include "utils/rel.h"
#include "utils/typcache.h"

static void markTargetListOrigin(ParseState *pstate, TargetEntry *tle,
								 Var *var, int levelsup);
static Node *transformAssignmentSubscripts(ParseState *pstate,
										   Node *basenode,
										   const char *targetName,
										   Oid targetTypeId,
										   int32 targetTypMod,
										   Oid targetCollation,
										   List *subscripts,
										   bool isSlice,
										   List *indirection,
										   ListCell *next_indirection,
										   Node *rhs,
										   CoercionContext ccontext,
										   int location);
static List *ExpandColumnRefStar(ParseState *pstate, ColumnRef *cref,
								 bool make_target_entry);
static List *ExpandAllTables(ParseState *pstate, int location);
static List *ExpandIndirectionStar(ParseState *pstate, A_Indirection *ind,
								   bool make_target_entry, ParseExprKind exprKind);
static List *ExpandSingleTable(ParseState *pstate, ParseNamespaceItem *nsitem,
							   int sublevels_up, int location,
							   bool make_target_entry);
static List *ExpandRowReference(ParseState *pstate, Node *expr,
								bool make_target_entry);
static int	FigureColnameInternal(Node *node, char **name);


/*
 * transformTargetEntry()
 *	Transform any ordinary "expression-type" node into a targetlist entry.
 *	This is exported so that parse_clause.c can generate targetlist entries
 *	for ORDER/GROUP BY items that are not already in the targetlist.
 *
 * node		the (untransformed) parse tree for the value expression.
 * expr		the transformed expression, or NULL if caller didn't do it yet.
 * exprKind expression kind (EXPR_KIND_SELECT_TARGET, etc)
 * colname	the column name to be assigned, or NULL if none yet set.
 * resjunk	true if the target should be marked resjunk, ie, it is not
 *			wanted in the final projected tuple.
 */
TargetEntry *
transformTargetEntry(ParseState *pstate,
					 Node *node,
					 Node *expr,
					 ParseExprKind exprKind,
					 char *colname,
					 bool resjunk)
{
	/* Transform the node if caller didn't do it already */
	if (expr == NULL)
	{
		/*
		 * If it's a SetToDefault node and we should allow that, pass it
		 * through unmodified.  (transformExpr will throw the appropriate
		 * error if we're disallowing it.)
		 */
		if (exprKind == EXPR_KIND_UPDATE_SOURCE && IsA(node, SetToDefault))
			expr = node;
		else
			expr = transformExpr(pstate, node, exprKind);
	}

	if (colname == NULL && !resjunk)
	{
		/*
		 * Generate a suitable column name for a column without any explicit
		 * 'AS ColumnName' clause.
		 */
		colname = FigureColname(node);
	}

	return makeTargetEntry((Expr *) expr,
						   (AttrNumber) pstate->p_next_resno++,
						   colname,
						   resjunk);
}


/*
 * transformTargetList()
 * Turns a list of ResTarget's into a list of TargetEntry's.
 *
 * This code acts mostly the same for SELECT, UPDATE, or RETURNING lists;
 * the main thing is to transform the given expressions (the "val" fields).
 * The exprKind parameter distinguishes these cases when necessary.
 */
List *
transformTargetList(ParseState *pstate, List *targetlist,
					ParseExprKind exprKind)
{
	List	   *p_target = NIL;
	bool		expand_star;
	ListCell   *o_target;

	/* Shouldn't have any leftover multiassign items at start */
	Assert(pstate->p_multiassign_exprs == NIL);

	/* Expand "something.*" in SELECT and RETURNING, but not UPDATE */
	expand_star = (exprKind != EXPR_KIND_UPDATE_SOURCE);

	foreach(o_target, targetlist)
	{
		ResTarget  *res = (ResTarget *) lfirst(o_target);

		/*
		 * Check for "something.*".  Depending on the complexity of the
		 * "something", the star could appear as the last field in ColumnRef,
		 * or as the last indirection item in A_Indirection.
		 */
		if (expand_star)
		{
			if (IsA(res->val, ColumnRef))
			{
				ColumnRef  *cref = (ColumnRef *) res->val;

				if (IsA(llast(cref->fields), A_Star))
				{
					/* It is something.*, expand into multiple items */
					p_target = list_concat(p_target,
										   ExpandColumnRefStar(pstate,
															   cref,
															   true));
					continue;
				}
			}
			else if (IsA(res->val, A_Indirection))
			{
				A_Indirection *ind = (A_Indirection *) res->val;

				if (IsA(llast(ind->indirection), A_Star))
				{
					/* It is something.*, expand into multiple items */
					p_target = list_concat(p_target,
										   ExpandIndirectionStar(pstate,
																 ind,
																 true,
																 exprKind));
					continue;
				}
			}
		}

		/*
		 * Not "something.*", or we want to treat that as a plain whole-row
		 * variable, so transform as a single expression
		 */
		p_target = lappend(p_target,
						   transformTargetEntry(pstate,
												res->val,
												NULL,
												exprKind,
												res->name,
												false));
	}

	/*
	 * If any multiassign resjunk items were created, attach them to the end
	 * of the targetlist.  This should only happen in an UPDATE tlist.  We
	 * don't need to worry about numbering of these items; transformUpdateStmt
	 * will set their resnos.
	 */
	if (pstate->p_multiassign_exprs)
	{
		Assert(exprKind == EXPR_KIND_UPDATE_SOURCE);
		p_target = list_concat(p_target, pstate->p_multiassign_exprs);
		pstate->p_multiassign_exprs = NIL;
	}

	return p_target;
}


/*
 * transformExpressionList()
 *
 * This is the identical transformation to transformTargetList, except that
 * the input list elements are bare expressions without ResTarget decoration,
 * and the output elements are likewise just expressions without TargetEntry
 * decoration.  Also, we don't expect any multiassign constructs within the
 * list, so there's nothing to do for that.  We use this for ROW() and
 * VALUES() constructs.
 *
 * exprKind is not enough to tell us whether to allow SetToDefault, so
 * an additional flag is needed for that.
 */
List *
transformExpressionList(ParseState *pstate, List *exprlist,
						ParseExprKind exprKind, bool allowDefault)
{
	List	   *result = NIL;
	ListCell   *lc;

	foreach(lc, exprlist)
	{
		Node	   *e = (Node *) lfirst(lc);

		/*
		 * Check for "something.*".  Depending on the complexity of the
		 * "something", the star could appear as the last field in ColumnRef,
		 * or as the last indirection item in A_Indirection.
		 */
		if (IsA(e, ColumnRef))
		{
			ColumnRef  *cref = (ColumnRef *) e;

			if (IsA(llast(cref->fields), A_Star))
			{
				/* It is something.*, expand into multiple items */
				result = list_concat(result,
									 ExpandColumnRefStar(pstate, cref,
														 false));
				continue;
			}
		}
		else if (IsA(e, A_Indirection))
		{
			A_Indirection *ind = (A_Indirection *) e;

			if (IsA(llast(ind->indirection), A_Star))
			{
				/* It is something.*, expand into multiple items */
				result = list_concat(result,
									 ExpandIndirectionStar(pstate, ind,
														   false, exprKind));
				continue;
			}
		}

		/*
		 * Not "something.*", so transform as a single expression.  If it's a
		 * SetToDefault node and we should allow that, pass it through
		 * unmodified.  (transformExpr will throw the appropriate error if
		 * we're disallowing it.)
		 */
		if (allowDefault && IsA(e, SetToDefault))
			 /* do nothing */ ;
		else
			e = transformExpr(pstate, e, exprKind);

		result = lappend(result, e);
	}

	return result;
}


/*
 * resolveTargetListUnknowns()
 *		Convert any unknown-type targetlist entries to type TEXT.
 *
 * We do this after we've exhausted all other ways of identifying the output
 * column types of a query.
 */
void
resolveTargetListUnknowns(ParseState *pstate, List *targetlist)
{
	ListCell   *l;

	foreach(l, targetlist)
	{
		TargetEntry *tle = (TargetEntry *) lfirst(l);
		Oid			restype = exprType((Node *) tle->expr);

		if (restype == UNKNOWNOID)
		{
			tle->expr = (Expr *) coerce_type(pstate, (Node *) tle->expr,
											 restype, TEXTOID, -1,
											 COERCION_IMPLICIT,
											 COERCE_IMPLICIT_CAST,
											 -1);
		}
	}
}


/*
 * markTargetListOrigins()
 *		Mark targetlist columns that are simple Vars with the source
 *		table's OID and column number.
 *
 * Currently, this is done only for SELECT targetlists and RETURNING lists,
 * since we only need the info if we are going to send it to the frontend.
 */
void
markTargetListOrigins(ParseState *pstate, List *targetlist)
{
	ListCell   *l;

	foreach(l, targetlist)
	{
		TargetEntry *tle = (TargetEntry *) lfirst(l);

		markTargetListOrigin(pstate, tle, (Var *) tle->expr, 0);
	}
}

/*
 * markTargetListOrigin()
 *		If 'var' is a Var of a plain relation, mark 'tle' with its origin
 *
 * levelsup is an extra offset to interpret the Var's varlevelsup correctly.
 *
 * Note that we do not drill down into views, but report the view as the
 * column owner.  There's also no need to drill down into joins: if we see
 * a join alias Var, it must be a merged JOIN USING column (or possibly a
 * whole-row Var); that is not a direct reference to any plain table column,
 * so we don't report it.
 */
static void
markTargetListOrigin(ParseState *pstate, TargetEntry *tle,
					 Var *var, int levelsup)
{
	int			netlevelsup;
	RangeTblEntry *rte;
	AttrNumber	attnum;

	if (var == NULL || !IsA(var, Var))
		return;
	netlevelsup = var->varlevelsup + levelsup;
	rte = GetRTEByRangeTablePosn(pstate, var->varno, netlevelsup);
	attnum = var->varattno;

	switch (rte->rtekind)
	{
		case RTE_RELATION:
			/* It's a table or view, report it */
			tle->resorigtbl = rte->relid;
			tle->resorigcol = attnum;
			break;
		case RTE_SUBQUERY:
			/* Subselect-in-FROM: copy up from the subselect */
			if (attnum != InvalidAttrNumber)
			{
				TargetEntry *ste = get_tle_by_resno(rte->subquery->targetList,
													attnum);

				if (ste == NULL || ste->resjunk)
					elog(ERROR, "subquery %s does not have attribute %d",
						 rte->eref->aliasname, attnum);
				tle->resorigtbl = ste->resorigtbl;
				tle->resorigcol = ste->resorigcol;
			}
			break;
		case RTE_JOIN:
<<<<<<< HEAD
			/* Join RTE --- recursively inspect the alias variable */
			if (attnum != InvalidAttrNumber)
			{
				Var		   *aliasvar;

				Assert(attnum > 0 && attnum <= list_length(rte->joinaliasvars));
				aliasvar = (Var *) list_nth(rte->joinaliasvars, attnum - 1);
				/* We intentionally don't strip implicit coercions here */
				markTargetListOrigin(pstate, tle, aliasvar, netlevelsup);
			}
			break;
		case RTE_TABLEFUNCTION:
=======
>>>>>>> d457cb4e
		case RTE_FUNCTION:
		case RTE_VALUES:
		case RTE_TABLEFUNC:
		case RTE_NAMEDTUPLESTORE:
		case RTE_RESULT:
		case RTE_VOID:
			/* not a simple relation, leave it unmarked */
			break;
		case RTE_CTE:

			/*
			 * CTE reference: copy up from the subquery, if possible. If the
			 * RTE is a recursive self-reference then we can't do anything
			 * because we haven't finished analyzing it yet. However, it's no
			 * big loss because we must be down inside the recursive term of a
			 * recursive CTE, and so any markings on the current targetlist
			 * are not going to affect the results anyway.
			 */
			if (attnum != InvalidAttrNumber && !rte->self_reference)
			{
				CommonTableExpr *cte = GetCTEForRTE(pstate, rte, netlevelsup);
				TargetEntry *ste;
				List	   *tl = GetCTETargetList(cte);
				int			extra_cols = 0;

				/*
				 * RTE for CTE will already have the search and cycle columns
				 * added, but the subquery won't, so skip looking those up.
				 */
				if (cte->search_clause)
					extra_cols += 1;
				if (cte->cycle_clause)
					extra_cols += 2;
				if (extra_cols &&
					attnum > list_length(tl) &&
					attnum <= list_length(tl) + extra_cols)
					break;

				ste = get_tle_by_resno(tl, attnum);
				if (ste == NULL || ste->resjunk)
					elog(ERROR, "CTE %s does not have attribute %d",
						 rte->eref->aliasname, attnum);
				tle->resorigtbl = ste->resorigtbl;
				tle->resorigcol = ste->resorigcol;
			}
			break;
	}
}


/*
 * transformAssignedExpr()
 *	This is used in INSERT and UPDATE statements only.  It prepares an
 *	expression for assignment to a column of the target table.
 *	This includes coercing the given value to the target column's type
 *	(if necessary), and dealing with any subfield names or subscripts
 *	attached to the target column itself.  The input expression has
 *	already been through transformExpr().
 *
 * pstate		parse state
 * expr			expression to be modified
 * exprKind		indicates which type of statement we're dealing with
 * colname		target column name (ie, name of attribute to be assigned to)
 * attrno		target attribute number
 * indirection	subscripts/field names for target column, if any
 * location		error cursor position for the target column, or -1
 *
 * Returns the modified expression.
 *
 * Note: location points at the target column name (SET target or INSERT
 * column name list entry), and must therefore be -1 in an INSERT that
 * omits the column name list.  So we should usually prefer to use
 * exprLocation(expr) for errors that can happen in a default INSERT.
 */
Expr *
transformAssignedExpr(ParseState *pstate,
					  Expr *expr,
					  ParseExprKind exprKind,
					  const char *colname,
					  int attrno,
					  List *indirection,
					  int location)
{
	Relation	rd = pstate->p_target_relation;
	Oid			type_id;		/* type of value provided */
	Oid			attrtype;		/* type of target column */
	int32		attrtypmod;
	Oid			attrcollation;	/* collation of target column */
	ParseExprKind sv_expr_kind;

	/*
	 * Save and restore identity of expression type we're parsing.  We must
	 * set p_expr_kind here because we can parse subscripts without going
	 * through transformExpr().
	 */
	Assert(exprKind != EXPR_KIND_NONE);
	sv_expr_kind = pstate->p_expr_kind;
	pstate->p_expr_kind = exprKind;

	Assert(rd != NULL);
	if (attrno <= 0)
		ereport(ERROR,
				(errcode(ERRCODE_FEATURE_NOT_SUPPORTED),
				 errmsg("cannot assign to system column \"%s\"",
						colname),
				 parser_errposition(pstate, location)));
	attrtype = attnumTypeId(rd, attrno);
	attrtypmod = TupleDescAttr(rd->rd_att, attrno - 1)->atttypmod;
	attrcollation = TupleDescAttr(rd->rd_att, attrno - 1)->attcollation;

	/*
	 * If the expression is a DEFAULT placeholder, insert the attribute's
	 * type/typmod/collation into it so that exprType etc will report the
	 * right things.  (We expect that the eventually substituted default
	 * expression will in fact have this type and typmod.  The collation
	 * likely doesn't matter, but let's set it correctly anyway.)  Also,
	 * reject trying to update a subfield or array element with DEFAULT, since
	 * there can't be any default for portions of a column.
	 */
	if (expr && IsA(expr, SetToDefault))
	{
		SetToDefault *def = (SetToDefault *) expr;

		def->typeId = attrtype;
		def->typeMod = attrtypmod;
		def->collation = attrcollation;
		if (indirection)
		{
			if (IsA(linitial(indirection), A_Indices))
				ereport(ERROR,
						(errcode(ERRCODE_FEATURE_NOT_SUPPORTED),
						 errmsg("cannot set an array element to DEFAULT"),
						 parser_errposition(pstate, location)));
			else
				ereport(ERROR,
						(errcode(ERRCODE_FEATURE_NOT_SUPPORTED),
						 errmsg("cannot set a subfield to DEFAULT"),
						 parser_errposition(pstate, location)));
		}
	}

	/* Now we can use exprType() safely. */
	type_id = exprType((Node *) expr);

	/*
	 * If there is indirection on the target column, prepare an array or
	 * subfield assignment expression.  This will generate a new column value
	 * that the source value has been inserted into, which can then be placed
	 * in the new tuple constructed by INSERT or UPDATE.
	 */
	if (indirection)
	{
		Node	   *colVar;

		if (pstate->p_is_insert)
		{
			/*
			 * The command is INSERT INTO table (col.something) ... so there
			 * is not really a source value to work with. Insert a NULL
			 * constant as the source value.
			 */
			colVar = (Node *) makeNullConst(attrtype, attrtypmod,
											attrcollation);
		}
		else
		{
			/*
			 * Build a Var for the column to be updated.
			 */
			Var		   *var;

			var = makeVar(pstate->p_target_nsitem->p_rtindex, attrno,
						  attrtype, attrtypmod, attrcollation, 0);
			var->location = location;

			colVar = (Node *) var;
		}

		expr = (Expr *)
			transformAssignmentIndirection(pstate,
										   colVar,
										   colname,
										   false,
										   attrtype,
										   attrtypmod,
										   attrcollation,
										   indirection,
										   list_head(indirection),
										   (Node *) expr,
										   COERCION_ASSIGNMENT,
										   location);
	}
	else
	{
		/*
		 * For normal non-qualified target column, do type checking and
		 * coercion.
		 */
		Node	   *orig_expr = (Node *) expr;

		expr = (Expr *)
			coerce_to_target_type(pstate,
								  orig_expr, type_id,
								  attrtype, attrtypmod,
								  COERCION_ASSIGNMENT,
								  COERCE_IMPLICIT_CAST,
								  -1);
		if (expr == NULL)
			ereport(ERROR,
					(errcode(ERRCODE_DATATYPE_MISMATCH),
					 errmsg("column \"%s\" is of type %s"
							" but expression is of type %s",
							colname,
							format_type_be(attrtype),
							format_type_be(type_id)),
					 errhint("You will need to rewrite or cast the expression."),
					 parser_errposition(pstate, exprLocation(orig_expr))));
	}

	pstate->p_expr_kind = sv_expr_kind;

	return expr;
}


/*
 * updateTargetListEntry()
 *	This is used in UPDATE statements (and ON CONFLICT DO UPDATE)
 *	only.  It prepares an UPDATE TargetEntry for assignment to a
 *	column of the target table.  This includes coercing the given
 *	value to the target column's type (if necessary), and dealing with
 *	any subfield names or subscripts attached to the target column
 *	itself.
 *
 * pstate		parse state
 * tle			target list entry to be modified
 * colname		target column name (ie, name of attribute to be assigned to)
 * attrno		target attribute number
 * indirection	subscripts/field names for target column, if any
 * location		error cursor position (should point at column name), or -1
 */
void
updateTargetListEntry(ParseState *pstate,
					  TargetEntry *tle,
					  char *colname,
					  int attrno,
					  List *indirection,
					  int location)
{
	/* Fix up expression as needed */
	tle->expr = transformAssignedExpr(pstate,
									  tle->expr,
									  EXPR_KIND_UPDATE_TARGET,
									  colname,
									  attrno,
									  indirection,
									  location);

	/*
	 * Set the resno to identify the target column --- the rewriter and
	 * planner depend on this.  We also set the resname to identify the target
	 * column, but this is only for debugging purposes; it should not be
	 * relied on.  (In particular, it might be out of date in a stored rule.)
	 */
	tle->resno = (AttrNumber) attrno;
	tle->resname = colname;
}


/*
 * Process indirection (field selection or subscripting) of the target
 * column in INSERT/UPDATE/assignment.  This routine recurses for multiple
 * levels of indirection --- but note that several adjacent A_Indices nodes
 * in the indirection list are treated as a single multidimensional subscript
 * operation.
 *
 * In the initial call, basenode is a Var for the target column in UPDATE,
 * or a null Const of the target's type in INSERT, or a Param for the target
 * variable in PL/pgSQL assignment.  In recursive calls, basenode is NULL,
 * indicating that a substitute node should be consed up if needed.
 *
 * targetName is the name of the field or subfield we're assigning to, and
 * targetIsSubscripting is true if we're subscripting it.  These are just for
 * error reporting.
 *
 * targetTypeId, targetTypMod, targetCollation indicate the datatype and
 * collation of the object to be assigned to (initially the target column,
 * later some subobject).
 *
 * indirection is the list of indirection nodes, and indirection_cell is the
 * start of the sublist remaining to process.  When it's NULL, we're done
 * recursing and can just coerce and return the RHS.
 *
 * rhs is the already-transformed value to be assigned; note it has not been
 * coerced to any particular type.
 *
 * ccontext is the coercion level to use while coercing the rhs.  For
 * normal statements it'll be COERCION_ASSIGNMENT, but PL/pgSQL uses
 * a special value.
 *
 * location is the cursor error position for any errors.  (Note: this points
 * to the head of the target clause, eg "foo" in "foo.bar[baz]".  Later we
 * might want to decorate indirection cells with their own location info,
 * in which case the location argument could probably be dropped.)
 */
Node *
transformAssignmentIndirection(ParseState *pstate,
							   Node *basenode,
							   const char *targetName,
							   bool targetIsSubscripting,
							   Oid targetTypeId,
							   int32 targetTypMod,
							   Oid targetCollation,
							   List *indirection,
							   ListCell *indirection_cell,
							   Node *rhs,
							   CoercionContext ccontext,
							   int location)
{
	Node	   *result;
	List	   *subscripts = NIL;
	bool		isSlice = false;
	ListCell   *i;

	if (indirection_cell && !basenode)
	{
		/*
		 * Set up a substitution.  We abuse CaseTestExpr for this.  It's safe
		 * to do so because the only nodes that will be above the CaseTestExpr
		 * in the finished expression will be FieldStore and SubscriptingRef
		 * nodes. (There could be other stuff in the tree, but it will be
		 * within other child fields of those node types.)
		 */
		CaseTestExpr *ctest = makeNode(CaseTestExpr);

		ctest->typeId = targetTypeId;
		ctest->typeMod = targetTypMod;
		ctest->collation = targetCollation;
		basenode = (Node *) ctest;
	}

	/*
	 * We have to split any field-selection operations apart from
	 * subscripting.  Adjacent A_Indices nodes have to be treated as a single
	 * multidimensional subscript operation.
	 */
	for_each_cell(i, indirection, indirection_cell)
	{
		Node	   *n = lfirst(i);

		if (IsA(n, A_Indices))
		{
			subscripts = lappend(subscripts, n);
			if (((A_Indices *) n)->is_slice)
				isSlice = true;
		}
		else if (IsA(n, A_Star))
		{
			ereport(ERROR,
					(errcode(ERRCODE_FEATURE_NOT_SUPPORTED),
					 errmsg("row expansion via \"*\" is not supported here"),
					 parser_errposition(pstate, location)));
		}
		else
		{
			FieldStore *fstore;
			Oid			baseTypeId;
			int32		baseTypeMod;
			Oid			typrelid;
			AttrNumber	attnum;
			Oid			fieldTypeId;
			int32		fieldTypMod;
			Oid			fieldCollation;

			Assert(IsA(n, String));

			/* process subscripts before this field selection */
			if (subscripts)
			{
				/* recurse, and then return because we're done */
				return transformAssignmentSubscripts(pstate,
													 basenode,
													 targetName,
													 targetTypeId,
													 targetTypMod,
													 targetCollation,
													 subscripts,
													 isSlice,
													 indirection,
													 i,
													 rhs,
													 ccontext,
													 location);
			}

			/* No subscripts, so can process field selection here */

			/*
			 * Look up the composite type, accounting for possibility that
			 * what we are given is a domain over composite.
			 */
			baseTypeMod = targetTypMod;
			baseTypeId = getBaseTypeAndTypmod(targetTypeId, &baseTypeMod);

			typrelid = typeidTypeRelid(baseTypeId);
			if (!typrelid)
				ereport(ERROR,
						(errcode(ERRCODE_DATATYPE_MISMATCH),
						 errmsg("cannot assign to field \"%s\" of column \"%s\" because its type %s is not a composite type",
								strVal(n), targetName,
								format_type_be(targetTypeId)),
						 parser_errposition(pstate, location)));

			attnum = get_attnum(typrelid, strVal(n));
			if (attnum == InvalidAttrNumber)
				ereport(ERROR,
						(errcode(ERRCODE_UNDEFINED_COLUMN),
						 errmsg("cannot assign to field \"%s\" of column \"%s\" because there is no such column in data type %s",
								strVal(n), targetName,
								format_type_be(targetTypeId)),
						 parser_errposition(pstate, location)));
			if (attnum < 0)
				ereport(ERROR,
						(errcode(ERRCODE_UNDEFINED_COLUMN),
						 errmsg("cannot assign to system column \"%s\"",
								strVal(n)),
						 parser_errposition(pstate, location)));

			get_atttypetypmodcoll(typrelid, attnum,
								  &fieldTypeId, &fieldTypMod, &fieldCollation);

			/* recurse to create appropriate RHS for field assign */
			rhs = transformAssignmentIndirection(pstate,
												 NULL,
												 strVal(n),
												 false,
												 fieldTypeId,
												 fieldTypMod,
												 fieldCollation,
												 indirection,
												 lnext(indirection, i),
												 rhs,
												 ccontext,
												 location);

			/* and build a FieldStore node */
			fstore = makeNode(FieldStore);
			fstore->arg = (Expr *) basenode;
			fstore->newvals = list_make1(rhs);
			fstore->fieldnums = list_make1_int(attnum);
			fstore->resulttype = baseTypeId;

			/* If target is a domain, apply constraints */
			if (baseTypeId != targetTypeId)
				return coerce_to_domain((Node *) fstore,
										baseTypeId, baseTypeMod,
										targetTypeId,
										COERCION_IMPLICIT,
										COERCE_IMPLICIT_CAST,
										location,
										false);

			return (Node *) fstore;
		}
	}

	/* process trailing subscripts, if any */
	if (subscripts)
	{
		/* recurse, and then return because we're done */
		return transformAssignmentSubscripts(pstate,
											 basenode,
											 targetName,
											 targetTypeId,
											 targetTypMod,
											 targetCollation,
											 subscripts,
											 isSlice,
											 indirection,
											 NULL,
											 rhs,
											 ccontext,
											 location);
	}

	/* base case: just coerce RHS to match target type ID */

	result = coerce_to_target_type(pstate,
								   rhs, exprType(rhs),
								   targetTypeId, targetTypMod,
								   ccontext,
								   COERCE_IMPLICIT_CAST,
								   -1);
	if (result == NULL)
	{
		if (targetIsSubscripting)
			ereport(ERROR,
					(errcode(ERRCODE_DATATYPE_MISMATCH),
					 errmsg("subscripted assignment to \"%s\" requires type %s"
							" but expression is of type %s",
							targetName,
							format_type_be(targetTypeId),
							format_type_be(exprType(rhs))),
					 errhint("You will need to rewrite or cast the expression."),
					 parser_errposition(pstate, location)));
		else
			ereport(ERROR,
					(errcode(ERRCODE_DATATYPE_MISMATCH),
					 errmsg("subfield \"%s\" is of type %s"
							" but expression is of type %s",
							targetName,
							format_type_be(targetTypeId),
							format_type_be(exprType(rhs))),
					 errhint("You will need to rewrite or cast the expression."),
					 parser_errposition(pstate, location)));
	}

	return result;
}

/*
 * helper for transformAssignmentIndirection: process container assignment
 */
static Node *
transformAssignmentSubscripts(ParseState *pstate,
							  Node *basenode,
							  const char *targetName,
							  Oid targetTypeId,
							  int32 targetTypMod,
							  Oid targetCollation,
							  List *subscripts,
							  bool isSlice,
							  List *indirection,
							  ListCell *next_indirection,
							  Node *rhs,
							  CoercionContext ccontext,
							  int location)
{
	Node	   *result;
	SubscriptingRef *sbsref;
	Oid			containerType;
	int32		containerTypMod;
	Oid			typeNeeded;
	int32		typmodNeeded;
	Oid			collationNeeded;

	Assert(subscripts != NIL);

	/* Identify the actual container type involved */
	containerType = targetTypeId;
	containerTypMod = targetTypMod;
	transformContainerType(&containerType, &containerTypMod);

	/* Process subscripts and identify required type for RHS */
	sbsref = transformContainerSubscripts(pstate,
										  basenode,
										  containerType,
										  containerTypMod,
										  subscripts,
										  true);

	typeNeeded = sbsref->refrestype;
	typmodNeeded = sbsref->reftypmod;

	/*
	 * Container normally has same collation as its elements, but there's an
	 * exception: we might be subscripting a domain over a container type.  In
	 * that case use collation of the base type.  (This is shaky for arbitrary
	 * subscripting semantics, but it doesn't matter all that much since we
	 * only use this to label the collation of a possible CaseTestExpr.)
	 */
	if (containerType == targetTypeId)
		collationNeeded = targetCollation;
	else
		collationNeeded = get_typcollation(containerType);

	/* recurse to create appropriate RHS for container assign */
	rhs = transformAssignmentIndirection(pstate,
										 NULL,
										 targetName,
										 true,
										 typeNeeded,
										 typmodNeeded,
										 collationNeeded,
										 indirection,
										 next_indirection,
										 rhs,
										 ccontext,
										 location);

	/*
	 * Insert the already-properly-coerced RHS into the SubscriptingRef.  Then
	 * set refrestype and reftypmod back to the container type's values.
	 */
	sbsref->refassgnexpr = (Expr *) rhs;
	sbsref->refrestype = containerType;
	sbsref->reftypmod = containerTypMod;

	result = (Node *) sbsref;

	/* If target was a domain over container, need to coerce up to the domain */
	if (containerType != targetTypeId)
	{
		Oid			resulttype = exprType(result);

		result = coerce_to_target_type(pstate,
									   result, resulttype,
									   targetTypeId, targetTypMod,
									   ccontext,
									   COERCE_IMPLICIT_CAST,
									   -1);
		/* can fail if we had int2vector/oidvector, but not for true domains */
		if (result == NULL)
			ereport(ERROR,
					(errcode(ERRCODE_CANNOT_COERCE),
					 errmsg("cannot cast type %s to %s",
							format_type_be(resulttype),
							format_type_be(targetTypeId)),
					 parser_errposition(pstate, location)));
	}

	return result;
}


/*
 * checkInsertTargets -
 *	  generate a list of INSERT column targets if not supplied, or
 *	  test supplied column names to make sure they are in target table.
 *	  Also return an integer list of the columns' attribute numbers.
 */
List *
checkInsertTargets(ParseState *pstate, List *cols, List **attrnos)
{
	*attrnos = NIL;

	if (cols == NIL)
	{
		/*
		 * Generate default column list for INSERT.
		 */
		int			numcol = RelationGetNumberOfAttributes(pstate->p_target_relation);

		int			i;

		for (i = 0; i < numcol; i++)
		{
			ResTarget  *col;
			Form_pg_attribute attr;

			attr = TupleDescAttr(pstate->p_target_relation->rd_att, i);

			if (attr->attisdropped)
				continue;

			col = makeNode(ResTarget);
			col->name = pstrdup(NameStr(attr->attname));
			col->indirection = NIL;
			col->val = NULL;
			col->location = -1;
			cols = lappend(cols, col);
			*attrnos = lappend_int(*attrnos, i + 1);
		}
	}
	else
	{
		/*
		 * Do initial validation of user-supplied INSERT column list.
		 */
		Bitmapset  *wholecols = NULL;
		Bitmapset  *partialcols = NULL;
		ListCell   *tl;

		foreach(tl, cols)
		{
			ResTarget  *col = (ResTarget *) lfirst(tl);
			char	   *name = col->name;
			int			attrno;

			/* Lookup column name, ereport on failure */
			attrno = attnameAttNum(pstate->p_target_relation, name, false);
			if (attrno == InvalidAttrNumber)
				ereport(ERROR,
						(errcode(ERRCODE_UNDEFINED_COLUMN),
						 errmsg("column \"%s\" of relation \"%s\" does not exist",
								name,
								RelationGetRelationName(pstate->p_target_relation)),
						 parser_errposition(pstate, col->location)));

			/*
			 * Check for duplicates, but only of whole columns --- we allow
			 * INSERT INTO foo (col.subcol1, col.subcol2)
			 */
			if (col->indirection == NIL)
			{
				/* whole column; must not have any other assignment */
				if (bms_is_member(attrno, wholecols) ||
					bms_is_member(attrno, partialcols))
					ereport(ERROR,
							(errcode(ERRCODE_DUPLICATE_COLUMN),
							 errmsg("column \"%s\" specified more than once",
									name),
							 parser_errposition(pstate, col->location)));
				wholecols = bms_add_member(wholecols, attrno);
			}
			else
			{
				/* partial column; must not have any whole assignment */
				if (bms_is_member(attrno, wholecols))
					ereport(ERROR,
							(errcode(ERRCODE_DUPLICATE_COLUMN),
							 errmsg("column \"%s\" specified more than once",
									name),
							 parser_errposition(pstate, col->location)));
				partialcols = bms_add_member(partialcols, attrno);
			}

			*attrnos = lappend_int(*attrnos, attrno);
		}
	}

	return cols;
}

/*
 * ExpandColumnRefStar()
 *		Transforms foo.* into a list of expressions or targetlist entries.
 *
 * This handles the case where '*' appears as the last or only item in a
 * ColumnRef.  The code is shared between the case of foo.* at the top level
 * in a SELECT target list (where we want TargetEntry nodes in the result)
 * and foo.* in a ROW() or VALUES() construct (where we want just bare
 * expressions).
 *
 * The referenced columns are marked as requiring SELECT access.
 */
static List *
ExpandColumnRefStar(ParseState *pstate, ColumnRef *cref,
					bool make_target_entry)
{
	List	   *fields = cref->fields;
	int			numnames = list_length(fields);

	if (numnames == 1)
	{
		/*
		 * Target item is a bare '*', expand all tables
		 *
		 * (e.g., SELECT * FROM emp, dept)
		 *
		 * Since the grammar only accepts bare '*' at top level of SELECT, we
		 * need not handle the make_target_entry==false case here.
		 */
		if (!make_target_entry)
			elog(ERROR, "invalid use of *");

		return ExpandAllTables(pstate, cref->location);
	}
	else
	{
		/*
		 * Target item is relation.*, expand that table
		 *
		 * (e.g., SELECT emp.*, dname FROM emp, dept)
		 *
		 * Note: this code is a lot like transformColumnRef; it's tempting to
		 * call that instead and then replace the resulting whole-row Var with
		 * a list of Vars.  However, that would leave us with the RTE's
		 * selectedCols bitmap showing the whole row as needing select
		 * permission, as well as the individual columns.  That would be
		 * incorrect (since columns added later shouldn't need select
		 * permissions).  We could try to remove the whole-row permission bit
		 * after the fact, but duplicating code is less messy.
		 */
		char	   *nspname = NULL;
		char	   *relname = NULL;
		ParseNamespaceItem *nsitem = NULL;
		int			levels_up;
		enum
		{
			CRSERR_NO_RTE,
			CRSERR_WRONG_DB,
			CRSERR_TOO_MANY
		}			crserr = CRSERR_NO_RTE;

		/*
		 * Give the PreParseColumnRefHook, if any, first shot.  If it returns
		 * non-null then we should use that expression.
		 */
		if (pstate->p_pre_columnref_hook != NULL)
		{
			Node	   *node;

			node = pstate->p_pre_columnref_hook(pstate, cref);
			if (node != NULL)
				return ExpandRowReference(pstate, node, make_target_entry);
		}

		switch (numnames)
		{
			case 2:
				relname = strVal(linitial(fields));
				nsitem = refnameNamespaceItem(pstate, nspname, relname,
											  cref->location,
											  &levels_up);
				break;
			case 3:
				nspname = strVal(linitial(fields));
				relname = strVal(lsecond(fields));
				nsitem = refnameNamespaceItem(pstate, nspname, relname,
											  cref->location,
											  &levels_up);
				break;
			case 4:
				{
					char	   *catname = strVal(linitial(fields));

					/*
					 * We check the catalog name and then ignore it.
					 */
					if (strcmp(catname, get_database_name(MyDatabaseId)) != 0)
					{
						crserr = CRSERR_WRONG_DB;
						break;
					}
					nspname = strVal(lsecond(fields));
					relname = strVal(lthird(fields));
					nsitem = refnameNamespaceItem(pstate, nspname, relname,
												  cref->location,
												  &levels_up);
					break;
				}
			default:
				crserr = CRSERR_TOO_MANY;
				break;
		}

		/*
		 * Now give the PostParseColumnRefHook, if any, a chance. We cheat a
		 * bit by passing the RangeTblEntry, not a Var, as the planned
		 * translation.  (A single Var wouldn't be strictly correct anyway.
		 * This convention allows hooks that really care to know what is
		 * happening.  It might be better to pass the nsitem, but we'd have to
		 * promote that struct to a full-fledged Node type so that callees
		 * could identify its type.)
		 */
		if (pstate->p_post_columnref_hook != NULL)
		{
			Node	   *node;

			node = pstate->p_post_columnref_hook(pstate, cref,
												 (Node *) (nsitem ? nsitem->p_rte : NULL));
			if (node != NULL)
			{
				if (nsitem != NULL)
					ereport(ERROR,
							(errcode(ERRCODE_AMBIGUOUS_COLUMN),
							 errmsg("column reference \"%s\" is ambiguous",
									NameListToString(cref->fields)),
							 parser_errposition(pstate, cref->location)));
				return ExpandRowReference(pstate, node, make_target_entry);
			}
		}

		/*
		 * Throw error if no translation found.
		 */
		if (nsitem == NULL)
		{
			switch (crserr)
			{
				case CRSERR_NO_RTE:
					errorMissingRTE(pstate, makeRangeVar(nspname, relname,
														 cref->location));
					break;
				case CRSERR_WRONG_DB:
					ereport(ERROR,
							(errcode(ERRCODE_FEATURE_NOT_SUPPORTED),
							 errmsg("cross-database references are not implemented: %s",
									NameListToString(cref->fields)),
							 parser_errposition(pstate, cref->location)));
					break;
				case CRSERR_TOO_MANY:
					ereport(ERROR,
							(errcode(ERRCODE_SYNTAX_ERROR),
							 errmsg("improper qualified name (too many dotted names): %s",
									NameListToString(cref->fields)),
							 parser_errposition(pstate, cref->location)));
					break;
			}
		}

		/*
		 * OK, expand the nsitem into fields.
		 */
		return ExpandSingleTable(pstate, nsitem, levels_up, cref->location,
								 make_target_entry);
	}
}

/*
 * ExpandAllTables()
 *		Transforms '*' (in the target list) into a list of targetlist entries.
 *
 * tlist entries are generated for each relation visible for unqualified
 * column name access.  We do not consider qualified-name-only entries because
 * that would include input tables of aliasless JOINs, NEW/OLD pseudo-entries,
 * etc.
 *
 * The referenced relations/columns are marked as requiring SELECT access.
 */
static List *
ExpandAllTables(ParseState *pstate, int location)
{
	List	   *target = NIL;
	bool		found_table = false;
	ListCell   *l;

	foreach(l, pstate->p_namespace)
	{
		ParseNamespaceItem *nsitem = (ParseNamespaceItem *) lfirst(l);

		/* Ignore table-only items */
		if (!nsitem->p_cols_visible)
			continue;
		/* Should not have any lateral-only items when parsing targetlist */
		Assert(!nsitem->p_lateral_only);
		/* Remember we found a p_cols_visible item */
		found_table = true;

		target = list_concat(target,
							 expandNSItemAttrs(pstate,
											   nsitem,
											   0,
											   location));
	}

	/*
	 * Check for "SELECT *;".  We do it this way, rather than checking for
	 * target == NIL, because we want to allow SELECT * FROM a zero_column
	 * table.
	 */
	if (!found_table)
		ereport(ERROR,
				(errcode(ERRCODE_SYNTAX_ERROR),
				 errmsg("SELECT * with no tables specified is not valid"),
				 parser_errposition(pstate, location)));

	return target;
}

/*
 * ExpandIndirectionStar()
 *		Transforms foo.* into a list of expressions or targetlist entries.
 *
 * This handles the case where '*' appears as the last item in A_Indirection.
 * The code is shared between the case of foo.* at the top level in a SELECT
 * target list (where we want TargetEntry nodes in the result) and foo.* in
 * a ROW() or VALUES() construct (where we want just bare expressions).
 * For robustness, we use a separate "make_target_entry" flag to control
 * this rather than relying on exprKind.
 */
static List *
ExpandIndirectionStar(ParseState *pstate, A_Indirection *ind,
					  bool make_target_entry, ParseExprKind exprKind)
{
	Node	   *expr;

	/* Strip off the '*' to create a reference to the rowtype object */
	ind = copyObject(ind);
	ind->indirection = list_truncate(ind->indirection,
									 list_length(ind->indirection) - 1);

	/* And transform that */
	expr = transformExpr(pstate, (Node *) ind, exprKind);

	/* Expand the rowtype expression into individual fields */
	return ExpandRowReference(pstate, expr, make_target_entry);
}

/*
 * ExpandSingleTable()
 *		Transforms foo.* into a list of expressions or targetlist entries.
 *
 * This handles the case where foo has been determined to be a simple
 * reference to an RTE, so we can just generate Vars for the expressions.
 *
 * The referenced columns are marked as requiring SELECT access.
 */
static List *
ExpandSingleTable(ParseState *pstate, ParseNamespaceItem *nsitem,
				  int sublevels_up, int location, bool make_target_entry)
{
	if (make_target_entry)
	{
		/* expandNSItemAttrs handles permissions marking */
		return expandNSItemAttrs(pstate, nsitem, sublevels_up, location);
	}
	else
	{
		RangeTblEntry *rte = nsitem->p_rte;
		List	   *vars;
		ListCell   *l;

		vars = expandNSItemVars(nsitem, sublevels_up, location, NULL);

		/*
		 * Require read access to the table.  This is normally redundant with
		 * the markVarForSelectPriv calls below, but not if the table has zero
		 * columns.  We need not do anything if the nsitem is for a join: its
		 * component tables will have been marked ACL_SELECT when they were
		 * added to the rangetable.  (This step changes things only for the
		 * target relation of UPDATE/DELETE, which cannot be under a join.)
		 */
		if (rte->rtekind == RTE_RELATION)
			rte->requiredPerms |= ACL_SELECT;

		/* Require read access to each column */
		foreach(l, vars)
		{
			Var		   *var = (Var *) lfirst(l);

			markVarForSelectPriv(pstate, var);
		}

		return vars;
	}
}

/*
 * ExpandRowReference()
 *		Transforms foo.* into a list of expressions or targetlist entries.
 *
 * This handles the case where foo is an arbitrary expression of composite
 * type.
 */
static List *
ExpandRowReference(ParseState *pstate, Node *expr,
				   bool make_target_entry)
{
	List	   *result = NIL;
	TupleDesc	tupleDesc;
	int			numAttrs;
	int			i;

	/*
	 * If the rowtype expression is a whole-row Var, we can expand the fields
	 * as simple Vars.  Note: if the RTE is a relation, this case leaves us
	 * with the RTE's selectedCols bitmap showing the whole row as needing
	 * select permission, as well as the individual columns.  However, we can
	 * only get here for weird notations like (table.*).*, so it's not worth
	 * trying to clean up --- arguably, the permissions marking is correct
	 * anyway for such cases.
	 */
	if (IsA(expr, Var) &&
		((Var *) expr)->varattno == InvalidAttrNumber)
	{
		Var		   *var = (Var *) expr;
		ParseNamespaceItem *nsitem;

		nsitem = GetNSItemByRangeTablePosn(pstate, var->varno, var->varlevelsup);
		return ExpandSingleTable(pstate, nsitem, var->varlevelsup, var->location, make_target_entry);
	}

	/*
	 * Otherwise we have to do it the hard way.  Our current implementation is
	 * to generate multiple copies of the expression and do FieldSelects.
	 * (This can be pretty inefficient if the expression involves nontrivial
	 * computation :-(.)
	 *
	 * Verify it's a composite type, and get the tupdesc.
	 * get_expr_result_tupdesc() handles this conveniently.
	 *
	 * If it's a Var of type RECORD, we have to work even harder: we have to
	 * find what the Var refers to, and pass that to get_expr_result_tupdesc.
	 * That task is handled by expandRecordVariable().
	 */
	if (IsA(expr, Var) &&
		((Var *) expr)->vartype == RECORDOID)
		tupleDesc = expandRecordVariable(pstate, (Var *) expr, 0);
	else
		tupleDesc = get_expr_result_tupdesc(expr, false);
	Assert(tupleDesc);

	/* Generate a list of references to the individual fields */
	numAttrs = tupleDesc->natts;
	for (i = 0; i < numAttrs; i++)
	{
		Form_pg_attribute att = TupleDescAttr(tupleDesc, i);
		FieldSelect *fselect;

		if (att->attisdropped)
			continue;

		fselect = makeNode(FieldSelect);
		fselect->arg = (Expr *) copyObject(expr);
		fselect->fieldnum = i + 1;
		fselect->resulttype = att->atttypid;
		fselect->resulttypmod = att->atttypmod;
		/* save attribute's collation for parse_collate.c */
		fselect->resultcollid = att->attcollation;

		if (make_target_entry)
		{
			/* add TargetEntry decoration */
			TargetEntry *te;

			te = makeTargetEntry((Expr *) fselect,
								 (AttrNumber) pstate->p_next_resno++,
								 pstrdup(NameStr(att->attname)),
								 false);
			result = lappend(result, te);
		}
		else
			result = lappend(result, fselect);
	}

	return result;
}

/*
 * expandRecordVariable
 *		Get the tuple descriptor for a Var of type RECORD, if possible.
 *
 * Since no actual table or view column is allowed to have type RECORD, such
 * a Var must refer to a JOIN or FUNCTION RTE or to a subquery output.  We
 * drill down to find the ultimate defining expression and attempt to infer
 * the tupdesc from it.  We ereport if we can't determine the tupdesc.
 *
 * levelsup is an extra offset to interpret the Var's varlevelsup correctly.
 */
TupleDesc
expandRecordVariable(ParseState *pstate, Var *var, int levelsup)
{
	TupleDesc	tupleDesc;
	int			netlevelsup;
	RangeTblEntry *rte;
	AttrNumber	attnum;
	Node	   *expr;

	/* Check my caller didn't mess up */
	Assert(IsA(var, Var));
	Assert(var->vartype == RECORDOID);

	/*
	 * Note: it's tempting to use GetNSItemByRangeTablePosn here so that we
	 * can use expandNSItemVars instead of expandRTE; but that does not work
	 * for some of the recursion cases below, where we have consed up a
	 * ParseState that lacks p_namespace data.
	 */
	netlevelsup = var->varlevelsup + levelsup;
	rte = GetRTEByRangeTablePosn(pstate, var->varno, netlevelsup);
	attnum = var->varattno;

	if (attnum == InvalidAttrNumber)
	{
		/* Whole-row reference to an RTE, so expand the known fields */
		List	   *names,
				   *vars;
		ListCell   *lname,
				   *lvar;
		int			i;

		expandRTE(rte, var->varno, 0, var->location, false,
				  &names, &vars);

		tupleDesc = CreateTemplateTupleDesc(list_length(vars));
		i = 1;
		forboth(lname, names, lvar, vars)
		{
			char	   *label = strVal(lfirst(lname));
			Node	   *varnode = (Node *) lfirst(lvar);

			TupleDescInitEntry(tupleDesc, i,
							   label,
							   exprType(varnode),
							   exprTypmod(varnode),
							   0);
			TupleDescInitEntryCollation(tupleDesc, i,
										exprCollation(varnode));
			i++;
		}
		Assert(lname == NULL && lvar == NULL);	/* lists same length? */

		return tupleDesc;
	}

	expr = (Node *) var;		/* default if we can't drill down */

	switch (rte->rtekind)
	{
		case RTE_RELATION:
		case RTE_VALUES:
		case RTE_NAMEDTUPLESTORE:
		case RTE_RESULT:

			/*
			 * This case should not occur: a column of a table, values list,
			 * or ENR shouldn't have type RECORD.  Fall through and fail (most
			 * likely) at the bottom.
			 */
			break;
		case RTE_SUBQUERY:
			{
				/* Subselect-in-FROM: examine sub-select's output expr */
				TargetEntry *ste = get_tle_by_resno(rte->subquery->targetList,
													attnum);

				if (ste == NULL || ste->resjunk)
					elog(ERROR, "subquery %s does not have attribute %d",
						 rte->eref->aliasname, attnum);
				expr = (Node *) ste->expr;
				if (IsA(expr, Var))
				{
					/*
					 * Recurse into the sub-select to see what its Var refers
					 * to.  We have to build an additional level of ParseState
					 * to keep in step with varlevelsup in the subselect.
					 */
					ParseState	mypstate;

					MemSet(&mypstate, 0, sizeof(mypstate));
					mypstate.parentParseState = pstate;
					mypstate.p_rtable = rte->subquery->rtable;
					/* don't bother filling the rest of the fake pstate */

					return expandRecordVariable(&mypstate, (Var *) expr, 0);
				}
				/* else fall through to inspect the expression */
			}
			break;
		case RTE_JOIN:
			/* Join RTE --- recursively inspect the alias variable */
			Assert(attnum > 0 && attnum <= list_length(rte->joinaliasvars));
			expr = (Node *) list_nth(rte->joinaliasvars, attnum - 1);
			Assert(expr != NULL);
			/* We intentionally don't strip implicit coercions here */
			if (IsA(expr, Var))
				return expandRecordVariable(pstate, (Var *) expr, netlevelsup);
			/* else fall through to inspect the expression */
			break;
		case RTE_TABLEFUNCTION:
		case RTE_FUNCTION:

			/*
			 * We couldn't get here unless a function is declared with one of
			 * its result columns as RECORD, which is not allowed.
			 */
			break;
		case RTE_TABLEFUNC:

			/*
			 * Table function cannot have columns with RECORD type.
			 */
			break;
		case RTE_CTE:
			/* CTE reference: examine subquery's output expr */
			if (!rte->self_reference)
			{
				CommonTableExpr *cte = GetCTEForRTE(pstate, rte, netlevelsup);
				TargetEntry *ste;

				ste = get_tle_by_resno(GetCTETargetList(cte), attnum);
				if (ste == NULL || ste->resjunk)
					elog(ERROR, "CTE %s does not have attribute %d",
						 rte->eref->aliasname, attnum);
				expr = (Node *) ste->expr;
				if (IsA(expr, Var))
				{
					/*
					 * Recurse into the CTE to see what its Var refers to. We
					 * have to build an additional level of ParseState to keep
					 * in step with varlevelsup in the CTE; furthermore it
					 * could be an outer CTE.
					 */
					ParseState	mypstate;
					Index		levelsup;

					MemSet(&mypstate, 0, sizeof(mypstate));
					/* this loop must work, since GetCTEForRTE did */
					for (levelsup = 0;
						 levelsup < rte->ctelevelsup + netlevelsup;
						 levelsup++)
						pstate = pstate->parentParseState;
					mypstate.parentParseState = pstate;
					mypstate.p_rtable = ((Query *) cte->ctequery)->rtable;
					/* don't bother filling the rest of the fake pstate */

					return expandRecordVariable(&mypstate, (Var *) expr, 0);
				}
				/* else fall through to inspect the expression */
			}
			break;
		case RTE_VOID:
			elog(ERROR, "unexpected RTE type RTE_VOID");
			break;
	}

	/*
	 * We now have an expression we can't expand any more, so see if
	 * get_expr_result_tupdesc() can do anything with it.
	 */
	return get_expr_result_tupdesc(expr, false);
}


/*
 * FigureColname -
 *	  if the name of the resulting column is not specified in the target
 *	  list, we have to guess a suitable name.  The SQL spec provides some
 *	  guidance, but not much...
 *
 * Note that the argument is the *untransformed* parse tree for the target
 * item.  This is a shade easier to work with than the transformed tree.
 */
char *
FigureColname(Node *node)
{
	char	   *name = NULL;

	(void) FigureColnameInternal(node, &name);
	if (name != NULL)
		return name;
	/* default result if we can't guess anything */
	return "?column?";
}

/*
 * FigureIndexColname -
 *	  choose the name for an expression column in an index
 *
 * This is actually just like FigureColname, except we return NULL if
 * we can't pick a good name.
 */
char *
FigureIndexColname(Node *node)
{
	char	   *name = NULL;

	(void) FigureColnameInternal(node, &name);
	return name;
}

/*
 * FigureColnameInternal -
 *	  internal workhorse for FigureColname
 *
 * Return value indicates strength of confidence in result:
 *		0 - no information
 *		1 - second-best name choice
 *		2 - good name choice
 * The return value is actually only used internally.
 * If the result isn't zero, *name is set to the chosen name.
 */
static int
FigureColnameInternal(Node *node, char **name)
{
	int			strength = 0;

	if (node == NULL)
		return strength;

	switch (nodeTag(node))
	{
		case T_ColumnRef:
			{
				char	   *fname = NULL;
				ListCell   *l;

				/* find last field name, if any, ignoring "*" */
				foreach(l, ((ColumnRef *) node)->fields)
				{
					Node	   *i = lfirst(l);

					if (IsA(i, String))
						fname = strVal(i);
				}
				if (fname)
				{
					*name = fname;
					return 2;
				}
			}
			break;
		case T_A_Indirection:
			{
				A_Indirection *ind = (A_Indirection *) node;
				char	   *fname = NULL;
				ListCell   *l;

				/* find last field name, if any, ignoring "*" and subscripts */
				foreach(l, ind->indirection)
				{
					Node	   *i = lfirst(l);

					if (IsA(i, String))
						fname = strVal(i);
				}
				if (fname)
				{
					*name = fname;
					return 2;
				}
				return FigureColnameInternal(ind->arg, name);
			}
			break;
		case T_FuncCall:
			*name = strVal(llast(((FuncCall *) node)->funcname));
			return 2;
		case T_A_Expr:
			if (((A_Expr *) node)->kind == AEXPR_NULLIF)
			{
				/* make nullif() act like a regular function */
				*name = "nullif";
				return 2;
			}
			break;
		case T_TypeCast:
			strength = FigureColnameInternal(((TypeCast *) node)->arg,
											 name);
			if (strength <= 1)
			{
				if (((TypeCast *) node)->typeName != NULL)
				{
					*name = strVal(llast(((TypeCast *) node)->typeName->names));
					return 1;
				}
			}
			break;
		case T_CollateClause:
			return FigureColnameInternal(((CollateClause *) node)->arg, name);
		case T_GroupingFunc:
			/* make GROUPING() act like a regular function */
			*name = "grouping";
			return 2;
		case T_GroupId:
			/* make GROUP_ID() act like a regular function */
			*name = "group_id";
			return 2;
		case T_SubLink:
			switch (((SubLink *) node)->subLinkType)
			{
				case EXISTS_SUBLINK:
					*name = "exists";
					return 2;
				case ARRAY_SUBLINK:
					*name = "array";
					return 2;
				case EXPR_SUBLINK:
					{
						/* Get column name of the subquery's single target */
						SubLink    *sublink = (SubLink *) node;
						Query	   *query = (Query *) sublink->subselect;

						/*
						 * The subquery has probably already been transformed,
						 * but let's be careful and check that.  (The reason
						 * we can see a transformed subquery here is that
						 * transformSubLink is lazy and modifies the SubLink
						 * node in-place.)
						 */
						if (IsA(query, Query))
						{
							TargetEntry *te = (TargetEntry *) linitial(query->targetList);

							if (te->resname)
							{
								*name = te->resname;
								return 2;
							}
						}
					}
					break;

					/* As with other operator-like nodes, these have no names */
				case MULTIEXPR_SUBLINK:
				case ALL_SUBLINK:
				case ANY_SUBLINK:
				case ROWCOMPARE_SUBLINK:
				case CTE_SUBLINK:
				case INITPLAN_FUNC_SUBLINK:
				case NOT_EXISTS_SUBLINK:
					break;
			}
			break;
		case T_CaseExpr:
			strength = FigureColnameInternal((Node *) ((CaseExpr *) node)->defresult,
											 name);
			if (strength <= 1)
			{
				*name = "case";
				return 1;
			}
			break;
		case T_A_ArrayExpr:
			/* make ARRAY[] act like a function */
			*name = "array";
			return 2;
		case T_RowExpr:
			/* make ROW() act like a function */
			*name = "row";
			return 2;
		case T_CoalesceExpr:
			/* make coalesce() act like a regular function */
			*name = "coalesce";
			return 2;
		case T_MinMaxExpr:
			/* make greatest/least act like a regular function */
			switch (((MinMaxExpr *) node)->op)
			{
				case IS_GREATEST:
					*name = "greatest";
					return 2;
				case IS_LEAST:
					*name = "least";
					return 2;
			}
			break;
		case T_SQLValueFunction:
			/* make these act like a function or variable */
			switch (((SQLValueFunction *) node)->op)
			{
				case SVFOP_CURRENT_DATE:
					*name = "current_date";
					return 2;
				case SVFOP_CURRENT_TIME:
				case SVFOP_CURRENT_TIME_N:
					*name = "current_time";
					return 2;
				case SVFOP_CURRENT_TIMESTAMP:
				case SVFOP_CURRENT_TIMESTAMP_N:
					*name = "current_timestamp";
					return 2;
				case SVFOP_LOCALTIME:
				case SVFOP_LOCALTIME_N:
					*name = "localtime";
					return 2;
				case SVFOP_LOCALTIMESTAMP:
				case SVFOP_LOCALTIMESTAMP_N:
					*name = "localtimestamp";
					return 2;
				case SVFOP_CURRENT_ROLE:
					*name = "current_role";
					return 2;
				case SVFOP_CURRENT_USER:
					*name = "current_user";
					return 2;
				case SVFOP_USER:
					*name = "user";
					return 2;
				case SVFOP_SESSION_USER:
					*name = "session_user";
					return 2;
				case SVFOP_CURRENT_CATALOG:
					*name = "current_catalog";
					return 2;
				case SVFOP_CURRENT_SCHEMA:
					*name = "current_schema";
					return 2;
			}
			break;
		case T_XmlExpr:
			/* make SQL/XML functions act like a regular function */
			switch (((XmlExpr *) node)->op)
			{
				case IS_XMLCONCAT:
					*name = "xmlconcat";
					return 2;
				case IS_XMLELEMENT:
					*name = "xmlelement";
					return 2;
				case IS_XMLFOREST:
					*name = "xmlforest";
					return 2;
				case IS_XMLPARSE:
					*name = "xmlparse";
					return 2;
				case IS_XMLPI:
					*name = "xmlpi";
					return 2;
				case IS_XMLROOT:
					*name = "xmlroot";
					return 2;
				case IS_XMLSERIALIZE:
					*name = "xmlserialize";
					return 2;
				case IS_DOCUMENT:
					/* nothing */
					break;
			}
			break;
		case T_XmlSerialize:
			*name = "xmlserialize";
			return 2;
		default:
			break;
	}

	return strength;
}<|MERGE_RESOLUTION|>--- conflicted
+++ resolved
@@ -377,27 +377,13 @@
 			}
 			break;
 		case RTE_JOIN:
-<<<<<<< HEAD
-			/* Join RTE --- recursively inspect the alias variable */
-			if (attnum != InvalidAttrNumber)
-			{
-				Var		   *aliasvar;
-
-				Assert(attnum > 0 && attnum <= list_length(rte->joinaliasvars));
-				aliasvar = (Var *) list_nth(rte->joinaliasvars, attnum - 1);
-				/* We intentionally don't strip implicit coercions here */
-				markTargetListOrigin(pstate, tle, aliasvar, netlevelsup);
-			}
-			break;
-		case RTE_TABLEFUNCTION:
-=======
->>>>>>> d457cb4e
 		case RTE_FUNCTION:
 		case RTE_VALUES:
 		case RTE_TABLEFUNC:
 		case RTE_NAMEDTUPLESTORE:
 		case RTE_RESULT:
 		case RTE_VOID:
+		case RTE_TABLEFUNCTION:
 			/* not a simple relation, leave it unmarked */
 			break;
 		case RTE_CTE:
