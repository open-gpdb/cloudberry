--- conflicted
+++ resolved
@@ -75,7 +75,6 @@
  *		Finish initial transformation of an aggregate call
  *
  * parse_func.c has recognized the function as an aggregate, and has set up
-<<<<<<< HEAD
  * all the fields of the Aggref except aggdirectargs, args, aggorder,
  * aggdistinct and agglevelsup.  The passed-in args list has been through
  * standard expression transformation and type coercion to match the agg's
@@ -91,17 +90,6 @@
  * adding resjunk expressions to the targetlist; but for ordered-set
  * aggregates the aggorder list will always be one-to-one with the aggregated
  * args.)
-=======
- * all the fields of the Aggref except args, aggorder, aggdistinct and
- * agglevelsup.  The passed-in args list has been through standard expression
- * transformation, while the passed-in aggorder list hasn't been transformed
- * at all.
- *
- * Here we convert the args list into a targetlist by inserting TargetEntry
- * nodes, and then transform the aggorder and agg_distinct specifications to
- * produce lists of SortGroupClause nodes.	(That might also result in adding
- * resjunk expressions to the targetlist.)
->>>>>>> 1084f317
  *
  * We must also determine which query level the aggregate actually belongs to,
  * set agglevelsup accordingly, and mark p_hasAggs true in the corresponding
@@ -111,24 +99,16 @@
 transformAggregateCall(ParseState *pstate, Aggref *agg,
 					   List *args, List *aggorder, bool agg_distinct)
 {
-<<<<<<< HEAD
 	List	   *tlist = NIL;
 	List	   *torder = NIL;
 	List	   *tdistinct = NIL;
 	AttrNumber	attno = 1;
-=======
-	List	   *tlist;
-	List	   *torder;
-	List	   *tdistinct = NIL;
-	AttrNumber	attno;
->>>>>>> 1084f317
 	int			save_next_resno;
 	int			min_varlevel;
 	ListCell   *lc;
 	const char *err;
 	bool		errkind;
 
-<<<<<<< HEAD
 	if (AGGKIND_IS_ORDERED_SET(agg->aggkind))
 	{
 		/*
@@ -138,25 +118,12 @@
 		int			numDirectArgs = list_length(args) - list_length(aggorder);
 		List	   *aargs;
 		ListCell   *lc2;
-=======
-	/*
-	 * Transform the plain list of Exprs into a targetlist.  We don't bother
-	 * to assign column names to the entries.
-	 */
-	tlist = NIL;
-	attno = 1;
-	foreach(lc, args)
-	{
-		Expr	   *arg = (Expr *) lfirst(lc);
-		TargetEntry *tle = makeTargetEntry(arg, attno++, NULL, false);
->>>>>>> 1084f317
 
 		Assert(numDirectArgs >= 0);
 
 		aargs = list_copy_tail(args, numDirectArgs);
 		agg->aggdirectargs = list_truncate(args, numDirectArgs);
 
-<<<<<<< HEAD
 		/*
 		 * Build a tlist from the aggregated args, and make a sortlist entry
 		 * for each one.  Note that the expressions in the SortBy nodes are
@@ -168,13 +135,6 @@
 			Expr	   *arg = (Expr *) lfirst(lc);
 			SortBy	   *sortby = (SortBy *) lfirst(lc2);
 			TargetEntry *tle;
-=======
-	torder = transformSortClause(pstate,
-								 aggorder,
-								 &tlist,
-								 true /* fix unknowns */ ,
-								 true /* force SQL99 rules */ );
->>>>>>> 1084f317
 
 			/* We don't bother to assign column names to the entries */
 			tle = makeTargetEntry(arg, attno++, NULL, false);
@@ -201,7 +161,6 @@
 			Expr	   *arg = (Expr *) lfirst(lc);
 			TargetEntry *tle;
 
-<<<<<<< HEAD
 			/* We don't bother to assign column names to the entries */
 			tle = makeTargetEntry(arg, attno++, NULL, false);
 			tlist = lappend(tlist, tle);
@@ -252,18 +211,6 @@
 							 errdetail("Aggregates with DISTINCT must be able to sort their inputs."),
 							 parser_errposition(pstate, exprLocation(expr))));
 				}
-=======
-			if (!OidIsValid(sortcl->sortop))
-			{
-				Node	   *expr = get_sortgroupclause_expr(sortcl, tlist);
-
-				ereport(ERROR,
-						(errcode(ERRCODE_UNDEFINED_FUNCTION),
-				errmsg("could not identify an ordering operator for type %s",
-					   format_type_be(exprType(expr))),
-						 errdetail("Aggregates with DISTINCT must be able to sort their inputs."),
-						 parser_errposition(pstate, exprLocation(expr))));
->>>>>>> 1084f317
 			}
 		}
 
@@ -962,94 +909,6 @@
 }
 
 /*
-<<<<<<< HEAD
-=======
- * parseCheckWindowFuncs
- *	Check for window functions where they shouldn't be.
- *
- *	We have to forbid window functions in WHERE, JOIN/ON, HAVING, GROUP BY,
- *	and window specifications.	(Other clauses, such as RETURNING and LIMIT,
- *	have already been checked.)  Transformation of all these clauses must
- *	be completed already.
- */
-void
-parseCheckWindowFuncs(ParseState *pstate, Query *qry)
-{
-	ListCell   *l;
-
-	/* This should only be called if we found window functions */
-	Assert(pstate->p_hasWindowFuncs);
-
-	if (checkExprHasWindowFuncs(qry->jointree->quals))
-		ereport(ERROR,
-				(errcode(ERRCODE_WINDOWING_ERROR),
-				 errmsg("window functions not allowed in WHERE clause"),
-				 parser_errposition(pstate,
-								  locate_windowfunc(qry->jointree->quals))));
-	if (checkExprHasWindowFuncs((Node *) qry->jointree->fromlist))
-		ereport(ERROR,
-				(errcode(ERRCODE_WINDOWING_ERROR),
-				 errmsg("window functions not allowed in JOIN conditions"),
-				 parser_errposition(pstate,
-					  locate_windowfunc((Node *) qry->jointree->fromlist))));
-	if (checkExprHasWindowFuncs(qry->havingQual))
-		ereport(ERROR,
-				(errcode(ERRCODE_WINDOWING_ERROR),
-				 errmsg("window functions not allowed in HAVING clause"),
-				 parser_errposition(pstate,
-									locate_windowfunc(qry->havingQual))));
-
-	foreach(l, qry->groupClause)
-	{
-		SortGroupClause *grpcl = (SortGroupClause *) lfirst(l);
-		Node	   *expr;
-
-		expr = get_sortgroupclause_expr(grpcl, qry->targetList);
-		if (checkExprHasWindowFuncs(expr))
-			ereport(ERROR,
-					(errcode(ERRCODE_WINDOWING_ERROR),
-				   errmsg("window functions not allowed in GROUP BY clause"),
-					 parser_errposition(pstate,
-										locate_windowfunc(expr))));
-	}
-
-	foreach(l, qry->windowClause)
-	{
-		WindowClause *wc = (WindowClause *) lfirst(l);
-		ListCell   *l2;
-
-		foreach(l2, wc->partitionClause)
-		{
-			SortGroupClause *grpcl = (SortGroupClause *) lfirst(l2);
-			Node	   *expr;
-
-			expr = get_sortgroupclause_expr(grpcl, qry->targetList);
-			if (checkExprHasWindowFuncs(expr))
-				ereport(ERROR,
-						(errcode(ERRCODE_WINDOWING_ERROR),
-				 errmsg("window functions not allowed in window definition"),
-						 parser_errposition(pstate,
-											locate_windowfunc(expr))));
-		}
-		foreach(l2, wc->orderClause)
-		{
-			SortGroupClause *grpcl = (SortGroupClause *) lfirst(l2);
-			Node	   *expr;
-
-			expr = get_sortgroupclause_expr(grpcl, qry->targetList);
-			if (checkExprHasWindowFuncs(expr))
-				ereport(ERROR,
-						(errcode(ERRCODE_WINDOWING_ERROR),
-				 errmsg("window functions not allowed in window definition"),
-						 parser_errposition(pstate,
-											locate_windowfunc(expr))));
-		}
-		/* startOffset and limitOffset were checked in transformFrameOffset */
-	}
-}
-
-/*
->>>>>>> 1084f317
  * check_ungrouped_columns -
  *	  Scan the given expression tree for ungrouped variables (variables
  *	  that are not listed in the groupClauses list and are not within
