/*-------------------------------------------------------------------------
 *
 * parse_relation.c
 *	  parser support routines dealing with relations
 *
<<<<<<< HEAD
 * Portions Copyright (c) 2006-2008, Greenplum inc
 * Portions Copyright (c) 2012-Present Pivotal Software, Inc.
 * Portions Copyright (c) 1996-2016, PostgreSQL Global Development Group
=======
 * Portions Copyright (c) 1996-2019, PostgreSQL Global Development Group
>>>>>>> 9e1c9f95
 * Portions Copyright (c) 1994, Regents of the University of California
 *
 *
 * IDENTIFICATION
 *	  src/backend/parser/parse_relation.c
 *
 *-------------------------------------------------------------------------
 */
#include "postgres.h"

#include <ctype.h>

#include "access/htup_details.h"
#include "access/relation.h"
#include "access/sysattr.h"
#include "access/table.h"
#include "catalog/heap.h"
#include "catalog/namespace.h"
#include "catalog/pg_proc_callback.h"
#include "catalog/pg_type.h"
#include "funcapi.h"
#include "nodes/makefuncs.h"
#include "nodes/nodeFuncs.h"
#include "optimizer/pathnode.h"             /* cdb_rte_find_pseudo_column() */
#include "parser/parsetree.h"
#include "parser/parse_enr.h"
#include "parser/parse_relation.h"
#include "parser/parse_type.h"
#include "storage/lmgr.h"
#include "utils/builtins.h"
#include "utils/lsyscache.h"
#include "utils/rel.h"
#include "utils/syscache.h"
<<<<<<< HEAD
#include "cdb/cdbvars.h"
=======
#include "utils/varlena.h"
>>>>>>> 9e1c9f95


#define MAX_FUZZY_DISTANCE				3

static RangeTblEntry *scanNameSpaceForRefname(ParseState *pstate,
											  const char *refname, int location);
static RangeTblEntry *scanNameSpaceForRelid(ParseState *pstate, Oid relid,
											int location);
static void check_lateral_ref_ok(ParseState *pstate, ParseNamespaceItem *nsitem,
								 int location);
static void markRTEForSelectPriv(ParseState *pstate, RangeTblEntry *rte,
								 int rtindex, AttrNumber col);
static void expandRelation(Oid relid, Alias *eref,
						   int rtindex, int sublevels_up,
						   int location, bool include_dropped,
						   List **colnames, List **colvars);
static void expandTupleDesc(TupleDesc tupdesc, Alias *eref,
<<<<<<< HEAD
				int count, int offset,
				int rtindex, int sublevels_up,
				int location, bool include_dropped,
				List **colnames, List **colvars);
static int32 *getValuesTypmods(RangeTblEntry *rte);
=======
							int count, int offset,
							int rtindex, int sublevels_up,
							int location, bool include_dropped,
							List **colnames, List **colvars);
>>>>>>> 9e1c9f95
static int	specialAttNum(const char *attname);
static bool isQueryUsingTempRelation_walker(Node *node, void *context);


/*
 * refnameRangeTblEntry
 *	  Given a possibly-qualified refname, look to see if it matches any RTE.
 *	  If so, return a pointer to the RangeTblEntry; else return NULL.
 *
 *	  Optionally get RTE's nesting depth (0 = current) into *sublevels_up.
 *	  If sublevels_up is NULL, only consider items at the current nesting
 *	  level.
 *
 * An unqualified refname (schemaname == NULL) can match any RTE with matching
 * alias, or matching unqualified relname in the case of alias-less relation
 * RTEs.  It is possible that such a refname matches multiple RTEs in the
 * nearest nesting level that has a match; if so, we report an error via
 * ereport().
 *
 * A qualified refname (schemaname != NULL) can only match a relation RTE
 * that (a) has no alias and (b) is for the same relation identified by
 * schemaname.refname.  In this case we convert schemaname.refname to a
 * relation OID and search by relid, rather than by alias name.  This is
 * peculiar, but it's what SQL says to do.
 */
RangeTblEntry *
refnameRangeTblEntry(ParseState *pstate,
					 const char *schemaname,
					 const char *refname,
					 int location,
					 int *sublevels_up)
{
	Oid			relId = InvalidOid;

	if (sublevels_up)
		*sublevels_up = 0;

	if (schemaname != NULL)
	{
		Oid			namespaceId;

		/*
		 * We can use LookupNamespaceNoError() here because we are only
		 * interested in finding existing RTEs.  Checking USAGE permission on
		 * the schema is unnecessary since it would have already been checked
		 * when the RTE was made.  Furthermore, we want to report "RTE not
		 * found", not "no permissions for schema", if the name happens to
		 * match a schema name the user hasn't got access to.
		 */
		namespaceId = LookupNamespaceNoError(schemaname);
		if (!OidIsValid(namespaceId))
			return NULL;
		relId = get_relname_relid(refname, namespaceId);
		if (!OidIsValid(relId))
			return NULL;
	}

	while (pstate != NULL)
	{
		RangeTblEntry *result;

		if (OidIsValid(relId))
			result = scanNameSpaceForRelid(pstate, relId, location);
		else
			result = scanNameSpaceForRefname(pstate, refname, location);

		if (result)
			return result;

		if (sublevels_up)
			(*sublevels_up)++;
		else
			break;

		pstate = pstate->parentParseState;
	}
	return NULL;
}

/*
 * Search the query's table namespace for an RTE matching the
 * given unqualified refname.  Return the RTE if a unique match, or NULL
 * if no match.  Raise error if multiple matches.
 *
 * Note: it might seem that we shouldn't have to worry about the possibility
 * of multiple matches; after all, the SQL standard disallows duplicate table
 * aliases within a given SELECT level.  Historically, however, Postgres has
 * been laxer than that.  For example, we allow
 *		SELECT ... FROM tab1 x CROSS JOIN (tab2 x CROSS JOIN tab3 y) z
 * on the grounds that the aliased join (z) hides the aliases within it,
 * therefore there is no conflict between the two RTEs named "x".  However,
 * if tab3 is a LATERAL subquery, then from within the subquery both "x"es
 * are visible.  Rather than rejecting queries that used to work, we allow
 * this situation, and complain only if there's actually an ambiguous
 * reference to "x".
 */
static RangeTblEntry *
scanNameSpaceForRefname(ParseState *pstate, const char *refname, int location)
{
	RangeTblEntry *result = NULL;
	ListCell   *l;

	foreach(l, pstate->p_namespace)
	{
		ParseNamespaceItem *nsitem = (ParseNamespaceItem *) lfirst(l);
		RangeTblEntry *rte = nsitem->p_rte;

		/* Ignore columns-only items */
		if (!nsitem->p_rel_visible)
			continue;
		/* If not inside LATERAL, ignore lateral-only items */
		if (nsitem->p_lateral_only && !pstate->p_lateral_active)
			continue;

		if (strcmp(rte->eref->aliasname, refname) == 0)
		{
			if (result)
				ereport(ERROR,
						(errcode(ERRCODE_AMBIGUOUS_ALIAS),
						 errmsg("table reference \"%s\" is ambiguous",
								refname),
						 parser_errposition(pstate, location)));
			check_lateral_ref_ok(pstate, nsitem, location);
			result = rte;
		}
	}
	return result;
}

/*
 * Search the query's table namespace for a relation RTE matching the
 * given relation OID.  Return the RTE if a unique match, or NULL
 * if no match.  Raise error if multiple matches.
 *
 * See the comments for refnameRangeTblEntry to understand why this
 * acts the way it does.
 */
static RangeTblEntry *
scanNameSpaceForRelid(ParseState *pstate, Oid relid, int location)
{
	RangeTblEntry *result = NULL;
	ListCell   *l;

	foreach(l, pstate->p_namespace)
	{
		ParseNamespaceItem *nsitem = (ParseNamespaceItem *) lfirst(l);
		RangeTblEntry *rte = nsitem->p_rte;

		/* Ignore columns-only items */
		if (!nsitem->p_rel_visible)
			continue;
		/* If not inside LATERAL, ignore lateral-only items */
		if (nsitem->p_lateral_only && !pstate->p_lateral_active)
			continue;

		/* yes, the test for alias == NULL should be there... */
		if (rte->rtekind == RTE_RELATION &&
			rte->relid == relid &&
			rte->alias == NULL)
		{
			if (result)
				ereport(ERROR,
						(errcode(ERRCODE_AMBIGUOUS_ALIAS),
						 errmsg("table reference %u is ambiguous",
								relid),
						 parser_errposition(pstate, location)));
			check_lateral_ref_ok(pstate, nsitem, location);
			result = rte;
		}
	}
	return result;
}

/*
 * Search the query's CTE namespace for a CTE matching the given unqualified
 * refname.  Return the CTE (and its levelsup count) if a match, or NULL
 * if no match.  We need not worry about multiple matches, since parse_cte.c
 * rejects WITH lists containing duplicate CTE names.
 */
CommonTableExpr *
scanNameSpaceForCTE(ParseState *pstate, const char *refname,
					Index *ctelevelsup)
{
	Index		levelsup;

	for (levelsup = 0;
		 pstate != NULL;
		 pstate = pstate->parentParseState, levelsup++)
	{
		ListCell   *lc;

		foreach(lc, pstate->p_ctenamespace)
		{
			CommonTableExpr *cte = (CommonTableExpr *) lfirst(lc);

			if (strcmp(cte->ctename, refname) == 0)
			{
				*ctelevelsup = levelsup;
				return cte;
			}
		}
	}
	return NULL;
}

/*
 * Search for a possible "future CTE", that is one that is not yet in scope
 * according to the WITH scoping rules.  This has nothing to do with valid
 * SQL semantics, but it's important for error reporting purposes.
 */
static bool
isFutureCTE(ParseState *pstate, const char *refname)
{
	for (; pstate != NULL; pstate = pstate->parentParseState)
	{
		ListCell   *lc;

		foreach(lc, pstate->p_future_ctes)
		{
			CommonTableExpr *cte = (CommonTableExpr *) lfirst(lc);

			if (strcmp(cte->ctename, refname) == 0)
				return true;
		}
	}
	return false;
}

/*
 * Search the query's ephemeral named relation namespace for a relation
 * matching the given unqualified refname.
 */
bool
scanNameSpaceForENR(ParseState *pstate, const char *refname)
{
	return name_matches_visible_ENR(pstate, refname);
}

/*
 * searchRangeTableForRel
 *	  See if any RangeTblEntry could possibly match the RangeVar.
 *	  If so, return a pointer to the RangeTblEntry; else return NULL.
 *
 * This is different from refnameRangeTblEntry in that it considers every
 * entry in the ParseState's rangetable(s), not only those that are currently
 * visible in the p_namespace list(s).  This behavior is invalid per the SQL
 * spec, and it may give ambiguous results (there might be multiple equally
 * valid matches, but only one will be returned).  This must be used ONLY
 * as a heuristic in giving suitable error messages.  See errorMissingRTE.
 *
 * Notice that we consider both matches on actual relation (or CTE) name
 * and matches on alias.
 */
static RangeTblEntry *
searchRangeTableForRel(ParseState *pstate, RangeVar *relation)
{
	const char *refname = relation->relname;
	Oid			relId = InvalidOid;
	CommonTableExpr *cte = NULL;
	bool		isenr = false;
	Index		ctelevelsup = 0;
	Index		levelsup;

	/*
	 * If it's an unqualified name, check for possible CTE matches. A CTE
	 * hides any real relation matches.  If no CTE, look for a matching
	 * relation.
	 *
	 * NB: It's not critical that RangeVarGetRelid return the correct answer
	 * here in the face of concurrent DDL.  If it doesn't, the worst case
	 * scenario is a less-clear error message.  Also, the tables involved in
	 * the query are already locked, which reduces the number of cases in
	 * which surprising behavior can occur.  So we do the name lookup
	 * unlocked.
	 */
	if (!relation->schemaname)
	{
		cte = scanNameSpaceForCTE(pstate, refname, &ctelevelsup);
		if (!cte)
			isenr = scanNameSpaceForENR(pstate, refname);
	}

	if (!cte && !isenr)
		relId = RangeVarGetRelid(relation, NoLock, true);

	/* Now look for RTEs matching either the relation/CTE/ENR or the alias */
	for (levelsup = 0;
		 pstate != NULL;
		 pstate = pstate->parentParseState, levelsup++)
	{
		ListCell   *l;

		foreach(l, pstate->p_rtable)
		{
			RangeTblEntry *rte = (RangeTblEntry *) lfirst(l);

			if (rte->rtekind == RTE_RELATION &&
				OidIsValid(relId) &&
				rte->relid == relId)
				return rte;
			if (rte->rtekind == RTE_CTE &&
				cte != NULL &&
				rte->ctelevelsup + levelsup == ctelevelsup &&
				strcmp(rte->ctename, refname) == 0)
				return rte;
<<<<<<< HEAD

			if (rte->eref != NULL &&
                rte->eref->aliasname != NULL &&
                strcmp(rte->eref->aliasname, refname) == 0)
=======
			if (rte->rtekind == RTE_NAMEDTUPLESTORE &&
				isenr &&
				strcmp(rte->enrname, refname) == 0)
				return rte;
			if (strcmp(rte->eref->aliasname, refname) == 0)
>>>>>>> 9e1c9f95
				return rte;
		}
	}
	return NULL;
}

/*
 * Check for relation-name conflicts between two namespace lists.
 * Raise an error if any is found.
 *
 * Note: we assume that each given argument does not contain conflicts
 * itself; we just want to know if the two can be merged together.
 *
 * Per SQL, two alias-less plain relation RTEs do not conflict even if
 * they have the same eref->aliasname (ie, same relation name), if they
 * are for different relation OIDs (implying they are in different schemas).
 *
 * We ignore the lateral-only flags in the namespace items: the lists must
 * not conflict, even when all items are considered visible.  However,
 * columns-only items should be ignored.
 */
void
checkNameSpaceConflicts(ParseState *pstate, List *namespace1,
						List *namespace2)
{
	ListCell   *l1;

	foreach(l1, namespace1)
	{
		ParseNamespaceItem *nsitem1 = (ParseNamespaceItem *) lfirst(l1);
		RangeTblEntry *rte1 = nsitem1->p_rte;
		const char *aliasname1 = rte1->eref->aliasname;
		ListCell   *l2;

		if (!nsitem1->p_rel_visible)
			continue;

		foreach(l2, namespace2)
		{
			ParseNamespaceItem *nsitem2 = (ParseNamespaceItem *) lfirst(l2);
			RangeTblEntry *rte2 = nsitem2->p_rte;

			if (!nsitem2->p_rel_visible)
				continue;
			if (strcmp(rte2->eref->aliasname, aliasname1) != 0)
				continue;		/* definitely no conflict */
			if (rte1->rtekind == RTE_RELATION && rte1->alias == NULL &&
				rte2->rtekind == RTE_RELATION && rte2->alias == NULL &&
				rte1->relid != rte2->relid)
				continue;		/* no conflict per SQL rule */
			ereport(ERROR,
					(errcode(ERRCODE_DUPLICATE_ALIAS),
					 errmsg("table name \"%s\" specified more than once",
							aliasname1)));
		}
	}
}

/*
 * Complain if a namespace item is currently disallowed as a LATERAL reference.
 * This enforces both SQL:2008's rather odd idea of what to do with a LATERAL
 * reference to the wrong side of an outer join, and our own prohibition on
 * referencing the target table of an UPDATE or DELETE as a lateral reference
 * in a FROM/USING clause.
 *
 * Convenience subroutine to avoid multiple copies of a rather ugly ereport.
 */
static void
check_lateral_ref_ok(ParseState *pstate, ParseNamespaceItem *nsitem,
					 int location)
{
	if (nsitem->p_lateral_only && !nsitem->p_lateral_ok)
	{
		/* SQL:2008 demands this be an error, not an invisible item */
		RangeTblEntry *rte = nsitem->p_rte;
		char	   *refname = rte->eref->aliasname;

		ereport(ERROR,
				(errcode(ERRCODE_INVALID_COLUMN_REFERENCE),
				 errmsg("invalid reference to FROM-clause entry for table \"%s\"",
						refname),
				 (rte == pstate->p_target_rangetblentry) ?
				 errhint("There is an entry for table \"%s\", but it cannot be referenced from this part of the query.",
						 refname) :
				 errdetail("The combining JOIN type must be INNER or LEFT for a LATERAL reference."),
				 parser_errposition(pstate, location)));
	}
}

/*
 * given an RTE, return RT index (starting with 1) of the entry,
 * and optionally get its nesting depth (0 = current).  If sublevels_up
 * is NULL, only consider rels at the current nesting level.
 * Raises error if RTE not found.
 */
int
RTERangeTablePosn(ParseState *pstate, RangeTblEntry *rte, int *sublevels_up)
{
	int			index;
	ListCell   *l;

	if (sublevels_up)
		*sublevels_up = 0;

	while (pstate != NULL)
	{
		index = 1;
		foreach(l, pstate->p_rtable)
		{
			if (rte == (RangeTblEntry *) lfirst(l))
				return index;
			index++;
		}
		pstate = pstate->parentParseState;
		if (sublevels_up)
			(*sublevels_up)++;
		else
			break;
	}

	elog(ERROR, "RTE not found (internal error)");
	return 0;					/* keep compiler quiet */
}

/*
 * Given an RT index and nesting depth, find the corresponding RTE.
 * This is the inverse of RTERangeTablePosn.
 */
RangeTblEntry *
GetRTEByRangeTablePosn(ParseState *pstate,
					   int varno,
					   int sublevels_up)
{
	while (sublevels_up-- > 0)
	{
		pstate = pstate->parentParseState;
		Assert(pstate != NULL);
	}
	Assert(varno > 0 && varno <= list_length(pstate->p_rtable));
	return rt_fetch(varno, pstate->p_rtable);
}

/*
 * Fetch the CTE for a CTE-reference RTE.
 *
 * rtelevelsup is the number of query levels above the given pstate that the
 * RTE came from.  Callers that don't have this information readily available
 * may pass -1 instead.
 */
CommonTableExpr *
GetCTEForRTE(ParseState *pstate, RangeTblEntry *rte, int rtelevelsup)
{
	Index		levelsup;
	ListCell   *lc;

	/* Determine RTE's levelsup if caller didn't know it */
	if (rtelevelsup < 0)
		(void) RTERangeTablePosn(pstate, rte, &rtelevelsup);

	Assert(rte->rtekind == RTE_CTE);
	levelsup = rte->ctelevelsup + rtelevelsup;
	while (levelsup-- > 0)
	{
		pstate = pstate->parentParseState;
		if (!pstate)			/* shouldn't happen */
			elog(ERROR, "bad levelsup for CTE \"%s\"", rte->ctename);
	}
	foreach(lc, pstate->p_ctenamespace)
	{
		CommonTableExpr *cte = (CommonTableExpr *) lfirst(lc);

		if (strcmp(cte->ctename, rte->ctename) == 0)
			return cte;
	}
	/* shouldn't happen */
	elog(ERROR, "could not find CTE \"%s\"", rte->ctename);
	return NULL;				/* keep compiler quiet */
}

/*
 * updateFuzzyAttrMatchState
 *	  Using Levenshtein distance, consider if column is best fuzzy match.
 */
static void
updateFuzzyAttrMatchState(int fuzzy_rte_penalty,
						  FuzzyAttrMatchState *fuzzystate, RangeTblEntry *rte,
						  const char *actual, const char *match, int attnum)
{
	int			columndistance;
	int			matchlen;

	/* Bail before computing the Levenshtein distance if there's no hope. */
	if (fuzzy_rte_penalty > fuzzystate->distance)
		return;

	/*
	 * Outright reject dropped columns, which can appear here with apparent
	 * empty actual names, per remarks within scanRTEForColumn().
	 */
	if (actual[0] == '\0')
		return;

	/* Use Levenshtein to compute match distance. */
	matchlen = strlen(match);
	columndistance =
		varstr_levenshtein_less_equal(actual, strlen(actual), match, matchlen,
									  1, 1, 1,
									  fuzzystate->distance + 1
									  - fuzzy_rte_penalty,
									  true);

	/*
	 * If more than half the characters are different, don't treat it as a
	 * match, to avoid making ridiculous suggestions.
	 */
	if (columndistance > matchlen / 2)
		return;

	/*
	 * From this point on, we can ignore the distinction between the RTE-name
	 * distance and the column-name distance.
	 */
	columndistance += fuzzy_rte_penalty;

	/*
	 * If the new distance is less than or equal to that of the best match
	 * found so far, update fuzzystate.
	 */
	if (columndistance < fuzzystate->distance)
	{
		/* Store new lowest observed distance for RTE */
		fuzzystate->distance = columndistance;
		fuzzystate->rfirst = rte;
		fuzzystate->first = attnum;
		fuzzystate->rsecond = NULL;
		fuzzystate->second = InvalidAttrNumber;
	}
	else if (columndistance == fuzzystate->distance)
	{
		/*
		 * This match distance may equal a prior match within this same range
		 * table.  When that happens, the prior match may also be given, but
		 * only if there is no more than two equally distant matches from the
		 * RTE (in turn, our caller will only accept two equally distant
		 * matches overall).
		 */
		if (AttributeNumberIsValid(fuzzystate->second))
		{
			/* Too many RTE-level matches */
			fuzzystate->rfirst = NULL;
			fuzzystate->first = InvalidAttrNumber;
			fuzzystate->rsecond = NULL;
			fuzzystate->second = InvalidAttrNumber;
			/* Clearly, distance is too low a bar (for *any* RTE) */
			fuzzystate->distance = columndistance - 1;
		}
		else if (AttributeNumberIsValid(fuzzystate->first))
		{
			/* Record as provisional second match for RTE */
			fuzzystate->rsecond = rte;
			fuzzystate->second = attnum;
		}
		else if (fuzzystate->distance <= MAX_FUZZY_DISTANCE)
		{
			/*
			 * Record as provisional first match (this can occasionally occur
			 * because previous lowest distance was "too low a bar", rather
			 * than being associated with a real match)
			 */
			fuzzystate->rfirst = rte;
			fuzzystate->first = attnum;
		}
	}
}

/*
 * scanRTEForColumn
 *	  Search the column names of a single RTE for the given name.
 *	  If found, return an appropriate Var node, else return NULL.
 *	  If the name proves ambiguous within this RTE, raise error.
 *
 * Side effect: if we find a match, mark the RTE as requiring read access
 * for the column.
 *
 * Additional side effect: if fuzzystate is non-NULL, check non-system columns
 * for an approximate match and update fuzzystate accordingly.
 */
Node *
scanRTEForColumn(ParseState *pstate, RangeTblEntry *rte, const char *colname,
				 int location, int fuzzy_rte_penalty,
				 FuzzyAttrMatchState *fuzzystate)
{
	Node	   *result = NULL;
	int			attnum = 0;
	Var		   *var;
	ListCell   *c;

	/*
	 * Scan the user column names (or aliases) for a match. Complain if
	 * multiple matches.
	 *
	 * Note: eref->colnames may include entries for dropped columns, but those
	 * will be empty strings that cannot match any legal SQL identifier, so we
	 * don't bother to test for that case here.
	 *
	 * Should this somehow go wrong and we try to access a dropped column,
	 * we'll still catch it by virtue of the checks in
	 * get_rte_attribute_type(), which is called by make_var().  That routine
	 * has to do a cache lookup anyway, so the check there is cheap.  Callers
	 * interested in finding match with shortest distance need to defend
	 * against this directly, though.
	 */
	foreach(c, rte->eref->colnames)
	{
		const char *attcolname = strVal(lfirst(c));

		attnum++;
		if (strcmp(attcolname, colname) == 0)
		{
			if (result)
				ereport(ERROR,
						(errcode(ERRCODE_AMBIGUOUS_COLUMN),
						 errmsg("column reference \"%s\" is ambiguous",
								colname),
						 parser_errposition(pstate, location)));
			var = make_var(pstate, rte, attnum, location);
			/* Require read access to the column */
			markVarForSelectPriv(pstate, var, rte);
			result = (Node *) var;
		}

		/* Updating fuzzy match state, if provided. */
		if (fuzzystate != NULL)
			updateFuzzyAttrMatchState(fuzzy_rte_penalty, fuzzystate,
									  rte, attcolname, colname, attnum);
	}

	/*
	 * If we have a unique match, return it.  Note that this allows a user
	 * alias to override a system column name (such as OID) without error.
	 */
	if (result)
		return result;

	/*
	 * If the RTE represents a real relation, consider system column names.
	 * Composites are only used for pseudo-relations like ON CONFLICT's
	 * excluded.
	 */
	if (rte->rtekind == RTE_RELATION &&
		rte->relkind != RELKIND_COMPOSITE_TYPE)
	{
		/* In GPDB, system columns like gp_segment_id, ctid, xmin/xmax seem to be
		 * ambiguous for replicated table, replica in each segment has different
		 * value of those columns, between sessions, different replicas are chosen
		 * to provide data, so it's weird for users to see different system columns
		 * between sessions. So for replicated table, we don't expose system columns
		 * unless it's GP_ROLE_UTILITY for debug purpose.
		 */
		if (GpPolicyIsReplicated(GpPolicyFetch(rte->relid)) &&
			Gp_role != GP_ROLE_UTILITY)
			return result;

		/* quick check to see if name could be a system column */
		attnum = specialAttNum(colname);

		/* In constraint check, no system column is allowed except tableOid */
		/*
		 * In GPDB, tableoid is not allowed either, because we've removed
		 * HeapTupleData.t_tableOid field.
		 * GPDB_94_MERGE_FIXME: Could we make that work somehow? Resurrect
		 * t_tableOid, maybe? I think we'd need it for logical decoding as well.
		 */
		if (pstate->p_expr_kind == EXPR_KIND_CHECK_CONSTRAINT &&
			attnum < InvalidAttrNumber /* && attnum != TableOidAttributeNumber */)
			ereport(ERROR,
					(errcode(ERRCODE_INVALID_COLUMN_REFERENCE),
					 errmsg("system column \"%s\" reference in check constraint is invalid",
							colname),
					 parser_errposition(pstate, location)));

		/*
		 * In generated column, no system column is allowed except tableOid.
		 */
		if (pstate->p_expr_kind == EXPR_KIND_GENERATED_COLUMN &&
			attnum < InvalidAttrNumber && attnum != TableOidAttributeNumber)
			ereport(ERROR,
					(errcode(ERRCODE_INVALID_COLUMN_REFERENCE),
					 errmsg("cannot use system column \"%s\" in column generation expression",
							colname),
					 parser_errposition(pstate, location)));

		if (attnum != InvalidAttrNumber)
		{
			/*
			 * Now check to see if column actually is defined.  Because of
			 * an ancient oversight in DefineQueryRewrite, it's possible that
			 * pg_attribute contains entries for system columns for a view,
			 * even though views should not have such --- so we also check
			 * the relkind.  This kluge will not be needed in 9.3 and later.
			 */
			if (SearchSysCacheExists2(ATTNUM,
									  ObjectIdGetDatum(rte->relid),
									  Int16GetDatum(attnum)) &&
				get_rel_relkind(rte->relid) != RELKIND_VIEW)
			{
				var = make_var(pstate, rte, attnum, location);
				/* Require read access to the column */
				markVarForSelectPriv(pstate, var, rte);
				result = (Node *) var;
			}
		}
	}

	return result;
}

/*
 * colNameToVar
 *	  Search for an unqualified column name.
 *	  If found, return the appropriate Var node (or expression).
 *	  If not found, return NULL.  If the name proves ambiguous, raise error.
 *	  If localonly is true, only names in the innermost query are considered.
 */
Node *
colNameToVar(ParseState *pstate, const char *colname, bool localonly,
			 int location)
{
	Node	   *result = NULL;
	ParseState *orig_pstate = pstate;

	while (pstate != NULL)
	{
		ListCell   *l;

		foreach(l, pstate->p_namespace)
		{
			ParseNamespaceItem *nsitem = (ParseNamespaceItem *) lfirst(l);
			RangeTblEntry *rte = nsitem->p_rte;
			Node	   *newresult;

			/* Ignore table-only items */
			if (!nsitem->p_cols_visible)
				continue;
			/* If not inside LATERAL, ignore lateral-only items */
			if (nsitem->p_lateral_only && !pstate->p_lateral_active)
				continue;

			/* use orig_pstate here to get the right sublevels_up */
			newresult = scanRTEForColumn(orig_pstate, rte, colname, location,
										 0, NULL);

			if (newresult)
			{
				if (result)
					ereport(ERROR,
							(errcode(ERRCODE_AMBIGUOUS_COLUMN),
							 errmsg("column reference \"%s\" is ambiguous",
									colname),
							 parser_errposition(pstate, location)));
				check_lateral_ref_ok(pstate, nsitem, location);
				result = newresult;
			}
		}

		if (result != NULL || localonly)
			break;				/* found, or don't want to look at parent */

		pstate = pstate->parentParseState;
	}

	return result;
}

/*
 * searchRangeTableForCol
 *	  See if any RangeTblEntry could possibly provide the given column name (or
 *	  find the best match available).  Returns state with relevant details.
 *
 * This is different from colNameToVar in that it considers every entry in
 * the ParseState's rangetable(s), not only those that are currently visible
 * in the p_namespace list(s).  This behavior is invalid per the SQL spec,
 * and it may give ambiguous results (there might be multiple equally valid
 * matches, but only one will be returned).  This must be used ONLY as a
 * heuristic in giving suitable error messages.  See errorMissingColumn.
 *
 * This function is also different in that it will consider approximate
 * matches -- if the user entered an alias/column pair that is only slightly
 * different from a valid pair, we may be able to infer what they meant to
 * type and provide a reasonable hint.
 *
 * The FuzzyAttrMatchState will have 'rfirst' pointing to the best RTE
 * containing the most promising match for the alias and column name.  If
 * the alias and column names match exactly, 'first' will be InvalidAttrNumber;
 * otherwise, it will be the attribute number for the match.  In the latter
 * case, 'rsecond' may point to a second, equally close approximate match,
 * and 'second' will contain the attribute number for the second match.
 */
static FuzzyAttrMatchState *
searchRangeTableForCol(ParseState *pstate, const char *alias, const char *colname,
					   int location)
{
	ParseState *orig_pstate = pstate;
	FuzzyAttrMatchState *fuzzystate = palloc(sizeof(FuzzyAttrMatchState));

	fuzzystate->distance = MAX_FUZZY_DISTANCE + 1;
	fuzzystate->rfirst = NULL;
	fuzzystate->rsecond = NULL;
	fuzzystate->first = InvalidAttrNumber;
	fuzzystate->second = InvalidAttrNumber;

	while (pstate != NULL)
	{
		ListCell   *l;

		foreach(l, pstate->p_rtable)
		{
			RangeTblEntry *rte = (RangeTblEntry *) lfirst(l);
			int			fuzzy_rte_penalty = 0;

			/*
			 * Typically, it is not useful to look for matches within join
			 * RTEs; they effectively duplicate other RTEs for our purposes,
			 * and if a match is chosen from a join RTE, an unhelpful alias is
			 * displayed in the final diagnostic message.
			 */
			if (rte->rtekind == RTE_JOIN)
				continue;

			/*
			 * If the user didn't specify an alias, then matches against one
			 * RTE are as good as another.  But if the user did specify an
			 * alias, then we want at least a fuzzy - and preferably an exact
			 * - match for the range table entry.
			 */
			if (alias != NULL)
				fuzzy_rte_penalty =
					varstr_levenshtein_less_equal(alias, strlen(alias),
												  rte->eref->aliasname,
												  strlen(rte->eref->aliasname),
												  1, 1, 1,
												  MAX_FUZZY_DISTANCE + 1,
												  true);

			/*
			 * Scan for a matching column; if we find an exact match, we're
			 * done.  Otherwise, update fuzzystate.
			 */
			if (scanRTEForColumn(orig_pstate, rte, colname, location,
								 fuzzy_rte_penalty, fuzzystate)
				&& fuzzy_rte_penalty == 0)
			{
				fuzzystate->rfirst = rte;
				fuzzystate->first = InvalidAttrNumber;
				fuzzystate->rsecond = NULL;
				fuzzystate->second = InvalidAttrNumber;
				return fuzzystate;
			}
		}

		pstate = pstate->parentParseState;
	}

	return fuzzystate;
}

/*
 * markRTEForSelectPriv
 *	   Mark the specified column of an RTE as requiring SELECT privilege
 *
 * col == InvalidAttrNumber means a "whole row" reference
 *
 * The caller should pass the actual RTE if it has it handy; otherwise pass
 * NULL, and we'll look it up here.  (This uglification of the API is
 * worthwhile because nearly all external callers have the RTE at hand.)
 */
static void
markRTEForSelectPriv(ParseState *pstate, RangeTblEntry *rte,
					 int rtindex, AttrNumber col)
{
	if (rte == NULL)
		rte = rt_fetch(rtindex, pstate->p_rtable);

	if (rte->rtekind == RTE_RELATION)
	{
		/* Make sure the rel as a whole is marked for SELECT access */
		rte->requiredPerms |= ACL_SELECT;
		/* Must offset the attnum to fit in a bitmapset */
		rte->selectedCols = bms_add_member(rte->selectedCols,
										   col - FirstLowInvalidHeapAttributeNumber);
	}
	else if (rte->rtekind == RTE_JOIN)
	{
		if (col == InvalidAttrNumber)
		{
			/*
			 * A whole-row reference to a join has to be treated as whole-row
			 * references to the two inputs.
			 */
			JoinExpr   *j;

			if (rtindex > 0 && rtindex <= list_length(pstate->p_joinexprs))
				j = list_nth_node(JoinExpr, pstate->p_joinexprs, rtindex - 1);
			else
				j = NULL;
			if (j == NULL)
				elog(ERROR, "could not find JoinExpr for whole-row reference");

			/* Note: we can't see FromExpr here */
			if (IsA(j->larg, RangeTblRef))
			{
				int			varno = ((RangeTblRef *) j->larg)->rtindex;

				markRTEForSelectPriv(pstate, NULL, varno, InvalidAttrNumber);
			}
			else if (IsA(j->larg, JoinExpr))
			{
				int			varno = ((JoinExpr *) j->larg)->rtindex;

				markRTEForSelectPriv(pstate, NULL, varno, InvalidAttrNumber);
			}
			else
				elog(ERROR, "unrecognized node type: %d",
					 (int) nodeTag(j->larg));
			if (IsA(j->rarg, RangeTblRef))
			{
				int			varno = ((RangeTblRef *) j->rarg)->rtindex;

				markRTEForSelectPriv(pstate, NULL, varno, InvalidAttrNumber);
			}
			else if (IsA(j->rarg, JoinExpr))
			{
				int			varno = ((JoinExpr *) j->rarg)->rtindex;

				markRTEForSelectPriv(pstate, NULL, varno, InvalidAttrNumber);
			}
			else
				elog(ERROR, "unrecognized node type: %d",
					 (int) nodeTag(j->rarg));
		}
		else
		{
			/*
			 * Regular join attribute, look at the alias-variable list.
			 *
			 * The aliasvar could be either a Var or a COALESCE expression,
			 * but in the latter case we should already have marked the two
			 * referent variables as being selected, due to their use in the
			 * JOIN clause.  So we need only be concerned with the Var case.
			 * But we do need to drill down through implicit coercions.
			 */
			Var		   *aliasvar;

			Assert(col > 0 && col <= list_length(rte->joinaliasvars));
			aliasvar = (Var *) list_nth(rte->joinaliasvars, col - 1);
			aliasvar = (Var *) strip_implicit_coercions((Node *) aliasvar);
			if (aliasvar && IsA(aliasvar, Var))
				markVarForSelectPriv(pstate, aliasvar, NULL);
		}
	}
	/* other RTE types don't require privilege marking */
}

/*
 * markVarForSelectPriv
 *	   Mark the RTE referenced by a Var as requiring SELECT privilege
 *
 * The caller should pass the Var's referenced RTE if it has it handy
 * (nearly all do); otherwise pass NULL.
 */
void
markVarForSelectPriv(ParseState *pstate, Var *var, RangeTblEntry *rte)
{
	Index		lv;

	Assert(IsA(var, Var));
	/* Find the appropriate pstate if it's an uplevel Var */
	for (lv = 0; lv < var->varlevelsup; lv++)
		pstate = pstate->parentParseState;
	markRTEForSelectPriv(pstate, rte, var->varno, var->varattno);
}

/*
 * buildRelationAliases
 *		Construct the eref column name list for a relation RTE.
 *		This code is also used for function RTEs.
 *
 * tupdesc: the physical column information
 * alias: the user-supplied alias, or NULL if none
 * eref: the eref Alias to store column names in
 *
 * eref->colnames is filled in.  Also, alias->colnames is rebuilt to insert
 * empty strings for any dropped columns, so that it will be one-to-one with
 * physical column numbers.
 *
 * It is an error for there to be more aliases present than required.
 */
static void
buildRelationAliases(TupleDesc tupdesc, Alias *alias, Alias *eref)
{
	int			maxattrs = tupdesc->natts;
	ListCell   *aliaslc;
	int			numaliases;
	int			varattno;
	int			numdropped = 0;

	Assert(eref->colnames == NIL);

	if (alias)
	{
		aliaslc = list_head(alias->colnames);
		numaliases = list_length(alias->colnames);
		/* We'll rebuild the alias colname list */
		alias->colnames = NIL;
	}
	else
	{
		aliaslc = NULL;
		numaliases = 0;
	}

	for (varattno = 0; varattno < maxattrs; varattno++)
	{
		Form_pg_attribute attr = TupleDescAttr(tupdesc, varattno);
		Value	   *attrname;

		if (attr->attisdropped)
		{
			/* Always insert an empty string for a dropped column */
			attrname = makeString(pstrdup(""));
			if (aliaslc)
				alias->colnames = lappend(alias->colnames, attrname);
			numdropped++;
		}
		else if (aliaslc)
		{
			/* Use the next user-supplied alias */
			attrname = (Value *) lfirst(aliaslc);
			aliaslc = lnext(aliaslc);
			alias->colnames = lappend(alias->colnames, attrname);
		}
		else
		{
			attrname = makeString(pstrdup(NameStr(attr->attname)));
			/* we're done with the alias if any */
		}

		eref->colnames = lappend(eref->colnames, attrname);
	}

	/* Too many user-supplied aliases? */
	if (aliaslc)
		ereport(ERROR,
				(errcode(ERRCODE_INVALID_COLUMN_REFERENCE),
				 errmsg("table \"%s\" has %d columns available but %d columns specified",
						eref->aliasname, maxattrs - numdropped, numaliases)));
}

/*
 * chooseScalarFunctionAlias
 *		Select the column alias for a function in a function RTE,
 *		when the function returns a scalar type (not composite or RECORD).
 *
 * funcexpr: transformed expression tree for the function call
 * funcname: function name (as determined by FigureColname)
 * alias: the user-supplied alias for the RTE, or NULL if none
 * nfuncs: the number of functions appearing in the function RTE
 *
 * Note that the name we choose might be overridden later, if the user-given
 * alias includes column alias names.  That's of no concern here.
 */
static char *
chooseScalarFunctionAlias(Node *funcexpr, char *funcname,
						  Alias *alias, int nfuncs)
{
	char	   *pname;

	/*
	 * If the expression is a simple function call, and the function has a
	 * single OUT parameter that is named, use the parameter's name.
	 */
	if (funcexpr && IsA(funcexpr, FuncExpr))
	{
		pname = get_func_result_name(((FuncExpr *) funcexpr)->funcid);
		if (pname)
			return pname;
	}

	/*
	 * If there's just one function in the RTE, and the user gave an RTE alias
	 * name, use that name.  (This makes FROM func() AS foo use "foo" as the
	 * column name as well as the table alias.)
	 */
	if (nfuncs == 1 && alias)
		return alias->aliasname;

	/*
	 * Otherwise use the function name.
	 */
	return funcname;
}

/*
 * Open a table during parse analysis
 *
<<<<<<< HEAD
 * This is essentially the same as CdbOpenRelationRv, except that it caters
 * to some parser-specific error reporting needs.
=======
 * This is essentially just the same as table_openrv(), except that it caters
 * to some parser-specific error reporting needs, notably that it arranges
 * to include the RangeVar's parse location in any resulting error.
 *
 * Note: properly, lockmode should be declared LOCKMODE not int, but that
 * would require importing storage/lock.h into parse_relation.h.  Since
 * LOCKMODE is typedef'd as int anyway, that seems like overkill.
>>>>>>> 9e1c9f95
 */
Relation
parserOpenTable(ParseState *pstate, const RangeVar *relation,
				int lockmode, bool *lockUpgraded)
{
	Relation	rel;
	ParseCallbackState pcbstate;
	Oid			relid;

	setup_parser_errposition_callback(&pcbstate, pstate, relation->location);
<<<<<<< HEAD

	/* Look up the appropriate relation using namespace search */
	relid = RangeVarGetRelid(relation, NoLock, true);
	/*
	 * CdbTryOpenRelation might return NULL (for example, if the table
	 * is dropped by another transaction). Every time we invoke function
	 * CdbTryOpenRelation, we should check if the return value is NULL.
	 */
	rel = CdbTryOpenRelation(relid, lockmode, lockUpgraded);

	if (!RelationIsValid(rel))
=======
	rel = table_openrv_extended(relation, lockmode, true);
	if (rel == NULL)
>>>>>>> 9e1c9f95
	{
		if (relation->schemaname)
			ereport(ERROR,
					(errcode(ERRCODE_UNDEFINED_TABLE),
					 errmsg("relation \"%s.%s\" does not exist",
							relation->schemaname, relation->relname)));
		else
		{
			/*
			 * An unqualified name might have been meant as a reference to
			 * some not-yet-in-scope CTE.  The bare "does not exist" message
			 * has proven remarkably unhelpful for figuring out such problems,
			 * so we take pains to offer a specific hint.
			 */
			if (isFutureCTE(pstate, relation->relname))
				ereport(ERROR,
						(errcode(ERRCODE_UNDEFINED_TABLE),
						 errmsg("relation \"%s\" does not exist",
								relation->relname),
						 errdetail("There is a WITH item named \"%s\", but it cannot be referenced from this part of the query.",
								   relation->relname),
						 errhint("Use WITH RECURSIVE, or re-order the WITH items to remove forward references.")));
			else
				ereport(ERROR,
						(errcode(ERRCODE_UNDEFINED_TABLE),
						 errmsg("relation \"%s\" does not exist",
								relation->relname)));
		}
	}

	cancel_parser_errposition_callback(&pcbstate);
	return rel;
}

/*
 * Add an entry for a relation to the pstate's range table (p_rtable).
 *
 * Note: formerly this checked for refname conflicts, but that's wrong.
 * Caller is responsible for checking for conflicts in the appropriate scope.
 */
RangeTblEntry *
addRangeTableEntry(ParseState *pstate,
				   RangeVar *relation,
				   Alias *alias,
				   bool inh,
				   bool inFromCl)
{
	RangeTblEntry *rte = makeNode(RangeTblEntry);
	char	   *refname = alias ? alias->aliasname : relation->relname;
	LOCKMODE	lockmode = AccessShareLock;
	LockingClause *locking;
	Relation	rel;
	ParseCallbackState pcbstate;

	Assert(pstate != NULL);

	rte->alias = alias;
	rte->rtekind = RTE_RELATION;

	/*
	 * Greenplum specific behavior:
	 * The implementation of select statement with locking clause
	 * (for update | no key update | share | key share) in postgres
	 * is to hold RowShareLock on tables during parsing stage, and
	 * generate a LockRows plan node for executor to lock the tuples.
	 * It is not easy to lock tuples in Greenplum database, since
	 * tuples may be fetched through motion nodes.
	 *
	 * But when Global Deadlock Detector is enabled, and the select
	 * statement with locking clause contains only one table, we are
	 * sure that there are no motions. For such simple cases, we could
	 * make the behavior just the same as Postgres.
	 */
	locking = getLockedRefname(pstate, refname);
	if (locking)
	{
		Oid relid;

		relid = RangeVarGetRelid(relation, lockmode, false);

		rel = try_heap_open(relid, NoLock, true);
		if (!rel)
			elog(ERROR, "open relation(%u) fail", relid);

		if (rel->rd_rel->relkind != RELKIND_RELATION ||
			GpPolicyIsReplicated(rel->rd_cdbpolicy) ||
			RelationIsAppendOptimized(rel))
			pstate->p_canOptSelectLockingClause = false;

		if (rel->rd_rel->relkind == RELKIND_MATVIEW)
			ereport(ERROR,
					(errcode(ERRCODE_WRONG_OBJECT_TYPE),
					 errmsg("cannot lock rows in materialized view \"%s\"",
							RelationGetRelationName(rel))));

		lockmode = pstate->p_canOptSelectLockingClause ? RowShareLock : ExclusiveLock;
		if (lockmode == ExclusiveLock && locking->waitPolicy != LockWaitBlock)
			ereport(WARNING,
					(errmsg("Upgrade the lockmode to ExclusiveLock on table(%s) and ingore the wait policy.",
					 RelationGetRelationName(rel))));

		heap_close(rel, NoLock);

	}

	/*
	 * Identify the type of lock we'll need on this relation.  It's not the
	 * query's target table (that case is handled elsewhere), so we need
	 * either RowShareLock if it's locked by FOR UPDATE/SHARE, or plain
	 * AccessShareLock otherwise.
	 */
	lockmode = isLockedRefname(pstate, refname) ? RowShareLock : AccessShareLock;

	/*
	 * Get the rel's OID.  This access also ensures that we have an up-to-date
	 * relcache entry for the rel.  Since this is typically the first access
	 * to a rel in a statement, we must open the rel with the proper lockmode.
	 */
<<<<<<< HEAD
	setup_parser_errposition_callback(&pcbstate, pstate, relation->location);
	rel = parserOpenTable(pstate, relation, lockmode, NULL);
	cancel_parser_errposition_callback(&pcbstate);
=======
	rel = parserOpenTable(pstate, relation, lockmode);
>>>>>>> 9e1c9f95
	rte->relid = RelationGetRelid(rel);
	rte->relkind = rel->rd_rel->relkind;
	rte->rellockmode = lockmode;

	/*
	 * Build the list of effective column names using user-supplied aliases
	 * and/or actual column names.
	 */
	rte->eref = makeAlias(refname, NIL);
	buildRelationAliases(rel->rd_att, alias, rte->eref);

	/*
	 * Drop the rel refcount, but keep the access lock till end of transaction
	 * so that the table can't be deleted or have its schema modified
	 * underneath us.
	 */
	table_close(rel, NoLock);

	/*
	 * Set flags and access permissions.
	 *
	 * The initial default on access checks is always check-for-READ-access,
	 * which is the right thing for all except target tables.
	 */
	rte->lateral = false;
	rte->inh = inh;
	rte->inFromCl = inFromCl;

	rte->requiredPerms = ACL_SELECT;
	rte->checkAsUser = InvalidOid;	/* not set-uid by default, either */
	rte->selectedCols = NULL;
	rte->insertedCols = NULL;
	rte->updatedCols = NULL;
	rte->extraUpdatedCols = NULL;

	/*
	 * Add completed RTE to pstate's range table list, but not to join list
	 * nor namespace --- caller must do that if appropriate.
	 */
	pstate->p_rtable = lappend(pstate->p_rtable, rte);

	return rte;
}

/*
 * Add an entry for a relation to the pstate's range table (p_rtable).
 *
 * This is just like addRangeTableEntry() except that it makes an RTE
 * given an already-open relation instead of a RangeVar reference.
 *
 * lockmode is the lock type required for query execution; it must be one
 * of AccessShareLock, RowShareLock, or RowExclusiveLock depending on the
 * RTE's role within the query.  The caller must hold that lock mode
 * or a stronger one.
 *
 * Note: properly, lockmode should be declared LOCKMODE not int, but that
 * would require importing storage/lock.h into parse_relation.h.  Since
 * LOCKMODE is typedef'd as int anyway, that seems like overkill.
 */
RangeTblEntry *
addRangeTableEntryForRelation(ParseState *pstate,
							  Relation rel,
							  int lockmode,
							  Alias *alias,
							  bool inh,
							  bool inFromCl)
{
	RangeTblEntry *rte = makeNode(RangeTblEntry);
	char	   *refname = alias ? alias->aliasname : RelationGetRelationName(rel);

	Assert(pstate != NULL);

	Assert(lockmode == AccessShareLock ||
		   lockmode == RowShareLock ||
		   lockmode == RowExclusiveLock);
	Assert(CheckRelationLockedByMe(rel, lockmode, true));

	rte->rtekind = RTE_RELATION;
	rte->alias = alias;
	rte->relid = RelationGetRelid(rel);
	rte->relkind = rel->rd_rel->relkind;
	rte->rellockmode = lockmode;

	/*
	 * Build the list of effective column names using user-supplied aliases
	 * and/or actual column names.
	 */
	rte->eref = makeAlias(refname, NIL);
	buildRelationAliases(rel->rd_att, alias, rte->eref);

	/*
	 * Set flags and access permissions.
	 *
	 * The initial default on access checks is always check-for-READ-access,
	 * which is the right thing for all except target tables.
	 */
	rte->lateral = false;
	rte->inh = inh;
	rte->inFromCl = inFromCl;

	rte->requiredPerms = ACL_SELECT;
	rte->checkAsUser = InvalidOid;	/* not set-uid by default, either */
	rte->selectedCols = NULL;
	rte->insertedCols = NULL;
	rte->updatedCols = NULL;
	rte->extraUpdatedCols = NULL;

	/*
	 * Add completed RTE to pstate's range table list, but not to join list
	 * nor namespace --- caller must do that if appropriate.
	 */
	pstate->p_rtable = lappend(pstate->p_rtable, rte);

	return rte;
}

/*
 * Add an entry for a subquery to the pstate's range table (p_rtable).
 *
 * This is just like addRangeTableEntry() except that it makes a subquery RTE.
 * Note that an alias clause *must* be supplied.
 */
RangeTblEntry *
addRangeTableEntryForSubquery(ParseState *pstate,
							  Query *subquery,
							  Alias *alias,
							  bool lateral,
							  bool inFromCl)
{
	RangeTblEntry *rte = makeNode(RangeTblEntry);
	char	   *refname = alias->aliasname;
	Alias	   *eref;
	int			numaliases;
	int			varattno;
	ListCell   *tlistitem;

	rte->rtekind = RTE_SUBQUERY;
	rte->subquery = subquery;
	rte->alias = alias;

	eref = copyObject(alias);
	numaliases = list_length(eref->colnames);

	/* fill in any unspecified alias columns */
	varattno = 0;
	foreach(tlistitem, subquery->targetList)
	{
		TargetEntry *te = (TargetEntry *) lfirst(tlistitem);

		if (te->resjunk)
			continue;
		varattno++;
		Assert(varattno == te->resno);
		if (varattno > numaliases)
		{
			char	   *attrname;

			attrname = pstrdup(te->resname);
			eref->colnames = lappend(eref->colnames, makeString(attrname));
		}
	}
	if (varattno < numaliases)
		ereport(ERROR,
				(errcode(ERRCODE_INVALID_COLUMN_REFERENCE),
				 errmsg("table \"%s\" has %d columns available but %d columns specified",
						refname, varattno, numaliases)));

	rte->eref = eref;

	/*
	 * Set flags and access permissions.
	 *
	 * Subqueries are never checked for access rights.
	 */
	rte->lateral = lateral;
	rte->inh = false;			/* never true for subqueries */
	rte->inFromCl = inFromCl;

	rte->requiredPerms = 0;
	rte->checkAsUser = InvalidOid;
	rte->selectedCols = NULL;
	rte->insertedCols = NULL;
	rte->updatedCols = NULL;
	rte->extraUpdatedCols = NULL;

	/*
	 * Add completed RTE to pstate's range table list, but not to join list
	 * nor namespace --- caller must do that if appropriate.
	 */
	if (pstate != NULL)
		pstate->p_rtable = lappend(pstate->p_rtable, rte);

	return rte;
}

/*
 * Add an entry for a function (or functions) to the pstate's range table
 * (p_rtable).
 *
 * This is just like addRangeTableEntry() except that it makes a function RTE.
 */
RangeTblEntry *
addRangeTableEntryForFunction(ParseState *pstate,
							  List *funcnames,
							  List *funcexprs,
							  List *coldeflists,
							  RangeFunction *rangefunc,
							  bool lateral,
							  bool inFromCl)
{
	RangeTblEntry *rte = makeNode(RangeTblEntry);
	Oid         funcDescribe = InvalidOid;
	Alias	   *alias = rangefunc->alias;
	Alias	   *eref;
	char	   *aliasname;
	int			nfuncs = list_length(funcexprs);
	TupleDesc  *functupdescs;
	TupleDesc	tupdesc;
	ListCell   *lc1,
			   *lc2,
			   *lc3;
	int			i;
	int			j;
	int			funcno;
	int			natts,
				totalatts;

	Assert(pstate != NULL);

	rte->rtekind = RTE_FUNCTION;
	rte->relid = InvalidOid;
	rte->subquery = NULL;
	rte->functions = NIL;		/* we'll fill this list below */
	rte->funcordinality = rangefunc->ordinality;
	rte->alias = alias;

	/*
	 * Choose the RTE alias name.  We default to using the first function's
	 * name even when there's more than one; which is maybe arguable but beats
	 * using something constant like "table".
	 */
	if (alias)
		aliasname = alias->aliasname;
	else
		aliasname = linitial(funcnames);

	eref = makeAlias(aliasname, NIL);
	rte->eref = eref;

	/* Process each function ... */
	functupdescs = (TupleDesc *) palloc(nfuncs * sizeof(TupleDesc));

	totalatts = 0;
	funcno = 0;
	forthree(lc1, funcexprs, lc2, funcnames, lc3, coldeflists)
	{
		Node	   *funcexpr = (Node *) lfirst(lc1);
		char	   *funcname = (char *) lfirst(lc2);
		List	   *coldeflist = (List *) lfirst(lc3);
		RangeTblFunction *rtfunc = makeNode(RangeTblFunction);
		TypeFuncClass functypclass;
		Oid			funcrettype;

		/* Initialize RangeTblFunction node */
		rtfunc->funcexpr = funcexpr;
		rtfunc->funccolnames = NIL;
		rtfunc->funccoltypes = NIL;
		rtfunc->funccoltypmods = NIL;
		rtfunc->funccolcollations = NIL;
		rtfunc->funcparams = NULL;	/* not set until planning */

		/*
		 * If the function has TABLE value expressions in its arguments then it must
		 * be planned as a TableFunctionScan instead of a normal FunctionScan.  We
		 * mark this here because this is where we know that the function is being
		 * used as a RangeTableEntry.
		 */
		if (funcexpr && IsA(funcexpr, FuncExpr))
		{
			FuncExpr		*func = (FuncExpr *) funcexpr;

			if (func->args && IsA(func->args, List))
			{
				ListCell		*arg;

				foreach(arg, (List*) func->args)
				{
					Node *n = (Node *) lfirst(arg);
					if (IsA(n, TableValueExpr))
					{
						TableValueExpr *input = (TableValueExpr *) n;

						/* 
						 * Currently only support single TABLE value expression.
						 *
						 * Note: this shouldn't be possible given that we don't
						 * allow it at function creation so the function parser
						 * should have already errored due to type mismatch.
						 */
						Assert(IsA(input->subquery, Query));
						if (rte->subquery != NULL)
							ereport(ERROR, 
									(errcode(ERRCODE_INVALID_PARAMETER_VALUE),
									 errmsg("functions over multiple TABLE value "
											"expressions not supported")));

						/*
						 * Convert RTE to a TableFunctionScan over the specified
						 * input 
						 */
						rte->rtekind = RTE_TABLEFUNCTION;
						rte->subquery = (Query *) input->subquery;

						/* 
						 * Mark function as a table function so that the second pass
						 * check, parseCheckTableFunctions(), can correctly detect
						 * that it is a valid TABLE value expression.
						 */
						func->is_tablefunc = true;

						/*
						 * We do not break from the loop here because we want to
						 * keep looping to guard against multiple TableValueExpr
						 * arguments.
						 */
					}
				}
			}
		}

		/*
		 * Now determine if the function returns a simple or composite type.
		 */
		functypclass = get_expr_result_type(funcexpr,
											&funcrettype,
											&tupdesc);

		/*
		 * Handle dynamic type resolution for functions with DESCRIBE callbacks.
		 */
		/* GPDB_94_MERGE_FIXME: What happens if you have 'coldeflist', and a DESCRIBE callback? */
		if (functypclass == TYPEFUNC_RECORD && IsA(funcexpr, FuncExpr))
		{
			FuncExpr *func = (FuncExpr *) funcexpr;
			Datum     d;
			int       i;

			Insist(TypeSupportsDescribe(funcrettype));

			funcDescribe = lookupProcCallback(func->funcid, PROMETHOD_DESCRIBE);
			if (OidIsValid(funcDescribe))
			{
				FmgrInfo	flinfo;
				FunctionCallInfoData fcinfo;

				/*
				 * Describe functions have the signature  d(internal) => internal
				 * where the parameter is the untransformed FuncExpr node and the result
				 * is a tuple descriptor. Its context is RangeTblFunction which has
				 * funcuserdata field to store arbitrary binary data to transport
				 * to executor.
				 */
				rtfunc->funcuserdata = NULL;
				fmgr_info(funcDescribe, &flinfo);
				InitFunctionCallInfoData(fcinfo, &flinfo, 1, InvalidOid, (Node *) rtfunc, NULL);
				fcinfo.arg[0] = PointerGetDatum(funcexpr);
				fcinfo.argnull[0] = false;

				d = FunctionCallInvoke(&fcinfo);
				if (fcinfo.isnull)
					elog(ERROR, "function %u returned NULL", flinfo.fn_oid);
				tupdesc = (TupleDesc) DatumGetPointer(d);

				/* 
				 * Might want to improve this API so the describe method return 
				 * value is somehow verifiable 
				 */
				if (tupdesc != NULL)
				{
					functypclass = TYPEFUNC_COMPOSITE;
					for (i = 0; i < tupdesc->natts; i++)
					{
						Form_pg_attribute attr = tupdesc->attrs[i];

						rtfunc->funccolnames	= lappend(rtfunc->funccolnames,
														  makeString(pstrdup(NameStr(attr->attname))));
						rtfunc->funccoltypes	= lappend_oid(rtfunc->funccoltypes,
														  attr->atttypid);
						rtfunc->funccoltypmods = lappend_int(rtfunc->funccoltypmods,
														  attr->atttypmod);
						rtfunc->funccolcollations = lappend_oid(rtfunc->funccolcollations,
															 attr->attcollation);
					}
				}
			}
		}

		/*
		 * A coldeflist is required if the function returns RECORD and hasn't
		 * got a predetermined record type, and is prohibited otherwise.
		 */
		if (coldeflist != NIL)
		{
			if (functypclass != TYPEFUNC_RECORD)
				ereport(ERROR,
						(errcode(ERRCODE_SYNTAX_ERROR),
						 errmsg("a column definition list is only allowed for functions returning \"record\""),
						 parser_errposition(pstate,
											exprLocation((Node *) coldeflist))));
		}
		else
		{
			if (functypclass == TYPEFUNC_RECORD)
				ereport(ERROR,
						(errcode(ERRCODE_SYNTAX_ERROR),
						 errmsg("a column definition list is required for functions returning \"record\""),
						 parser_errposition(pstate, exprLocation(funcexpr))));
		}

		if (functypclass == TYPEFUNC_COMPOSITE ||
			functypclass == TYPEFUNC_COMPOSITE_DOMAIN)
		{
			/* Composite data type, e.g. a table's row type */
			Assert(tupdesc);
		}
		else if (functypclass == TYPEFUNC_SCALAR)
		{
			/* Base data type, i.e. scalar */
			tupdesc = CreateTemplateTupleDesc(1);
			TupleDescInitEntry(tupdesc,
							   (AttrNumber) 1,
							   chooseScalarFunctionAlias(funcexpr, funcname,
														 alias, nfuncs),
							   funcrettype,
							   -1,
							   0);
		}
		else if (functypclass == TYPEFUNC_RECORD)
		{
			ListCell   *col;

			/*
			 * Use the column definition list to construct a tupdesc and fill
			 * in the RangeTblFunction's lists.
			 */
			tupdesc = CreateTemplateTupleDesc(list_length(coldeflist));
			i = 1;
			foreach(col, coldeflist)
			{
				ColumnDef  *n = (ColumnDef *) lfirst(col);
				char	   *attrname;
				Oid			attrtype;
				int32		attrtypmod;
				Oid			attrcollation;

				attrname = n->colname;
				if (n->typeName->setof)
					ereport(ERROR,
							(errcode(ERRCODE_INVALID_TABLE_DEFINITION),
							 errmsg("column \"%s\" cannot be declared SETOF",
									attrname),
							 parser_errposition(pstate, n->location)));
				typenameTypeIdAndMod(pstate, n->typeName,
									 &attrtype, &attrtypmod);
				attrcollation = GetColumnDefCollation(pstate, n, attrtype);
				TupleDescInitEntry(tupdesc,
								   (AttrNumber) i,
								   attrname,
								   attrtype,
								   attrtypmod,
								   0);
				TupleDescInitEntryCollation(tupdesc,
											(AttrNumber) i,
											attrcollation);
				rtfunc->funccolnames = lappend(rtfunc->funccolnames,
											   makeString(pstrdup(attrname)));
				rtfunc->funccoltypes = lappend_oid(rtfunc->funccoltypes,
												   attrtype);
				rtfunc->funccoltypmods = lappend_int(rtfunc->funccoltypmods,
													 attrtypmod);
				rtfunc->funccolcollations = lappend_oid(rtfunc->funccolcollations,
														attrcollation);

				i++;
			}

			/*
			 * Ensure that the coldeflist defines a legal set of names (no
			 * duplicates, but we needn't worry about system column names) and
			 * datatypes.  Although we mostly can't allow pseudo-types, it
			 * seems safe to allow RECORD and RECORD[], since values within
			 * those type classes are self-identifying at runtime, and the
			 * coldeflist doesn't represent anything that will be visible to
			 * other sessions.
			 */
			CheckAttributeNamesTypes(tupdesc, RELKIND_COMPOSITE_TYPE,
									 CHKATYPE_ANYRECORD);
		}
		else
			ereport(ERROR,
					(errcode(ERRCODE_DATATYPE_MISMATCH),
					 errmsg("function \"%s\" in FROM has unsupported return type %s",
							funcname, format_type_be(funcrettype)),
					 parser_errposition(pstate, exprLocation(funcexpr))));

		/* Finish off the RangeTblFunction and add it to the RTE's list */
		rtfunc->funccolcount = tupdesc->natts;
		rte->functions = lappend(rte->functions, rtfunc);

		/* Save the tupdesc for use below */
		functupdescs[funcno] = tupdesc;
		totalatts += tupdesc->natts;
		funcno++;
	}

	/*
	 * If there's more than one function, or we want an ordinality column, we
	 * have to produce a merged tupdesc.
	 */
	if (nfuncs > 1 || rangefunc->ordinality)
	{
		if (rangefunc->ordinality)
			totalatts++;

		/* Merge the tuple descs of each function into a composite one */
		tupdesc = CreateTemplateTupleDesc(totalatts);
		natts = 0;
		for (i = 0; i < nfuncs; i++)
		{
			for (j = 1; j <= functupdescs[i]->natts; j++)
				TupleDescCopyEntry(tupdesc, ++natts, functupdescs[i], j);
		}

		/* Add the ordinality column if needed */
		if (rangefunc->ordinality)
			TupleDescInitEntry(tupdesc,
							   (AttrNumber) ++natts,
							   "ordinality",
							   INT8OID,
							   -1,
							   0);

		Assert(natts == totalatts);
	}
	else
	{
		/* We can just use the single function's tupdesc as-is */
		tupdesc = functupdescs[0];
	}

	/* Use the tupdesc while assigning column aliases for the RTE */
	buildRelationAliases(tupdesc, alias, eref);

	/*
	 * Set flags and access permissions.
	 *
	 * Functions are never checked for access rights (at least, not by the RTE
	 * permissions mechanism).
	 */
	rte->lateral = lateral;
	rte->inh = false;			/* never true for functions */
	rte->inFromCl = inFromCl;

	rte->requiredPerms = 0;
	rte->checkAsUser = InvalidOid;
	rte->selectedCols = NULL;
	rte->insertedCols = NULL;
	rte->updatedCols = NULL;
	rte->extraUpdatedCols = NULL;

	/*
	 * Add completed RTE to pstate's range table list, but not to join list
	 * nor namespace --- caller must do that if appropriate.
	 */
	pstate->p_rtable = lappend(pstate->p_rtable, rte);

	return rte;
}

/*
 * Add an entry for a table function to the pstate's range table (p_rtable).
 *
 * This is much like addRangeTableEntry() except that it makes a tablefunc RTE.
 */
RangeTblEntry *
addRangeTableEntryForTableFunc(ParseState *pstate,
							   TableFunc *tf,
							   Alias *alias,
							   bool lateral,
							   bool inFromCl)
{
	RangeTblEntry *rte = makeNode(RangeTblEntry);
	char	   *refname = alias ? alias->aliasname : pstrdup("xmltable");
	Alias	   *eref;
	int			numaliases;

	Assert(pstate != NULL);

	rte->rtekind = RTE_TABLEFUNC;
	rte->relid = InvalidOid;
	rte->subquery = NULL;
	rte->tablefunc = tf;
	rte->coltypes = tf->coltypes;
	rte->coltypmods = tf->coltypmods;
	rte->colcollations = tf->colcollations;
	rte->alias = alias;

	eref = alias ? copyObject(alias) : makeAlias(refname, NIL);
	numaliases = list_length(eref->colnames);

	/* fill in any unspecified alias columns */
	if (numaliases < list_length(tf->colnames))
		eref->colnames = list_concat(eref->colnames,
									 list_copy_tail(tf->colnames, numaliases));

	rte->eref = eref;

	/*
	 * Set flags and access permissions.
	 *
	 * Tablefuncs are never checked for access rights (at least, not by the
	 * RTE permissions mechanism).
	 */
	rte->lateral = lateral;
	rte->inh = false;			/* never true for tablefunc RTEs */
	rte->inFromCl = inFromCl;

	rte->requiredPerms = 0;
	rte->checkAsUser = InvalidOid;
	rte->selectedCols = NULL;
	rte->insertedCols = NULL;
	rte->updatedCols = NULL;
	rte->extraUpdatedCols = NULL;

	/*
	 * Add completed RTE to pstate's range table list, but not to join list
	 * nor namespace --- caller must do that if appropriate.
	 */
	pstate->p_rtable = lappend(pstate->p_rtable, rte);

	return rte;
}

/*
 * Add an entry for a VALUES list to the pstate's range table (p_rtable).
 *
 * This is much like addRangeTableEntry() except that it makes a values RTE.
 */
RangeTblEntry *
addRangeTableEntryForValues(ParseState *pstate,
							List *exprs,
							List *coltypes,
							List *coltypmods,
							List *colcollations,
							Alias *alias,
							bool lateral,
							bool inFromCl)
{
	RangeTblEntry *rte = makeNode(RangeTblEntry);
	char	   *refname = alias ? alias->aliasname : pstrdup("*VALUES*");
	Alias	   *eref;
	int			numaliases;
	int			numcolumns;

	Assert(pstate != NULL);

	rte->rtekind = RTE_VALUES;
	rte->relid = InvalidOid;
	rte->subquery = NULL;
	rte->values_lists = exprs;
	rte->coltypes = coltypes;
	rte->coltypmods = coltypmods;
	rte->colcollations = colcollations;
	rte->alias = alias;

	eref = alias ? copyObject(alias) : makeAlias(refname, NIL);

	/* fill in any unspecified alias columns */
	numcolumns = list_length((List *) linitial(exprs));
	numaliases = list_length(eref->colnames);
	while (numaliases < numcolumns)
	{
		char		attrname[64];

		numaliases++;
		snprintf(attrname, sizeof(attrname), "column%d", numaliases);
		eref->colnames = lappend(eref->colnames,
								 makeString(pstrdup(attrname)));
	}
	if (numcolumns < numaliases)
		ereport(ERROR,
				(errcode(ERRCODE_INVALID_COLUMN_REFERENCE),
				 errmsg("VALUES lists \"%s\" have %d columns available but %d columns specified",
						refname, numcolumns, numaliases)));

	rte->eref = eref;

	/*
	 * Set flags and access permissions.
	 *
	 * Subqueries are never checked for access rights.
	 */
	rte->lateral = lateral;
	rte->inh = false;			/* never true for values RTEs */
	rte->inFromCl = inFromCl;

	rte->requiredPerms = 0;
	rte->checkAsUser = InvalidOid;
	rte->selectedCols = NULL;
	rte->insertedCols = NULL;
	rte->updatedCols = NULL;
	rte->extraUpdatedCols = NULL;

	/*
	 * Add completed RTE to pstate's range table list, but not to join list
	 * nor namespace --- caller must do that if appropriate.
	 */
	pstate->p_rtable = lappend(pstate->p_rtable, rte);

	return rte;
}

/*
 * Add an entry for a join to the pstate's range table (p_rtable).
 *
 * This is much like addRangeTableEntry() except that it makes a join RTE.
 */
RangeTblEntry *
addRangeTableEntryForJoin(ParseState *pstate,
						  List *colnames,
						  JoinType jointype,
						  List *aliasvars,
						  Alias *alias,
						  bool inFromCl)
{
	RangeTblEntry *rte = makeNode(RangeTblEntry);
	Alias	   *eref;
	int			numaliases;

	Assert(pstate != NULL);

	/*
	 * Fail if join has too many columns --- we must be able to reference any
	 * of the columns with an AttrNumber.
	 */
	if (list_length(aliasvars) > MaxAttrNumber)
		ereport(ERROR,
				(errcode(ERRCODE_PROGRAM_LIMIT_EXCEEDED),
				 errmsg("joins can have at most %d columns",
						MaxAttrNumber)));

	rte->rtekind = RTE_JOIN;
	rte->relid = InvalidOid;
	rte->subquery = NULL;
	rte->jointype = jointype;
	rte->joinaliasvars = aliasvars;
	rte->alias = alias;

	eref = alias ? copyObject(alias) : makeAlias("unnamed_join", NIL);
	numaliases = list_length(eref->colnames);

	/* fill in any unspecified alias columns */
	if (numaliases < list_length(colnames))
		eref->colnames = list_concat(eref->colnames,
									 list_copy_tail(colnames, numaliases));

	rte->eref = eref;

	/*
	 * Set flags and access permissions.
	 *
	 * Joins are never checked for access rights.
	 */
	rte->lateral = false;
	rte->inh = false;			/* never true for joins */
	rte->inFromCl = inFromCl;

	rte->requiredPerms = 0;
	rte->checkAsUser = InvalidOid;
	rte->selectedCols = NULL;
	rte->insertedCols = NULL;
	rte->updatedCols = NULL;
	rte->extraUpdatedCols = NULL;

	/*
	 * Add completed RTE to pstate's range table list, but not to join list
	 * nor namespace --- caller must do that if appropriate.
	 */
	pstate->p_rtable = lappend(pstate->p_rtable, rte);

	return rte;
}

/*
 * Add an entry for a CTE reference to the pstate's range table (p_rtable).
 *
 * This is much like addRangeTableEntry() except that it makes a CTE RTE.
 */
RangeTblEntry *
addRangeTableEntryForCTE(ParseState *pstate,
						 CommonTableExpr *cte,
						 Index levelsup,
						 RangeVar *rv,
						 bool inFromCl)
{
	RangeTblEntry *rte = makeNode(RangeTblEntry);
	Alias	   *alias = rv->alias;
	char	   *refname = alias ? alias->aliasname : cte->ctename;
	Alias	   *eref;
	int			numaliases;
	int			varattno;
	ListCell   *lc;

	Assert(pstate != NULL);

	rte->rtekind = RTE_CTE;
	rte->ctename = cte->ctename;
	rte->ctelevelsup = levelsup;

	/* Self-reference if and only if CTE's parse analysis isn't completed */
	rte->self_reference = !IsA(cte->ctequery, Query);
	Assert(cte->cterecursive || !rte->self_reference);
	/* Bump the CTE's refcount if this isn't a self-reference */
	if (!rte->self_reference)
		cte->cterefcount++;

	/*
	 * We throw error if the CTE is INSERT/UPDATE/DELETE without RETURNING.
	 * This won't get checked in case of a self-reference, but that's OK
	 * because data-modifying CTEs aren't allowed to be recursive anyhow.
	 */
	if (IsA(cte->ctequery, Query))
	{
		Query	   *ctequery = (Query *) cte->ctequery;

		if (ctequery->commandType != CMD_SELECT &&
			ctequery->returningList == NIL)
			ereport(ERROR,
					(errcode(ERRCODE_FEATURE_NOT_SUPPORTED),
					 errmsg("WITH query \"%s\" does not have a RETURNING clause",
							cte->ctename),
					 parser_errposition(pstate, rv->location)));
	}

	rte->coltypes = cte->ctecoltypes;
	rte->coltypmods = cte->ctecoltypmods;
	rte->colcollations = cte->ctecolcollations;

	rte->alias = alias;
	if (alias)
		eref = copyObject(alias);
	else
		eref = makeAlias(refname, NIL);
	numaliases = list_length(eref->colnames);

	/* fill in any unspecified alias columns */
	varattno = 0;
	foreach(lc, cte->ctecolnames)
	{
		varattno++;
		if (varattno > numaliases)
			eref->colnames = lappend(eref->colnames, lfirst(lc));
	}
	if (varattno < numaliases)
		ereport(ERROR,
				(errcode(ERRCODE_INVALID_COLUMN_REFERENCE),
				 errmsg("table \"%s\" has %d columns available but %d columns specified",
						refname, varattno, numaliases)));

	rte->eref = eref;

	/*
	 * Set flags and access permissions.
	 *
	 * Subqueries are never checked for access rights.
	 */
	rte->lateral = false;
	rte->inh = false;			/* never true for subqueries */
	rte->inFromCl = inFromCl;

	rte->requiredPerms = 0;
	rte->checkAsUser = InvalidOid;
	rte->selectedCols = NULL;
	rte->insertedCols = NULL;
	rte->updatedCols = NULL;
	rte->extraUpdatedCols = NULL;

	/*
	 * Add completed RTE to pstate's range table list, but not to join list
	 * nor namespace --- caller must do that if appropriate.
	 */
	pstate->p_rtable = lappend(pstate->p_rtable, rte);

	return rte;
}

/*
 * Add an entry for an ephemeral named relation reference to the pstate's
 * range table (p_rtable).
 *
 * It is expected that the RangeVar, which up until now is only known to be an
 * ephemeral named relation, will (in conjunction with the QueryEnvironment in
 * the ParseState), create a RangeTblEntry for a specific *kind* of ephemeral
 * named relation, based on enrtype.
 *
 * This is much like addRangeTableEntry() except that it makes an RTE for an
 * ephemeral named relation.
 */
RangeTblEntry *
addRangeTableEntryForENR(ParseState *pstate,
						 RangeVar *rv,
						 bool inFromCl)
{
	RangeTblEntry *rte = makeNode(RangeTblEntry);
	Alias	   *alias = rv->alias;
	char	   *refname = alias ? alias->aliasname : rv->relname;
	EphemeralNamedRelationMetadata enrmd;
	TupleDesc	tupdesc;
	int			attno;

	Assert(pstate != NULL);
	enrmd = get_visible_ENR(pstate, rv->relname);
	Assert(enrmd != NULL);

	switch (enrmd->enrtype)
	{
		case ENR_NAMED_TUPLESTORE:
			rte->rtekind = RTE_NAMEDTUPLESTORE;
			break;

		default:
			elog(ERROR, "unexpected enrtype: %d", enrmd->enrtype);
			return NULL;		/* for fussy compilers */
	}

	/*
	 * Record dependency on a relation.  This allows plans to be invalidated
	 * if they access transition tables linked to a table that is altered.
	 */
	rte->relid = enrmd->reliddesc;

	/*
	 * Build the list of effective column names using user-supplied aliases
	 * and/or actual column names.
	 */
	tupdesc = ENRMetadataGetTupDesc(enrmd);
	rte->eref = makeAlias(refname, NIL);
	buildRelationAliases(tupdesc, alias, rte->eref);

	/* Record additional data for ENR, including column type info */
	rte->enrname = enrmd->name;
	rte->enrtuples = enrmd->enrtuples;
	rte->coltypes = NIL;
	rte->coltypmods = NIL;
	rte->colcollations = NIL;
	for (attno = 1; attno <= tupdesc->natts; ++attno)
	{
		Form_pg_attribute att = TupleDescAttr(tupdesc, attno - 1);

		if (att->attisdropped)
		{
			/* Record zeroes for a dropped column */
			rte->coltypes = lappend_oid(rte->coltypes, InvalidOid);
			rte->coltypmods = lappend_int(rte->coltypmods, 0);
			rte->colcollations = lappend_oid(rte->colcollations, InvalidOid);
		}
		else
		{
			/* Let's just make sure we can tell this isn't dropped */
			if (att->atttypid == InvalidOid)
				elog(ERROR, "atttypid is invalid for non-dropped column in \"%s\"",
					 rv->relname);
			rte->coltypes = lappend_oid(rte->coltypes, att->atttypid);
			rte->coltypmods = lappend_int(rte->coltypmods, att->atttypmod);
			rte->colcollations = lappend_oid(rte->colcollations,
											 att->attcollation);
		}
	}

	/*
	 * Set flags and access permissions.
	 *
	 * ENRs are never checked for access rights.
	 */
	rte->lateral = false;
	rte->inh = false;			/* never true for ENRs */
	rte->inFromCl = inFromCl;

	rte->requiredPerms = 0;
	rte->checkAsUser = InvalidOid;
	rte->selectedCols = NULL;

	/*
	 * Add completed RTE to pstate's range table list, but not to join list
	 * nor namespace --- caller must do that if appropriate.
	 */
	pstate->p_rtable = lappend(pstate->p_rtable, rte);

	return rte;
}


/*
 * Has the specified refname been selected FOR UPDATE/FOR SHARE?
 *
 * This is used when we have not yet done transformLockingClause, but need
 * to know the correct lock to take during initial opening of relations.
 *
 * Note: we pay no attention to whether it's FOR UPDATE vs FOR SHARE,
 * since the table-level lock is the same either way.
 */
LockingClause *
getLockedRefname(ParseState *pstate, const char *refname)
{
	ListCell   *l;

	/*
	 * If we are in a subquery specified as locked FOR UPDATE/SHARE from
	 * parent level, then act as though there's a generic FOR UPDATE here.
	 */
	if (pstate->p_lockclause_from_parent)
		return pstate->p_lockclause_from_parent;

	foreach(l, pstate->p_locking_clause)
	{
		LockingClause *lc = (LockingClause *) lfirst(l);

		if (lc->lockedRels == NIL)
		{
			/* all tables used in query */
			return lc;
		}
		else
		{
			/* just the named tables */
			ListCell   *l2;

			foreach(l2, lc->lockedRels)
			{
				RangeVar   *thisrel = (RangeVar *) lfirst(l2);

				if (strcmp(refname, thisrel->relname) == 0)
					return lc;
			}
		}
	}

	return NULL;
}

/*
 * isSimplyUpdatableRelation
 *
 * The oid must reference a normal, heap relation. This disallows
 * AO, AO/CO, external tables, views, replicated table etc.
 *
 * If 'noerror' is true, function returns true/false. If 'noerror'
 * is false, throws an error if the relation is not simply updatable.
 */
bool
isSimplyUpdatableRelation(Oid relid, bool noerror)
{
	Relation rel;
	bool return_value = true;

	if (!OidIsValid(relid))
	{
		if (!noerror)
			ereport(ERROR,
					(errcode(ERRCODE_UNDEFINED_OBJECT),
					 errmsg("invalid oid: %d is not simply updatable", relid)));
		return false;
	}

	rel = relation_open(relid, AccessShareLock);

	do
	{
		/*
		 * This should match the error message in rewriteManip.c,
		 * so that you get the same error as in PostgreSQL.
		 */
		if (rel->rd_rel->relkind == RELKIND_VIEW)
		{
			if (!noerror)
				ereport(ERROR,
						(errcode(ERRCODE_FEATURE_NOT_SUPPORTED),
						 errmsg("WHERE CURRENT OF on a view is not implemented")));
			return_value = false;
			break;
		}

		if (rel->rd_rel->relkind != RELKIND_RELATION)
		{
			if (!noerror)
				ereport(ERROR,
						(errcode(ERRCODE_FEATURE_NOT_SUPPORTED),
						 errmsg("\"%s\" is not simply updatable",
								RelationGetRelationName(rel))));
			return_value = false;
			break;
		}

		if (rel->rd_rel->relstorage != RELSTORAGE_HEAP)
		{
			if (!noerror)
				ereport(ERROR,
						(errcode(ERRCODE_FEATURE_NOT_SUPPORTED),
						 errmsg("\"%s\" is not simply updatable",
								RelationGetRelationName(rel))));
			return_value = false;
			break;
		}

		/*
		 * A row in replicated table cannot be identified by (ctid + gp_segment_id)
		 * in all replicas, for each row replica, the gp_segment_id is different,
		 * the ctid is also not guaranteed to be the same, so it's not simply
		 * updateable for CURRENT OF.
		 */
		if (GpPolicyIsReplicated(rel->rd_cdbpolicy))
		{
			if (!noerror)
				ereport(ERROR,
						(errcode(ERRCODE_FEATURE_NOT_SUPPORTED),
						 errmsg("\"%s\" is not simply updatable",
								RelationGetRelationName(rel))));
			return_value = false;
			break;
		}
	} while (0);

	relation_close(rel, NoLock);
	return return_value;
}

/*
 * extractSimplyUpdatableRTEIndex
 *  given a range table associated with a simply updatable range table,
 *    return the desired RangeTblEntry
 *
 * NOTE: The range table *MUST* belong to a simply updatable query.
 * 
 * The semantics of a simply updatable query demand a range table consisting
 * of exactly one logical table. Thus, for the simple case of a one-element
 * range table, we quickly return the index for the lone RTE.
 * However, we must also cope with inheritance, where an RTE requesting 
 * inheritance may have been expanded out into its child relations. In this
 * case, we seek to return the parent RTE.
 */
Index
extractSimplyUpdatableRTEIndex(List *rtable) 
{
	Assert(list_length(rtable) > 0);
	if (list_length(rtable) == 1)
		return 1;

	/* 
	 * This better be an inheritance case. 
	 * Find the RTE with inh = true. 
	 * Furthermore, we Insist that no other RTEs have inh = true. 
	 */
	Index 			temp, ret = 0;
	ListCell        *lc;
	foreach_with_count (lc, rtable, temp)
	{
		RangeTblEntry *rte = (RangeTblEntry *) lfirst(lc);
		if (rte->inh)
		{
			Insist(ret == 0);	/* to be simply updatable, there cannot be more than 1 parent table */
			ret = temp + 1;		/* the temp counter is zero indexed */
		}
	}
	Insist(ret != 0);
	return ret;
}

/*
 * Add the given RTE as a top-level entry in the pstate's join list
 * and/or namespace list.  (We assume caller has checked for any
 * namespace conflicts.)  The RTE is always marked as unconditionally
 * visible, that is, not LATERAL-only.
 *
 * Note: some callers know that they can find the new ParseNamespaceItem
 * at the end of the pstate->p_namespace list.  This is a bit ugly but not
 * worth complicating this function's signature for.
 */
void
addRTEtoQuery(ParseState *pstate, RangeTblEntry *rte,
			  bool addToJoinList,
			  bool addToRelNameSpace, bool addToVarNameSpace)
{
	if (addToJoinList)
	{
		int			rtindex = RTERangeTablePosn(pstate, rte, NULL);
		RangeTblRef *rtr = makeNode(RangeTblRef);

		rtr->rtindex = rtindex;
		pstate->p_joinlist = lappend(pstate->p_joinlist, rtr);
	}
	if (addToRelNameSpace || addToVarNameSpace)
	{
		ParseNamespaceItem *nsitem;

		nsitem = (ParseNamespaceItem *) palloc(sizeof(ParseNamespaceItem));
		nsitem->p_rte = rte;
		nsitem->p_rel_visible = addToRelNameSpace;
		nsitem->p_cols_visible = addToVarNameSpace;
		nsitem->p_lateral_only = false;
		nsitem->p_lateral_ok = true;
		pstate->p_namespace = lappend(pstate->p_namespace, nsitem);
	}
}

/*
 * expandRTE -- expand the columns of a rangetable entry
 *
 * This creates lists of an RTE's column names (aliases if provided, else
 * real names) and Vars for each column.  Only user columns are considered.
 * If include_dropped is false then dropped columns are omitted from the
 * results.  If include_dropped is true then empty strings and NULL constants
 * (not Vars!) are returned for dropped columns.
 *
 * rtindex, sublevels_up, and location are the varno, varlevelsup, and location
 * values to use in the created Vars.  Ordinarily rtindex should match the
 * actual position of the RTE in its rangetable.
 *
 * The output lists go into *colnames and *colvars.
 * If only one of the two kinds of output list is needed, pass NULL for the
 * output pointer for the unwanted one.
 */
void
expandRTE(RangeTblEntry *rte, int rtindex, int sublevels_up,
		  int location, bool include_dropped,
		  List **colnames, List **colvars)
{
	int			varattno;

	if (colnames)
		*colnames = NIL;
	if (colvars)
		*colvars = NIL;

	switch (rte->rtekind)
	{
		case RTE_RELATION:
			/* Ordinary relation RTE */
			expandRelation(rte->relid, rte->eref,
						   rtindex, sublevels_up, location,
						   include_dropped, colnames, colvars);
			break;
		case RTE_SUBQUERY:
			{
				/* Subquery RTE */
				ListCell   *aliasp_item = list_head(rte->eref->colnames);
				ListCell   *tlistitem;

				varattno = 0;
				foreach(tlistitem, rte->subquery->targetList)
				{
					TargetEntry *te = (TargetEntry *) lfirst(tlistitem);

					if (te->resjunk)
						continue;
					varattno++;
					Assert(varattno == te->resno);

					/*
					 * In scenarios where columns have been added to a view
					 * since the outer query was originally parsed, there can
					 * be more items in the subquery tlist than the outer
					 * query expects.  We should ignore such extra column(s)
					 * --- compare the behavior for composite-returning
					 * functions, in the RTE_FUNCTION case below.
					 */
					if (!aliasp_item)
						break;

					if (colnames)
					{
						char	   *label = strVal(lfirst(aliasp_item));

						*colnames = lappend(*colnames, makeString(pstrdup(label)));
					}

					if (colvars)
					{
						Var		   *varnode;

						varnode = makeVar(rtindex, varattno,
										  exprType((Node *) te->expr),
										  exprTypmod((Node *) te->expr),
										  exprCollation((Node *) te->expr),
										  sublevels_up);
						varnode->location = location;

						*colvars = lappend(*colvars, varnode);
					}

					aliasp_item = lnext(aliasp_item);
				}
			}
			break;
		case RTE_TABLEFUNCTION:
		case RTE_FUNCTION:
			{
				/* Function RTE */
				int			atts_done = 0;
				ListCell   *lc;

				foreach(lc, rte->functions)
				{
					RangeTblFunction *rtfunc = (RangeTblFunction *) lfirst(lc);
					TypeFuncClass functypclass;
					Oid			funcrettype;
					TupleDesc	tupdesc;

					functypclass = get_expr_result_type(rtfunc->funcexpr,
														&funcrettype,
														&tupdesc);
					if (functypclass == TYPEFUNC_COMPOSITE ||
						functypclass == TYPEFUNC_COMPOSITE_DOMAIN)
					{
						/* Composite data type, e.g. a table's row type */
						Assert(tupdesc);
						expandTupleDesc(tupdesc, rte->eref,
										rtfunc->funccolcount, atts_done,
										rtindex, sublevels_up, location,
										include_dropped, colnames, colvars);
					}
					else if (functypclass == TYPEFUNC_SCALAR)
					{
						/* Base data type, i.e. scalar */
						if (colnames)
							*colnames = lappend(*colnames,
												list_nth(rte->eref->colnames,
														 atts_done));

						if (colvars)
						{
							Var		   *varnode;

							varnode = makeVar(rtindex, atts_done + 1,
											  funcrettype, -1,
											  exprCollation(rtfunc->funcexpr),
											  sublevels_up);
							varnode->location = location;

							*colvars = lappend(*colvars, varnode);
						}
					}
					else if (functypclass == TYPEFUNC_RECORD)
					{
						if (colnames)
						{
							List	   *namelist;

							/* extract appropriate subset of column list */
							namelist = list_copy_tail(rte->eref->colnames,
													  atts_done);
							namelist = list_truncate(namelist,
													 rtfunc->funccolcount);
							*colnames = list_concat(*colnames, namelist);
						}

						if (colvars)
						{
							ListCell   *l1;
							ListCell   *l2;
							ListCell   *l3;
							int			attnum = atts_done;

							forthree(l1, rtfunc->funccoltypes,
									 l2, rtfunc->funccoltypmods,
									 l3, rtfunc->funccolcollations)
							{
								Oid			attrtype = lfirst_oid(l1);
								int32		attrtypmod = lfirst_int(l2);
								Oid			attrcollation = lfirst_oid(l3);
								Var		   *varnode;

								attnum++;
								varnode = makeVar(rtindex,
												  attnum,
												  attrtype,
												  attrtypmod,
												  attrcollation,
												  sublevels_up);
								varnode->location = location;
								*colvars = lappend(*colvars, varnode);
							}
						}
					}
					else
					{
						/* addRangeTableEntryForFunction should've caught this */
						elog(ERROR, "function in FROM has unsupported return type");
					}
					atts_done += rtfunc->funccolcount;
				}

				/* Append the ordinality column if any */
				if (rte->funcordinality)
				{
					if (colnames)
						*colnames = lappend(*colnames,
											llast(rte->eref->colnames));

					if (colvars)
					{
						Var		   *varnode = makeVar(rtindex,
													  atts_done + 1,
													  INT8OID,
													  -1,
													  InvalidOid,
													  sublevels_up);

						*colvars = lappend(*colvars, varnode);
					}
				}
			}
			break;
<<<<<<< HEAD
		case RTE_VALUES:
			{
				/* Values RTE */
				ListCell   *aliasp_item = list_head(rte->eref->colnames);
				int32	   *coltypmods;
				ListCell   *lcv;
				ListCell   *lcc;

				/*
				 * It's okay to extract column types from the expressions in
				 * the first row, since all rows will have been coerced to the
				 * same types.  Their typmods might not be the same though, so
				 * we potentially need to examine all rows to compute those.
				 * Column collations are pre-computed in values_collations.
				 */
				if (colvars)
					coltypmods = getValuesTypmods(rte);
				else
					coltypmods = NULL;

				varattno = 0;
				forboth(lcv, (List *) linitial(rte->values_lists),
						lcc, rte->values_collations)
				{
					Node	   *col = (Node *) lfirst(lcv);
					Oid			colcollation = lfirst_oid(lcc);

					varattno++;
					if (colnames)
					{
						/* Assume there is one alias per column */
						char	   *label = strVal(lfirst(aliasp_item));

						*colnames = lappend(*colnames,
											makeString(pstrdup(label)));
						aliasp_item = lnext(aliasp_item);
					}

					if (colvars)
					{
						Var		   *varnode;

						varnode = makeVar(rtindex, varattno,
										  exprType(col),
										  coltypmods[varattno - 1],
										  colcollation,
										  sublevels_up);
						varnode->location = location;
						*colvars = lappend(*colvars, varnode);
					}
				}
				if (coltypmods)
					pfree(coltypmods);
			}
			break;
=======
>>>>>>> 9e1c9f95
		case RTE_JOIN:
			{
				/* Join RTE */
				ListCell   *colname;
				ListCell   *aliasvar;

				Assert(list_length(rte->eref->colnames) == list_length(rte->joinaliasvars));

				varattno = 0;
				forboth(colname, rte->eref->colnames, aliasvar, rte->joinaliasvars)
				{
					Node	   *avar = (Node *) lfirst(aliasvar);

					varattno++;

					/*
					 * During ordinary parsing, there will never be any
					 * deleted columns in the join; but we have to check since
					 * this routine is also used by the rewriter, and joins
					 * found in stored rules might have join columns for
					 * since-deleted columns.  This will be signaled by a null
					 * pointer in the alias-vars list.
					 */
					if (avar == NULL)
					{
						if (include_dropped)
						{
							if (colnames)
								*colnames = lappend(*colnames,
													makeString(pstrdup("")));
							if (colvars)
							{
								/*
								 * Can't use join's column type here (it might
								 * be dropped!); but it doesn't really matter
								 * what type the Const claims to be.
								 */
								*colvars = lappend(*colvars,
												   makeNullConst(INT4OID, -1,
																 InvalidOid));
							}
						}
						continue;
					}

					if (colnames)
					{
						char	   *label = strVal(lfirst(colname));

						*colnames = lappend(*colnames,
											makeString(pstrdup(label)));
					}

					if (colvars)
					{
						Var		   *varnode;

						varnode = makeVar(rtindex, varattno,
										  exprType(avar),
										  exprTypmod(avar),
										  exprCollation(avar),
										  sublevels_up);
						varnode->location = location;

						*colvars = lappend(*colvars, varnode);
					}
				}
			}
			break;
		case RTE_TABLEFUNC:
		case RTE_VALUES:
		case RTE_CTE:
		case RTE_NAMEDTUPLESTORE:
			{
				/* Tablefunc, Values, CTE, or ENR RTE */
				ListCell   *aliasp_item = list_head(rte->eref->colnames);
				ListCell   *lct;
				ListCell   *lcm;
				ListCell   *lcc;

				varattno = 0;
				forthree(lct, rte->coltypes,
						 lcm, rte->coltypmods,
						 lcc, rte->colcollations)
				{
					Oid			coltype = lfirst_oid(lct);
					int32		coltypmod = lfirst_int(lcm);
					Oid			colcoll = lfirst_oid(lcc);

					varattno++;

					if (colnames)
					{
						/* Assume there is one alias per output column */
						if (OidIsValid(coltype))
						{
							char	   *label = strVal(lfirst(aliasp_item));

							*colnames = lappend(*colnames,
												makeString(pstrdup(label)));
						}
						else if (include_dropped)
							*colnames = lappend(*colnames,
												makeString(pstrdup("")));

						aliasp_item = lnext(aliasp_item);
					}

					if (colvars)
					{
						if (OidIsValid(coltype))
						{
							Var		   *varnode;

<<<<<<< HEAD
						varnode = makeVar(rtindex, varattno,
										  coltype, coltypmod, colcoll,
										  sublevels_up);
						varnode->location = location;

						*colvars = lappend(*colvars, varnode);
=======
							varnode = makeVar(rtindex, varattno,
											  coltype, coltypmod, colcoll,
											  sublevels_up);
							varnode->location = location;

							*colvars = lappend(*colvars, varnode);
						}
						else if (include_dropped)
						{
							/*
							 * It doesn't really matter what type the Const
							 * claims to be.
							 */
							*colvars = lappend(*colvars,
											   makeNullConst(INT4OID, -1,
															 InvalidOid));
						}
>>>>>>> 9e1c9f95
					}
				}
			}
			break;
		case RTE_RESULT:
			/* These expose no columns, so nothing to do */
			break;
		default:
			elog(ERROR, "unrecognized RTE kind: %d", (int) rte->rtekind);
	}
}

/*
 * expandRelation -- expandRTE subroutine
 */
static void
expandRelation(Oid relid, Alias *eref, int rtindex, int sublevels_up,
			   int location, bool include_dropped,
			   List **colnames, List **colvars)
{
	Relation	rel;

	/* Get the tupledesc and turn it over to expandTupleDesc */
	rel = relation_open(relid, AccessShareLock);
	expandTupleDesc(rel->rd_att, eref, rel->rd_att->natts, 0,
					rtindex, sublevels_up,
					location, include_dropped,
					colnames, colvars);
	relation_close(rel, AccessShareLock);
}

/*
 * expandTupleDesc -- expandRTE subroutine
 *
 * Generate names and/or Vars for the first "count" attributes of the tupdesc,
 * and append them to colnames/colvars.  "offset" is added to the varattno
 * that each Var would otherwise have, and we also skip the first "offset"
 * entries in eref->colnames.  (These provisions allow use of this code for
 * an individual composite-returning function in an RTE_FUNCTION RTE.)
 */
static void
expandTupleDesc(TupleDesc tupdesc, Alias *eref, int count, int offset,
				int rtindex, int sublevels_up,
				int location, bool include_dropped,
				List **colnames, List **colvars)
{
	ListCell   *aliascell = list_head(eref->colnames);
	int			varattno;

	if (colnames)
	{
		int			i;

		for (i = 0; i < offset; i++)
		{
			if (aliascell)
				aliascell = lnext(aliascell);
		}
	}

	Assert(count <= tupdesc->natts);
	for (varattno = 0; varattno < count; varattno++)
	{
		Form_pg_attribute attr = TupleDescAttr(tupdesc, varattno);

		if (attr->attisdropped)
		{
			if (include_dropped)
			{
				if (colnames)
					*colnames = lappend(*colnames, makeString(pstrdup("")));
				if (colvars)
				{
					/*
					 * can't use atttypid here, but it doesn't really matter
					 * what type the Const claims to be.
					 */
					*colvars = lappend(*colvars,
									   makeNullConst(INT4OID, -1, InvalidOid));
				}
			}
			if (aliascell)
				aliascell = lnext(aliascell);
			continue;
		}

		if (colnames)
		{
			char	   *label;

			if (aliascell)
			{
				label = strVal(lfirst(aliascell));
				aliascell = lnext(aliascell);
			}
			else
			{
				/* If we run out of aliases, use the underlying name */
				label = NameStr(attr->attname);
			}
			*colnames = lappend(*colnames, makeString(pstrdup(label)));
		}

		if (colvars)
		{
			Var		   *varnode;

			varnode = makeVar(rtindex, varattno + offset + 1,
							  attr->atttypid, attr->atttypmod,
							  attr->attcollation,
							  sublevels_up);
			varnode->location = location;

			*colvars = lappend(*colvars, varnode);
		}
	}
}

/*
 * getValuesTypmods -- expandRTE subroutine
 *
 * Identify per-column typmods for the given VALUES RTE.  Returns a
 * palloc'd array.
 */
static int32 *
getValuesTypmods(RangeTblEntry *rte)
{
	int32	   *coltypmods;
	List	   *firstrow;
	int			ncolumns,
				nvalid,
				i;
	ListCell   *lc;

	Assert(rte->values_lists != NIL);
	firstrow = (List *) linitial(rte->values_lists);
	ncolumns = list_length(firstrow);
	coltypmods = (int32 *) palloc(ncolumns * sizeof(int32));
	nvalid = 0;

	/* Collect the typmods from the first VALUES row */
	i = 0;
	foreach(lc, firstrow)
	{
		Node	   *col = (Node *) lfirst(lc);

		coltypmods[i] = exprTypmod(col);
		if (coltypmods[i] >= 0)
			nvalid++;
		i++;
	}

	/*
	 * Scan remaining rows; as soon as we have a non-matching typmod for a
	 * column, reset that typmod to -1.  We can bail out early if all typmods
	 * become -1.
	 */
	if (nvalid > 0)
	{
		for_each_cell(lc, lnext(list_head(rte->values_lists)))
		{
			List	   *thisrow = (List *) lfirst(lc);
			ListCell   *lc2;

			Assert(list_length(thisrow) == ncolumns);
			i = 0;
			foreach(lc2, thisrow)
			{
				Node	   *col = (Node *) lfirst(lc2);

				if (coltypmods[i] >= 0 && coltypmods[i] != exprTypmod(col))
				{
					coltypmods[i] = -1;
					nvalid--;
				}
				i++;
			}

			if (nvalid <= 0)
				break;
		}
	}

	return coltypmods;
}

/*
 * expandRelAttrs -
 *	  Workhorse for "*" expansion: produce a list of targetentries
 *	  for the attributes of the RTE
 *
 * As with expandRTE, rtindex/sublevels_up determine the varno/varlevelsup
 * fields of the Vars produced, and location sets their location.
 * pstate->p_next_resno determines the resnos assigned to the TLEs.
 * The referenced columns are marked as requiring SELECT access.
 */
List *
expandRelAttrs(ParseState *pstate, RangeTblEntry *rte,
			   int rtindex, int sublevels_up, int location)
{
	List	   *names,
			   *vars;
	ListCell   *name,
			   *var;
	List	   *te_list = NIL;

	expandRTE(rte, rtindex, sublevels_up, location, false,
			  &names, &vars);

	/*
	 * Require read access to the table.  This is normally redundant with the
	 * markVarForSelectPriv calls below, but not if the table has zero
	 * columns.
	 */
	rte->requiredPerms |= ACL_SELECT;

	forboth(name, names, var, vars)
	{
		char	   *label = strVal(lfirst(name));
		Var		   *varnode = (Var *) lfirst(var);
		TargetEntry *te;

		te = makeTargetEntry((Expr *) varnode,
							 (AttrNumber) pstate->p_next_resno++,
							 label,
							 false);
		te_list = lappend(te_list, te);

		/* Require read access to each column */
		markVarForSelectPriv(pstate, varnode, rte);
	}

	Assert(name == NULL && var == NULL);	/* lists not the same length? */

	return te_list;
}

/*
 * get_rte_attribute_name
 *		Get an attribute name from a RangeTblEntry
 *
 * This is unlike get_attname() because we use aliases if available.
 * In particular, it will work on an RTE for a subselect or join, whereas
 * get_attname() only works on real relations.
 *
 * "*" is returned if the given attnum is InvalidAttrNumber --- this case
 * occurs when a Var represents a whole tuple of a relation.
 */
char *
get_rte_attribute_name(RangeTblEntry *rte, AttrNumber attnum)
{
    const char *name;

	if (attnum == InvalidAttrNumber)
		return "*";

	/*
	 * If there is a user-written column alias, use it.
	 */
	if (rte->alias &&
		attnum > 0 && attnum <= list_length(rte->alias->colnames))
		return strVal(list_nth(rte->alias->colnames, attnum - 1));

	/*
	 * If the RTE is a relation, go to the system catalogs not the
	 * eref->colnames list.  This is a little slower but it will give the
	 * right answer if the column has been renamed since the eref list was
	 * built (which can easily happen for rules).
	 */
	if (rte->rtekind == RTE_RELATION)
		return get_attname(rte->relid, attnum, false);

	/*
	 * Otherwise use the column name from eref.  There should always be one.
	 */
	if (rte->eref != NULL &&
        attnum > 0 &&
        attnum <= list_length(rte->eref->colnames))
		return strVal(list_nth(rte->eref->colnames, attnum - 1));

    /* CDB: Get name of sysattr even if relid is no good (e.g. SubqueryScan) */
    if (attnum < 0 &&
        attnum > FirstLowInvalidHeapAttributeNumber)
    {
		Form_pg_attribute att_tup = SystemAttributeDefinition(attnum, true);

		return NameStr(att_tup->attname);
    }

	/* else caller gave us a bogus attnum */
    name = (rte->eref && rte->eref->aliasname) ? rte->eref->aliasname
                                               : "*BOGUS*";
    ereport(WARNING, (errcode(ERRCODE_INTERNAL_ERROR),
                      errmsg_internal("invalid attnum %d for rangetable entry %s",
                                      attnum, name) ));
	return "*BOGUS*";
}

/*
 * get_rte_attribute_type
 *		Get attribute type/typmod/collation information from a RangeTblEntry
 */
void
get_rte_attribute_type(RangeTblEntry *rte, AttrNumber attnum,
					   Oid *vartype, int32 *vartypmod, Oid *varcollid)
{
	switch (rte->rtekind)
	{
		case RTE_RELATION:
			{
				/* Plain relation RTE --- get the attribute's type info */
				HeapTuple	tp;
				Form_pg_attribute att_tup;

				tp = SearchSysCache2(ATTNUM,
									 ObjectIdGetDatum(rte->relid),
									 Int16GetDatum(attnum));
				if (!HeapTupleIsValid(tp))	/* shouldn't happen */
					elog(ERROR, "cache lookup failed for attribute %d of relation %u",
						 attnum, rte->relid);
				att_tup = (Form_pg_attribute) GETSTRUCT(tp);

				/*
				 * If dropped column, pretend it ain't there.  See notes in
				 * scanRTEForColumn.
				 */
				if (att_tup->attisdropped)
					ereport(ERROR,
							(errcode(ERRCODE_UNDEFINED_COLUMN),
							 errmsg("column \"%s\" of relation \"%s\" does not exist",
									NameStr(att_tup->attname),
									get_rel_name(rte->relid))));
				*vartype = att_tup->atttypid;
				*vartypmod = att_tup->atttypmod;
				*varcollid = att_tup->attcollation;
				ReleaseSysCache(tp);
			}
			break;
		case RTE_SUBQUERY:
			{
				/* Subselect RTE --- get type info from subselect's tlist */
				TargetEntry *te = get_tle_by_resno(rte->subquery->targetList,
												   attnum);

				if (te == NULL || te->resjunk)
					elog(ERROR, "subquery %s does not have attribute %d",
						 rte->eref->aliasname, attnum);
				*vartype = exprType((Node *) te->expr);
				*vartypmod = exprTypmod((Node *) te->expr);
				*varcollid = exprCollation((Node *) te->expr);
			}
			break;
		case RTE_TABLEFUNCTION:
		case RTE_FUNCTION:
			{
				/* Function RTE */
				ListCell   *lc;
				int			atts_done = 0;

				/* Identify which function covers the requested column */
				foreach(lc, rte->functions)
				{
					RangeTblFunction *rtfunc = (RangeTblFunction *) lfirst(lc);

					if (attnum > atts_done &&
						attnum <= atts_done + rtfunc->funccolcount)
					{
						TypeFuncClass functypclass;
						Oid			funcrettype;
						TupleDesc	tupdesc;

						attnum -= atts_done;	/* now relative to this func */
						functypclass = get_expr_result_type(rtfunc->funcexpr,
															&funcrettype,
															&tupdesc);

						if (functypclass == TYPEFUNC_COMPOSITE ||
							functypclass == TYPEFUNC_COMPOSITE_DOMAIN)
						{
							/* Composite data type, e.g. a table's row type */
							Form_pg_attribute att_tup;

							Assert(tupdesc);
							Assert(attnum <= tupdesc->natts);
							att_tup = TupleDescAttr(tupdesc, attnum - 1);

							/*
							 * If dropped column, pretend it ain't there.  See
							 * notes in scanRTEForColumn.
							 */
							if (att_tup->attisdropped)
								ereport(ERROR,
										(errcode(ERRCODE_UNDEFINED_COLUMN),
										 errmsg("column \"%s\" of relation \"%s\" does not exist",
												NameStr(att_tup->attname),
												rte->eref->aliasname)));
							*vartype = att_tup->atttypid;
							*vartypmod = att_tup->atttypmod;
							*varcollid = att_tup->attcollation;
						}
						else if (functypclass == TYPEFUNC_SCALAR)
						{
							/* Base data type, i.e. scalar */
							*vartype = funcrettype;
							*vartypmod = -1;
							*varcollid = exprCollation(rtfunc->funcexpr);
						}
						else if (functypclass == TYPEFUNC_RECORD)
						{
							*vartype = list_nth_oid(rtfunc->funccoltypes,
													attnum - 1);
							*vartypmod = list_nth_int(rtfunc->funccoltypmods,
													  attnum - 1);
							*varcollid = list_nth_oid(rtfunc->funccolcollations,
													  attnum - 1);
						}
						else
						{
							/*
							 * addRangeTableEntryForFunction should've caught
							 * this
							 */
							elog(ERROR, "function in FROM has unsupported return type");
						}
						return;
					}
					atts_done += rtfunc->funccolcount;
				}

				/* If we get here, must be looking for the ordinality column */
				if (rte->funcordinality && attnum == atts_done + 1)
				{
					*vartype = INT8OID;
					*vartypmod = -1;
					*varcollid = InvalidOid;
					return;
				}

				/* this probably can't happen ... */
				ereport(ERROR,
						(errcode(ERRCODE_UNDEFINED_COLUMN),
						 errmsg("column %d of relation \"%s\" does not exist",
								attnum,
								rte->eref->aliasname)));
			}
			break;
<<<<<<< HEAD
		case RTE_VALUES:
			{
				/*
				 * Values RTE --- we can get type info from first sublist, but
				 * typmod may require scanning all sublists, and collation is
				 * stored separately.  Using getValuesTypmods() is overkill,
				 * but this path is taken so seldom for VALUES that it's not
				 * worth writing extra code.
				 */
				List	   *collist = (List *) linitial(rte->values_lists);
				Node	   *col;
				int32	   *coltypmods = getValuesTypmods(rte);

				if (attnum < 1 || attnum > list_length(collist))
					elog(ERROR, "values list %s does not have attribute %d",
						 rte->eref->aliasname, attnum);
				col = (Node *) list_nth(collist, attnum - 1);
				*vartype = exprType(col);
				*vartypmod = coltypmods[attnum - 1];
				*varcollid = list_nth_oid(rte->values_collations, attnum - 1);
				pfree(coltypmods);
			}
			break;
=======
>>>>>>> 9e1c9f95
		case RTE_JOIN:
			{
				/*
				 * Join RTE --- get type info from join RTE's alias variable
				 */
				Node	   *aliasvar;

				Assert(attnum > 0 && attnum <= list_length(rte->joinaliasvars));
				aliasvar = (Node *) list_nth(rte->joinaliasvars, attnum - 1);
				Assert(aliasvar != NULL);
				*vartype = exprType(aliasvar);
				*vartypmod = exprTypmod(aliasvar);
				*varcollid = exprCollation(aliasvar);
			}
			break;
		case RTE_TABLEFUNC:
		case RTE_VALUES:
		case RTE_CTE:
		case RTE_NAMEDTUPLESTORE:
			{
				/*
				 * tablefunc, VALUES, CTE, or ENR RTE --- get type info from
				 * lists in the RTE
				 */
				Assert(attnum > 0 && attnum <= list_length(rte->coltypes));
				*vartype = list_nth_oid(rte->coltypes, attnum - 1);
				*vartypmod = list_nth_int(rte->coltypmods, attnum - 1);
				*varcollid = list_nth_oid(rte->colcollations, attnum - 1);

				/* For ENR, better check for dropped column */
				if (!OidIsValid(*vartype))
					ereport(ERROR,
							(errcode(ERRCODE_UNDEFINED_COLUMN),
							 errmsg("column %d of relation \"%s\" does not exist",
									attnum,
									rte->eref->aliasname)));
			}
			break;
		case RTE_RESULT:
			/* this probably can't happen ... */
			ereport(ERROR,
					(errcode(ERRCODE_UNDEFINED_COLUMN),
					 errmsg("column %d of relation \"%s\" does not exist",
							attnum,
							rte->eref->aliasname)));
			break;
		default:
			elog(ERROR, "unrecognized RTE kind: %d", (int) rte->rtekind);
	}
}

/*
 * get_rte_attribute_is_dropped
 *		Check whether attempted attribute ref is to a dropped column
 */
bool
get_rte_attribute_is_dropped(RangeTblEntry *rte, AttrNumber attnum)
{
	bool		result;

	switch (rte->rtekind)
	{
		case RTE_RELATION:
			{
				/*
				 * Plain relation RTE --- get the attribute's catalog entry
				 */
				HeapTuple	tp;
				Form_pg_attribute att_tup;

				tp = SearchSysCache2(ATTNUM,
									 ObjectIdGetDatum(rte->relid),
									 Int16GetDatum(attnum));
				if (!HeapTupleIsValid(tp))	/* shouldn't happen */
					elog(ERROR, "cache lookup failed for attribute %d of relation %u",
						 attnum, rte->relid);
				att_tup = (Form_pg_attribute) GETSTRUCT(tp);
				result = att_tup->attisdropped;
				ReleaseSysCache(tp);
			}
			break;
		case RTE_SUBQUERY:
		case RTE_TABLEFUNC:
		case RTE_VALUES:
		case RTE_CTE:

			/*
			 * Subselect, Table Functions, Values, CTE RTEs never have dropped
			 * columns
			 */
			result = false;
			break;
		case RTE_NAMEDTUPLESTORE:
			{
				/* Check dropped-ness by testing for valid coltype */
				if (attnum <= 0 ||
					attnum > list_length(rte->coltypes))
					elog(ERROR, "invalid varattno %d", attnum);
				result = !OidIsValid((list_nth_oid(rte->coltypes, attnum - 1)));
			}
			break;
		case RTE_JOIN:
			{
				/*
				 * A join RTE would not have dropped columns when constructed,
				 * but one in a stored rule might contain columns that were
				 * dropped from the underlying tables, if said columns are
				 * nowhere explicitly referenced in the rule.  This will be
				 * signaled to us by a null pointer in the joinaliasvars list.
				 */
				Var		   *aliasvar;

				if (attnum <= 0 ||
					attnum > list_length(rte->joinaliasvars))
					elog(ERROR, "invalid varattno %d", attnum);
				aliasvar = (Var *) list_nth(rte->joinaliasvars, attnum - 1);

				result = (aliasvar == NULL);
			}
			break;
		case RTE_TABLEFUNCTION:
		case RTE_FUNCTION:
			{
				/* Function RTE */
				ListCell   *lc;
				int			atts_done = 0;

				/*
				 * Dropped attributes are only possible with functions that
				 * return named composite types.  In such a case we have to
				 * look up the result type to see if it currently has this
				 * column dropped.  So first, loop over the funcs until we
				 * find the one that covers the requested column.
				 */
				foreach(lc, rte->functions)
				{
					RangeTblFunction *rtfunc = (RangeTblFunction *) lfirst(lc);

					if (attnum > atts_done &&
						attnum <= atts_done + rtfunc->funccolcount)
					{
						TupleDesc	tupdesc;

						tupdesc = get_expr_result_tupdesc(rtfunc->funcexpr,
														  true);
						if (tupdesc)
						{
							/* Composite data type, e.g. a table's row type */
							Form_pg_attribute att_tup;

							Assert(tupdesc);
							Assert(attnum - atts_done <= tupdesc->natts);
							att_tup = TupleDescAttr(tupdesc,
													attnum - atts_done - 1);
							return att_tup->attisdropped;
						}
						/* Otherwise, it can't have any dropped columns */
						return false;
					}
					atts_done += rtfunc->funccolcount;
				}

				/* If we get here, must be looking for the ordinality column */
				if (rte->funcordinality && attnum == atts_done + 1)
					return false;

				/* this probably can't happen ... */
				ereport(ERROR,
						(errcode(ERRCODE_UNDEFINED_COLUMN),
						 errmsg("column %d of relation \"%s\" does not exist",
								attnum,
								rte->eref->aliasname)));
				result = false; /* keep compiler quiet */
			}
			break;
		case RTE_RESULT:
			/* this probably can't happen ... */
			ereport(ERROR,
					(errcode(ERRCODE_UNDEFINED_COLUMN),
					 errmsg("column %d of relation \"%s\" does not exist",
							attnum,
							rte->eref->aliasname)));
			result = false;		/* keep compiler quiet */
			break;
		default:
			elog(ERROR, "unrecognized RTE kind: %d", (int) rte->rtekind);
			result = false;		/* keep compiler quiet */
	}

	return result;
}

/*
 * Given a targetlist and a resno, return the matching TargetEntry
 *
 * Returns NULL if resno is not present in list.
 *
 * Note: we need to search, rather than just indexing with list_nth(),
 * because not all tlists are sorted by resno.
 */
TargetEntry *
get_tle_by_resno(List *tlist, AttrNumber resno)
{
	ListCell   *l;

	foreach(l, tlist)
	{
		TargetEntry *tle = (TargetEntry *) lfirst(l);

		if (tle->resno == resno)
			return tle;
	}
	return NULL;
}

/*
 * Given a Query and rangetable index, return relation's RowMarkClause if any
 *
 * Returns NULL if relation is not selected FOR UPDATE/SHARE
 */
RowMarkClause *
get_parse_rowmark(Query *qry, Index rtindex)
{
	ListCell   *l;

	foreach(l, qry->rowMarks)
	{
		RowMarkClause *rc = (RowMarkClause *) lfirst(l);

		if (rc->rti == rtindex)
			return rc;
	}
	return NULL;
}

/*
 *	given relation and att name, return attnum of variable
 *
 *	Returns InvalidAttrNumber if the attr doesn't exist (or is dropped).
 *
 *	This should only be used if the relation is already
 *	table_open()'ed.  Use the cache version get_attnum()
 *	for access to non-opened relations.
 */
int
attnameAttNum(Relation rd, const char *attname, bool sysColOK)
{
	int			i;

	for (i = 0; i < RelationGetNumberOfAttributes(rd); i++)
	{
		Form_pg_attribute att = TupleDescAttr(rd->rd_att, i);

		if (namestrcmp(&(att->attname), attname) == 0 && !att->attisdropped)
			return i + 1;
	}

	if (sysColOK)
	{
		if ((i = specialAttNum(attname)) != InvalidAttrNumber)
			return i;
	}

	/* on failure */
	return InvalidAttrNumber;
}

/* specialAttNum()
 *
 * Check attribute name to see if it is "special", e.g. "xmin".
 * - thomas 2000-02-07
 *
 * Note: this only discovers whether the name could be a system attribute.
 * Caller needs to ensure that it really is an attribute of the rel.
 */
static int
specialAttNum(const char *attname)
{
	const FormData_pg_attribute *sysatt;

	sysatt = SystemAttributeByName(attname);
	if (sysatt != NULL)
		return sysatt->attnum;
	return InvalidAttrNumber;
}


/*
 * given attribute id, return name of that attribute
 *
 *	This should only be used if the relation is already
 *	table_open()'ed.  Use the cache version get_atttype()
 *	for access to non-opened relations.
 */
const NameData *
attnumAttName(Relation rd, int attid)
{
	if (attid <= 0)
	{
		const FormData_pg_attribute *sysatt;

		sysatt = SystemAttributeDefinition(attid);
		return &sysatt->attname;
	}
	if (attid > rd->rd_att->natts)
		elog(ERROR, "invalid attribute number %d", attid);
	return &TupleDescAttr(rd->rd_att, attid - 1)->attname;
}

/*
 * given attribute id, return type of that attribute
 *
 *	This should only be used if the relation is already
 *	table_open()'ed.  Use the cache version get_atttype()
 *	for access to non-opened relations.
 */
Oid
attnumTypeId(Relation rd, int attid)
{
	if (attid <= 0)
	{
		const FormData_pg_attribute *sysatt;

		sysatt = SystemAttributeDefinition(attid);
		return sysatt->atttypid;
	}
	if (attid > rd->rd_att->natts)
		elog(ERROR, "invalid attribute number %d", attid);
	return TupleDescAttr(rd->rd_att, attid - 1)->atttypid;
}

/*
 * given attribute id, return collation of that attribute
 *
 *	This should only be used if the relation is already table_open()'ed.
 */
Oid
attnumCollationId(Relation rd, int attid)
{
	if (attid <= 0)
	{
		/* All system attributes are of noncollatable types. */
		return InvalidOid;
	}
	if (attid > rd->rd_att->natts)
		elog(ERROR, "invalid attribute number %d", attid);
	return TupleDescAttr(rd->rd_att, attid - 1)->attcollation;
}

/*
 * Generate a suitable error about a missing RTE.
 *
 * Since this is a very common type of error, we work rather hard to
 * produce a helpful message.
 */
void
errorMissingRTE(ParseState *pstate, RangeVar *relation)
{
	RangeTblEntry *rte;
	int			sublevels_up;
	const char *badAlias = NULL;

	/*
	 * Check to see if there are any potential matches in the query's
	 * rangetable.  (Note: cases involving a bad schema name in the RangeVar
	 * will throw error immediately here.  That seems OK.)
	 */
	rte = searchRangeTableForRel(pstate, relation);

	/*
	 * If we found a match that has an alias and the alias is visible in the
	 * namespace, then the problem is probably use of the relation's real name
	 * instead of its alias, ie "SELECT foo.* FROM foo f". This mistake is
	 * common enough to justify a specific hint.
	 *
	 * If we found a match that doesn't meet those criteria, assume the
	 * problem is illegal use of a relation outside its scope, as in the
	 * MySQL-ism "SELECT ... FROM a, b LEFT JOIN c ON (a.x = c.y)".
	 */
	if (rte && rte->alias &&
		strcmp(rte->eref->aliasname, relation->relname) != 0 &&
		refnameRangeTblEntry(pstate, NULL, rte->eref->aliasname,
							 relation->location,
							 &sublevels_up) == rte)
		badAlias = rte->eref->aliasname;

	if (rte)
		ereport(ERROR,
				(errcode(ERRCODE_UNDEFINED_TABLE),
				 errmsg("invalid reference to FROM-clause entry for table \"%s\"",
						relation->relname),
				 (badAlias ?
				  errhint("Perhaps you meant to reference the table alias \"%s\".",
						  badAlias) :
				  errhint("There is an entry for table \"%s\", but it cannot be referenced from this part of the query.",
						  rte->eref->aliasname)),
				 parser_errposition(pstate, relation->location)));
	else
		ereport(ERROR,
				(errcode(ERRCODE_UNDEFINED_TABLE),
				 errmsg("missing FROM-clause entry for table \"%s\"",
						relation->relname),
				 parser_errposition(pstate, relation->location)));
}

/*
 * Generate a suitable error about a missing column.
 *
 * Since this is a very common type of error, we work rather hard to
 * produce a helpful message.
 */
void
errorMissingColumn(ParseState *pstate,
				   const char *relname, const char *colname, int location)
{
	FuzzyAttrMatchState *state;
	char	   *closestfirst = NULL;

	/*
	 * Search the entire rtable looking for possible matches.  If we find one,
	 * emit a hint about it.
	 *
	 * TODO: improve this code (and also errorMissingRTE) to mention using
	 * LATERAL if appropriate.
	 */
	state = searchRangeTableForCol(pstate, relname, colname, location);

	/*
	 * Extract closest col string for best match, if any.
	 *
	 * Infer an exact match referenced despite not being visible from the fact
	 * that an attribute number was not present in state passed back -- this
	 * is what is reported when !closestfirst.  There might also be an exact
	 * match that was qualified with an incorrect alias, in which case
	 * closestfirst will be set (so hint is the same as generic fuzzy case).
	 */
	if (state->rfirst && AttributeNumberIsValid(state->first))
		closestfirst = strVal(list_nth(state->rfirst->eref->colnames,
									   state->first - 1));

	if (!state->rsecond)
	{
		/*
		 * Handle case where there is zero or one column suggestions to hint,
		 * including exact matches referenced but not visible.
		 */
		ereport(ERROR,
				(errcode(ERRCODE_UNDEFINED_COLUMN),
				 relname ?
				 errmsg("column %s.%s does not exist", relname, colname) :
				 errmsg("column \"%s\" does not exist", colname),
				 state->rfirst ? closestfirst ?
				 errhint("Perhaps you meant to reference the column \"%s.%s\".",
						 state->rfirst->eref->aliasname, closestfirst) :
				 errhint("There is a column named \"%s\" in table \"%s\", but it cannot be referenced from this part of the query.",
						 colname, state->rfirst->eref->aliasname) : 0,
				 parser_errposition(pstate, location)));
	}
	else
	{
		/* Handle case where there are two equally useful column hints */
		char	   *closestsecond;

		closestsecond = strVal(list_nth(state->rsecond->eref->colnames,
										state->second - 1));

		ereport(ERROR,
				(errcode(ERRCODE_UNDEFINED_COLUMN),
				 relname ?
				 errmsg("column %s.%s does not exist", relname, colname) :
				 errmsg("column \"%s\" does not exist", colname),
				 errhint("Perhaps you meant to reference the column \"%s.%s\" or the column \"%s.%s\".",
						 state->rfirst->eref->aliasname, closestfirst,
						 state->rsecond->eref->aliasname, closestsecond),
				 parser_errposition(pstate, location)));
	}
}


/*
 * Examine a fully-parsed query, and return true iff any relation underlying
 * the query is a temporary relation (table, view, or materialized view).
 */
bool
isQueryUsingTempRelation(Query *query)
{
	return isQueryUsingTempRelation_walker((Node *) query, NULL);
}

static bool
isQueryUsingTempRelation_walker(Node *node, void *context)
{
	if (node == NULL)
		return false;

	if (IsA(node, Query))
	{
		Query	   *query = (Query *) node;
		ListCell   *rtable;

		foreach(rtable, query->rtable)
		{
			RangeTblEntry *rte = lfirst(rtable);

			if (rte->rtekind == RTE_RELATION)
			{
				Relation	rel = table_open(rte->relid, AccessShareLock);
				char		relpersistence = rel->rd_rel->relpersistence;

				table_close(rel, AccessShareLock);
				if (relpersistence == RELPERSISTENCE_TEMP)
					return true;
			}
		}

		return query_tree_walker(query,
								 isQueryUsingTempRelation_walker,
								 context,
								 QTW_IGNORE_JOINALIASES);
	}

	return expression_tree_walker(node,
								  isQueryUsingTempRelation_walker,
								  context);
}<|MERGE_RESOLUTION|>--- conflicted
+++ resolved
@@ -3,13 +3,9 @@
  * parse_relation.c
  *	  parser support routines dealing with relations
  *
-<<<<<<< HEAD
  * Portions Copyright (c) 2006-2008, Greenplum inc
  * Portions Copyright (c) 2012-Present Pivotal Software, Inc.
- * Portions Copyright (c) 1996-2016, PostgreSQL Global Development Group
-=======
  * Portions Copyright (c) 1996-2019, PostgreSQL Global Development Group
->>>>>>> 9e1c9f95
  * Portions Copyright (c) 1994, Regents of the University of California
  *
  *
@@ -33,7 +29,6 @@
 #include "funcapi.h"
 #include "nodes/makefuncs.h"
 #include "nodes/nodeFuncs.h"
-#include "optimizer/pathnode.h"             /* cdb_rte_find_pseudo_column() */
 #include "parser/parsetree.h"
 #include "parser/parse_enr.h"
 #include "parser/parse_relation.h"
@@ -43,11 +38,9 @@
 #include "utils/lsyscache.h"
 #include "utils/rel.h"
 #include "utils/syscache.h"
-<<<<<<< HEAD
+#include "utils/varlena.h"
+
 #include "cdb/cdbvars.h"
-=======
-#include "utils/varlena.h"
->>>>>>> 9e1c9f95
 
 
 #define MAX_FUZZY_DISTANCE				3
@@ -65,18 +58,10 @@
 						   int location, bool include_dropped,
 						   List **colnames, List **colvars);
 static void expandTupleDesc(TupleDesc tupdesc, Alias *eref,
-<<<<<<< HEAD
-				int count, int offset,
-				int rtindex, int sublevels_up,
-				int location, bool include_dropped,
-				List **colnames, List **colvars);
-static int32 *getValuesTypmods(RangeTblEntry *rte);
-=======
 							int count, int offset,
 							int rtindex, int sublevels_up,
 							int location, bool include_dropped,
 							List **colnames, List **colvars);
->>>>>>> 9e1c9f95
 static int	specialAttNum(const char *attname);
 static bool isQueryUsingTempRelation_walker(Node *node, void *context);
 
@@ -382,18 +367,14 @@
 				rte->ctelevelsup + levelsup == ctelevelsup &&
 				strcmp(rte->ctename, refname) == 0)
 				return rte;
-<<<<<<< HEAD
-
-			if (rte->eref != NULL &&
-                rte->eref->aliasname != NULL &&
-                strcmp(rte->eref->aliasname, refname) == 0)
-=======
 			if (rte->rtekind == RTE_NAMEDTUPLESTORE &&
 				isenr &&
 				strcmp(rte->enrname, refname) == 0)
 				return rte;
-			if (strcmp(rte->eref->aliasname, refname) == 0)
->>>>>>> 9e1c9f95
+
+			if (rte->eref != NULL &&
+                rte->eref->aliasname != NULL &&
+                strcmp(rte->eref->aliasname, refname) == 0)
 				return rte;
 		}
 	}
@@ -761,14 +742,8 @@
 		attnum = specialAttNum(colname);
 
 		/* In constraint check, no system column is allowed except tableOid */
-		/*
-		 * In GPDB, tableoid is not allowed either, because we've removed
-		 * HeapTupleData.t_tableOid field.
-		 * GPDB_94_MERGE_FIXME: Could we make that work somehow? Resurrect
-		 * t_tableOid, maybe? I think we'd need it for logical decoding as well.
-		 */
 		if (pstate->p_expr_kind == EXPR_KIND_CHECK_CONSTRAINT &&
-			attnum < InvalidAttrNumber /* && attnum != TableOidAttributeNumber */)
+			attnum < InvalidAttrNumber && attnum != TableOidAttributeNumber)
 			ereport(ERROR,
 					(errcode(ERRCODE_INVALID_COLUMN_REFERENCE),
 					 errmsg("system column \"%s\" reference in check constraint is invalid",
@@ -1199,10 +1174,6 @@
 /*
  * Open a table during parse analysis
  *
-<<<<<<< HEAD
- * This is essentially the same as CdbOpenRelationRv, except that it caters
- * to some parser-specific error reporting needs.
-=======
  * This is essentially just the same as table_openrv(), except that it caters
  * to some parser-specific error reporting needs, notably that it arranges
  * to include the RangeVar's parse location in any resulting error.
@@ -1210,7 +1181,6 @@
  * Note: properly, lockmode should be declared LOCKMODE not int, but that
  * would require importing storage/lock.h into parse_relation.h.  Since
  * LOCKMODE is typedef'd as int anyway, that seems like overkill.
->>>>>>> 9e1c9f95
  */
 Relation
 parserOpenTable(ParseState *pstate, const RangeVar *relation,
@@ -1221,22 +1191,17 @@
 	Oid			relid;
 
 	setup_parser_errposition_callback(&pcbstate, pstate, relation->location);
-<<<<<<< HEAD
 
 	/* Look up the appropriate relation using namespace search */
 	relid = RangeVarGetRelid(relation, NoLock, true);
 	/*
-	 * CdbTryOpenRelation might return NULL (for example, if the table
+	 * CdbTryOpenTable might return NULL (for example, if the table
 	 * is dropped by another transaction). Every time we invoke function
-	 * CdbTryOpenRelation, we should check if the return value is NULL.
-	 */
-	rel = CdbTryOpenRelation(relid, lockmode, lockUpgraded);
+	 * CdbTryOpenTable, we should check if the return value is NULL.
+	 */
+	rel = CdbTryOpenTable(relid, lockmode, lockUpgraded);
 
 	if (!RelationIsValid(rel))
-=======
-	rel = table_openrv_extended(relation, lockmode, true);
-	if (rel == NULL)
->>>>>>> 9e1c9f95
 	{
 		if (relation->schemaname)
 			ereport(ERROR,
@@ -1289,13 +1254,18 @@
 	LOCKMODE	lockmode = AccessShareLock;
 	LockingClause *locking;
 	Relation	rel;
-	ParseCallbackState pcbstate;
 
 	Assert(pstate != NULL);
 
 	rte->alias = alias;
 	rte->rtekind = RTE_RELATION;
 
+	/*
+	 * Identify the type of lock we'll need on this relation.  It's not the
+	 * query's target table (that case is handled elsewhere), so we need
+	 * either RowShareLock if it's locked by FOR UPDATE/SHARE, or plain
+	 * AccessShareLock otherwise.
+	 */
 	/*
 	 * Greenplum specific behavior:
 	 * The implementation of select statement with locking clause
@@ -1317,7 +1287,7 @@
 
 		relid = RangeVarGetRelid(relation, lockmode, false);
 
-		rel = try_heap_open(relid, NoLock, true);
+		rel = try_table_open(relid, NoLock, true);
 		if (!rel)
 			elog(ERROR, "open relation(%u) fail", relid);
 
@@ -1341,27 +1311,15 @@
 		heap_close(rel, NoLock);
 
 	}
-
-	/*
-	 * Identify the type of lock we'll need on this relation.  It's not the
-	 * query's target table (that case is handled elsewhere), so we need
-	 * either RowShareLock if it's locked by FOR UPDATE/SHARE, or plain
-	 * AccessShareLock otherwise.
-	 */
-	lockmode = isLockedRefname(pstate, refname) ? RowShareLock : AccessShareLock;
+	else
+		lockmode = AccessShareLock;
 
 	/*
 	 * Get the rel's OID.  This access also ensures that we have an up-to-date
 	 * relcache entry for the rel.  Since this is typically the first access
 	 * to a rel in a statement, we must open the rel with the proper lockmode.
 	 */
-<<<<<<< HEAD
-	setup_parser_errposition_callback(&pcbstate, pstate, relation->location);
 	rel = parserOpenTable(pstate, relation, lockmode, NULL);
-	cancel_parser_errposition_callback(&pcbstate);
-=======
-	rel = parserOpenTable(pstate, relation, lockmode);
->>>>>>> 9e1c9f95
 	rte->relid = RelationGetRelid(rel);
 	rte->relkind = rel->rd_rel->relkind;
 	rte->rellockmode = lockmode;
@@ -1715,7 +1673,7 @@
 			if (OidIsValid(funcDescribe))
 			{
 				FmgrInfo	flinfo;
-				FunctionCallInfoData fcinfo;
+				LOCAL_FCINFO(fcinfo, 1);
 
 				/*
 				 * Describe functions have the signature  d(internal) => internal
@@ -1726,12 +1684,12 @@
 				 */
 				rtfunc->funcuserdata = NULL;
 				fmgr_info(funcDescribe, &flinfo);
-				InitFunctionCallInfoData(fcinfo, &flinfo, 1, InvalidOid, (Node *) rtfunc, NULL);
-				fcinfo.arg[0] = PointerGetDatum(funcexpr);
-				fcinfo.argnull[0] = false;
-
-				d = FunctionCallInvoke(&fcinfo);
-				if (fcinfo.isnull)
+				InitFunctionCallInfoData(*fcinfo, &flinfo, 1, InvalidOid, (Node *) rtfunc, NULL);
+				fcinfo->args[0].value = PointerGetDatum(funcexpr);
+				fcinfo->args[0].isnull = false;
+
+				d = FunctionCallInvoke(fcinfo);
+				if (fcinfo->isnull)
 					elog(ERROR, "function %u returned NULL", flinfo.fn_oid);
 				tupdesc = (TupleDesc) DatumGetPointer(d);
 
@@ -1744,7 +1702,7 @@
 					functypclass = TYPEFUNC_COMPOSITE;
 					for (i = 0; i < tupdesc->natts; i++)
 					{
-						Form_pg_attribute attr = tupdesc->attrs[i];
+						Form_pg_attribute attr = TupleDescAttr(tupdesc, i);
 
 						rtfunc->funccolnames	= lappend(rtfunc->funccolnames,
 														  makeString(pstrdup(NameStr(attr->attname))));
@@ -2454,7 +2412,8 @@
 			break;
 		}
 
-		if (rel->rd_rel->relkind != RELKIND_RELATION)
+		if (rel->rd_rel->relkind != RELKIND_RELATION &&
+			rel->rd_rel->relkind != RELKIND_PARTITIONED_TABLE)
 		{
 			if (!noerror)
 				ereport(ERROR,
@@ -2465,7 +2424,8 @@
 			break;
 		}
 
-		if (rel->rd_rel->relstorage != RELSTORAGE_HEAP)
+		if (!RelationIsHeap(rel) &&
+			rel->rd_rel->relkind != RELKIND_PARTITIONED_TABLE)
 		{
 			if (!noerror)
 				ereport(ERROR,
@@ -2496,47 +2456,6 @@
 
 	relation_close(rel, NoLock);
 	return return_value;
-}
-
-/*
- * extractSimplyUpdatableRTEIndex
- *  given a range table associated with a simply updatable range table,
- *    return the desired RangeTblEntry
- *
- * NOTE: The range table *MUST* belong to a simply updatable query.
- * 
- * The semantics of a simply updatable query demand a range table consisting
- * of exactly one logical table. Thus, for the simple case of a one-element
- * range table, we quickly return the index for the lone RTE.
- * However, we must also cope with inheritance, where an RTE requesting 
- * inheritance may have been expanded out into its child relations. In this
- * case, we seek to return the parent RTE.
- */
-Index
-extractSimplyUpdatableRTEIndex(List *rtable) 
-{
-	Assert(list_length(rtable) > 0);
-	if (list_length(rtable) == 1)
-		return 1;
-
-	/* 
-	 * This better be an inheritance case. 
-	 * Find the RTE with inh = true. 
-	 * Furthermore, we Insist that no other RTEs have inh = true. 
-	 */
-	Index 			temp, ret = 0;
-	ListCell        *lc;
-	foreach_with_count (lc, rtable, temp)
-	{
-		RangeTblEntry *rte = (RangeTblEntry *) lfirst(lc);
-		if (rte->inh)
-		{
-			Insist(ret == 0);	/* to be simply updatable, there cannot be more than 1 parent table */
-			ret = temp + 1;		/* the temp counter is zero indexed */
-		}
-	}
-	Insist(ret != 0);
-	return ret;
 }
 
 /*
@@ -2784,64 +2703,6 @@
 				}
 			}
 			break;
-<<<<<<< HEAD
-		case RTE_VALUES:
-			{
-				/* Values RTE */
-				ListCell   *aliasp_item = list_head(rte->eref->colnames);
-				int32	   *coltypmods;
-				ListCell   *lcv;
-				ListCell   *lcc;
-
-				/*
-				 * It's okay to extract column types from the expressions in
-				 * the first row, since all rows will have been coerced to the
-				 * same types.  Their typmods might not be the same though, so
-				 * we potentially need to examine all rows to compute those.
-				 * Column collations are pre-computed in values_collations.
-				 */
-				if (colvars)
-					coltypmods = getValuesTypmods(rte);
-				else
-					coltypmods = NULL;
-
-				varattno = 0;
-				forboth(lcv, (List *) linitial(rte->values_lists),
-						lcc, rte->values_collations)
-				{
-					Node	   *col = (Node *) lfirst(lcv);
-					Oid			colcollation = lfirst_oid(lcc);
-
-					varattno++;
-					if (colnames)
-					{
-						/* Assume there is one alias per column */
-						char	   *label = strVal(lfirst(aliasp_item));
-
-						*colnames = lappend(*colnames,
-											makeString(pstrdup(label)));
-						aliasp_item = lnext(aliasp_item);
-					}
-
-					if (colvars)
-					{
-						Var		   *varnode;
-
-						varnode = makeVar(rtindex, varattno,
-										  exprType(col),
-										  coltypmods[varattno - 1],
-										  colcollation,
-										  sublevels_up);
-						varnode->location = location;
-						*colvars = lappend(*colvars, varnode);
-					}
-				}
-				if (coltypmods)
-					pfree(coltypmods);
-			}
-			break;
-=======
->>>>>>> 9e1c9f95
 		case RTE_JOIN:
 			{
 				/* Join RTE */
@@ -2956,14 +2817,6 @@
 						{
 							Var		   *varnode;
 
-<<<<<<< HEAD
-						varnode = makeVar(rtindex, varattno,
-										  coltype, coltypmod, colcoll,
-										  sublevels_up);
-						varnode->location = location;
-
-						*colvars = lappend(*colvars, varnode);
-=======
 							varnode = makeVar(rtindex, varattno,
 											  coltype, coltypmod, colcoll,
 											  sublevels_up);
@@ -2981,7 +2834,6 @@
 											   makeNullConst(INT4OID, -1,
 															 InvalidOid));
 						}
->>>>>>> 9e1c9f95
 					}
 				}
 			}
@@ -3101,74 +2953,6 @@
 }
 
 /*
- * getValuesTypmods -- expandRTE subroutine
- *
- * Identify per-column typmods for the given VALUES RTE.  Returns a
- * palloc'd array.
- */
-static int32 *
-getValuesTypmods(RangeTblEntry *rte)
-{
-	int32	   *coltypmods;
-	List	   *firstrow;
-	int			ncolumns,
-				nvalid,
-				i;
-	ListCell   *lc;
-
-	Assert(rte->values_lists != NIL);
-	firstrow = (List *) linitial(rte->values_lists);
-	ncolumns = list_length(firstrow);
-	coltypmods = (int32 *) palloc(ncolumns * sizeof(int32));
-	nvalid = 0;
-
-	/* Collect the typmods from the first VALUES row */
-	i = 0;
-	foreach(lc, firstrow)
-	{
-		Node	   *col = (Node *) lfirst(lc);
-
-		coltypmods[i] = exprTypmod(col);
-		if (coltypmods[i] >= 0)
-			nvalid++;
-		i++;
-	}
-
-	/*
-	 * Scan remaining rows; as soon as we have a non-matching typmod for a
-	 * column, reset that typmod to -1.  We can bail out early if all typmods
-	 * become -1.
-	 */
-	if (nvalid > 0)
-	{
-		for_each_cell(lc, lnext(list_head(rte->values_lists)))
-		{
-			List	   *thisrow = (List *) lfirst(lc);
-			ListCell   *lc2;
-
-			Assert(list_length(thisrow) == ncolumns);
-			i = 0;
-			foreach(lc2, thisrow)
-			{
-				Node	   *col = (Node *) lfirst(lc2);
-
-				if (coltypmods[i] >= 0 && coltypmods[i] != exprTypmod(col))
-				{
-					coltypmods[i] = -1;
-					nvalid--;
-				}
-				i++;
-			}
-
-			if (nvalid <= 0)
-				break;
-		}
-	}
-
-	return coltypmods;
-}
-
-/*
  * expandRelAttrs -
  *	  Workhorse for "*" expansion: produce a list of targetentries
  *	  for the attributes of the RTE
@@ -3266,9 +3050,9 @@
     if (attnum < 0 &&
         attnum > FirstLowInvalidHeapAttributeNumber)
     {
-		Form_pg_attribute att_tup = SystemAttributeDefinition(attnum, true);
-
-		return NameStr(att_tup->attname);
+		const FormData_pg_attribute *att_tup = SystemAttributeDefinition(attnum);
+
+		return pstrdup(NameStr(att_tup->attname));
     }
 
 	/* else caller gave us a bogus attnum */
@@ -3428,32 +3212,6 @@
 								rte->eref->aliasname)));
 			}
 			break;
-<<<<<<< HEAD
-		case RTE_VALUES:
-			{
-				/*
-				 * Values RTE --- we can get type info from first sublist, but
-				 * typmod may require scanning all sublists, and collation is
-				 * stored separately.  Using getValuesTypmods() is overkill,
-				 * but this path is taken so seldom for VALUES that it's not
-				 * worth writing extra code.
-				 */
-				List	   *collist = (List *) linitial(rte->values_lists);
-				Node	   *col;
-				int32	   *coltypmods = getValuesTypmods(rte);
-
-				if (attnum < 1 || attnum > list_length(collist))
-					elog(ERROR, "values list %s does not have attribute %d",
-						 rte->eref->aliasname, attnum);
-				col = (Node *) list_nth(collist, attnum - 1);
-				*vartype = exprType(col);
-				*vartypmod = coltypmods[attnum - 1];
-				*varcollid = list_nth_oid(rte->values_collations, attnum - 1);
-				pfree(coltypmods);
-			}
-			break;
-=======
->>>>>>> 9e1c9f95
 		case RTE_JOIN:
 			{
 				/*
