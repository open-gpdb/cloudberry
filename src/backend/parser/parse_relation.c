/*-------------------------------------------------------------------------
 *
 * parse_relation.c
 *	  parser support routines dealing with relations
 *
<<<<<<< HEAD
 * Portions Copyright (c) 2006-2008, Greenplum inc
 * Portions Copyright (c) 2012-Present VMware, Inc. or its affiliates.
 * Portions Copyright (c) 1996-2019, PostgreSQL Global Development Group
=======
 * Portions Copyright (c) 1996-2021, PostgreSQL Global Development Group
>>>>>>> d457cb4e
 * Portions Copyright (c) 1994, Regents of the University of California
 *
 *
 * IDENTIFICATION
 *	  src/backend/parser/parse_relation.c
 *
 *-------------------------------------------------------------------------
 */
#include "postgres.h"

#include <ctype.h>

#include "access/htup_details.h"
#include "access/relation.h"
#include "access/sysattr.h"
#include "access/table.h"
#include "catalog/heap.h"
#include "catalog/namespace.h"
#include "catalog/pg_proc_callback.h"
#include "catalog/pg_type.h"
#include "funcapi.h"
#include "nodes/makefuncs.h"
#include "nodes/nodeFuncs.h"
#include "parser/parse_enr.h"
#include "parser/parse_relation.h"
#include "parser/parse_type.h"
#include "parser/parsetree.h"
#include "storage/lmgr.h"
#include "utils/builtins.h"
#include "utils/lsyscache.h"
#include "utils/rel.h"
#include "utils/syscache.h"
#include "utils/varlena.h"

#include "cdb/cdbvars.h"


/*
 * Support for fuzzily matching columns.
 *
 * This is for building diagnostic messages, where non-exact matching
 * attributes are suggested to the user.  The struct's fields may be facets of
 * a particular RTE, or of an entire range table, depending on context.
 */
typedef struct
{
	int			distance;		/* Weighted distance (lowest so far) */
	RangeTblEntry *rfirst;		/* RTE of first */
	AttrNumber	first;			/* Closest attribute so far */
	RangeTblEntry *rsecond;		/* RTE of second */
	AttrNumber	second;			/* Second closest attribute so far */
} FuzzyAttrMatchState;

#define MAX_FUZZY_DISTANCE				3


static ParseNamespaceItem *scanNameSpaceForRefname(ParseState *pstate,
												   const char *refname,
												   int location);
static ParseNamespaceItem *scanNameSpaceForRelid(ParseState *pstate, Oid relid,
												 int location);
static void check_lateral_ref_ok(ParseState *pstate, ParseNamespaceItem *nsitem,
								 int location);
static int	scanRTEForColumn(ParseState *pstate, RangeTblEntry *rte,
							 Alias *eref,
							 const char *colname, int location,
							 int fuzzy_rte_penalty,
							 FuzzyAttrMatchState *fuzzystate);
static void markRTEForSelectPriv(ParseState *pstate,
								 int rtindex, AttrNumber col);
static void expandRelation(Oid relid, Alias *eref,
						   int rtindex, int sublevels_up,
						   int location, bool include_dropped,
						   List **colnames, List **colvars);
static void expandTupleDesc(TupleDesc tupdesc, Alias *eref,
							int count, int offset,
							int rtindex, int sublevels_up,
							int location, bool include_dropped,
							List **colnames, List **colvars);
static int	specialAttNum(const char *attname);
static bool isQueryUsingTempRelation_walker(Node *node, void *context);


/*
 * refnameNamespaceItem
 *	  Given a possibly-qualified refname, look to see if it matches any visible
 *	  namespace item.  If so, return a pointer to the nsitem; else return NULL.
 *
 *	  Optionally get nsitem's nesting depth (0 = current) into *sublevels_up.
 *	  If sublevels_up is NULL, only consider items at the current nesting
 *	  level.
 *
 * An unqualified refname (schemaname == NULL) can match any item with matching
 * alias, or matching unqualified relname in the case of alias-less relation
 * items.  It is possible that such a refname matches multiple items in the
 * nearest nesting level that has a match; if so, we report an error via
 * ereport().
 *
 * A qualified refname (schemaname != NULL) can only match a relation item
 * that (a) has no alias and (b) is for the same relation identified by
 * schemaname.refname.  In this case we convert schemaname.refname to a
 * relation OID and search by relid, rather than by alias name.  This is
 * peculiar, but it's what SQL says to do.
 */
ParseNamespaceItem *
refnameNamespaceItem(ParseState *pstate,
					 const char *schemaname,
					 const char *refname,
					 int location,
					 int *sublevels_up)
{
	Oid			relId = InvalidOid;

	if (sublevels_up)
		*sublevels_up = 0;

	if (schemaname != NULL)
	{
		Oid			namespaceId;

		/*
		 * We can use LookupNamespaceNoError() here because we are only
		 * interested in finding existing RTEs.  Checking USAGE permission on
		 * the schema is unnecessary since it would have already been checked
		 * when the RTE was made.  Furthermore, we want to report "RTE not
		 * found", not "no permissions for schema", if the name happens to
		 * match a schema name the user hasn't got access to.
		 */
		namespaceId = LookupNamespaceNoError(schemaname);
		if (!OidIsValid(namespaceId))
			return NULL;
		relId = get_relname_relid(refname, namespaceId);
		if (!OidIsValid(relId))
			return NULL;
	}

	while (pstate != NULL)
	{
		ParseNamespaceItem *result;

		if (OidIsValid(relId))
			result = scanNameSpaceForRelid(pstate, relId, location);
		else
			result = scanNameSpaceForRefname(pstate, refname, location);

		if (result)
			return result;

		if (sublevels_up)
			(*sublevels_up)++;
		else
			break;

		pstate = pstate->parentParseState;
	}
	return NULL;
}

/*
 * Search the query's table namespace for an item matching the
 * given unqualified refname.  Return the nsitem if a unique match, or NULL
 * if no match.  Raise error if multiple matches.
 *
 * Note: it might seem that we shouldn't have to worry about the possibility
 * of multiple matches; after all, the SQL standard disallows duplicate table
 * aliases within a given SELECT level.  Historically, however, Postgres has
 * been laxer than that.  For example, we allow
 *		SELECT ... FROM tab1 x CROSS JOIN (tab2 x CROSS JOIN tab3 y) z
 * on the grounds that the aliased join (z) hides the aliases within it,
 * therefore there is no conflict between the two RTEs named "x".  However,
 * if tab3 is a LATERAL subquery, then from within the subquery both "x"es
 * are visible.  Rather than rejecting queries that used to work, we allow
 * this situation, and complain only if there's actually an ambiguous
 * reference to "x".
 */
static ParseNamespaceItem *
scanNameSpaceForRefname(ParseState *pstate, const char *refname, int location)
{
	ParseNamespaceItem *result = NULL;
	ListCell   *l;

	foreach(l, pstate->p_namespace)
	{
		ParseNamespaceItem *nsitem = (ParseNamespaceItem *) lfirst(l);

		/* Ignore columns-only items */
		if (!nsitem->p_rel_visible)
			continue;
		/* If not inside LATERAL, ignore lateral-only items */
		if (nsitem->p_lateral_only && !pstate->p_lateral_active)
			continue;

		if (strcmp(nsitem->p_names->aliasname, refname) == 0)
		{
			if (result)
				ereport(ERROR,
						(errcode(ERRCODE_AMBIGUOUS_ALIAS),
						 errmsg("table reference \"%s\" is ambiguous",
								refname),
						 parser_errposition(pstate, location)));
			check_lateral_ref_ok(pstate, nsitem, location);
			result = nsitem;
		}
	}
	return result;
}

/*
 * Search the query's table namespace for a relation item matching the
 * given relation OID.  Return the nsitem if a unique match, or NULL
 * if no match.  Raise error if multiple matches.
 *
 * See the comments for refnameNamespaceItem to understand why this
 * acts the way it does.
 */
static ParseNamespaceItem *
scanNameSpaceForRelid(ParseState *pstate, Oid relid, int location)
{
	ParseNamespaceItem *result = NULL;
	ListCell   *l;

	foreach(l, pstate->p_namespace)
	{
		ParseNamespaceItem *nsitem = (ParseNamespaceItem *) lfirst(l);
		RangeTblEntry *rte = nsitem->p_rte;

		/* Ignore columns-only items */
		if (!nsitem->p_rel_visible)
			continue;
		/* If not inside LATERAL, ignore lateral-only items */
		if (nsitem->p_lateral_only && !pstate->p_lateral_active)
			continue;

		/* yes, the test for alias == NULL should be there... */
		if (rte->rtekind == RTE_RELATION &&
			rte->relid == relid &&
			rte->alias == NULL)
		{
			if (result)
				ereport(ERROR,
						(errcode(ERRCODE_AMBIGUOUS_ALIAS),
						 errmsg("table reference %u is ambiguous",
								relid),
						 parser_errposition(pstate, location)));
			check_lateral_ref_ok(pstate, nsitem, location);
			result = nsitem;
		}
	}
	return result;
}

/*
 * Search the query's CTE namespace for a CTE matching the given unqualified
 * refname.  Return the CTE (and its levelsup count) if a match, or NULL
 * if no match.  We need not worry about multiple matches, since parse_cte.c
 * rejects WITH lists containing duplicate CTE names.
 */
CommonTableExpr *
scanNameSpaceForCTE(ParseState *pstate, const char *refname,
					Index *ctelevelsup)
{
	Index		levelsup;

	for (levelsup = 0;
		 pstate != NULL;
		 pstate = pstate->parentParseState, levelsup++)
	{
		ListCell   *lc;

		foreach(lc, pstate->p_ctenamespace)
		{
			CommonTableExpr *cte = (CommonTableExpr *) lfirst(lc);

			if (strcmp(cte->ctename, refname) == 0)
			{
				*ctelevelsup = levelsup;
				return cte;
			}
		}
	}
	return NULL;
}

/*
 * Search for a possible "future CTE", that is one that is not yet in scope
 * according to the WITH scoping rules.  This has nothing to do with valid
 * SQL semantics, but it's important for error reporting purposes.
 */
static bool
isFutureCTE(ParseState *pstate, const char *refname)
{
	for (; pstate != NULL; pstate = pstate->parentParseState)
	{
		ListCell   *lc;

		foreach(lc, pstate->p_future_ctes)
		{
			CommonTableExpr *cte = (CommonTableExpr *) lfirst(lc);

			if (strcmp(cte->ctename, refname) == 0)
				return true;
		}
	}
	return false;
}

/*
 * Search the query's ephemeral named relation namespace for a relation
 * matching the given unqualified refname.
 */
bool
scanNameSpaceForENR(ParseState *pstate, const char *refname)
{
	return name_matches_visible_ENR(pstate, refname);
}

/*
 * searchRangeTableForRel
 *	  See if any RangeTblEntry could possibly match the RangeVar.
 *	  If so, return a pointer to the RangeTblEntry; else return NULL.
 *
 * This is different from refnameNamespaceItem in that it considers every
 * entry in the ParseState's rangetable(s), not only those that are currently
 * visible in the p_namespace list(s).  This behavior is invalid per the SQL
 * spec, and it may give ambiguous results (there might be multiple equally
 * valid matches, but only one will be returned).  This must be used ONLY
 * as a heuristic in giving suitable error messages.  See errorMissingRTE.
 *
 * Notice that we consider both matches on actual relation (or CTE) name
 * and matches on alias.
 */
static RangeTblEntry *
searchRangeTableForRel(ParseState *pstate, RangeVar *relation)
{
	const char *refname = relation->relname;
	Oid			relId = InvalidOid;
	CommonTableExpr *cte = NULL;
	bool		isenr = false;
	Index		ctelevelsup = 0;
	Index		levelsup;

	/*
	 * If it's an unqualified name, check for possible CTE matches. A CTE
	 * hides any real relation matches.  If no CTE, look for a matching
	 * relation.
	 *
	 * NB: It's not critical that RangeVarGetRelid return the correct answer
	 * here in the face of concurrent DDL.  If it doesn't, the worst case
	 * scenario is a less-clear error message.  Also, the tables involved in
	 * the query are already locked, which reduces the number of cases in
	 * which surprising behavior can occur.  So we do the name lookup
	 * unlocked.
	 */
	if (!relation->schemaname)
	{
		cte = scanNameSpaceForCTE(pstate, refname, &ctelevelsup);
		if (!cte)
			isenr = scanNameSpaceForENR(pstate, refname);
	}

	if (!cte && !isenr)
		relId = RangeVarGetRelid(relation, NoLock, true);

	/* Now look for RTEs matching either the relation/CTE/ENR or the alias */
	for (levelsup = 0;
		 pstate != NULL;
		 pstate = pstate->parentParseState, levelsup++)
	{
		ListCell   *l;

		foreach(l, pstate->p_rtable)
		{
			RangeTblEntry *rte = (RangeTblEntry *) lfirst(l);

			if (rte->rtekind == RTE_RELATION &&
				OidIsValid(relId) &&
				rte->relid == relId)
				return rte;
			if (rte->rtekind == RTE_CTE &&
				cte != NULL &&
				rte->ctelevelsup + levelsup == ctelevelsup &&
				strcmp(rte->ctename, refname) == 0)
				return rte;
			if (rte->rtekind == RTE_NAMEDTUPLESTORE &&
				isenr &&
				strcmp(rte->enrname, refname) == 0)
				return rte;

			if (rte->eref != NULL &&
                rte->eref->aliasname != NULL &&
                strcmp(rte->eref->aliasname, refname) == 0)
				return rte;
		}
	}
	return NULL;
}

/*
 * Check for relation-name conflicts between two namespace lists.
 * Raise an error if any is found.
 *
 * Note: we assume that each given argument does not contain conflicts
 * itself; we just want to know if the two can be merged together.
 *
 * Per SQL, two alias-less plain relation RTEs do not conflict even if
 * they have the same eref->aliasname (ie, same relation name), if they
 * are for different relation OIDs (implying they are in different schemas).
 *
 * We ignore the lateral-only flags in the namespace items: the lists must
 * not conflict, even when all items are considered visible.  However,
 * columns-only items should be ignored.
 */
void
checkNameSpaceConflicts(ParseState *pstate, List *namespace1,
						List *namespace2)
{
	ListCell   *l1;

	foreach(l1, namespace1)
	{
		ParseNamespaceItem *nsitem1 = (ParseNamespaceItem *) lfirst(l1);
		RangeTblEntry *rte1 = nsitem1->p_rte;
		const char *aliasname1 = nsitem1->p_names->aliasname;
		ListCell   *l2;

		if (!nsitem1->p_rel_visible)
			continue;

		foreach(l2, namespace2)
		{
			ParseNamespaceItem *nsitem2 = (ParseNamespaceItem *) lfirst(l2);
			RangeTblEntry *rte2 = nsitem2->p_rte;
			const char *aliasname2 = nsitem2->p_names->aliasname;

			if (!nsitem2->p_rel_visible)
				continue;
			if (strcmp(aliasname2, aliasname1) != 0)
				continue;		/* definitely no conflict */
			if (rte1->rtekind == RTE_RELATION && rte1->alias == NULL &&
				rte2->rtekind == RTE_RELATION && rte2->alias == NULL &&
				rte1->relid != rte2->relid)
				continue;		/* no conflict per SQL rule */
			ereport(ERROR,
					(errcode(ERRCODE_DUPLICATE_ALIAS),
					 errmsg("table name \"%s\" specified more than once",
							aliasname1)));
		}
	}
}

/*
 * Complain if a namespace item is currently disallowed as a LATERAL reference.
 * This enforces both SQL:2008's rather odd idea of what to do with a LATERAL
 * reference to the wrong side of an outer join, and our own prohibition on
 * referencing the target table of an UPDATE or DELETE as a lateral reference
 * in a FROM/USING clause.
 *
 * Note: the pstate should be the same query level the nsitem was found in.
 *
 * Convenience subroutine to avoid multiple copies of a rather ugly ereport.
 */
static void
check_lateral_ref_ok(ParseState *pstate, ParseNamespaceItem *nsitem,
					 int location)
{
	if (nsitem->p_lateral_only && !nsitem->p_lateral_ok)
	{
		/* SQL:2008 demands this be an error, not an invisible item */
		RangeTblEntry *rte = nsitem->p_rte;
		char	   *refname = nsitem->p_names->aliasname;

		ereport(ERROR,
				(errcode(ERRCODE_INVALID_COLUMN_REFERENCE),
				 errmsg("invalid reference to FROM-clause entry for table \"%s\"",
						refname),
				 (pstate->p_target_nsitem != NULL &&
				  rte == pstate->p_target_nsitem->p_rte) ?
				 errhint("There is an entry for table \"%s\", but it cannot be referenced from this part of the query.",
						 refname) :
				 errdetail("The combining JOIN type must be INNER or LEFT for a LATERAL reference."),
				 parser_errposition(pstate, location)));
	}
}

/*
 * Given an RT index and nesting depth, find the corresponding
 * ParseNamespaceItem (there must be one).
 */
ParseNamespaceItem *
GetNSItemByRangeTablePosn(ParseState *pstate,
						  int varno,
						  int sublevels_up)
{
	ListCell   *lc;

	while (sublevels_up-- > 0)
	{
		pstate = pstate->parentParseState;
		Assert(pstate != NULL);
	}
	foreach(lc, pstate->p_namespace)
	{
		ParseNamespaceItem *nsitem = (ParseNamespaceItem *) lfirst(lc);

		if (nsitem->p_rtindex == varno)
			return nsitem;
	}
	elog(ERROR, "nsitem not found (internal error)");
	return NULL;				/* keep compiler quiet */
}

/*
 * Given an RT index and nesting depth, find the corresponding RTE.
 * (Note that the RTE need not be in the query's namespace.)
 */
RangeTblEntry *
GetRTEByRangeTablePosn(ParseState *pstate,
					   int varno,
					   int sublevels_up)
{
	while (sublevels_up-- > 0)
	{
		pstate = pstate->parentParseState;
		Assert(pstate != NULL);
	}
	Assert(varno > 0 && varno <= list_length(pstate->p_rtable));
	return rt_fetch(varno, pstate->p_rtable);
}

/*
 * Fetch the CTE for a CTE-reference RTE.
 *
 * rtelevelsup is the number of query levels above the given pstate that the
 * RTE came from.
 */
CommonTableExpr *
GetCTEForRTE(ParseState *pstate, RangeTblEntry *rte, int rtelevelsup)
{
	Index		levelsup;
	ListCell   *lc;

	Assert(rte->rtekind == RTE_CTE);
	levelsup = rte->ctelevelsup + rtelevelsup;
	while (levelsup-- > 0)
	{
		pstate = pstate->parentParseState;
		if (!pstate)			/* shouldn't happen */
			elog(ERROR, "bad levelsup for CTE \"%s\"", rte->ctename);
	}
	foreach(lc, pstate->p_ctenamespace)
	{
		CommonTableExpr *cte = (CommonTableExpr *) lfirst(lc);

		if (strcmp(cte->ctename, rte->ctename) == 0)
			return cte;
	}
	/* shouldn't happen */
	elog(ERROR, "could not find CTE \"%s\"", rte->ctename);
	return NULL;				/* keep compiler quiet */
}

/*
 * updateFuzzyAttrMatchState
 *	  Using Levenshtein distance, consider if column is best fuzzy match.
 */
static void
updateFuzzyAttrMatchState(int fuzzy_rte_penalty,
						  FuzzyAttrMatchState *fuzzystate, RangeTblEntry *rte,
						  const char *actual, const char *match, int attnum)
{
	int			columndistance;
	int			matchlen;

	/* Bail before computing the Levenshtein distance if there's no hope. */
	if (fuzzy_rte_penalty > fuzzystate->distance)
		return;

	/*
	 * Outright reject dropped columns, which can appear here with apparent
	 * empty actual names, per remarks within scanRTEForColumn().
	 */
	if (actual[0] == '\0')
		return;

	/* Use Levenshtein to compute match distance. */
	matchlen = strlen(match);
	columndistance =
		varstr_levenshtein_less_equal(actual, strlen(actual), match, matchlen,
									  1, 1, 1,
									  fuzzystate->distance + 1
									  - fuzzy_rte_penalty,
									  true);

	/*
	 * If more than half the characters are different, don't treat it as a
	 * match, to avoid making ridiculous suggestions.
	 */
	if (columndistance > matchlen / 2)
		return;

	/*
	 * From this point on, we can ignore the distinction between the RTE-name
	 * distance and the column-name distance.
	 */
	columndistance += fuzzy_rte_penalty;

	/*
	 * If the new distance is less than or equal to that of the best match
	 * found so far, update fuzzystate.
	 */
	if (columndistance < fuzzystate->distance)
	{
		/* Store new lowest observed distance for RTE */
		fuzzystate->distance = columndistance;
		fuzzystate->rfirst = rte;
		fuzzystate->first = attnum;
		fuzzystate->rsecond = NULL;
		fuzzystate->second = InvalidAttrNumber;
	}
	else if (columndistance == fuzzystate->distance)
	{
		/*
		 * This match distance may equal a prior match within this same range
		 * table.  When that happens, the prior match may also be given, but
		 * only if there is no more than two equally distant matches from the
		 * RTE (in turn, our caller will only accept two equally distant
		 * matches overall).
		 */
		if (AttributeNumberIsValid(fuzzystate->second))
		{
			/* Too many RTE-level matches */
			fuzzystate->rfirst = NULL;
			fuzzystate->first = InvalidAttrNumber;
			fuzzystate->rsecond = NULL;
			fuzzystate->second = InvalidAttrNumber;
			/* Clearly, distance is too low a bar (for *any* RTE) */
			fuzzystate->distance = columndistance - 1;
		}
		else if (AttributeNumberIsValid(fuzzystate->first))
		{
			/* Record as provisional second match for RTE */
			fuzzystate->rsecond = rte;
			fuzzystate->second = attnum;
		}
		else if (fuzzystate->distance <= MAX_FUZZY_DISTANCE)
		{
			/*
			 * Record as provisional first match (this can occasionally occur
			 * because previous lowest distance was "too low a bar", rather
			 * than being associated with a real match)
			 */
			fuzzystate->rfirst = rte;
			fuzzystate->first = attnum;
		}
	}
}

/*
 * scanNSItemForColumn
 *	  Search the column names of a single namespace item for the given name.
 *	  If found, return an appropriate Var node, else return NULL.
 *	  If the name proves ambiguous within this nsitem, raise error.
 *
 * Side effect: if we find a match, mark the corresponding RTE as requiring
 * read access for the column.
 */
Node *
scanNSItemForColumn(ParseState *pstate, ParseNamespaceItem *nsitem,
					int sublevels_up, const char *colname, int location)
{
	RangeTblEntry *rte = nsitem->p_rte;
	int			attnum;
	Var		   *var;

	/*
	 * Scan the nsitem's column names (or aliases) for a match.  Complain if
	 * multiple matches.
	 */
	attnum = scanRTEForColumn(pstate, rte, nsitem->p_names,
							  colname, location,
							  0, NULL);

	if (attnum == InvalidAttrNumber)
		return NULL;			/* Return NULL if no match */

	/* In constraint check, no system column is allowed except tableOid */
	if (pstate->p_expr_kind == EXPR_KIND_CHECK_CONSTRAINT &&
		attnum < InvalidAttrNumber && attnum != TableOidAttributeNumber)
		ereport(ERROR,
				(errcode(ERRCODE_INVALID_COLUMN_REFERENCE),
				 errmsg("system column \"%s\" reference in check constraint is invalid",
						colname),
				 parser_errposition(pstate, location)));

	/* In generated column, no system column is allowed except tableOid */
	if (pstate->p_expr_kind == EXPR_KIND_GENERATED_COLUMN &&
		attnum < InvalidAttrNumber && attnum != TableOidAttributeNumber)
		ereport(ERROR,
				(errcode(ERRCODE_INVALID_COLUMN_REFERENCE),
				 errmsg("cannot use system column \"%s\" in column generation expression",
						colname),
				 parser_errposition(pstate, location)));

	/* Found a valid match, so build a Var */
	if (attnum > InvalidAttrNumber)
	{
		/* Get attribute data from the ParseNamespaceColumn array */
		ParseNamespaceColumn *nscol = &nsitem->p_nscolumns[attnum - 1];

		/* Complain if dropped column.  See notes in scanRTEForColumn. */
		if (nscol->p_varno == 0)
			ereport(ERROR,
					(errcode(ERRCODE_UNDEFINED_COLUMN),
					 errmsg("column \"%s\" of relation \"%s\" does not exist",
							colname,
							nsitem->p_names->aliasname)));

		var = makeVar(nscol->p_varno,
					  nscol->p_varattno,
					  nscol->p_vartype,
					  nscol->p_vartypmod,
					  nscol->p_varcollid,
					  sublevels_up);
		/* makeVar doesn't offer parameters for these, so set them by hand: */
		var->varnosyn = nscol->p_varnosyn;
		var->varattnosyn = nscol->p_varattnosyn;
	}
	else
	{
		/* System column, so use predetermined type data */
		const FormData_pg_attribute *sysatt;

		sysatt = SystemAttributeDefinition(attnum);
		var = makeVar(nsitem->p_rtindex,
					  attnum,
					  sysatt->atttypid,
					  sysatt->atttypmod,
					  sysatt->attcollation,
					  sublevels_up);
	}
	var->location = location;

	/* Require read access to the column */
	markVarForSelectPriv(pstate, var);

	return (Node *) var;
}

/*
 * scanRTEForColumn
 *	  Search the column names of a single RTE for the given name.
 *	  If found, return the attnum (possibly negative, for a system column);
 *	  else return InvalidAttrNumber.
 *	  If the name proves ambiguous within this RTE, raise error.
 *
 * Actually, we only search the names listed in "eref".  This can be either
 * rte->eref, in which case we are indeed searching all the column names,
 * or for a join it can be rte->join_using_alias, in which case we are only
 * considering the common column names (which are the first N columns of the
 * join, so everything works).
 *
 * pstate and location are passed only for error-reporting purposes.
 *
 * Side effect: if fuzzystate is non-NULL, check non-system columns
 * for an approximate match and update fuzzystate accordingly.
 *
 * Note: this is factored out of scanNSItemForColumn because error message
 * creation may want to check RTEs that are not in the namespace.  To support
 * that usage, minimize the number of validity checks performed here.  It's
 * okay to complain about ambiguous-name cases, though, since if we are
 * working to complain about an invalid name, we've already eliminated that.
 */
static int
scanRTEForColumn(ParseState *pstate, RangeTblEntry *rte,
				 Alias *eref,
				 const char *colname, int location,
				 int fuzzy_rte_penalty,
				 FuzzyAttrMatchState *fuzzystate)
{
	int			result = InvalidAttrNumber;
	int			attnum = 0;
	ListCell   *c;

	/*
	 * Scan the user column names (or aliases) for a match. Complain if
	 * multiple matches.
	 *
	 * Note: eref->colnames may include entries for dropped columns, but those
	 * will be empty strings that cannot match any legal SQL identifier, so we
	 * don't bother to test for that case here.
	 *
	 * Should this somehow go wrong and we try to access a dropped column,
	 * we'll still catch it by virtue of the check in scanNSItemForColumn().
	 * Callers interested in finding match with shortest distance need to
	 * defend against this directly, though.
	 */
	foreach(c, eref->colnames)
	{
		const char *attcolname = strVal(lfirst(c));

		attnum++;
		if (strcmp(attcolname, colname) == 0)
		{
			if (result)
				ereport(ERROR,
						(errcode(ERRCODE_AMBIGUOUS_COLUMN),
						 errmsg("column reference \"%s\" is ambiguous",
								colname),
						 parser_errposition(pstate, location)));
			result = attnum;
		}

		/* Update fuzzy match state, if provided. */
		if (fuzzystate != NULL)
			updateFuzzyAttrMatchState(fuzzy_rte_penalty, fuzzystate,
									  rte, attcolname, colname, attnum);
	}

	/*
	 * If we have a unique match, return it.  Note that this allows a user
	 * alias to override a system column name (such as OID) without error.
	 */
	if (result)
		return result;

	/*
	 * If the RTE represents a real relation, consider system column names.
	 * Composites are only used for pseudo-relations like ON CONFLICT's
	 * excluded.
	 */
	if (rte->rtekind == RTE_RELATION &&
		rte->relkind != RELKIND_COMPOSITE_TYPE)
	{
		/* In GPDB, system columns like gp_segment_id, ctid, xmin/xmax seem to be
		 * ambiguous for replicated table, replica in each segment has different
		 * value of those columns, between sessions, different replicas are chosen
		 * to provide data, so it's weird for users to see different system columns
		 * between sessions. So for replicated table, we don't expose system columns
		 * unless it's GP_ROLE_UTILITY for debug purpose.
		 */
		if (GpPolicyIsReplicated(GpPolicyFetch(rte->relid)) &&
			Gp_role != GP_ROLE_UTILITY)
			return result;

		/* quick check to see if name could be a system column */
		attnum = specialAttNum(colname);
		if (attnum != InvalidAttrNumber)
		{
			/*
			 * Now check to see if column actually is defined.  Because of
			 * an ancient oversight in DefineQueryRewrite, it's possible that
			 * pg_attribute contains entries for system columns for a view,
			 * even though views should not have such --- so we also check
			 * the relkind.  This kluge will not be needed in 9.3 and later.
			 */
			if (SearchSysCacheExists2(ATTNUM,
									  ObjectIdGetDatum(rte->relid),
<<<<<<< HEAD
									  Int16GetDatum(attnum)) &&
				get_rel_relkind(rte->relid) != RELKIND_VIEW)
			{
				var = make_var(pstate, rte, attnum, location);
				/* Require read access to the column */
				markVarForSelectPriv(pstate, var, rte);
				result = (Node *) var;
			}
=======
									  Int16GetDatum(attnum)))
				result = attnum;
>>>>>>> d457cb4e
		}
	}

	return result;
}

/*
 * colNameToVar
 *	  Search for an unqualified column name.
 *	  If found, return the appropriate Var node (or expression).
 *	  If not found, return NULL.  If the name proves ambiguous, raise error.
 *	  If localonly is true, only names in the innermost query are considered.
 */
Node *
colNameToVar(ParseState *pstate, const char *colname, bool localonly,
			 int location)
{
	Node	   *result = NULL;
	int			sublevels_up = 0;
	ParseState *orig_pstate = pstate;

	while (pstate != NULL)
	{
		ListCell   *l;

		foreach(l, pstate->p_namespace)
		{
			ParseNamespaceItem *nsitem = (ParseNamespaceItem *) lfirst(l);
			Node	   *newresult;

			/* Ignore table-only items */
			if (!nsitem->p_cols_visible)
				continue;
			/* If not inside LATERAL, ignore lateral-only items */
			if (nsitem->p_lateral_only && !pstate->p_lateral_active)
				continue;

			/* use orig_pstate here for consistency with other callers */
			newresult = scanNSItemForColumn(orig_pstate, nsitem, sublevels_up,
											colname, location);

			if (newresult)
			{
				if (result)
					ereport(ERROR,
							(errcode(ERRCODE_AMBIGUOUS_COLUMN),
							 errmsg("column reference \"%s\" is ambiguous",
									colname),
							 parser_errposition(pstate, location)));
				check_lateral_ref_ok(pstate, nsitem, location);
				result = newresult;
			}
		}

		if (result != NULL || localonly)
			break;				/* found, or don't want to look at parent */

		pstate = pstate->parentParseState;
		sublevels_up++;
	}

	return result;
}

/*
 * searchRangeTableForCol
 *	  See if any RangeTblEntry could possibly provide the given column name (or
 *	  find the best match available).  Returns state with relevant details.
 *
 * This is different from colNameToVar in that it considers every entry in
 * the ParseState's rangetable(s), not only those that are currently visible
 * in the p_namespace list(s).  This behavior is invalid per the SQL spec,
 * and it may give ambiguous results (there might be multiple equally valid
 * matches, but only one will be returned).  This must be used ONLY as a
 * heuristic in giving suitable error messages.  See errorMissingColumn.
 *
 * This function is also different in that it will consider approximate
 * matches -- if the user entered an alias/column pair that is only slightly
 * different from a valid pair, we may be able to infer what they meant to
 * type and provide a reasonable hint.
 *
 * The FuzzyAttrMatchState will have 'rfirst' pointing to the best RTE
 * containing the most promising match for the alias and column name.  If
 * the alias and column names match exactly, 'first' will be InvalidAttrNumber;
 * otherwise, it will be the attribute number for the match.  In the latter
 * case, 'rsecond' may point to a second, equally close approximate match,
 * and 'second' will contain the attribute number for the second match.
 */
static FuzzyAttrMatchState *
searchRangeTableForCol(ParseState *pstate, const char *alias, const char *colname,
					   int location)
{
	ParseState *orig_pstate = pstate;
	FuzzyAttrMatchState *fuzzystate = palloc(sizeof(FuzzyAttrMatchState));

	fuzzystate->distance = MAX_FUZZY_DISTANCE + 1;
	fuzzystate->rfirst = NULL;
	fuzzystate->rsecond = NULL;
	fuzzystate->first = InvalidAttrNumber;
	fuzzystate->second = InvalidAttrNumber;

	while (pstate != NULL)
	{
		ListCell   *l;

		foreach(l, pstate->p_rtable)
		{
			RangeTblEntry *rte = (RangeTblEntry *) lfirst(l);
			int			fuzzy_rte_penalty = 0;

			/*
			 * Typically, it is not useful to look for matches within join
			 * RTEs; they effectively duplicate other RTEs for our purposes,
			 * and if a match is chosen from a join RTE, an unhelpful alias is
			 * displayed in the final diagnostic message.
			 */
			if (rte->rtekind == RTE_JOIN)
				continue;

			/*
			 * If the user didn't specify an alias, then matches against one
			 * RTE are as good as another.  But if the user did specify an
			 * alias, then we want at least a fuzzy - and preferably an exact
			 * - match for the range table entry.
			 */
			if (alias != NULL)
				fuzzy_rte_penalty =
					varstr_levenshtein_less_equal(alias, strlen(alias),
												  rte->eref->aliasname,
												  strlen(rte->eref->aliasname),
												  1, 1, 1,
												  MAX_FUZZY_DISTANCE + 1,
												  true);

			/*
			 * Scan for a matching column; if we find an exact match, we're
			 * done.  Otherwise, update fuzzystate.
			 */
			if (scanRTEForColumn(orig_pstate, rte, rte->eref, colname, location,
								 fuzzy_rte_penalty, fuzzystate)
				&& fuzzy_rte_penalty == 0)
			{
				fuzzystate->rfirst = rte;
				fuzzystate->first = InvalidAttrNumber;
				fuzzystate->rsecond = NULL;
				fuzzystate->second = InvalidAttrNumber;
				return fuzzystate;
			}
		}

		pstate = pstate->parentParseState;
	}

	return fuzzystate;
}

/*
 * markRTEForSelectPriv
 *	   Mark the specified column of the RTE with index rtindex
 *	   as requiring SELECT privilege
 *
 * col == InvalidAttrNumber means a "whole row" reference
 */
static void
markRTEForSelectPriv(ParseState *pstate, int rtindex, AttrNumber col)
{
	RangeTblEntry *rte = rt_fetch(rtindex, pstate->p_rtable);

	if (rte->rtekind == RTE_RELATION)
	{
		/* Make sure the rel as a whole is marked for SELECT access */
		rte->requiredPerms |= ACL_SELECT;
		/* Must offset the attnum to fit in a bitmapset */
		rte->selectedCols = bms_add_member(rte->selectedCols,
										   col - FirstLowInvalidHeapAttributeNumber);
	}
	else if (rte->rtekind == RTE_JOIN)
	{
		if (col == InvalidAttrNumber)
		{
			/*
			 * A whole-row reference to a join has to be treated as whole-row
			 * references to the two inputs.
			 */
			JoinExpr   *j;

			if (rtindex > 0 && rtindex <= list_length(pstate->p_joinexprs))
				j = list_nth_node(JoinExpr, pstate->p_joinexprs, rtindex - 1);
			else
				j = NULL;
			if (j == NULL)
				elog(ERROR, "could not find JoinExpr for whole-row reference");

			/* Note: we can't see FromExpr here */
			if (IsA(j->larg, RangeTblRef))
			{
				int			varno = ((RangeTblRef *) j->larg)->rtindex;

				markRTEForSelectPriv(pstate, varno, InvalidAttrNumber);
			}
			else if (IsA(j->larg, JoinExpr))
			{
				int			varno = ((JoinExpr *) j->larg)->rtindex;

				markRTEForSelectPriv(pstate, varno, InvalidAttrNumber);
			}
			else
				elog(ERROR, "unrecognized node type: %d",
					 (int) nodeTag(j->larg));
			if (IsA(j->rarg, RangeTblRef))
			{
				int			varno = ((RangeTblRef *) j->rarg)->rtindex;

				markRTEForSelectPriv(pstate, varno, InvalidAttrNumber);
			}
			else if (IsA(j->rarg, JoinExpr))
			{
				int			varno = ((JoinExpr *) j->rarg)->rtindex;

				markRTEForSelectPriv(pstate, varno, InvalidAttrNumber);
			}
			else
				elog(ERROR, "unrecognized node type: %d",
					 (int) nodeTag(j->rarg));
		}
		else
		{
			/*
			 * Join alias Vars for ordinary columns must refer to merged JOIN
			 * USING columns.  We don't need to do anything here, because the
			 * join input columns will also be referenced in the join's qual
			 * clause, and will get marked for select privilege there.
			 */
		}
	}
	/* other RTE types don't require privilege marking */
}

/*
 * markVarForSelectPriv
 *	   Mark the RTE referenced by the Var as requiring SELECT privilege
 *	   for the Var's column (the Var could be a whole-row Var, too)
 */
void
markVarForSelectPriv(ParseState *pstate, Var *var)
{
	Index		lv;

	Assert(IsA(var, Var));
	/* Find the appropriate pstate if it's an uplevel Var */
	for (lv = 0; lv < var->varlevelsup; lv++)
		pstate = pstate->parentParseState;
	markRTEForSelectPriv(pstate, var->varno, var->varattno);
}

/*
 * buildRelationAliases
 *		Construct the eref column name list for a relation RTE.
 *		This code is also used for function RTEs.
 *
 * tupdesc: the physical column information
 * alias: the user-supplied alias, or NULL if none
 * eref: the eref Alias to store column names in
 *
 * eref->colnames is filled in.  Also, alias->colnames is rebuilt to insert
 * empty strings for any dropped columns, so that it will be one-to-one with
 * physical column numbers.
 *
 * It is an error for there to be more aliases present than required.
 */
static void
buildRelationAliases(TupleDesc tupdesc, Alias *alias, Alias *eref)
{
	int			maxattrs = tupdesc->natts;
	List	   *aliaslist;
	ListCell   *aliaslc;
	int			numaliases;
	int			varattno;
	int			numdropped = 0;

	Assert(eref->colnames == NIL);

	if (alias)
	{
		aliaslist = alias->colnames;
		aliaslc = list_head(aliaslist);
		numaliases = list_length(aliaslist);
		/* We'll rebuild the alias colname list */
		alias->colnames = NIL;
	}
	else
	{
		aliaslist = NIL;
		aliaslc = NULL;
		numaliases = 0;
	}

	for (varattno = 0; varattno < maxattrs; varattno++)
	{
		Form_pg_attribute attr = TupleDescAttr(tupdesc, varattno);
		Value	   *attrname;

		if (attr->attisdropped)
		{
			/* Always insert an empty string for a dropped column */
			attrname = makeString(pstrdup(""));
			if (aliaslc)
				alias->colnames = lappend(alias->colnames, attrname);
			numdropped++;
		}
		else if (aliaslc)
		{
			/* Use the next user-supplied alias */
			attrname = (Value *) lfirst(aliaslc);
			aliaslc = lnext(aliaslist, aliaslc);
			alias->colnames = lappend(alias->colnames, attrname);
		}
		else
		{
			attrname = makeString(pstrdup(NameStr(attr->attname)));
			/* we're done with the alias if any */
		}

		eref->colnames = lappend(eref->colnames, attrname);
	}

	/* Too many user-supplied aliases? */
	if (aliaslc)
		ereport(ERROR,
				(errcode(ERRCODE_INVALID_COLUMN_REFERENCE),
				 errmsg("table \"%s\" has %d columns available but %d columns specified",
						eref->aliasname, maxattrs - numdropped, numaliases)));
}

/*
 * chooseScalarFunctionAlias
 *		Select the column alias for a function in a function RTE,
 *		when the function returns a scalar type (not composite or RECORD).
 *
 * funcexpr: transformed expression tree for the function call
 * funcname: function name (as determined by FigureColname)
 * alias: the user-supplied alias for the RTE, or NULL if none
 * nfuncs: the number of functions appearing in the function RTE
 *
 * Note that the name we choose might be overridden later, if the user-given
 * alias includes column alias names.  That's of no concern here.
 */
static char *
chooseScalarFunctionAlias(Node *funcexpr, char *funcname,
						  Alias *alias, int nfuncs)
{
	char	   *pname;

	/*
	 * If the expression is a simple function call, and the function has a
	 * single OUT parameter that is named, use the parameter's name.
	 */
	if (funcexpr && IsA(funcexpr, FuncExpr))
	{
		pname = get_func_result_name(((FuncExpr *) funcexpr)->funcid);
		if (pname)
			return pname;
	}

	/*
	 * If there's just one function in the RTE, and the user gave an RTE alias
	 * name, use that name.  (This makes FROM func() AS foo use "foo" as the
	 * column name as well as the table alias.)
	 */
	if (nfuncs == 1 && alias)
		return alias->aliasname;

	/*
	 * Otherwise use the function name.
	 */
	return funcname;
}

/*
 * buildNSItemFromTupleDesc
 *		Build a ParseNamespaceItem, given a tupdesc describing the columns.
 *
 * rte: the new RangeTblEntry for the rel
 * rtindex: its index in the rangetable list
 * tupdesc: the physical column information
 */
static ParseNamespaceItem *
buildNSItemFromTupleDesc(RangeTblEntry *rte, Index rtindex, TupleDesc tupdesc)
{
	ParseNamespaceItem *nsitem;
	ParseNamespaceColumn *nscolumns;
	int			maxattrs = tupdesc->natts;
	int			varattno;

	/* colnames must have the same number of entries as the nsitem */
	Assert(maxattrs == list_length(rte->eref->colnames));

	/* extract per-column data from the tupdesc */
	nscolumns = (ParseNamespaceColumn *)
		palloc0(maxattrs * sizeof(ParseNamespaceColumn));

	for (varattno = 0; varattno < maxattrs; varattno++)
	{
		Form_pg_attribute attr = TupleDescAttr(tupdesc, varattno);

		/* For a dropped column, just leave the entry as zeroes */
		if (attr->attisdropped)
			continue;

		nscolumns[varattno].p_varno = rtindex;
		nscolumns[varattno].p_varattno = varattno + 1;
		nscolumns[varattno].p_vartype = attr->atttypid;
		nscolumns[varattno].p_vartypmod = attr->atttypmod;
		nscolumns[varattno].p_varcollid = attr->attcollation;
		nscolumns[varattno].p_varnosyn = rtindex;
		nscolumns[varattno].p_varattnosyn = varattno + 1;
	}

	/* ... and build the nsitem */
	nsitem = (ParseNamespaceItem *) palloc(sizeof(ParseNamespaceItem));
	nsitem->p_names = rte->eref;
	nsitem->p_rte = rte;
	nsitem->p_rtindex = rtindex;
	nsitem->p_nscolumns = nscolumns;
	/* set default visibility flags; might get changed later */
	nsitem->p_rel_visible = true;
	nsitem->p_cols_visible = true;
	nsitem->p_lateral_only = false;
	nsitem->p_lateral_ok = true;

	return nsitem;
}

/*
 * buildNSItemFromLists
 *		Build a ParseNamespaceItem, given column type information in lists.
 *
 * rte: the new RangeTblEntry for the rel
 * rtindex: its index in the rangetable list
 * coltypes: per-column datatype OIDs
 * coltypmods: per-column type modifiers
 * colcollation: per-column collation OIDs
 */
static ParseNamespaceItem *
buildNSItemFromLists(RangeTblEntry *rte, Index rtindex,
					 List *coltypes, List *coltypmods, List *colcollations)
{
	ParseNamespaceItem *nsitem;
	ParseNamespaceColumn *nscolumns;
	int			maxattrs = list_length(coltypes);
	int			varattno;
	ListCell   *lct;
	ListCell   *lcm;
	ListCell   *lcc;

	/* colnames must have the same number of entries as the nsitem */
	Assert(maxattrs == list_length(rte->eref->colnames));

	Assert(maxattrs == list_length(coltypmods));
	Assert(maxattrs == list_length(colcollations));

	/* extract per-column data from the lists */
	nscolumns = (ParseNamespaceColumn *)
		palloc0(maxattrs * sizeof(ParseNamespaceColumn));

	varattno = 0;
	forthree(lct, coltypes,
			 lcm, coltypmods,
			 lcc, colcollations)
	{
		nscolumns[varattno].p_varno = rtindex;
		nscolumns[varattno].p_varattno = varattno + 1;
		nscolumns[varattno].p_vartype = lfirst_oid(lct);
		nscolumns[varattno].p_vartypmod = lfirst_int(lcm);
		nscolumns[varattno].p_varcollid = lfirst_oid(lcc);
		nscolumns[varattno].p_varnosyn = rtindex;
		nscolumns[varattno].p_varattnosyn = varattno + 1;
		varattno++;
	}

	/* ... and build the nsitem */
	nsitem = (ParseNamespaceItem *) palloc(sizeof(ParseNamespaceItem));
	nsitem->p_names = rte->eref;
	nsitem->p_rte = rte;
	nsitem->p_rtindex = rtindex;
	nsitem->p_nscolumns = nscolumns;
	/* set default visibility flags; might get changed later */
	nsitem->p_rel_visible = true;
	nsitem->p_cols_visible = true;
	nsitem->p_lateral_only = false;
	nsitem->p_lateral_ok = true;

	return nsitem;
}

/*
 * Open a table during parse analysis
 *
 * This is essentially just the same as table_openrv(), except that it caters
 * to some parser-specific error reporting needs, notably that it arranges
 * to include the RangeVar's parse location in any resulting error.
 *
 * Note: properly, lockmode should be declared LOCKMODE not int, but that
 * would require importing storage/lock.h into parse_relation.h.  Since
 * LOCKMODE is typedef'd as int anyway, that seems like overkill.
 */
Relation
parserOpenTable(ParseState *pstate, const RangeVar *relation,
				int lockmode, bool *lockUpgraded)
{
	Relation	rel;
	ParseCallbackState pcbstate;
	Oid			relid;

	setup_parser_errposition_callback(&pcbstate, pstate, relation->location);

	/* Look up the appropriate relation using namespace search */
	relid = RangeVarGetRelid(relation, NoLock, true);
	/*
	 * CdbTryOpenTable might return NULL (for example, if the table
	 * is dropped by another transaction). Every time we invoke function
	 * CdbTryOpenTable, we should check if the return value is NULL.
	 */
	rel = CdbTryOpenTable(relid, lockmode, lockUpgraded);

	if (!RelationIsValid(rel))
	{
		if (relation->schemaname)
			ereport(ERROR,
					(errcode(ERRCODE_UNDEFINED_TABLE),
					 errmsg("relation \"%s.%s\" does not exist",
							relation->schemaname, relation->relname)));
		else
		{
			/*
			 * An unqualified name might have been meant as a reference to
			 * some not-yet-in-scope CTE.  The bare "does not exist" message
			 * has proven remarkably unhelpful for figuring out such problems,
			 * so we take pains to offer a specific hint.
			 */
			if (isFutureCTE(pstate, relation->relname))
				ereport(ERROR,
						(errcode(ERRCODE_UNDEFINED_TABLE),
						 errmsg("relation \"%s\" does not exist",
								relation->relname),
						 errdetail("There is a WITH item named \"%s\", but it cannot be referenced from this part of the query.",
								   relation->relname),
						 errhint("Use WITH RECURSIVE, or re-order the WITH items to remove forward references.")));
			else
				ereport(ERROR,
						(errcode(ERRCODE_UNDEFINED_TABLE),
						 errmsg("relation \"%s\" does not exist",
								relation->relname)));
		}
	}

	cancel_parser_errposition_callback(&pcbstate);
	return rel;
}

/*
 * Add an entry for a relation to the pstate's range table (p_rtable).
 * Then, construct and return a ParseNamespaceItem for the new RTE.
 *
 * We do not link the ParseNamespaceItem into the pstate here; it's the
 * caller's job to do that in the appropriate way.
 *
 * Note: formerly this checked for refname conflicts, but that's wrong.
 * Caller is responsible for checking for conflicts in the appropriate scope.
 */
ParseNamespaceItem *
addRangeTableEntry(ParseState *pstate,
				   RangeVar *relation,
				   Alias *alias,
				   bool inh,
				   bool inFromCl)
{
	RangeTblEntry *rte = makeNode(RangeTblEntry);
	char	   *refname = alias ? alias->aliasname : relation->relname;
	LOCKMODE	lockmode = AccessShareLock;
	LockingClause *locking;
	Relation	rel;
	ParseNamespaceItem *nsitem;

	Assert(pstate != NULL);

	rte->alias = alias;
	rte->rtekind = RTE_RELATION;

	/*
	 * Identify the type of lock we'll need on this relation.  It's not the
	 * query's target table (that case is handled elsewhere), so we need
	 * either RowShareLock if it's locked by FOR UPDATE/SHARE, or plain
	 * AccessShareLock otherwise.
	 */
	/*
	 * Greenplum specific behavior:
	 * The implementation of select statement with locking clause
	 * (for update | no key update | share | key share) in postgres
	 * is to hold RowShareLock on tables during parsing stage, and
	 * generate a LockRows plan node for executor to lock the tuples.
	 * It is not easy to lock tuples in Greenplum database, since
	 * tuples may be fetched through motion nodes.
	 *
	 * But when Global Deadlock Detector is enabled, and the select
	 * statement with locking clause contains only one table, we are
	 * sure that there are no motions. For such simple cases, we could
	 * make the behavior just the same as Postgres.
	 */
	locking = getLockedRefname(pstate, refname);
	if (locking)
	{
		Oid relid;

		relid = RangeVarGetRelid(relation, lockmode, false);

		rel = try_table_open(relid, NoLock, true);
		if (!rel)
			elog(ERROR, "open relation(%u) fail", relid);

		if (rel->rd_rel->relkind != RELKIND_RELATION ||
			GpPolicyIsReplicated(rel->rd_cdbpolicy) ||
			RelationIsAppendOptimized(rel))
			pstate->p_canOptSelectLockingClause = false;

		if (rel->rd_rel->relkind == RELKIND_MATVIEW)
			ereport(ERROR,
					(errcode(ERRCODE_WRONG_OBJECT_TYPE),
					 errmsg("cannot lock rows in materialized view \"%s\"",
							RelationGetRelationName(rel))));

		lockmode = pstate->p_canOptSelectLockingClause ? RowShareLock : ExclusiveLock;
		if (lockmode == ExclusiveLock && locking->waitPolicy != LockWaitBlock)
			ereport(WARNING,
					(errmsg("Upgrade the lockmode to ExclusiveLock on table(%s) and ingore the wait policy.",
					 RelationGetRelationName(rel))));

		heap_close(rel, NoLock);

	}
	else
		lockmode = AccessShareLock;

	/*
	 * Get the rel's OID.  This access also ensures that we have an up-to-date
	 * relcache entry for the rel.  Since this is typically the first access
	 * to a rel in a statement, we must open the rel with the proper lockmode.
	 */
	rel = parserOpenTable(pstate, relation, lockmode, NULL);
	rte->relid = RelationGetRelid(rel);
	rte->relkind = rel->rd_rel->relkind;
	rte->rellockmode = lockmode;

	/*
	 * Build the list of effective column names using user-supplied aliases
	 * and/or actual column names.
	 */
	rte->eref = makeAlias(refname, NIL);
	buildRelationAliases(rel->rd_att, alias, rte->eref);

	/*
	 * Set flags and access permissions.
	 *
	 * The initial default on access checks is always check-for-READ-access,
	 * which is the right thing for all except target tables.
	 */
	rte->lateral = false;
	rte->inh = inh;
	rte->inFromCl = inFromCl;

	rte->requiredPerms = ACL_SELECT;
	rte->checkAsUser = InvalidOid;	/* not set-uid by default, either */
	rte->selectedCols = NULL;
	rte->insertedCols = NULL;
	rte->updatedCols = NULL;
	rte->extraUpdatedCols = NULL;

	/*
	 * Add completed RTE to pstate's range table list, so that we know its
	 * index.  But we don't add it to the join list --- caller must do that if
	 * appropriate.
	 */
	pstate->p_rtable = lappend(pstate->p_rtable, rte);

	/*
	 * Build a ParseNamespaceItem, but don't add it to the pstate's namespace
	 * list --- caller must do that if appropriate.
	 */
	nsitem = buildNSItemFromTupleDesc(rte, list_length(pstate->p_rtable),
									  rel->rd_att);

	/*
	 * Drop the rel refcount, but keep the access lock till end of transaction
	 * so that the table can't be deleted or have its schema modified
	 * underneath us.
	 */
	table_close(rel, NoLock);

	return nsitem;
}

/*
 * Add an entry for a relation to the pstate's range table (p_rtable).
 * Then, construct and return a ParseNamespaceItem for the new RTE.
 *
 * This is just like addRangeTableEntry() except that it makes an RTE
 * given an already-open relation instead of a RangeVar reference.
 *
 * lockmode is the lock type required for query execution; it must be one
 * of AccessShareLock, RowShareLock, or RowExclusiveLock depending on the
 * RTE's role within the query.  The caller must hold that lock mode
 * or a stronger one.
 *
 * Note: properly, lockmode should be declared LOCKMODE not int, but that
 * would require importing storage/lock.h into parse_relation.h.  Since
 * LOCKMODE is typedef'd as int anyway, that seems like overkill.
 */
ParseNamespaceItem *
addRangeTableEntryForRelation(ParseState *pstate,
							  Relation rel,
							  int lockmode,
							  Alias *alias,
							  bool inh,
							  bool inFromCl)
{
	RangeTblEntry *rte = makeNode(RangeTblEntry);
	char	   *refname = alias ? alias->aliasname : RelationGetRelationName(rel);

	Assert(pstate != NULL);

	Assert(lockmode == AccessShareLock ||
		   lockmode == RowShareLock ||
		   lockmode == RowExclusiveLock);
	Assert(CheckRelationLockedByMe(rel, lockmode, true));

	rte->rtekind = RTE_RELATION;
	rte->alias = alias;
	rte->relid = RelationGetRelid(rel);
	rte->relkind = rel->rd_rel->relkind;
	rte->rellockmode = lockmode;

	/*
	 * Build the list of effective column names using user-supplied aliases
	 * and/or actual column names.
	 */
	rte->eref = makeAlias(refname, NIL);
	buildRelationAliases(rel->rd_att, alias, rte->eref);

	/*
	 * Set flags and access permissions.
	 *
	 * The initial default on access checks is always check-for-READ-access,
	 * which is the right thing for all except target tables.
	 */
	rte->lateral = false;
	rte->inh = inh;
	rte->inFromCl = inFromCl;

	rte->requiredPerms = ACL_SELECT;
	rte->checkAsUser = InvalidOid;	/* not set-uid by default, either */
	rte->selectedCols = NULL;
	rte->insertedCols = NULL;
	rte->updatedCols = NULL;
	rte->extraUpdatedCols = NULL;

	/*
	 * Add completed RTE to pstate's range table list, so that we know its
	 * index.  But we don't add it to the join list --- caller must do that if
	 * appropriate.
	 */
	pstate->p_rtable = lappend(pstate->p_rtable, rte);

	/*
	 * Build a ParseNamespaceItem, but don't add it to the pstate's namespace
	 * list --- caller must do that if appropriate.
	 */
	return buildNSItemFromTupleDesc(rte, list_length(pstate->p_rtable),
									rel->rd_att);
}

/*
 * Add an entry for a subquery to the pstate's range table (p_rtable).
 * Then, construct and return a ParseNamespaceItem for the new RTE.
 *
 * This is much like addRangeTableEntry() except that it makes a subquery RTE.
 * Note that an alias clause *must* be supplied.
 */
ParseNamespaceItem *
addRangeTableEntryForSubquery(ParseState *pstate,
							  Query *subquery,
							  Alias *alias,
							  bool lateral,
							  bool inFromCl)
{
	RangeTblEntry *rte = makeNode(RangeTblEntry);
	char	   *refname = alias->aliasname;
	Alias	   *eref;
	int			numaliases;
	List	   *coltypes,
			   *coltypmods,
			   *colcollations;
	int			varattno;
	ListCell   *tlistitem;

	rte->rtekind = RTE_SUBQUERY;
	rte->subquery = subquery;
	rte->alias = alias;

	eref = copyObject(alias);
	numaliases = list_length(eref->colnames);

	/* fill in any unspecified alias columns, and extract column type info */
	coltypes = coltypmods = colcollations = NIL;
	varattno = 0;
	foreach(tlistitem, subquery->targetList)
	{
		TargetEntry *te = (TargetEntry *) lfirst(tlistitem);

		if (te->resjunk)
			continue;
		varattno++;
		Assert(varattno == te->resno);
		if (varattno > numaliases)
		{
			char	   *attrname;

			attrname = pstrdup(te->resname);
			eref->colnames = lappend(eref->colnames, makeString(attrname));
		}
		coltypes = lappend_oid(coltypes,
							   exprType((Node *) te->expr));
		coltypmods = lappend_int(coltypmods,
								 exprTypmod((Node *) te->expr));
		colcollations = lappend_oid(colcollations,
									exprCollation((Node *) te->expr));
	}
	if (varattno < numaliases)
		ereport(ERROR,
				(errcode(ERRCODE_INVALID_COLUMN_REFERENCE),
				 errmsg("table \"%s\" has %d columns available but %d columns specified",
						refname, varattno, numaliases)));

	rte->eref = eref;

	/*
	 * Set flags and access permissions.
	 *
	 * Subqueries are never checked for access rights.
	 */
	rte->lateral = lateral;
	rte->inh = false;			/* never true for subqueries */
	rte->inFromCl = inFromCl;

	rte->requiredPerms = 0;
	rte->checkAsUser = InvalidOid;
	rte->selectedCols = NULL;
	rte->insertedCols = NULL;
	rte->updatedCols = NULL;
	rte->extraUpdatedCols = NULL;

	/*
	 * Add completed RTE to pstate's range table list, so that we know its
	 * index.  But we don't add it to the join list --- caller must do that if
	 * appropriate.
	 */
	if (pstate != NULL)
		pstate->p_rtable = lappend(pstate->p_rtable, rte);

	/*
	 * Build a ParseNamespaceItem, but don't add it to the pstate's namespace
	 * list --- caller must do that if appropriate.
	 */
	return buildNSItemFromLists(rte, list_length(pstate->p_rtable),
								coltypes, coltypmods, colcollations);
}

/*
 * Add an entry for a function (or functions) to the pstate's range table
 * (p_rtable).  Then, construct and return a ParseNamespaceItem for the new RTE.
 *
 * This is much like addRangeTableEntry() except that it makes a function RTE.
 */
ParseNamespaceItem *
addRangeTableEntryForFunction(ParseState *pstate,
							  List *funcnames,
							  List *funcexprs,
							  List *coldeflists,
							  RangeFunction *rangefunc,
							  bool lateral,
							  bool inFromCl)
{
	RangeTblEntry *rte = makeNode(RangeTblEntry);
	Oid         funcDescribe = InvalidOid;
	Alias	   *alias = rangefunc->alias;
	Alias	   *eref;
	char	   *aliasname;
	int			nfuncs = list_length(funcexprs);
	TupleDesc  *functupdescs;
	TupleDesc	tupdesc;
	ListCell   *lc1,
			   *lc2,
			   *lc3;
	int			i;
	int			j;
	int			funcno;
	int			natts,
				totalatts;

	Assert(pstate != NULL);

	rte->rtekind = RTE_FUNCTION;
	rte->relid = InvalidOid;
	rte->subquery = NULL;
	rte->functions = NIL;		/* we'll fill this list below */
	rte->funcordinality = rangefunc->ordinality;
	rte->alias = alias;

	/*
	 * Choose the RTE alias name.  We default to using the first function's
	 * name even when there's more than one; which is maybe arguable but beats
	 * using something constant like "table".
	 */
	if (alias)
		aliasname = alias->aliasname;
	else
		aliasname = linitial(funcnames);

	eref = makeAlias(aliasname, NIL);
	rte->eref = eref;

	/* Process each function ... */
	functupdescs = (TupleDesc *) palloc(nfuncs * sizeof(TupleDesc));

	totalatts = 0;
	funcno = 0;
	forthree(lc1, funcexprs, lc2, funcnames, lc3, coldeflists)
	{
		Node	   *funcexpr = (Node *) lfirst(lc1);
		char	   *funcname = (char *) lfirst(lc2);
		List	   *coldeflist = (List *) lfirst(lc3);
		RangeTblFunction *rtfunc = makeNode(RangeTblFunction);
		TypeFuncClass functypclass;
		Oid			funcrettype;

		/* Initialize RangeTblFunction node */
		rtfunc->funcexpr = funcexpr;
		rtfunc->funccolnames = NIL;
		rtfunc->funccoltypes = NIL;
		rtfunc->funccoltypmods = NIL;
		rtfunc->funccolcollations = NIL;
		rtfunc->funcparams = NULL;	/* not set until planning */

		/*
		 * If the function has TABLE value expressions in its arguments then it must
		 * be planned as a TableFunctionScan instead of a normal FunctionScan.  We
		 * mark this here because this is where we know that the function is being
		 * used as a RangeTableEntry.
		 */
		if (funcexpr && IsA(funcexpr, FuncExpr))
		{
			FuncExpr		*func = (FuncExpr *) funcexpr;

			if (func->args && IsA(func->args, List))
			{
				ListCell		*arg;

				foreach(arg, (List*) func->args)
				{
					Node *n = (Node *) lfirst(arg);
					if (IsA(n, TableValueExpr))
					{
						TableValueExpr *input = (TableValueExpr *) n;

						/* 
						 * Currently only support single TABLE value expression.
						 *
						 * Note: this shouldn't be possible given that we don't
						 * allow it at function creation so the function parser
						 * should have already errored due to type mismatch.
						 */
						Assert(IsA(input->subquery, Query));
						if (rte->subquery != NULL)
							ereport(ERROR, 
									(errcode(ERRCODE_INVALID_PARAMETER_VALUE),
									 errmsg("functions over multiple TABLE value "
											"expressions not supported")));

						/*
						 * Convert RTE to a TableFunctionScan over the specified
						 * input 
						 */
						rte->rtekind = RTE_TABLEFUNCTION;
						rte->subquery = (Query *) input->subquery;

						/* 
						 * Mark function as a table function so that the second pass
						 * check, parseCheckTableFunctions(), can correctly detect
						 * that it is a valid TABLE value expression.
						 */
						func->is_tablefunc = true;

						/*
						 * We do not break from the loop here because we want to
						 * keep looping to guard against multiple TableValueExpr
						 * arguments.
						 */
					}
				}
			}
		}

		/*
		 * Now determine if the function returns a simple or composite type.
		 */
		functypclass = get_expr_result_type(funcexpr,
											&funcrettype,
											&tupdesc);

		/*
		 * Handle dynamic type resolution for functions with DESCRIBE callbacks.
		 */
		/* GPDB_94_MERGE_FIXME: What happens if you have 'coldeflist', and a DESCRIBE callback? */
		if (functypclass == TYPEFUNC_RECORD && IsA(funcexpr, FuncExpr))
		{
			FuncExpr *func = (FuncExpr *) funcexpr;
			Datum     d;
			int       i;

			Assert(TypeSupportsDescribe(funcrettype));

			funcDescribe = lookupProcCallback(func->funcid, PROMETHOD_DESCRIBE);
			if (OidIsValid(funcDescribe))
			{
				FmgrInfo	flinfo;
				LOCAL_FCINFO(fcinfo, 1);

				/*
				 * Describe functions have the signature  d(internal) => internal
				 * where the parameter is the untransformed FuncExpr node and the result
				 * is a tuple descriptor. Its context is RangeTblFunction which has
				 * funcuserdata field to store arbitrary binary data to transport
				 * to executor.
				 */
				rtfunc->funcuserdata = NULL;
				fmgr_info(funcDescribe, &flinfo);
				InitFunctionCallInfoData(*fcinfo, &flinfo, 1, InvalidOid, (Node *) rtfunc, NULL);
				fcinfo->args[0].value = PointerGetDatum(funcexpr);
				fcinfo->args[0].isnull = false;

				d = FunctionCallInvoke(fcinfo);
				if (fcinfo->isnull)
					elog(ERROR, "function %u returned NULL", flinfo.fn_oid);
				tupdesc = (TupleDesc) DatumGetPointer(d);

				/* 
				 * Might want to improve this API so the describe method return 
				 * value is somehow verifiable 
				 */
				if (tupdesc != NULL)
				{
					functypclass = TYPEFUNC_COMPOSITE;
					for (i = 0; i < tupdesc->natts; i++)
					{
						Form_pg_attribute attr = TupleDescAttr(tupdesc, i);

						rtfunc->funccolnames	= lappend(rtfunc->funccolnames,
														  makeString(pstrdup(NameStr(attr->attname))));
						rtfunc->funccoltypes	= lappend_oid(rtfunc->funccoltypes,
														  attr->atttypid);
						rtfunc->funccoltypmods = lappend_int(rtfunc->funccoltypmods,
														  attr->atttypmod);
						rtfunc->funccolcollations = lappend_oid(rtfunc->funccolcollations,
															 attr->attcollation);
					}
				}
			}
		}

		/*
		 * A coldeflist is required if the function returns RECORD and hasn't
		 * got a predetermined record type, and is prohibited otherwise.  This
		 * can be a bit confusing, so we expend some effort on delivering a
		 * relevant error message.
		 */
		if (coldeflist != NIL)
		{
			switch (functypclass)
			{
				case TYPEFUNC_RECORD:
					/* ok */
					break;
				case TYPEFUNC_COMPOSITE:
				case TYPEFUNC_COMPOSITE_DOMAIN:

					/*
					 * If the function's raw result type is RECORD, we must
					 * have resolved it using its OUT parameters.  Otherwise,
					 * it must have a named composite type.
					 */
					if (exprType(funcexpr) == RECORDOID)
						ereport(ERROR,
								(errcode(ERRCODE_SYNTAX_ERROR),
								 errmsg("a column definition list is redundant for a function with OUT parameters"),
								 parser_errposition(pstate,
													exprLocation((Node *) coldeflist))));
					else
						ereport(ERROR,
								(errcode(ERRCODE_SYNTAX_ERROR),
								 errmsg("a column definition list is redundant for a function returning a named composite type"),
								 parser_errposition(pstate,
													exprLocation((Node *) coldeflist))));
					break;
				default:
					ereport(ERROR,
							(errcode(ERRCODE_SYNTAX_ERROR),
							 errmsg("a column definition list is only allowed for functions returning \"record\""),
							 parser_errposition(pstate,
												exprLocation((Node *) coldeflist))));
					break;
			}
		}
		else
		{
			if (functypclass == TYPEFUNC_RECORD)
				ereport(ERROR,
						(errcode(ERRCODE_SYNTAX_ERROR),
						 errmsg("a column definition list is required for functions returning \"record\""),
						 parser_errposition(pstate, exprLocation(funcexpr))));
		}

		if (functypclass == TYPEFUNC_COMPOSITE ||
			functypclass == TYPEFUNC_COMPOSITE_DOMAIN)
		{
			/* Composite data type, e.g. a table's row type */
			Assert(tupdesc);
		}
		else if (functypclass == TYPEFUNC_SCALAR)
		{
			/* Base data type, i.e. scalar */
			tupdesc = CreateTemplateTupleDesc(1);
			TupleDescInitEntry(tupdesc,
							   (AttrNumber) 1,
							   chooseScalarFunctionAlias(funcexpr, funcname,
														 alias, nfuncs),
							   funcrettype,
							   exprTypmod(funcexpr),
							   0);
			TupleDescInitEntryCollation(tupdesc,
										(AttrNumber) 1,
										exprCollation(funcexpr));
		}
		else if (functypclass == TYPEFUNC_RECORD)
		{
			ListCell   *col;

			/*
			 * Use the column definition list to construct a tupdesc and fill
			 * in the RangeTblFunction's lists.
			 */
			tupdesc = CreateTemplateTupleDesc(list_length(coldeflist));
			i = 1;
			foreach(col, coldeflist)
			{
				ColumnDef  *n = (ColumnDef *) lfirst(col);
				char	   *attrname;
				Oid			attrtype;
				int32		attrtypmod;
				Oid			attrcollation;

				attrname = n->colname;
				if (n->typeName->setof)
					ereport(ERROR,
							(errcode(ERRCODE_INVALID_TABLE_DEFINITION),
							 errmsg("column \"%s\" cannot be declared SETOF",
									attrname),
							 parser_errposition(pstate, n->location)));
				typenameTypeIdAndMod(pstate, n->typeName,
									 &attrtype, &attrtypmod);
				attrcollation = GetColumnDefCollation(pstate, n, attrtype);
				TupleDescInitEntry(tupdesc,
								   (AttrNumber) i,
								   attrname,
								   attrtype,
								   attrtypmod,
								   0);
				TupleDescInitEntryCollation(tupdesc,
											(AttrNumber) i,
											attrcollation);
				rtfunc->funccolnames = lappend(rtfunc->funccolnames,
											   makeString(pstrdup(attrname)));
				rtfunc->funccoltypes = lappend_oid(rtfunc->funccoltypes,
												   attrtype);
				rtfunc->funccoltypmods = lappend_int(rtfunc->funccoltypmods,
													 attrtypmod);
				rtfunc->funccolcollations = lappend_oid(rtfunc->funccolcollations,
														attrcollation);

				i++;
			}

			/*
			 * Ensure that the coldeflist defines a legal set of names (no
			 * duplicates, but we needn't worry about system column names) and
			 * datatypes.  Although we mostly can't allow pseudo-types, it
			 * seems safe to allow RECORD and RECORD[], since values within
			 * those type classes are self-identifying at runtime, and the
			 * coldeflist doesn't represent anything that will be visible to
			 * other sessions.
			 */
			CheckAttributeNamesTypes(tupdesc, RELKIND_COMPOSITE_TYPE,
									 CHKATYPE_ANYRECORD);
		}
		else
			ereport(ERROR,
					(errcode(ERRCODE_DATATYPE_MISMATCH),
					 errmsg("function \"%s\" in FROM has unsupported return type %s",
							funcname, format_type_be(funcrettype)),
					 parser_errposition(pstate, exprLocation(funcexpr))));

		/* Finish off the RangeTblFunction and add it to the RTE's list */
		rtfunc->funccolcount = tupdesc->natts;
		rte->functions = lappend(rte->functions, rtfunc);

		/* Save the tupdesc for use below */
		functupdescs[funcno] = tupdesc;
		totalatts += tupdesc->natts;
		funcno++;
	}

	/*
	 * If there's more than one function, or we want an ordinality column, we
	 * have to produce a merged tupdesc.
	 */
	if (nfuncs > 1 || rangefunc->ordinality)
	{
		if (rangefunc->ordinality)
			totalatts++;

		/* Merge the tuple descs of each function into a composite one */
		tupdesc = CreateTemplateTupleDesc(totalatts);
		natts = 0;
		for (i = 0; i < nfuncs; i++)
		{
			for (j = 1; j <= functupdescs[i]->natts; j++)
				TupleDescCopyEntry(tupdesc, ++natts, functupdescs[i], j);
		}

		/* Add the ordinality column if needed */
		if (rangefunc->ordinality)
		{
			TupleDescInitEntry(tupdesc,
							   (AttrNumber) ++natts,
							   "ordinality",
							   INT8OID,
							   -1,
							   0);
			/* no need to set collation */
		}

		Assert(natts == totalatts);
	}
	else
	{
		/* We can just use the single function's tupdesc as-is */
		tupdesc = functupdescs[0];
	}

	/* Use the tupdesc while assigning column aliases for the RTE */
	buildRelationAliases(tupdesc, alias, eref);

	/*
	 * Set flags and access permissions.
	 *
	 * Functions are never checked for access rights (at least, not by the RTE
	 * permissions mechanism).
	 */
	rte->lateral = lateral;
	rte->inh = false;			/* never true for functions */
	rte->inFromCl = inFromCl;

	rte->requiredPerms = 0;
	rte->checkAsUser = InvalidOid;
	rte->selectedCols = NULL;
	rte->insertedCols = NULL;
	rte->updatedCols = NULL;
	rte->extraUpdatedCols = NULL;

	/*
	 * Add completed RTE to pstate's range table list, so that we know its
	 * index.  But we don't add it to the join list --- caller must do that if
	 * appropriate.
	 */
	pstate->p_rtable = lappend(pstate->p_rtable, rte);

	/*
	 * Build a ParseNamespaceItem, but don't add it to the pstate's namespace
	 * list --- caller must do that if appropriate.
	 */
	return buildNSItemFromTupleDesc(rte, list_length(pstate->p_rtable),
									tupdesc);
}

/*
 * Add an entry for a table function to the pstate's range table (p_rtable).
 * Then, construct and return a ParseNamespaceItem for the new RTE.
 *
 * This is much like addRangeTableEntry() except that it makes a tablefunc RTE.
 */
ParseNamespaceItem *
addRangeTableEntryForTableFunc(ParseState *pstate,
							   TableFunc *tf,
							   Alias *alias,
							   bool lateral,
							   bool inFromCl)
{
	RangeTblEntry *rte = makeNode(RangeTblEntry);
	char	   *refname = alias ? alias->aliasname : pstrdup("xmltable");
	Alias	   *eref;
	int			numaliases;

	Assert(pstate != NULL);

	rte->rtekind = RTE_TABLEFUNC;
	rte->relid = InvalidOid;
	rte->subquery = NULL;
	rte->tablefunc = tf;
	rte->coltypes = tf->coltypes;
	rte->coltypmods = tf->coltypmods;
	rte->colcollations = tf->colcollations;
	rte->alias = alias;

	eref = alias ? copyObject(alias) : makeAlias(refname, NIL);
	numaliases = list_length(eref->colnames);

	/* fill in any unspecified alias columns */
	if (numaliases < list_length(tf->colnames))
		eref->colnames = list_concat(eref->colnames,
									 list_copy_tail(tf->colnames, numaliases));

	if (numaliases > list_length(tf->colnames))
		ereport(ERROR,
				(errcode(ERRCODE_INVALID_COLUMN_REFERENCE),
				 errmsg("%s function has %d columns available but %d columns specified",
						"XMLTABLE", list_length(tf->colnames), numaliases)));

	rte->eref = eref;

	/*
	 * Set flags and access permissions.
	 *
	 * Tablefuncs are never checked for access rights (at least, not by the
	 * RTE permissions mechanism).
	 */
	rte->lateral = lateral;
	rte->inh = false;			/* never true for tablefunc RTEs */
	rte->inFromCl = inFromCl;

	rte->requiredPerms = 0;
	rte->checkAsUser = InvalidOid;
	rte->selectedCols = NULL;
	rte->insertedCols = NULL;
	rte->updatedCols = NULL;
	rte->extraUpdatedCols = NULL;

	/*
	 * Add completed RTE to pstate's range table list, so that we know its
	 * index.  But we don't add it to the join list --- caller must do that if
	 * appropriate.
	 */
	pstate->p_rtable = lappend(pstate->p_rtable, rte);

	/*
	 * Build a ParseNamespaceItem, but don't add it to the pstate's namespace
	 * list --- caller must do that if appropriate.
	 */
	return buildNSItemFromLists(rte, list_length(pstate->p_rtable),
								rte->coltypes, rte->coltypmods,
								rte->colcollations);
}

/*
 * Add an entry for a VALUES list to the pstate's range table (p_rtable).
 * Then, construct and return a ParseNamespaceItem for the new RTE.
 *
 * This is much like addRangeTableEntry() except that it makes a values RTE.
 */
ParseNamespaceItem *
addRangeTableEntryForValues(ParseState *pstate,
							List *exprs,
							List *coltypes,
							List *coltypmods,
							List *colcollations,
							Alias *alias,
							bool lateral,
							bool inFromCl)
{
	RangeTblEntry *rte = makeNode(RangeTblEntry);
	char	   *refname = alias ? alias->aliasname : pstrdup("*VALUES*");
	Alias	   *eref;
	int			numaliases;
	int			numcolumns;

	Assert(pstate != NULL);

	rte->rtekind = RTE_VALUES;
	rte->relid = InvalidOid;
	rte->subquery = NULL;
	rte->values_lists = exprs;
	rte->coltypes = coltypes;
	rte->coltypmods = coltypmods;
	rte->colcollations = colcollations;
	rte->alias = alias;

	eref = alias ? copyObject(alias) : makeAlias(refname, NIL);

	/* fill in any unspecified alias columns */
	numcolumns = list_length((List *) linitial(exprs));
	numaliases = list_length(eref->colnames);
	while (numaliases < numcolumns)
	{
		char		attrname[64];

		numaliases++;
		snprintf(attrname, sizeof(attrname), "column%d", numaliases);
		eref->colnames = lappend(eref->colnames,
								 makeString(pstrdup(attrname)));
	}
	if (numcolumns < numaliases)
		ereport(ERROR,
				(errcode(ERRCODE_INVALID_COLUMN_REFERENCE),
				 errmsg("VALUES lists \"%s\" have %d columns available but %d columns specified",
						refname, numcolumns, numaliases)));

	rte->eref = eref;

	/*
	 * Set flags and access permissions.
	 *
	 * Subqueries are never checked for access rights.
	 */
	rte->lateral = lateral;
	rte->inh = false;			/* never true for values RTEs */
	rte->inFromCl = inFromCl;

	rte->requiredPerms = 0;
	rte->checkAsUser = InvalidOid;
	rte->selectedCols = NULL;
	rte->insertedCols = NULL;
	rte->updatedCols = NULL;
	rte->extraUpdatedCols = NULL;

	/*
	 * Add completed RTE to pstate's range table list, so that we know its
	 * index.  But we don't add it to the join list --- caller must do that if
	 * appropriate.
	 */
	pstate->p_rtable = lappend(pstate->p_rtable, rte);

	/*
	 * Build a ParseNamespaceItem, but don't add it to the pstate's namespace
	 * list --- caller must do that if appropriate.
	 */
	return buildNSItemFromLists(rte, list_length(pstate->p_rtable),
								rte->coltypes, rte->coltypmods,
								rte->colcollations);
}

/*
 * Add an entry for a join to the pstate's range table (p_rtable).
 * Then, construct and return a ParseNamespaceItem for the new RTE.
 *
 * This is much like addRangeTableEntry() except that it makes a join RTE.
 * Also, it's more convenient for the caller to construct the
 * ParseNamespaceColumn array, so we pass that in.
 */
ParseNamespaceItem *
addRangeTableEntryForJoin(ParseState *pstate,
						  List *colnames,
						  ParseNamespaceColumn *nscolumns,
						  JoinType jointype,
						  int nummergedcols,
						  List *aliasvars,
						  List *leftcols,
						  List *rightcols,
						  Alias *join_using_alias,
						  Alias *alias,
						  bool inFromCl)
{
	RangeTblEntry *rte = makeNode(RangeTblEntry);
	Alias	   *eref;
	int			numaliases;
	ParseNamespaceItem *nsitem;

	Assert(pstate != NULL);

	/*
	 * Fail if join has too many columns --- we must be able to reference any
	 * of the columns with an AttrNumber.
	 */
	if (list_length(aliasvars) > MaxAttrNumber)
		ereport(ERROR,
				(errcode(ERRCODE_PROGRAM_LIMIT_EXCEEDED),
				 errmsg("joins can have at most %d columns",
						MaxAttrNumber)));

	rte->rtekind = RTE_JOIN;
	rte->relid = InvalidOid;
	rte->subquery = NULL;
	rte->jointype = jointype;
	rte->joinmergedcols = nummergedcols;
	rte->joinaliasvars = aliasvars;
	rte->joinleftcols = leftcols;
	rte->joinrightcols = rightcols;
	rte->join_using_alias = join_using_alias;
	rte->alias = alias;

	eref = alias ? copyObject(alias) : makeAlias("unnamed_join", NIL);
	numaliases = list_length(eref->colnames);

	/* fill in any unspecified alias columns */
	if (numaliases < list_length(colnames))
		eref->colnames = list_concat(eref->colnames,
									 list_copy_tail(colnames, numaliases));

	if (numaliases > list_length(colnames))
		ereport(ERROR,
				(errcode(ERRCODE_INVALID_COLUMN_REFERENCE),
				 errmsg("join expression \"%s\" has %d columns available but %d columns specified",
						eref->aliasname, list_length(colnames), numaliases)));

	rte->eref = eref;

	/*
	 * Set flags and access permissions.
	 *
	 * Joins are never checked for access rights.
	 */
	rte->lateral = false;
	rte->inh = false;			/* never true for joins */
	rte->inFromCl = inFromCl;

	rte->requiredPerms = 0;
	rte->checkAsUser = InvalidOid;
	rte->selectedCols = NULL;
	rte->insertedCols = NULL;
	rte->updatedCols = NULL;
	rte->extraUpdatedCols = NULL;

	/*
	 * Add completed RTE to pstate's range table list, so that we know its
	 * index.  But we don't add it to the join list --- caller must do that if
	 * appropriate.
	 */
	pstate->p_rtable = lappend(pstate->p_rtable, rte);

	/*
	 * Build a ParseNamespaceItem, but don't add it to the pstate's namespace
	 * list --- caller must do that if appropriate.
	 */
	nsitem = (ParseNamespaceItem *) palloc(sizeof(ParseNamespaceItem));
	nsitem->p_names = rte->eref;
	nsitem->p_rte = rte;
	nsitem->p_rtindex = list_length(pstate->p_rtable);
	nsitem->p_nscolumns = nscolumns;
	/* set default visibility flags; might get changed later */
	nsitem->p_rel_visible = true;
	nsitem->p_cols_visible = true;
	nsitem->p_lateral_only = false;
	nsitem->p_lateral_ok = true;

	return nsitem;
}

/*
 * Add an entry for a CTE reference to the pstate's range table (p_rtable).
 * Then, construct and return a ParseNamespaceItem for the new RTE.
 *
 * This is much like addRangeTableEntry() except that it makes a CTE RTE.
 */
ParseNamespaceItem *
addRangeTableEntryForCTE(ParseState *pstate,
						 CommonTableExpr *cte,
						 Index levelsup,
						 RangeVar *rv,
						 bool inFromCl)
{
	RangeTblEntry *rte = makeNode(RangeTblEntry);
	Alias	   *alias = rv->alias;
	char	   *refname = alias ? alias->aliasname : cte->ctename;
	Alias	   *eref;
	int			numaliases;
	int			varattno;
	ListCell   *lc;
	int			n_dontexpand_columns = 0;
	ParseNamespaceItem *psi;

	Assert(pstate != NULL);

	rte->rtekind = RTE_CTE;
	rte->ctename = cte->ctename;
	rte->ctelevelsup = levelsup;

	/* Self-reference if and only if CTE's parse analysis isn't completed */
	rte->self_reference = !IsA(cte->ctequery, Query);
	Assert(cte->cterecursive || !rte->self_reference);
	/* Bump the CTE's refcount if this isn't a self-reference */
	if (!rte->self_reference)
		cte->cterefcount++;

	/*
	 * We throw error if the CTE is INSERT/UPDATE/DELETE without RETURNING.
	 * This won't get checked in case of a self-reference, but that's OK
	 * because data-modifying CTEs aren't allowed to be recursive anyhow.
	 */
	if (IsA(cte->ctequery, Query))
	{
		Query	   *ctequery = (Query *) cte->ctequery;

		if (ctequery->commandType != CMD_SELECT &&
			ctequery->returningList == NIL)
			ereport(ERROR,
					(errcode(ERRCODE_FEATURE_NOT_SUPPORTED),
					 errmsg("WITH query \"%s\" does not have a RETURNING clause",
							cte->ctename),
					 parser_errposition(pstate, rv->location)));
	}

	rte->coltypes = list_copy(cte->ctecoltypes);
	rte->coltypmods = list_copy(cte->ctecoltypmods);
	rte->colcollations = list_copy(cte->ctecolcollations);

	rte->alias = alias;
	if (alias)
		eref = copyObject(alias);
	else
		eref = makeAlias(refname, NIL);
	numaliases = list_length(eref->colnames);

	/* fill in any unspecified alias columns */
	varattno = 0;
	foreach(lc, cte->ctecolnames)
	{
		varattno++;
		if (varattno > numaliases)
			eref->colnames = lappend(eref->colnames, lfirst(lc));
	}
	if (varattno < numaliases)
		ereport(ERROR,
				(errcode(ERRCODE_INVALID_COLUMN_REFERENCE),
				 errmsg("table \"%s\" has %d columns available but %d columns specified",
						refname, varattno, numaliases)));

	rte->eref = eref;

	if (cte->search_clause)
	{
		rte->eref->colnames = lappend(rte->eref->colnames, makeString(cte->search_clause->search_seq_column));
		if (cte->search_clause->search_breadth_first)
			rte->coltypes = lappend_oid(rte->coltypes, RECORDOID);
		else
			rte->coltypes = lappend_oid(rte->coltypes, RECORDARRAYOID);
		rte->coltypmods = lappend_int(rte->coltypmods, -1);
		rte->colcollations = lappend_oid(rte->colcollations, InvalidOid);

		n_dontexpand_columns += 1;
	}

	if (cte->cycle_clause)
	{
		rte->eref->colnames = lappend(rte->eref->colnames, makeString(cte->cycle_clause->cycle_mark_column));
		rte->coltypes = lappend_oid(rte->coltypes, cte->cycle_clause->cycle_mark_type);
		rte->coltypmods = lappend_int(rte->coltypmods, cte->cycle_clause->cycle_mark_typmod);
		rte->colcollations = lappend_oid(rte->colcollations, cte->cycle_clause->cycle_mark_collation);

		rte->eref->colnames = lappend(rte->eref->colnames, makeString(cte->cycle_clause->cycle_path_column));
		rte->coltypes = lappend_oid(rte->coltypes, RECORDARRAYOID);
		rte->coltypmods = lappend_int(rte->coltypmods, -1);
		rte->colcollations = lappend_oid(rte->colcollations, InvalidOid);

		n_dontexpand_columns += 2;
	}

	/*
	 * Set flags and access permissions.
	 *
	 * Subqueries are never checked for access rights.
	 */
	rte->lateral = false;
	rte->inh = false;			/* never true for subqueries */
	rte->inFromCl = inFromCl;

	rte->requiredPerms = 0;
	rte->checkAsUser = InvalidOid;
	rte->selectedCols = NULL;
	rte->insertedCols = NULL;
	rte->updatedCols = NULL;
	rte->extraUpdatedCols = NULL;

	/*
	 * Add completed RTE to pstate's range table list, so that we know its
	 * index.  But we don't add it to the join list --- caller must do that if
	 * appropriate.
	 */
	pstate->p_rtable = lappend(pstate->p_rtable, rte);

	/*
	 * Build a ParseNamespaceItem, but don't add it to the pstate's namespace
	 * list --- caller must do that if appropriate.
	 */
	psi = buildNSItemFromLists(rte, list_length(pstate->p_rtable),
							   rte->coltypes, rte->coltypmods,
							   rte->colcollations);

	/*
	 * The columns added by search and cycle clauses are not included in star
	 * expansion in queries contained in the CTE.
	 */
	if (rte->ctelevelsup > 0)
		for (int i = 0; i < n_dontexpand_columns; i++)
			psi->p_nscolumns[list_length(psi->p_names->colnames) - 1 - i].p_dontexpand = true;

	return psi;
}

/*
 * Add an entry for an ephemeral named relation reference to the pstate's
 * range table (p_rtable).
 * Then, construct and return a ParseNamespaceItem for the new RTE.
 *
 * It is expected that the RangeVar, which up until now is only known to be an
 * ephemeral named relation, will (in conjunction with the QueryEnvironment in
 * the ParseState), create a RangeTblEntry for a specific *kind* of ephemeral
 * named relation, based on enrtype.
 *
 * This is much like addRangeTableEntry() except that it makes an RTE for an
 * ephemeral named relation.
 */
ParseNamespaceItem *
addRangeTableEntryForENR(ParseState *pstate,
						 RangeVar *rv,
						 bool inFromCl)
{
	RangeTblEntry *rte = makeNode(RangeTblEntry);
	Alias	   *alias = rv->alias;
	char	   *refname = alias ? alias->aliasname : rv->relname;
	EphemeralNamedRelationMetadata enrmd;
	TupleDesc	tupdesc;
	int			attno;

	Assert(pstate != NULL);
	enrmd = get_visible_ENR(pstate, rv->relname);
	Assert(enrmd != NULL);

	switch (enrmd->enrtype)
	{
		case ENR_NAMED_TUPLESTORE:
			rte->rtekind = RTE_NAMEDTUPLESTORE;
			break;

		default:
			elog(ERROR, "unexpected enrtype: %d", enrmd->enrtype);
			return NULL;		/* for fussy compilers */
	}

	/*
	 * Record dependency on a relation.  This allows plans to be invalidated
	 * if they access transition tables linked to a table that is altered.
	 */
	rte->relid = enrmd->reliddesc;

	/*
	 * Build the list of effective column names using user-supplied aliases
	 * and/or actual column names.
	 */
	tupdesc = ENRMetadataGetTupDesc(enrmd);
	rte->eref = makeAlias(refname, NIL);
	buildRelationAliases(tupdesc, alias, rte->eref);

	/* Record additional data for ENR, including column type info */
	rte->enrname = enrmd->name;
	rte->enrtuples = enrmd->enrtuples;
	rte->coltypes = NIL;
	rte->coltypmods = NIL;
	rte->colcollations = NIL;
	for (attno = 1; attno <= tupdesc->natts; ++attno)
	{
		Form_pg_attribute att = TupleDescAttr(tupdesc, attno - 1);

		if (att->attisdropped)
		{
			/* Record zeroes for a dropped column */
			rte->coltypes = lappend_oid(rte->coltypes, InvalidOid);
			rte->coltypmods = lappend_int(rte->coltypmods, 0);
			rte->colcollations = lappend_oid(rte->colcollations, InvalidOid);
		}
		else
		{
			/* Let's just make sure we can tell this isn't dropped */
			if (att->atttypid == InvalidOid)
				elog(ERROR, "atttypid is invalid for non-dropped column in \"%s\"",
					 rv->relname);
			rte->coltypes = lappend_oid(rte->coltypes, att->atttypid);
			rte->coltypmods = lappend_int(rte->coltypmods, att->atttypmod);
			rte->colcollations = lappend_oid(rte->colcollations,
											 att->attcollation);
		}
	}

	/*
	 * Set flags and access permissions.
	 *
	 * ENRs are never checked for access rights.
	 */
	rte->lateral = false;
	rte->inh = false;			/* never true for ENRs */
	rte->inFromCl = inFromCl;

	rte->requiredPerms = 0;
	rte->checkAsUser = InvalidOid;
	rte->selectedCols = NULL;

	/*
	 * Add completed RTE to pstate's range table list, so that we know its
	 * index.  But we don't add it to the join list --- caller must do that if
	 * appropriate.
	 */
	pstate->p_rtable = lappend(pstate->p_rtable, rte);

	/*
	 * Build a ParseNamespaceItem, but don't add it to the pstate's namespace
	 * list --- caller must do that if appropriate.
	 */
	return buildNSItemFromTupleDesc(rte, list_length(pstate->p_rtable),
									tupdesc);
}


/*
 * Has the specified refname been selected FOR UPDATE/FOR SHARE?
 *
 * This is used when we have not yet done transformLockingClause, but need
 * to know the correct lock to take during initial opening of relations.
 *
 * Note: we pay no attention to whether it's FOR UPDATE vs FOR SHARE,
 * since the table-level lock is the same either way.
 */
LockingClause *
getLockedRefname(ParseState *pstate, const char *refname)
{
	ListCell   *l;

	/*
	 * If we are in a subquery specified as locked FOR UPDATE/SHARE from
	 * parent level, then act as though there's a generic FOR UPDATE here.
	 */
	if (pstate->p_lockclause_from_parent)
		return pstate->p_lockclause_from_parent;

	foreach(l, pstate->p_locking_clause)
	{
		LockingClause *lc = (LockingClause *) lfirst(l);

		if (lc->lockedRels == NIL)
		{
			/* all tables used in query */
			return lc;
		}
		else
		{
			/* just the named tables */
			ListCell   *l2;

			foreach(l2, lc->lockedRels)
			{
				RangeVar   *thisrel = (RangeVar *) lfirst(l2);

				if (strcmp(refname, thisrel->relname) == 0)
					return lc;
			}
		}
	}

	return NULL;
}

/*
 * isSimplyUpdatableRelation
 *
 * The oid must reference a normal, heap relation. This disallows
 * AO, AO/CO, external tables, views, replicated table etc.
 *
 * If 'noerror' is true, function returns true/false. If 'noerror'
 * is false, throws an error if the relation is not simply updatable.
 */
bool
isSimplyUpdatableRelation(Oid relid, bool noerror)
{
	Relation rel;
	bool return_value = true;

	if (!OidIsValid(relid))
	{
		if (!noerror)
			ereport(ERROR,
					(errcode(ERRCODE_UNDEFINED_OBJECT),
					 errmsg("invalid oid: %d is not simply updatable", relid)));
		return false;
	}

	rel = relation_open(relid, AccessShareLock);

	do
	{
		/*
		 * This should match the error message in rewriteManip.c,
		 * so that you get the same error as in PostgreSQL.
		 */
		if (rel->rd_rel->relkind == RELKIND_VIEW)
		{
			if (!noerror)
				ereport(ERROR,
						(errcode(ERRCODE_FEATURE_NOT_SUPPORTED),
						 errmsg("WHERE CURRENT OF on a view is not implemented")));
			return_value = false;
			break;
		}

		if (rel->rd_rel->relkind != RELKIND_RELATION &&
			rel->rd_rel->relkind != RELKIND_PARTITIONED_TABLE)
		{
			if (!noerror)
				ereport(ERROR,
						(errcode(ERRCODE_FEATURE_NOT_SUPPORTED),
						 errmsg("\"%s\" is not simply updatable",
								RelationGetRelationName(rel))));
			return_value = false;
			break;
		}

		if (!RelationIsHeap(rel) &&
			rel->rd_rel->relkind != RELKIND_PARTITIONED_TABLE)
		{
			if (!noerror)
				ereport(ERROR,
						(errcode(ERRCODE_FEATURE_NOT_SUPPORTED),
						 errmsg("\"%s\" is not simply updatable",
								RelationGetRelationName(rel))));
			return_value = false;
			break;
		}

		/*
		 * A row in replicated table cannot be identified by (ctid + gp_segment_id)
		 * in all replicas, for each row replica, the gp_segment_id is different,
		 * the ctid is also not guaranteed to be the same, so it's not simply
		 * updateable for CURRENT OF.
		 */
		if (GpPolicyIsReplicated(rel->rd_cdbpolicy))
		{
			if (!noerror)
				ereport(ERROR,
						(errcode(ERRCODE_FEATURE_NOT_SUPPORTED),
						 errmsg("\"%s\" is not simply updatable",
								RelationGetRelationName(rel))));
			return_value = false;
			break;
		}
	} while (0);

	relation_close(rel, NoLock);
	return return_value;
}

/*
 * Add the given nsitem/RTE as a top-level entry in the pstate's join list
 * and/or namespace list.  (We assume caller has checked for any
 * namespace conflicts.)  The nsitem is always marked as unconditionally
 * visible, that is, not LATERAL-only.
 */
void
addNSItemToQuery(ParseState *pstate, ParseNamespaceItem *nsitem,
				 bool addToJoinList,
				 bool addToRelNameSpace, bool addToVarNameSpace)
{
	if (addToJoinList)
	{
		RangeTblRef *rtr = makeNode(RangeTblRef);

		rtr->rtindex = nsitem->p_rtindex;
		pstate->p_joinlist = lappend(pstate->p_joinlist, rtr);
	}
	if (addToRelNameSpace || addToVarNameSpace)
	{
		/* Set the new nsitem's visibility flags correctly */
		nsitem->p_rel_visible = addToRelNameSpace;
		nsitem->p_cols_visible = addToVarNameSpace;
		nsitem->p_lateral_only = false;
		nsitem->p_lateral_ok = true;
		pstate->p_namespace = lappend(pstate->p_namespace, nsitem);
	}
}

/*
 * expandRTE -- expand the columns of a rangetable entry
 *
 * This creates lists of an RTE's column names (aliases if provided, else
 * real names) and Vars for each column.  Only user columns are considered.
 * If include_dropped is false then dropped columns are omitted from the
 * results.  If include_dropped is true then empty strings and NULL constants
 * (not Vars!) are returned for dropped columns.
 *
 * rtindex, sublevels_up, and location are the varno, varlevelsup, and location
 * values to use in the created Vars.  Ordinarily rtindex should match the
 * actual position of the RTE in its rangetable.
 *
 * The output lists go into *colnames and *colvars.
 * If only one of the two kinds of output list is needed, pass NULL for the
 * output pointer for the unwanted one.
 */
void
expandRTE(RangeTblEntry *rte, int rtindex, int sublevels_up,
		  int location, bool include_dropped,
		  List **colnames, List **colvars)
{
	int			varattno;

	if (colnames)
		*colnames = NIL;
	if (colvars)
		*colvars = NIL;

	switch (rte->rtekind)
	{
		case RTE_RELATION:
			/* Ordinary relation RTE */
			expandRelation(rte->relid, rte->eref,
						   rtindex, sublevels_up, location,
						   include_dropped, colnames, colvars);
			break;
		case RTE_SUBQUERY:
			{
				/* Subquery RTE */
				ListCell   *aliasp_item = list_head(rte->eref->colnames);
				ListCell   *tlistitem;

				varattno = 0;
				foreach(tlistitem, rte->subquery->targetList)
				{
					TargetEntry *te = (TargetEntry *) lfirst(tlistitem);

					if (te->resjunk)
						continue;
					varattno++;
					Assert(varattno == te->resno);

					/*
					 * In scenarios where columns have been added to a view
					 * since the outer query was originally parsed, there can
					 * be more items in the subquery tlist than the outer
					 * query expects.  We should ignore such extra column(s)
					 * --- compare the behavior for composite-returning
					 * functions, in the RTE_FUNCTION case below.
					 */
					if (!aliasp_item)
						break;

					if (colnames)
					{
						char	   *label = strVal(lfirst(aliasp_item));

						*colnames = lappend(*colnames, makeString(pstrdup(label)));
					}

					if (colvars)
					{
						Var		   *varnode;

						varnode = makeVar(rtindex, varattno,
										  exprType((Node *) te->expr),
										  exprTypmod((Node *) te->expr),
										  exprCollation((Node *) te->expr),
										  sublevels_up);
						varnode->location = location;

						*colvars = lappend(*colvars, varnode);
					}

					aliasp_item = lnext(rte->eref->colnames, aliasp_item);
				}
			}
			break;
		case RTE_TABLEFUNCTION:
		case RTE_FUNCTION:
			{
				/* Function RTE */
				int			atts_done = 0;
				ListCell   *lc;

				foreach(lc, rte->functions)
				{
					RangeTblFunction *rtfunc = (RangeTblFunction *) lfirst(lc);
					TypeFuncClass functypclass;
					Oid			funcrettype;
					TupleDesc	tupdesc;

					functypclass = get_expr_result_type(rtfunc->funcexpr,
														&funcrettype,
														&tupdesc);
					if (functypclass == TYPEFUNC_COMPOSITE ||
						functypclass == TYPEFUNC_COMPOSITE_DOMAIN)
					{
						/* Composite data type, e.g. a table's row type */
						Assert(tupdesc);
						expandTupleDesc(tupdesc, rte->eref,
										rtfunc->funccolcount, atts_done,
										rtindex, sublevels_up, location,
										include_dropped, colnames, colvars);
					}
					else if (functypclass == TYPEFUNC_SCALAR)
					{
						/* Base data type, i.e. scalar */
						if (colnames)
							*colnames = lappend(*colnames,
												list_nth(rte->eref->colnames,
														 atts_done));

						if (colvars)
						{
							Var		   *varnode;

							varnode = makeVar(rtindex, atts_done + 1,
											  funcrettype,
											  exprTypmod(rtfunc->funcexpr),
											  exprCollation(rtfunc->funcexpr),
											  sublevels_up);
							varnode->location = location;

							*colvars = lappend(*colvars, varnode);
						}
					}
					else if (functypclass == TYPEFUNC_RECORD)
					{
						if (colnames)
						{
							List	   *namelist;

							/* extract appropriate subset of column list */
							namelist = list_copy_tail(rte->eref->colnames,
													  atts_done);
							namelist = list_truncate(namelist,
													 rtfunc->funccolcount);
							*colnames = list_concat(*colnames, namelist);
						}

						if (colvars)
						{
							ListCell   *l1;
							ListCell   *l2;
							ListCell   *l3;
							int			attnum = atts_done;

							forthree(l1, rtfunc->funccoltypes,
									 l2, rtfunc->funccoltypmods,
									 l3, rtfunc->funccolcollations)
							{
								Oid			attrtype = lfirst_oid(l1);
								int32		attrtypmod = lfirst_int(l2);
								Oid			attrcollation = lfirst_oid(l3);
								Var		   *varnode;

								attnum++;
								varnode = makeVar(rtindex,
												  attnum,
												  attrtype,
												  attrtypmod,
												  attrcollation,
												  sublevels_up);
								varnode->location = location;
								*colvars = lappend(*colvars, varnode);
							}
						}
					}
					else
					{
						/* addRangeTableEntryForFunction should've caught this */
						elog(ERROR, "function in FROM has unsupported return type");
					}
					atts_done += rtfunc->funccolcount;
				}

				/* Append the ordinality column if any */
				if (rte->funcordinality)
				{
					if (colnames)
						*colnames = lappend(*colnames,
											llast(rte->eref->colnames));

					if (colvars)
					{
						Var		   *varnode = makeVar(rtindex,
													  atts_done + 1,
													  INT8OID,
													  -1,
													  InvalidOid,
													  sublevels_up);

						*colvars = lappend(*colvars, varnode);
					}
				}
			}
			break;
		case RTE_JOIN:
			{
				/* Join RTE */
				ListCell   *colname;
				ListCell   *aliasvar;

				Assert(list_length(rte->eref->colnames) == list_length(rte->joinaliasvars));

				varattno = 0;
				forboth(colname, rte->eref->colnames, aliasvar, rte->joinaliasvars)
				{
					Node	   *avar = (Node *) lfirst(aliasvar);

					varattno++;

					/*
					 * During ordinary parsing, there will never be any
					 * deleted columns in the join.  While this function is
					 * also used by the rewriter and planner, they do not
					 * currently call it on any JOIN RTEs.  Therefore, this
					 * next bit is dead code, but it seems prudent to handle
					 * the case correctly anyway.
					 */
					if (avar == NULL)
					{
						if (include_dropped)
						{
							if (colnames)
								*colnames = lappend(*colnames,
													makeString(pstrdup("")));
							if (colvars)
							{
								/*
								 * Can't use join's column type here (it might
								 * be dropped!); but it doesn't really matter
								 * what type the Const claims to be.
								 */
								*colvars = lappend(*colvars,
												   makeNullConst(INT4OID, -1,
																 InvalidOid));
							}
						}
						continue;
					}

					if (colnames)
					{
						char	   *label = strVal(lfirst(colname));

						*colnames = lappend(*colnames,
											makeString(pstrdup(label)));
					}

					if (colvars)
					{
						Var		   *varnode;

						/*
						 * If the joinaliasvars entry is a simple Var, just
						 * copy it (with adjustment of varlevelsup and
						 * location); otherwise it is a JOIN USING column and
						 * we must generate a join alias Var.  This matches
						 * the results that expansion of "join.*" by
						 * expandNSItemVars would have produced, if we had
						 * access to the ParseNamespaceItem for the join.
						 */
						if (IsA(avar, Var))
						{
							varnode = copyObject((Var *) avar);
							varnode->varlevelsup = sublevels_up;
						}
						else
							varnode = makeVar(rtindex, varattno,
											  exprType(avar),
											  exprTypmod(avar),
											  exprCollation(avar),
											  sublevels_up);
						varnode->location = location;

						*colvars = lappend(*colvars, varnode);
					}
				}
			}
			break;
		case RTE_TABLEFUNC:
		case RTE_VALUES:
		case RTE_CTE:
		case RTE_NAMEDTUPLESTORE:
			{
				/* Tablefunc, Values, CTE, or ENR RTE */
				ListCell   *aliasp_item = list_head(rte->eref->colnames);
				ListCell   *lct;
				ListCell   *lcm;
				ListCell   *lcc;

				varattno = 0;
				forthree(lct, rte->coltypes,
						 lcm, rte->coltypmods,
						 lcc, rte->colcollations)
				{
					Oid			coltype = lfirst_oid(lct);
					int32		coltypmod = lfirst_int(lcm);
					Oid			colcoll = lfirst_oid(lcc);

					varattno++;

					if (colnames)
					{
						/* Assume there is one alias per output column */
						if (OidIsValid(coltype))
						{
							char	   *label = strVal(lfirst(aliasp_item));

							*colnames = lappend(*colnames,
												makeString(pstrdup(label)));
						}
						else if (include_dropped)
							*colnames = lappend(*colnames,
												makeString(pstrdup("")));

						aliasp_item = lnext(rte->eref->colnames, aliasp_item);
					}

					if (colvars)
					{
						if (OidIsValid(coltype))
						{
							Var		   *varnode;

							varnode = makeVar(rtindex, varattno,
											  coltype, coltypmod, colcoll,
											  sublevels_up);
							varnode->location = location;

							*colvars = lappend(*colvars, varnode);
						}
						else if (include_dropped)
						{
							/*
							 * It doesn't really matter what type the Const
							 * claims to be.
							 */
							*colvars = lappend(*colvars,
											   makeNullConst(INT4OID, -1,
															 InvalidOid));
						}
					}
				}
			}
			break;
		case RTE_RESULT:
			/* These expose no columns, so nothing to do */
			break;
		default:
			elog(ERROR, "unrecognized RTE kind: %d", (int) rte->rtekind);
	}
}

/*
 * expandRelation -- expandRTE subroutine
 */
static void
expandRelation(Oid relid, Alias *eref, int rtindex, int sublevels_up,
			   int location, bool include_dropped,
			   List **colnames, List **colvars)
{
	Relation	rel;

	/* Get the tupledesc and turn it over to expandTupleDesc */
	rel = relation_open(relid, AccessShareLock);
	expandTupleDesc(rel->rd_att, eref, rel->rd_att->natts, 0,
					rtindex, sublevels_up,
					location, include_dropped,
					colnames, colvars);
	relation_close(rel, AccessShareLock);
}

/*
 * expandTupleDesc -- expandRTE subroutine
 *
 * Generate names and/or Vars for the first "count" attributes of the tupdesc,
 * and append them to colnames/colvars.  "offset" is added to the varattno
 * that each Var would otherwise have, and we also skip the first "offset"
 * entries in eref->colnames.  (These provisions allow use of this code for
 * an individual composite-returning function in an RTE_FUNCTION RTE.)
 */
static void
expandTupleDesc(TupleDesc tupdesc, Alias *eref, int count, int offset,
				int rtindex, int sublevels_up,
				int location, bool include_dropped,
				List **colnames, List **colvars)
{
	ListCell   *aliascell;
	int			varattno;

	aliascell = (offset < list_length(eref->colnames)) ?
		list_nth_cell(eref->colnames, offset) : NULL;

	Assert(count <= tupdesc->natts);
	for (varattno = 0; varattno < count; varattno++)
	{
		Form_pg_attribute attr = TupleDescAttr(tupdesc, varattno);

		if (attr->attisdropped)
		{
			if (include_dropped)
			{
				if (colnames)
					*colnames = lappend(*colnames, makeString(pstrdup("")));
				if (colvars)
				{
					/*
					 * can't use atttypid here, but it doesn't really matter
					 * what type the Const claims to be.
					 */
					*colvars = lappend(*colvars,
									   makeNullConst(INT4OID, -1, InvalidOid));
				}
			}
			if (aliascell)
				aliascell = lnext(eref->colnames, aliascell);
			continue;
		}

		if (colnames)
		{
			char	   *label;

			if (aliascell)
			{
				label = strVal(lfirst(aliascell));
				aliascell = lnext(eref->colnames, aliascell);
			}
			else
			{
				/* If we run out of aliases, use the underlying name */
				label = NameStr(attr->attname);
			}
			*colnames = lappend(*colnames, makeString(pstrdup(label)));
		}

		if (colvars)
		{
			Var		   *varnode;

			varnode = makeVar(rtindex, varattno + offset + 1,
							  attr->atttypid, attr->atttypmod,
							  attr->attcollation,
							  sublevels_up);
			varnode->location = location;

			*colvars = lappend(*colvars, varnode);
		}
	}
}

/*
 * expandNSItemVars
 *	  Produce a list of Vars, and optionally a list of column names,
 *	  for the non-dropped columns of the nsitem.
 *
 * The emitted Vars are marked with the given sublevels_up and location.
 *
 * If colnames isn't NULL, a list of String items for the columns is stored
 * there; note that it's just a subset of the RTE's eref list, and hence
 * the list elements mustn't be modified.
 */
List *
expandNSItemVars(ParseNamespaceItem *nsitem,
				 int sublevels_up, int location,
				 List **colnames)
{
	List	   *result = NIL;
	int			colindex;
	ListCell   *lc;

	if (colnames)
		*colnames = NIL;
	colindex = 0;
	foreach(lc, nsitem->p_names->colnames)
	{
		Value	   *colnameval = (Value *) lfirst(lc);
		const char *colname = strVal(colnameval);
		ParseNamespaceColumn *nscol = nsitem->p_nscolumns + colindex;

		if (nscol->p_dontexpand)
		{
			/* skip */
		}
		else if (colname[0])
		{
			Var		   *var;

			Assert(nscol->p_varno > 0);
			var = makeVar(nscol->p_varno,
						  nscol->p_varattno,
						  nscol->p_vartype,
						  nscol->p_vartypmod,
						  nscol->p_varcollid,
						  sublevels_up);
			/* makeVar doesn't offer parameters for these, so set by hand: */
			var->varnosyn = nscol->p_varnosyn;
			var->varattnosyn = nscol->p_varattnosyn;
			var->location = location;
			result = lappend(result, var);
			if (colnames)
				*colnames = lappend(*colnames, colnameval);
		}
		else
		{
			/* dropped column, ignore */
			Assert(nscol->p_varno == 0);
		}
		colindex++;
	}
	return result;
}

/*
 * expandNSItemAttrs -
 *	  Workhorse for "*" expansion: produce a list of targetentries
 *	  for the attributes of the nsitem
 *
 * pstate->p_next_resno determines the resnos assigned to the TLEs.
 * The referenced columns are marked as requiring SELECT access.
 */
List *
expandNSItemAttrs(ParseState *pstate, ParseNamespaceItem *nsitem,
				  int sublevels_up, int location)
{
	RangeTblEntry *rte = nsitem->p_rte;
	List	   *names,
			   *vars;
	ListCell   *name,
			   *var;
	List	   *te_list = NIL;

	vars = expandNSItemVars(nsitem, sublevels_up, location, &names);

	/*
	 * Require read access to the table.  This is normally redundant with the
	 * markVarForSelectPriv calls below, but not if the table has zero
	 * columns.  We need not do anything if the nsitem is for a join: its
	 * component tables will have been marked ACL_SELECT when they were added
	 * to the rangetable.  (This step changes things only for the target
	 * relation of UPDATE/DELETE, which cannot be under a join.)
	 */
	if (rte->rtekind == RTE_RELATION)
		rte->requiredPerms |= ACL_SELECT;

	forboth(name, names, var, vars)
	{
		char	   *label = strVal(lfirst(name));
		Var		   *varnode = (Var *) lfirst(var);
		TargetEntry *te;

		te = makeTargetEntry((Expr *) varnode,
							 (AttrNumber) pstate->p_next_resno++,
							 label,
							 false);
		te_list = lappend(te_list, te);

		/* Require read access to each column */
		markVarForSelectPriv(pstate, varnode);
	}

	Assert(name == NULL && var == NULL);	/* lists not the same length? */

	return te_list;
}

/*
 * get_rte_attribute_name
 *		Get an attribute name from a RangeTblEntry
 *
 * This is unlike get_attname() because we use aliases if available.
 * In particular, it will work on an RTE for a subselect or join, whereas
 * get_attname() only works on real relations.
 *
 * "*" is returned if the given attnum is InvalidAttrNumber --- this case
 * occurs when a Var represents a whole tuple of a relation.
 */
char *
get_rte_attribute_name(RangeTblEntry *rte, AttrNumber attnum)
{
    const char *name;

	if (attnum == InvalidAttrNumber)
		return "*";

	/*
	 * If there is a user-written column alias, use it.
	 */
	if (rte->alias &&
		attnum > 0 && attnum <= list_length(rte->alias->colnames))
		return strVal(list_nth(rte->alias->colnames, attnum - 1));

	/*
	 * If the RTE is a relation, go to the system catalogs not the
	 * eref->colnames list.  This is a little slower but it will give the
	 * right answer if the column has been renamed since the eref list was
	 * built (which can easily happen for rules).
	 */
	if (rte->rtekind == RTE_RELATION)
		return get_attname(rte->relid, attnum, false);

	/*
	 * Otherwise use the column name from eref.  There should always be one.
	 */
	if (rte->eref != NULL &&
        attnum > 0 &&
        attnum <= list_length(rte->eref->colnames))
		return strVal(list_nth(rte->eref->colnames, attnum - 1));

    /* CDB: Get name of sysattr even if relid is no good (e.g. SubqueryScan) */
    if (attnum < 0 &&
        attnum > FirstLowInvalidHeapAttributeNumber)
    {
		const FormData_pg_attribute *att_tup = SystemAttributeDefinition(attnum);

		return pstrdup(NameStr(att_tup->attname));
    }

	/* else caller gave us a bogus attnum */
    name = (rte->eref && rte->eref->aliasname) ? rte->eref->aliasname
                                               : "*BOGUS*";
    ereport(WARNING, (errcode(ERRCODE_INTERNAL_ERROR),
                      errmsg_internal("invalid attnum %d for rangetable entry %s",
                                      attnum, name) ));
	return "*BOGUS*";
}

/*
<<<<<<< HEAD
 * get_rte_attribute_type
 *		Get attribute type/typmod/collation information from a RangeTblEntry
 */
void
get_rte_attribute_type(RangeTblEntry *rte, AttrNumber attnum,
					   Oid *vartype, int32 *vartypmod, Oid *varcollid)
{
	switch (rte->rtekind)
	{
		case RTE_RELATION:
			{
				/* Plain relation RTE --- get the attribute's type info */
				HeapTuple	tp;
				Form_pg_attribute att_tup;

				tp = SearchSysCache2(ATTNUM,
									 ObjectIdGetDatum(rte->relid),
									 Int16GetDatum(attnum));
				if (!HeapTupleIsValid(tp))	/* shouldn't happen */
					elog(ERROR, "cache lookup failed for attribute %d of relation %u",
						 attnum, rte->relid);
				att_tup = (Form_pg_attribute) GETSTRUCT(tp);

				/*
				 * If dropped column, pretend it ain't there.  See notes in
				 * scanRTEForColumn.
				 */
				if (att_tup->attisdropped)
					ereport(ERROR,
							(errcode(ERRCODE_UNDEFINED_COLUMN),
							 errmsg("column \"%s\" of relation \"%s\" does not exist",
									NameStr(att_tup->attname),
									get_rel_name(rte->relid))));
				*vartype = att_tup->atttypid;
				*vartypmod = att_tup->atttypmod;
				*varcollid = att_tup->attcollation;
				ReleaseSysCache(tp);
			}
			break;
		case RTE_SUBQUERY:
			{
				/* Subselect RTE --- get type info from subselect's tlist */
				TargetEntry *te = get_tle_by_resno(rte->subquery->targetList,
												   attnum);

				if (te == NULL || te->resjunk)
					elog(ERROR, "subquery %s does not have attribute %d",
						 rte->eref->aliasname, attnum);
				*vartype = exprType((Node *) te->expr);
				*vartypmod = exprTypmod((Node *) te->expr);
				*varcollid = exprCollation((Node *) te->expr);
			}
			break;
		case RTE_TABLEFUNCTION:
		case RTE_FUNCTION:
			{
				/* Function RTE */
				ListCell   *lc;
				int			atts_done = 0;

				/* Identify which function covers the requested column */
				foreach(lc, rte->functions)
				{
					RangeTblFunction *rtfunc = (RangeTblFunction *) lfirst(lc);

					if (attnum > atts_done &&
						attnum <= atts_done + rtfunc->funccolcount)
					{
						TypeFuncClass functypclass;
						Oid			funcrettype;
						TupleDesc	tupdesc;

						attnum -= atts_done;	/* now relative to this func */
						functypclass = get_expr_result_type(rtfunc->funcexpr,
															&funcrettype,
															&tupdesc);

						if (functypclass == TYPEFUNC_COMPOSITE ||
							functypclass == TYPEFUNC_COMPOSITE_DOMAIN)
						{
							/* Composite data type, e.g. a table's row type */
							Form_pg_attribute att_tup;

							Assert(tupdesc);
							Assert(attnum <= tupdesc->natts);
							att_tup = TupleDescAttr(tupdesc, attnum - 1);

							/*
							 * If dropped column, pretend it ain't there.  See
							 * notes in scanRTEForColumn.
							 */
							if (att_tup->attisdropped)
								ereport(ERROR,
										(errcode(ERRCODE_UNDEFINED_COLUMN),
										 errmsg("column \"%s\" of relation \"%s\" does not exist",
												NameStr(att_tup->attname),
												rte->eref->aliasname)));
							*vartype = att_tup->atttypid;
							*vartypmod = att_tup->atttypmod;
							*varcollid = att_tup->attcollation;
						}
						else if (functypclass == TYPEFUNC_SCALAR)
						{
							/* Base data type, i.e. scalar */
							*vartype = funcrettype;
							*vartypmod = -1;
							*varcollid = exprCollation(rtfunc->funcexpr);
						}
						else if (functypclass == TYPEFUNC_RECORD)
						{
							*vartype = list_nth_oid(rtfunc->funccoltypes,
													attnum - 1);
							*vartypmod = list_nth_int(rtfunc->funccoltypmods,
													  attnum - 1);
							*varcollid = list_nth_oid(rtfunc->funccolcollations,
													  attnum - 1);
						}
						else
						{
							/*
							 * addRangeTableEntryForFunction should've caught
							 * this
							 */
							elog(ERROR, "function in FROM has unsupported return type");
						}
						return;
					}
					atts_done += rtfunc->funccolcount;
				}

				/* If we get here, must be looking for the ordinality column */
				if (rte->funcordinality && attnum == atts_done + 1)
				{
					*vartype = INT8OID;
					*vartypmod = -1;
					*varcollid = InvalidOid;
					return;
				}

				/* this probably can't happen ... */
				ereport(ERROR,
						(errcode(ERRCODE_UNDEFINED_COLUMN),
						 errmsg("column %d of relation \"%s\" does not exist",
								attnum,
								rte->eref->aliasname)));
			}
			break;
		case RTE_JOIN:
			{
				/*
				 * Join RTE --- get type info from join RTE's alias variable
				 */
				Node	   *aliasvar;

				Assert(attnum > 0 && attnum <= list_length(rte->joinaliasvars));
				aliasvar = (Node *) list_nth(rte->joinaliasvars, attnum - 1);
				Assert(aliasvar != NULL);
				*vartype = exprType(aliasvar);
				*vartypmod = exprTypmod(aliasvar);
				*varcollid = exprCollation(aliasvar);
			}
			break;
		case RTE_TABLEFUNC:
		case RTE_VALUES:
		case RTE_CTE:
		case RTE_NAMEDTUPLESTORE:
			{
				/*
				 * tablefunc, VALUES, CTE, or ENR RTE --- get type info from
				 * lists in the RTE
				 */
				Assert(attnum > 0 && attnum <= list_length(rte->coltypes));
				*vartype = list_nth_oid(rte->coltypes, attnum - 1);
				*vartypmod = list_nth_int(rte->coltypmods, attnum - 1);
				*varcollid = list_nth_oid(rte->colcollations, attnum - 1);

				/* For ENR, better check for dropped column */
				if (!OidIsValid(*vartype))
					ereport(ERROR,
							(errcode(ERRCODE_UNDEFINED_COLUMN),
							 errmsg("column %d of relation \"%s\" does not exist",
									attnum,
									rte->eref->aliasname)));
			}
			break;
		case RTE_RESULT:
			/* this probably can't happen ... */
			ereport(ERROR,
					(errcode(ERRCODE_UNDEFINED_COLUMN),
					 errmsg("column %d of relation \"%s\" does not exist",
							attnum,
							rte->eref->aliasname)));
			break;
		default:
			elog(ERROR, "unrecognized RTE kind: %d", (int) rte->rtekind);
	}
}

/*
=======
>>>>>>> d457cb4e
 * get_rte_attribute_is_dropped
 *		Check whether attempted attribute ref is to a dropped column
 */
bool
get_rte_attribute_is_dropped(RangeTblEntry *rte, AttrNumber attnum)
{
	bool		result;

	switch (rte->rtekind)
	{
		case RTE_RELATION:
			{
				/*
				 * Plain relation RTE --- get the attribute's catalog entry
				 */
				HeapTuple	tp;
				Form_pg_attribute att_tup;

				tp = SearchSysCache2(ATTNUM,
									 ObjectIdGetDatum(rte->relid),
									 Int16GetDatum(attnum));
				if (!HeapTupleIsValid(tp))	/* shouldn't happen */
					elog(ERROR, "cache lookup failed for attribute %d of relation %u",
						 attnum, rte->relid);
				att_tup = (Form_pg_attribute) GETSTRUCT(tp);
				result = att_tup->attisdropped;
				ReleaseSysCache(tp);
			}
			break;
		case RTE_SUBQUERY:
		case RTE_TABLEFUNC:
		case RTE_VALUES:
		case RTE_CTE:

			/*
			 * Subselect, Table Functions, Values, CTE RTEs never have dropped
			 * columns
			 */
			result = false;
			break;
		case RTE_NAMEDTUPLESTORE:
			{
				/* Check dropped-ness by testing for valid coltype */
				if (attnum <= 0 ||
					attnum > list_length(rte->coltypes))
					elog(ERROR, "invalid varattno %d", attnum);
				result = !OidIsValid((list_nth_oid(rte->coltypes, attnum - 1)));
			}
			break;
		case RTE_JOIN:
			{
				/*
				 * A join RTE would not have dropped columns when constructed,
				 * but one in a stored rule might contain columns that were
				 * dropped from the underlying tables, if said columns are
				 * nowhere explicitly referenced in the rule.  This will be
				 * signaled to us by a null pointer in the joinaliasvars list.
				 */
				Var		   *aliasvar;

				if (attnum <= 0 ||
					attnum > list_length(rte->joinaliasvars))
					elog(ERROR, "invalid varattno %d", attnum);
				aliasvar = (Var *) list_nth(rte->joinaliasvars, attnum - 1);

				result = (aliasvar == NULL);
			}
			break;
		case RTE_TABLEFUNCTION:
		case RTE_FUNCTION:
			{
				/* Function RTE */
				ListCell   *lc;
				int			atts_done = 0;

				/*
				 * Dropped attributes are only possible with functions that
				 * return named composite types.  In such a case we have to
				 * look up the result type to see if it currently has this
				 * column dropped.  So first, loop over the funcs until we
				 * find the one that covers the requested column.
				 */
				foreach(lc, rte->functions)
				{
					RangeTblFunction *rtfunc = (RangeTblFunction *) lfirst(lc);

					if (attnum > atts_done &&
						attnum <= atts_done + rtfunc->funccolcount)
					{
						TupleDesc	tupdesc;

						tupdesc = get_expr_result_tupdesc(rtfunc->funcexpr,
														  true);
						if (tupdesc)
						{
							/* Composite data type, e.g. a table's row type */
							Form_pg_attribute att_tup;

							Assert(tupdesc);
							Assert(attnum - atts_done <= tupdesc->natts);
							att_tup = TupleDescAttr(tupdesc,
													attnum - atts_done - 1);
							return att_tup->attisdropped;
						}
						/* Otherwise, it can't have any dropped columns */
						return false;
					}
					atts_done += rtfunc->funccolcount;
				}

				/* If we get here, must be looking for the ordinality column */
				if (rte->funcordinality && attnum == atts_done + 1)
					return false;

				/* this probably can't happen ... */
				ereport(ERROR,
						(errcode(ERRCODE_UNDEFINED_COLUMN),
						 errmsg("column %d of relation \"%s\" does not exist",
								attnum,
								rte->eref->aliasname)));
				result = false; /* keep compiler quiet */
			}
			break;
		case RTE_RESULT:
			/* this probably can't happen ... */
			ereport(ERROR,
					(errcode(ERRCODE_UNDEFINED_COLUMN),
					 errmsg("column %d of relation \"%s\" does not exist",
							attnum,
							rte->eref->aliasname)));
			result = false;		/* keep compiler quiet */
			break;
		default:
			elog(ERROR, "unrecognized RTE kind: %d", (int) rte->rtekind);
			result = false;		/* keep compiler quiet */
	}

	return result;
}

/*
 * Given a targetlist and a resno, return the matching TargetEntry
 *
 * Returns NULL if resno is not present in list.
 *
 * Note: we need to search, rather than just indexing with list_nth(),
 * because not all tlists are sorted by resno.
 */
TargetEntry *
get_tle_by_resno(List *tlist, AttrNumber resno)
{
	ListCell   *l;

	foreach(l, tlist)
	{
		TargetEntry *tle = (TargetEntry *) lfirst(l);

		if (tle->resno == resno)
			return tle;
	}
	return NULL;
}

/*
 * Given a Query and rangetable index, return relation's RowMarkClause if any
 *
 * Returns NULL if relation is not selected FOR UPDATE/SHARE
 */
RowMarkClause *
get_parse_rowmark(Query *qry, Index rtindex)
{
	ListCell   *l;

	foreach(l, qry->rowMarks)
	{
		RowMarkClause *rc = (RowMarkClause *) lfirst(l);

		if (rc->rti == rtindex)
			return rc;
	}
	return NULL;
}

/*
 *	given relation and att name, return attnum of variable
 *
 *	Returns InvalidAttrNumber if the attr doesn't exist (or is dropped).
 *
 *	This should only be used if the relation is already
 *	table_open()'ed.  Use the cache version get_attnum()
 *	for access to non-opened relations.
 */
int
attnameAttNum(Relation rd, const char *attname, bool sysColOK)
{
	int			i;

	for (i = 0; i < RelationGetNumberOfAttributes(rd); i++)
	{
		Form_pg_attribute att = TupleDescAttr(rd->rd_att, i);

		if (namestrcmp(&(att->attname), attname) == 0 && !att->attisdropped)
			return i + 1;
	}

	if (sysColOK)
	{
		if ((i = specialAttNum(attname)) != InvalidAttrNumber)
			return i;
	}

	/* on failure */
	return InvalidAttrNumber;
}

/* specialAttNum()
 *
 * Check attribute name to see if it is "special", e.g. "xmin".
 * - thomas 2000-02-07
 *
 * Note: this only discovers whether the name could be a system attribute.
 * Caller needs to ensure that it really is an attribute of the rel.
 */
static int
specialAttNum(const char *attname)
{
	const FormData_pg_attribute *sysatt;

	sysatt = SystemAttributeByName(attname);
	if (sysatt != NULL)
		return sysatt->attnum;
	return InvalidAttrNumber;
}


/*
 * given attribute id, return name of that attribute
 *
 *	This should only be used if the relation is already
 *	table_open()'ed.  Use the cache version get_atttype()
 *	for access to non-opened relations.
 */
const NameData *
attnumAttName(Relation rd, int attid)
{
	if (attid <= 0)
	{
		const FormData_pg_attribute *sysatt;

		sysatt = SystemAttributeDefinition(attid);
		return &sysatt->attname;
	}
	if (attid > rd->rd_att->natts)
		elog(ERROR, "invalid attribute number %d", attid);
	return &TupleDescAttr(rd->rd_att, attid - 1)->attname;
}

/*
 * given attribute id, return type of that attribute
 *
 *	This should only be used if the relation is already
 *	table_open()'ed.  Use the cache version get_atttype()
 *	for access to non-opened relations.
 */
Oid
attnumTypeId(Relation rd, int attid)
{
	if (attid <= 0)
	{
		const FormData_pg_attribute *sysatt;

		sysatt = SystemAttributeDefinition(attid);
		return sysatt->atttypid;
	}
	if (attid > rd->rd_att->natts)
		elog(ERROR, "invalid attribute number %d", attid);
	return TupleDescAttr(rd->rd_att, attid - 1)->atttypid;
}

/*
 * given attribute id, return collation of that attribute
 *
 *	This should only be used if the relation is already table_open()'ed.
 */
Oid
attnumCollationId(Relation rd, int attid)
{
	if (attid <= 0)
	{
		/* All system attributes are of noncollatable types. */
		return InvalidOid;
	}
	if (attid > rd->rd_att->natts)
		elog(ERROR, "invalid attribute number %d", attid);
	return TupleDescAttr(rd->rd_att, attid - 1)->attcollation;
}

/*
 * Generate a suitable error about a missing RTE.
 *
 * Since this is a very common type of error, we work rather hard to
 * produce a helpful message.
 */
void
errorMissingRTE(ParseState *pstate, RangeVar *relation)
{
	RangeTblEntry *rte;
	const char *badAlias = NULL;

	/*
	 * Check to see if there are any potential matches in the query's
	 * rangetable.  (Note: cases involving a bad schema name in the RangeVar
	 * will throw error immediately here.  That seems OK.)
	 */
	rte = searchRangeTableForRel(pstate, relation);

	/*
	 * If we found a match that has an alias and the alias is visible in the
	 * namespace, then the problem is probably use of the relation's real name
	 * instead of its alias, ie "SELECT foo.* FROM foo f". This mistake is
	 * common enough to justify a specific hint.
	 *
	 * If we found a match that doesn't meet those criteria, assume the
	 * problem is illegal use of a relation outside its scope, as in the
	 * MySQL-ism "SELECT ... FROM a, b LEFT JOIN c ON (a.x = c.y)".
	 */
	if (rte && rte->alias &&
		strcmp(rte->eref->aliasname, relation->relname) != 0)
	{
		ParseNamespaceItem *nsitem;
		int			sublevels_up;

		nsitem = refnameNamespaceItem(pstate, NULL, rte->eref->aliasname,
									  relation->location,
									  &sublevels_up);
		if (nsitem && nsitem->p_rte == rte)
			badAlias = rte->eref->aliasname;
	}

	if (rte)
		ereport(ERROR,
				(errcode(ERRCODE_UNDEFINED_TABLE),
				 errmsg("invalid reference to FROM-clause entry for table \"%s\"",
						relation->relname),
				 (badAlias ?
				  errhint("Perhaps you meant to reference the table alias \"%s\".",
						  badAlias) :
				  errhint("There is an entry for table \"%s\", but it cannot be referenced from this part of the query.",
						  rte->eref->aliasname)),
				 parser_errposition(pstate, relation->location)));
	else
		ereport(ERROR,
				(errcode(ERRCODE_UNDEFINED_TABLE),
				 errmsg("missing FROM-clause entry for table \"%s\"",
						relation->relname),
				 parser_errposition(pstate, relation->location)));
}

/*
 * Generate a suitable error about a missing column.
 *
 * Since this is a very common type of error, we work rather hard to
 * produce a helpful message.
 */
void
errorMissingColumn(ParseState *pstate,
				   const char *relname, const char *colname, int location)
{
	FuzzyAttrMatchState *state;
	char	   *closestfirst = NULL;

	/*
	 * Search the entire rtable looking for possible matches.  If we find one,
	 * emit a hint about it.
	 *
	 * TODO: improve this code (and also errorMissingRTE) to mention using
	 * LATERAL if appropriate.
	 */
	state = searchRangeTableForCol(pstate, relname, colname, location);

	/*
	 * Extract closest col string for best match, if any.
	 *
	 * Infer an exact match referenced despite not being visible from the fact
	 * that an attribute number was not present in state passed back -- this
	 * is what is reported when !closestfirst.  There might also be an exact
	 * match that was qualified with an incorrect alias, in which case
	 * closestfirst will be set (so hint is the same as generic fuzzy case).
	 */
	if (state->rfirst && AttributeNumberIsValid(state->first))
		closestfirst = strVal(list_nth(state->rfirst->eref->colnames,
									   state->first - 1));

	if (!state->rsecond)
	{
		/*
		 * Handle case where there is zero or one column suggestions to hint,
		 * including exact matches referenced but not visible.
		 */
		ereport(ERROR,
				(errcode(ERRCODE_UNDEFINED_COLUMN),
				 relname ?
				 errmsg("column %s.%s does not exist", relname, colname) :
				 errmsg("column \"%s\" does not exist", colname),
				 state->rfirst ? closestfirst ?
				 errhint("Perhaps you meant to reference the column \"%s.%s\".",
						 state->rfirst->eref->aliasname, closestfirst) :
				 errhint("There is a column named \"%s\" in table \"%s\", but it cannot be referenced from this part of the query.",
						 colname, state->rfirst->eref->aliasname) : 0,
				 parser_errposition(pstate, location)));
	}
	else
	{
		/* Handle case where there are two equally useful column hints */
		char	   *closestsecond;

		closestsecond = strVal(list_nth(state->rsecond->eref->colnames,
										state->second - 1));

		ereport(ERROR,
				(errcode(ERRCODE_UNDEFINED_COLUMN),
				 relname ?
				 errmsg("column %s.%s does not exist", relname, colname) :
				 errmsg("column \"%s\" does not exist", colname),
				 errhint("Perhaps you meant to reference the column \"%s.%s\" or the column \"%s.%s\".",
						 state->rfirst->eref->aliasname, closestfirst,
						 state->rsecond->eref->aliasname, closestsecond),
				 parser_errposition(pstate, location)));
	}
}


/*
 * Examine a fully-parsed query, and return true iff any relation underlying
 * the query is a temporary relation (table, view, or materialized view).
 */
bool
isQueryUsingTempRelation(Query *query)
{
	return isQueryUsingTempRelation_walker((Node *) query, NULL);
}

static bool
isQueryUsingTempRelation_walker(Node *node, void *context)
{
	if (node == NULL)
		return false;

	if (IsA(node, Query))
	{
		Query	   *query = (Query *) node;
		ListCell   *rtable;

		foreach(rtable, query->rtable)
		{
			RangeTblEntry *rte = lfirst(rtable);

			if (rte->rtekind == RTE_RELATION)
			{
				Relation	rel = table_open(rte->relid, AccessShareLock);
				char		relpersistence = rel->rd_rel->relpersistence;

				table_close(rel, AccessShareLock);
				if (relpersistence == RELPERSISTENCE_TEMP)
					return true;
			}
		}

		return query_tree_walker(query,
								 isQueryUsingTempRelation_walker,
								 context,
								 QTW_IGNORE_JOINALIASES);
	}

	return expression_tree_walker(node,
								  isQueryUsingTempRelation_walker,
								  context);
}<|MERGE_RESOLUTION|>--- conflicted
+++ resolved
@@ -3,13 +3,9 @@
  * parse_relation.c
  *	  parser support routines dealing with relations
  *
-<<<<<<< HEAD
- * Portions Copyright (c) 2006-2008, Greenplum inc
+ * Portions Copyright (c) 2006-2008, Cloudberry inc
  * Portions Copyright (c) 2012-Present VMware, Inc. or its affiliates.
- * Portions Copyright (c) 1996-2019, PostgreSQL Global Development Group
-=======
  * Portions Copyright (c) 1996-2021, PostgreSQL Global Development Group
->>>>>>> d457cb4e
  * Portions Copyright (c) 1994, Regents of the University of California
  *
  *
@@ -858,28 +854,11 @@
 		attnum = specialAttNum(colname);
 		if (attnum != InvalidAttrNumber)
 		{
-			/*
-			 * Now check to see if column actually is defined.  Because of
-			 * an ancient oversight in DefineQueryRewrite, it's possible that
-			 * pg_attribute contains entries for system columns for a view,
-			 * even though views should not have such --- so we also check
-			 * the relkind.  This kluge will not be needed in 9.3 and later.
-			 */
+			/* now check to see if column actually is defined */
 			if (SearchSysCacheExists2(ATTNUM,
 									  ObjectIdGetDatum(rte->relid),
-<<<<<<< HEAD
-									  Int16GetDatum(attnum)) &&
-				get_rel_relkind(rte->relid) != RELKIND_VIEW)
-			{
-				var = make_var(pstate, rte, attnum, location);
-				/* Require read access to the column */
-				markVarForSelectPriv(pstate, var, rte);
-				result = (Node *) var;
-			}
-=======
 									  Int16GetDatum(attnum)))
 				result = attnum;
->>>>>>> d457cb4e
 		}
 	}
 
@@ -1476,12 +1455,12 @@
 	 * AccessShareLock otherwise.
 	 */
 	/*
-	 * Greenplum specific behavior:
+	 * Cloudberry specific behavior:
 	 * The implementation of select statement with locking clause
 	 * (for update | no key update | share | key share) in postgres
 	 * is to hold RowShareLock on tables during parsing stage, and
 	 * generate a LockRows plan node for executor to lock the tuples.
-	 * It is not easy to lock tuples in Greenplum database, since
+	 * It is not easy to lock tuples in Cloudberry database, since
 	 * tuples may be fetched through motion nodes.
 	 *
 	 * But when Global Deadlock Detector is enabled, and the select
@@ -1589,9 +1568,9 @@
  * given an already-open relation instead of a RangeVar reference.
  *
  * lockmode is the lock type required for query execution; it must be one
- * of AccessShareLock, RowShareLock, or RowExclusiveLock depending on the
- * RTE's role within the query.  The caller must hold that lock mode
- * or a stronger one.
+ * of AccessShareLock, RowShareLock, RowExclusiveLock, or ExclusiveLock
+ * depending on the RTE's role within the query.  The caller must hold that
+ * lock mode or a stronger one.
  *
  * Note: properly, lockmode should be declared LOCKMODE not int, but that
  * would require importing storage/lock.h into parse_relation.h.  Since
@@ -1612,7 +1591,8 @@
 
 	Assert(lockmode == AccessShareLock ||
 		   lockmode == RowShareLock ||
-		   lockmode == RowExclusiveLock);
+		   lockmode == RowExclusiveLock ||
+		   lockmode == ExclusiveLock); /* GPDB: we might upgrade lock level */
 	Assert(CheckRelationLockedByMe(rel, lockmode, true));
 
 	rte->rtekind = RTE_RELATION;
@@ -1740,13 +1720,8 @@
 	rte->updatedCols = NULL;
 	rte->extraUpdatedCols = NULL;
 
-	/*
-	 * Add completed RTE to pstate's range table list, so that we know its
-	 * index.  But we don't add it to the join list --- caller must do that if
-	 * appropriate.
-	 */
-	if (pstate != NULL)
-		pstate->p_rtable = lappend(pstate->p_rtable, rte);
+	Assert(pstate != NULL);
+	pstate->p_rtable = lappend(pstate->p_rtable, rte);
 
 	/*
 	 * Build a ParseNamespaceItem, but don't add it to the pstate's namespace
@@ -3524,208 +3499,6 @@
 }
 
 /*
-<<<<<<< HEAD
- * get_rte_attribute_type
- *		Get attribute type/typmod/collation information from a RangeTblEntry
- */
-void
-get_rte_attribute_type(RangeTblEntry *rte, AttrNumber attnum,
-					   Oid *vartype, int32 *vartypmod, Oid *varcollid)
-{
-	switch (rte->rtekind)
-	{
-		case RTE_RELATION:
-			{
-				/* Plain relation RTE --- get the attribute's type info */
-				HeapTuple	tp;
-				Form_pg_attribute att_tup;
-
-				tp = SearchSysCache2(ATTNUM,
-									 ObjectIdGetDatum(rte->relid),
-									 Int16GetDatum(attnum));
-				if (!HeapTupleIsValid(tp))	/* shouldn't happen */
-					elog(ERROR, "cache lookup failed for attribute %d of relation %u",
-						 attnum, rte->relid);
-				att_tup = (Form_pg_attribute) GETSTRUCT(tp);
-
-				/*
-				 * If dropped column, pretend it ain't there.  See notes in
-				 * scanRTEForColumn.
-				 */
-				if (att_tup->attisdropped)
-					ereport(ERROR,
-							(errcode(ERRCODE_UNDEFINED_COLUMN),
-							 errmsg("column \"%s\" of relation \"%s\" does not exist",
-									NameStr(att_tup->attname),
-									get_rel_name(rte->relid))));
-				*vartype = att_tup->atttypid;
-				*vartypmod = att_tup->atttypmod;
-				*varcollid = att_tup->attcollation;
-				ReleaseSysCache(tp);
-			}
-			break;
-		case RTE_SUBQUERY:
-			{
-				/* Subselect RTE --- get type info from subselect's tlist */
-				TargetEntry *te = get_tle_by_resno(rte->subquery->targetList,
-												   attnum);
-
-				if (te == NULL || te->resjunk)
-					elog(ERROR, "subquery %s does not have attribute %d",
-						 rte->eref->aliasname, attnum);
-				*vartype = exprType((Node *) te->expr);
-				*vartypmod = exprTypmod((Node *) te->expr);
-				*varcollid = exprCollation((Node *) te->expr);
-			}
-			break;
-		case RTE_TABLEFUNCTION:
-		case RTE_FUNCTION:
-			{
-				/* Function RTE */
-				ListCell   *lc;
-				int			atts_done = 0;
-
-				/* Identify which function covers the requested column */
-				foreach(lc, rte->functions)
-				{
-					RangeTblFunction *rtfunc = (RangeTblFunction *) lfirst(lc);
-
-					if (attnum > atts_done &&
-						attnum <= atts_done + rtfunc->funccolcount)
-					{
-						TypeFuncClass functypclass;
-						Oid			funcrettype;
-						TupleDesc	tupdesc;
-
-						attnum -= atts_done;	/* now relative to this func */
-						functypclass = get_expr_result_type(rtfunc->funcexpr,
-															&funcrettype,
-															&tupdesc);
-
-						if (functypclass == TYPEFUNC_COMPOSITE ||
-							functypclass == TYPEFUNC_COMPOSITE_DOMAIN)
-						{
-							/* Composite data type, e.g. a table's row type */
-							Form_pg_attribute att_tup;
-
-							Assert(tupdesc);
-							Assert(attnum <= tupdesc->natts);
-							att_tup = TupleDescAttr(tupdesc, attnum - 1);
-
-							/*
-							 * If dropped column, pretend it ain't there.  See
-							 * notes in scanRTEForColumn.
-							 */
-							if (att_tup->attisdropped)
-								ereport(ERROR,
-										(errcode(ERRCODE_UNDEFINED_COLUMN),
-										 errmsg("column \"%s\" of relation \"%s\" does not exist",
-												NameStr(att_tup->attname),
-												rte->eref->aliasname)));
-							*vartype = att_tup->atttypid;
-							*vartypmod = att_tup->atttypmod;
-							*varcollid = att_tup->attcollation;
-						}
-						else if (functypclass == TYPEFUNC_SCALAR)
-						{
-							/* Base data type, i.e. scalar */
-							*vartype = funcrettype;
-							*vartypmod = -1;
-							*varcollid = exprCollation(rtfunc->funcexpr);
-						}
-						else if (functypclass == TYPEFUNC_RECORD)
-						{
-							*vartype = list_nth_oid(rtfunc->funccoltypes,
-													attnum - 1);
-							*vartypmod = list_nth_int(rtfunc->funccoltypmods,
-													  attnum - 1);
-							*varcollid = list_nth_oid(rtfunc->funccolcollations,
-													  attnum - 1);
-						}
-						else
-						{
-							/*
-							 * addRangeTableEntryForFunction should've caught
-							 * this
-							 */
-							elog(ERROR, "function in FROM has unsupported return type");
-						}
-						return;
-					}
-					atts_done += rtfunc->funccolcount;
-				}
-
-				/* If we get here, must be looking for the ordinality column */
-				if (rte->funcordinality && attnum == atts_done + 1)
-				{
-					*vartype = INT8OID;
-					*vartypmod = -1;
-					*varcollid = InvalidOid;
-					return;
-				}
-
-				/* this probably can't happen ... */
-				ereport(ERROR,
-						(errcode(ERRCODE_UNDEFINED_COLUMN),
-						 errmsg("column %d of relation \"%s\" does not exist",
-								attnum,
-								rte->eref->aliasname)));
-			}
-			break;
-		case RTE_JOIN:
-			{
-				/*
-				 * Join RTE --- get type info from join RTE's alias variable
-				 */
-				Node	   *aliasvar;
-
-				Assert(attnum > 0 && attnum <= list_length(rte->joinaliasvars));
-				aliasvar = (Node *) list_nth(rte->joinaliasvars, attnum - 1);
-				Assert(aliasvar != NULL);
-				*vartype = exprType(aliasvar);
-				*vartypmod = exprTypmod(aliasvar);
-				*varcollid = exprCollation(aliasvar);
-			}
-			break;
-		case RTE_TABLEFUNC:
-		case RTE_VALUES:
-		case RTE_CTE:
-		case RTE_NAMEDTUPLESTORE:
-			{
-				/*
-				 * tablefunc, VALUES, CTE, or ENR RTE --- get type info from
-				 * lists in the RTE
-				 */
-				Assert(attnum > 0 && attnum <= list_length(rte->coltypes));
-				*vartype = list_nth_oid(rte->coltypes, attnum - 1);
-				*vartypmod = list_nth_int(rte->coltypmods, attnum - 1);
-				*varcollid = list_nth_oid(rte->colcollations, attnum - 1);
-
-				/* For ENR, better check for dropped column */
-				if (!OidIsValid(*vartype))
-					ereport(ERROR,
-							(errcode(ERRCODE_UNDEFINED_COLUMN),
-							 errmsg("column %d of relation \"%s\" does not exist",
-									attnum,
-									rte->eref->aliasname)));
-			}
-			break;
-		case RTE_RESULT:
-			/* this probably can't happen ... */
-			ereport(ERROR,
-					(errcode(ERRCODE_UNDEFINED_COLUMN),
-					 errmsg("column %d of relation \"%s\" does not exist",
-							attnum,
-							rte->eref->aliasname)));
-			break;
-		default:
-			elog(ERROR, "unrecognized RTE kind: %d", (int) rte->rtekind);
-	}
-}
-
-/*
-=======
->>>>>>> d457cb4e
  * get_rte_attribute_is_dropped
  *		Check whether attempted attribute ref is to a dropped column
  */
