%top{
/*-------------------------------------------------------------------------
 *
 * scan.l
 *	  lexical scanner for PostgreSQL
 *
 * NOTE NOTE NOTE:
 *
<<<<<<< HEAD
 * The rules in this file must be kept in sync with psql's psqlscan.l!
=======
 * The rules in this file must be kept in sync with src/fe_utils/psqlscan.l!
>>>>>>> b5bce6c1
 *
 * The rules are designed so that the scanner never has to backtrack,
 * in the sense that there is always a rule that can match the input
 * consumed so far (the rule action may internally throw back some input
 * with yyless(), however).  As explained in the flex manual, this makes
 * for a useful speed increase --- about a third faster than a plain -CF
 * lexer, in simple testing.  The extra complexity is mostly in the rules
 * for handling float numbers and continued string literals.  If you change
 * the lexical rules, verify that you haven't broken the no-backtrack
 * property by running flex with the "-b" option and checking that the
 * resulting "lex.backup" file says that no backing up is needed.  (As of
 * Postgres 9.2, this check is made automatically by the Makefile.)
 *
 *
 * Portions Copyright (c) 1996-2016, PostgreSQL Global Development Group
 * Portions Copyright (c) 1994, Regents of the University of California
 *
 * IDENTIFICATION
 *	  src/backend/parser/scan.l
 *
 *-------------------------------------------------------------------------
 */
#include "postgres.h"

#include <ctype.h>
#include <unistd.h>

#include "parser/gramparse.h"
<<<<<<< HEAD
#include "parser/parser.h"				/* only needed for GUC variables */
=======
#include "parser/parser.h"		/* only needed for GUC variables */
>>>>>>> b5bce6c1
#include "parser/scansup.h"
#include "mb/pg_wchar.h"
}

%{
/* Avoid exit() on fatal scanner errors (a bit ugly -- see yy_fatal_error) */
#undef fprintf
#define fprintf(file, fmt, msg)  fprintf_to_ereport(fmt, msg)

static void
fprintf_to_ereport(const char *fmt, const char *msg)
{
	ereport(ERROR, (errmsg_internal("%s", msg)));
}

/*
 * GUC variables.  This is a DIRECT violation of the warning given at the
 * head of gram.y, ie flex/bison code must not depend on any GUC variables;
 * as such, changing their values can induce very unintuitive behavior.
 * But we shall have to live with it until we can remove these variables.
 */
int			backslash_quote = BACKSLASH_QUOTE_SAFE_ENCODING;
bool		escape_string_warning = true;
bool		standard_conforming_strings = true;

/*
 * Set the type of YYSTYPE.
 */
#define YYSTYPE core_YYSTYPE

/*
 * Set the type of yyextra.  All state variables used by the scanner should
 * be in yyextra, *not* statically allocated.
 */
#define YY_EXTRA_TYPE core_yy_extra_type *

/*
 * Each call to yylex must set yylloc to the location of the found token
 * (expressed as a byte offset from the start of the input text).
 * When we parse a token that requires multiple lexer rules to process,
 * this should be done in the first such rule, else yylloc will point
 * into the middle of the token.
 */
#define SET_YYLLOC()  (*(yylloc) = yytext - yyextra->scanbuf)

/*
 * Advance yylloc by the given number of bytes.
 */
#define ADVANCE_YYLLOC(delta)  ( *(yylloc) += (delta) )

#define startlit()	( yyextra->literallen = 0 )
static void addlit(char *ytext, int yleng, core_yyscan_t yyscanner);
static void addlitchar(unsigned char ychar, core_yyscan_t yyscanner);
static char *litbufdup(core_yyscan_t yyscanner);
static char *litbuf_udeescape(unsigned char escape, core_yyscan_t yyscanner);
static unsigned char unescape_single_char(unsigned char c, core_yyscan_t yyscanner);
static int	process_integer_literal(const char *token, YYSTYPE *lval);
static bool is_utf16_surrogate_first(pg_wchar c);
static bool is_utf16_surrogate_second(pg_wchar c);
static pg_wchar surrogate_pair_to_codepoint(pg_wchar first, pg_wchar second);
static void addunicode(pg_wchar c, yyscan_t yyscanner);
static bool check_uescapechar(unsigned char escape);

#define yyerror(msg)  scanner_yyerror(msg, yyscanner)

#define lexer_errposition()  scanner_errposition(*(yylloc), yyscanner)

static void check_string_escape_warning(unsigned char ychar, core_yyscan_t yyscanner);
static void check_escape_warning(core_yyscan_t yyscanner);

/*
 * Work around a bug in flex 2.5.35: it emits a couple of functions that
 * it forgets to emit declarations for.  Since we use -Wmissing-prototypes,
 * this would cause warnings.  Providing our own declarations should be
 * harmless even when the bug gets fixed.
 */
extern int	core_yyget_column(yyscan_t yyscanner);
extern void core_yyset_column(int column_no, yyscan_t yyscanner);

%}

%option reentrant
%option bison-bridge
%option bison-locations
%option 8bit
%option never-interactive
%option nodefault
%option noinput
%option nounput
%option noyywrap
%option noyyalloc
%option noyyrealloc
%option noyyfree
%option warn
%option prefix="core_yy"

/*
 * OK, here is a short description of lex/flex rules behavior.
 * The longest pattern which matches an input string is always chosen.
 * For equal-length patterns, the first occurring in the rules list is chosen.
 * INITIAL is the starting state, to which all non-conditional rules apply.
 * Exclusive states change parsing rules while the state is active.  When in
 * an exclusive state, only those rules defined for that state apply.
 *
 * We use exclusive states for quoted strings, extended comments,
 * and to eliminate parsing troubles for numeric strings.
 * Exclusive states:
 *  <xb> bit string literal
 *  <xc> extended C-style comments
 *  <xd> delimited identifiers (double-quoted identifiers)
 *  <xh> hexadecimal numeric string
 *  <xq> standard quoted strings
 *  <xe> extended quoted strings (support backslash escape sequences)
 *  <xdolq> $foo$ quoted strings
 *  <xui> quoted identifier with Unicode escapes
 *  <xuiend> end of a quoted identifier with Unicode escapes, UESCAPE can follow
 *  <xus> quoted string with Unicode escapes
 *  <xusend> end of a quoted string with Unicode escapes, UESCAPE can follow
 *  <xeu> Unicode surrogate pair in extended quoted string
 *
 * Remember to add an <<EOF>> case whenever you add a new exclusive state!
 * The default one is probably not the right thing.
 */

%x xb
%x xc
%x xd
%x xh
%x xe
%x xq
%x xdolq
%x xui
%x xuiend
%x xus
%x xusend
%x xeu

/*
 * In order to make the world safe for Windows and Mac clients as well as
 * Unix ones, we accept either \n or \r as a newline.  A DOS-style \r\n
 * sequence will be seen as two successive newlines, but that doesn't cause
 * any problems.  Comments that start with -- and extend to the next
 * newline are treated as equivalent to a single whitespace character.
 *
 * NOTE a fine point: if there is no newline following --, we will absorb
 * everything to the end of the input as a comment.  This is correct.  Older
 * versions of Postgres failed to recognize -- as a comment if the input
 * did not end with a newline.
 *
 * XXX perhaps \f (formfeed) should be treated as a newline as well?
 *
 * XXX if you change the set of whitespace characters, fix scanner_isspace()
 * to agree, and see also the plpgsql lexer.
 */

space			[ \t\n\r\f]
horiz_space		[ \t\f]
newline			[\n\r]
non_newline		[^\n\r]

comment			("--"{non_newline}*)

whitespace		({space}+|{comment})

/*
 * SQL requires at least one newline in the whitespace separating
 * string literals that are to be concatenated.  Silly, but who are we
 * to argue?  Note that {whitespace_with_newline} should not have * after
 * it, whereas {whitespace} should generally have a * after it...
 */

special_whitespace		({space}+|{comment}{newline})
horiz_whitespace		({horiz_space}|{comment})
whitespace_with_newline	({horiz_whitespace}*{newline}{special_whitespace}*)

/*
 * To ensure that {quotecontinue} can be scanned without having to back up
 * if the full pattern isn't matched, we include trailing whitespace in
 * {quotestop}.  This matches all cases where {quotecontinue} fails to match,
 * except for {quote} followed by whitespace and just one "-" (not two,
 * which would start a {comment}).  To cover that we have {quotefail}.
 * The actions for {quotestop} and {quotefail} must throw back characters
 * beyond the quote proper.
 */
quote			'
quotestop		{quote}{whitespace}*
quotecontinue	{quote}{whitespace_with_newline}{quote}
quotefail		{quote}{whitespace}*"-"

/* Bit string
 * It is tempting to scan the string for only those characters
 * which are allowed. However, this leads to silently swallowed
 * characters if illegal characters are included in the string.
 * For example, if xbinside is [01] then B'ABCD' is interpreted
 * as a zero-length string, and the ABCD' is lost!
 * Better to pass the string forward and let the input routines
 * validate the contents.
 */
xbstart			[bB]{quote}
xbinside		[^']*

/* Hexadecimal number */
xhstart			[xX]{quote}
xhinside		[^']*

/* National character */
xnstart			[nN]{quote}

/* Quoted string that allows backslash escapes */
xestart			[eE]{quote}
xeinside		[^\\']+
xeescape		[\\][^0-7]
xeoctesc		[\\][0-7]{1,3}
xehexesc		[\\]x[0-9A-Fa-f]{1,2}
xeunicode		[\\](u[0-9A-Fa-f]{4}|U[0-9A-Fa-f]{8})
xeunicodefail	[\\](u[0-9A-Fa-f]{0,3}|U[0-9A-Fa-f]{0,7})

/* Extended quote
 * xqdouble implements embedded quote, ''''
 */
xqstart			{quote}
xqdouble		{quote}{quote}
xqinside		[^']+

/* $foo$ style quotes ("dollar quoting")
 * The quoted string starts with $foo$ where "foo" is an optional string
 * in the form of an identifier, except that it may not contain "$",
 * and extends to the first occurrence of an identical string.
 * There is *no* processing of the quoted text.
 *
 * {dolqfailed} is an error rule to avoid scanner backup when {dolqdelim}
 * fails to match its trailing "$".
 */
dolq_start		[A-Za-z\200-\377_]
dolq_cont		[A-Za-z\200-\377_0-9]
dolqdelim		\$({dolq_start}{dolq_cont}*)?\$
dolqfailed		\${dolq_start}{dolq_cont}*
dolqinside		[^$]+

/* Double quote
 * Allows embedded spaces and other special characters into identifiers.
 */
dquote			\"
xdstart			{dquote}
xdstop			{dquote}
xddouble		{dquote}{dquote}
xdinside		[^"]+

/* Unicode escapes */
uescape			[uU][eE][sS][cC][aA][pP][eE]{whitespace}*{quote}[^']{quote}
/* error rule to avoid backup */
uescapefail		[uU][eE][sS][cC][aA][pP][eE]{whitespace}*"-"|[uU][eE][sS][cC][aA][pP][eE]{whitespace}*{quote}[^']|[uU][eE][sS][cC][aA][pP][eE]{whitespace}*{quote}|[uU][eE][sS][cC][aA][pP][eE]{whitespace}*|[uU][eE][sS][cC][aA][pP]|[uU][eE][sS][cC][aA]|[uU][eE][sS][cC]|[uU][eE][sS]|[uU][eE]|[uU]

/* Quoted identifier with Unicode escapes */
xuistart		[uU]&{dquote}

/* Quoted string with Unicode escapes */
xusstart		[uU]&{quote}

/* Optional UESCAPE after a quoted string or identifier with Unicode escapes. */
xustop1		{uescapefail}?
xustop2		{uescape}

/* error rule to avoid backup */
xufailed		[uU]&


/* C-style comments
 *
 * The "extended comment" syntax closely resembles allowable operator syntax.
 * The tricky part here is to get lex to recognize a string starting with
 * slash-star as a comment, when interpreting it as an operator would produce
 * a longer match --- remember lex will prefer a longer match!  Also, if we
 * have something like plus-slash-star, lex will think this is a 3-character
 * operator whereas we want to see it as a + operator and a comment start.
 * The solution is two-fold:
 * 1. append {op_chars}* to xcstart so that it matches as much text as
 *    {operator} would. Then the tie-breaker (first matching rule of same
 *    length) ensures xcstart wins.  We put back the extra stuff with yyless()
 *    in case it contains a star-slash that should terminate the comment.
 * 2. In the operator rule, check for slash-star within the operator, and
 *    if found throw it back with yyless().  This handles the plus-slash-star
 *    problem.
 * Dash-dash comments have similar interactions with the operator rule.
 */
xcstart			\/\*{op_chars}*
xcstop			\*+\/
xcinside		[^*/]+

digit			[0-9]
ident_start		[A-Za-z\200-\377_]
ident_cont		[A-Za-z\200-\377_0-9\$]

identifier		{ident_start}{ident_cont}*

/* Assorted special-case operators and operator-like tokens */
typecast		"::"
dot_dot			\.\.
colon_equals	":="
equals_greater	"=>"
less_equals		"<="
greater_equals	">="
less_greater	"<>"
not_equals		"!="

/*
 * "self" is the set of chars that should be returned as single-character
 * tokens.  "op_chars" is the set of chars that can make up "Op" tokens,
 * which can be one or more characters long (but if a single-char token
 * appears in the "self" set, it is not to be returned as an Op).  Note
 * that the sets overlap, but each has some chars that are not in the other.
 *
 * If you change either set, adjust the character lists appearing in the
 * rule for "operator"!
 */
self			[,()\[\].;\:\+\-\*\/\%\^\<\>\=]
op_chars		[\~\!\@\#\^\&\|\`\?\+\-\*\/\%\<\>\=]
operator		{op_chars}+

/* we no longer allow unary minus in numbers.
 * instead we pass it separately to parser. there it gets
 * coerced via doNegate() -- Leon aug 20 1999
 *
 * {decimalfail} is used because we would like "1..10" to lex as 1, dot_dot, 10.
 *
 * {realfail1} and {realfail2} are added to prevent the need for scanner
 * backup when the {real} rule fails to match completely.
 */

integer			{digit}+
decimal			(({digit}*\.{digit}+)|({digit}+\.{digit}*))
decimalfail		{digit}+\.\.
real			({integer}|{decimal})[Ee][-+]?{digit}+
realfail1		({integer}|{decimal})[Ee]
realfail2		({integer}|{decimal})[Ee][-+]

param			\${integer}

other			.

/*
 * Dollar quoted strings are totally opaque, and no escaping is done on them.
 * Other quoted strings must allow some special characters such as single-quote
 *  and newline.
 * Embedded single-quotes are implemented both in the SQL standard
 *  style of two adjacent single quotes "''" and in the Postgres/Java style
 *  of escaped-quote "\'".
 * Other embedded escaped characters are matched explicitly and the leading
 *  backslash is dropped from the string.
 * Note that xcstart must appear before operator, as explained above!
 *  Also whitespace (comment) must appear before operator.
 */

%%

{whitespace}	{
					/* ignore */
				}

{xcstart}		{
					/* Set location in case of syntax error in comment */
					SET_YYLLOC();
					yyextra->xcdepth = 0;
					BEGIN(xc);
					/* Put back any characters past slash-star; see above */
					yyless(2);
				}

<xc>{xcstart}	{
					(yyextra->xcdepth)++;
					/* Put back any characters past slash-star; see above */
					yyless(2);
				}

<xc>{xcstop}	{
					if (yyextra->xcdepth <= 0)
						BEGIN(INITIAL);
					else
						(yyextra->xcdepth)--;
				}

<xc>{xcinside}	{
					/* ignore */
				}

<xc>{op_chars}	{
					/* ignore */
				}

<xc>\*+			{
					/* ignore */
				}

<xc><<EOF>>		{ yyerror("unterminated /* comment"); }

{xbstart}		{
					/* Binary bit type.
					 * At some point we should simply pass the string
					 * forward to the parser and label it there.
					 * In the meantime, place a leading "b" on the string
					 * to mark it for the input routine as a binary string.
					 */
					SET_YYLLOC();
					BEGIN(xb);
					startlit();
					addlitchar('b', yyscanner);
				}
<xb>{quotestop}	|
<xb>{quotefail} {
					yyless(1);
					BEGIN(INITIAL);
					yylval->str = litbufdup(yyscanner);
					return BCONST;
				}
<xh>{xhinside}	|
<xb>{xbinside}	{
					addlit(yytext, yyleng, yyscanner);
				}
<xh>{quotecontinue}	|
<xb>{quotecontinue}	{
					/* ignore */
				}
<xb><<EOF>>		{ yyerror("unterminated bit string literal"); }

{xhstart}		{
					/* Hexadecimal bit type.
					 * At some point we should simply pass the string
					 * forward to the parser and label it there.
					 * In the meantime, place a leading "x" on the string
					 * to mark it for the input routine as a hex string.
					 */
					SET_YYLLOC();
					BEGIN(xh);
					startlit();
					addlitchar('x', yyscanner);
				}
<xh>{quotestop}	|
<xh>{quotefail} {
					yyless(1);
					BEGIN(INITIAL);
					yylval->str = litbufdup(yyscanner);
					return XCONST;
				}
<xh><<EOF>>		{ yyerror("unterminated hexadecimal string literal"); }

{xnstart}		{
					/* National character.
					 * We will pass this along as a normal character string,
					 * but preceded with an internally-generated "NCHAR".
					 */
					const ScanKeyword *keyword;

					SET_YYLLOC();
					yyless(1);	/* eat only 'n' this time */

					keyword = ScanKeywordLookup("nchar",
												yyextra->keywords,
												yyextra->num_keywords);
					if (keyword != NULL)
					{
						yylval->keyword = keyword->name;
						return keyword->value;
					}
					else
					{
						/* If NCHAR isn't a keyword, just return "n" */
						yylval->str = pstrdup("n");
						return IDENT;
					}
				}

{xqstart}		{
					yyextra->warn_on_first_escape = true;
					yyextra->saw_non_ascii = false;
					SET_YYLLOC();
					if (yyextra->standard_conforming_strings)
						BEGIN(xq);
					else
						BEGIN(xe);
					startlit();
				}
{xestart}		{
					yyextra->warn_on_first_escape = false;
					yyextra->saw_non_ascii = false;
					SET_YYLLOC();
					BEGIN(xe);
					startlit();
				}
{xusstart}		{
					SET_YYLLOC();
					if (!yyextra->standard_conforming_strings)
						ereport(ERROR,
								(errcode(ERRCODE_FEATURE_NOT_SUPPORTED),
								 errmsg("unsafe use of string constant with Unicode escapes"),
								 errdetail("String constants with Unicode escapes cannot be used when standard_conforming_strings is off."),
								 lexer_errposition()));
					BEGIN(xus);
					startlit();
				}
<xq,xe>{quotestop}	|
<xq,xe>{quotefail} {
					yyless(1);
					BEGIN(INITIAL);
					/*
					 * check that the data remains valid if it might have been
					 * made invalid by unescaping any chars.
					 */
					if (yyextra->saw_non_ascii)
						pg_verifymbstr(yyextra->literalbuf,
									   yyextra->literallen,
									   false);
					yylval->str = litbufdup(yyscanner);
					return SCONST;
				}
<xus>{quotestop} |
<xus>{quotefail} {
					/* throw back all but the quote */
					yyless(1);
					/* xusend state looks for possible UESCAPE */
					BEGIN(xusend);
				}
<xusend>{whitespace} {
					/* stay in xusend state over whitespace */
				}
<xusend><<EOF>> |
<xusend>{other} |
<xusend>{xustop1} {
					/* no UESCAPE after the quote, throw back everything */
					yyless(0);
					BEGIN(INITIAL);
					yylval->str = litbuf_udeescape('\\', yyscanner);
					return SCONST;
				}
<xusend>{xustop2} {
					/* found UESCAPE after the end quote */
					BEGIN(INITIAL);
					if (!check_uescapechar(yytext[yyleng - 2]))
					{
						SET_YYLLOC();
						ADVANCE_YYLLOC(yyleng - 2);
						yyerror("invalid Unicode escape character");
					}
					yylval->str = litbuf_udeescape(yytext[yyleng - 2],
												   yyscanner);
					return SCONST;
				}
<xq,xe,xus>{xqdouble} {
					addlitchar('\'', yyscanner);
				}
<xq,xus>{xqinside}  {
					addlit(yytext, yyleng, yyscanner);
				}
<xe>{xeinside}  {
					addlit(yytext, yyleng, yyscanner);
				}
<xe>{xeunicode} {
					pg_wchar	c = strtoul(yytext + 2, NULL, 16);

					check_escape_warning(yyscanner);

					if (is_utf16_surrogate_first(c))
					{
						yyextra->utf16_first_part = c;
						BEGIN(xeu);
					}
					else if (is_utf16_surrogate_second(c))
						yyerror("invalid Unicode surrogate pair");
					else
						addunicode(c, yyscanner);
				}
<xeu>{xeunicode} {
					pg_wchar	c = strtoul(yytext + 2, NULL, 16);

					if (!is_utf16_surrogate_second(c))
						yyerror("invalid Unicode surrogate pair");

					c = surrogate_pair_to_codepoint(yyextra->utf16_first_part, c);

					addunicode(c, yyscanner);

					BEGIN(xe);
				}
<xeu>.			{ yyerror("invalid Unicode surrogate pair"); }
<xeu>\n			{ yyerror("invalid Unicode surrogate pair"); }
<xeu><<EOF>>	{ yyerror("invalid Unicode surrogate pair"); }
<xe,xeu>{xeunicodefail}	{
					ereport(ERROR,
							(errcode(ERRCODE_INVALID_ESCAPE_SEQUENCE),
							 errmsg("invalid Unicode escape"),
							 errhint("Unicode escapes must be \\uXXXX or \\UXXXXXXXX."),
							 lexer_errposition()));
				}
<xe>{xeescape}  {
					if (yytext[1] == '\'')
					{
						if (yyextra->backslash_quote == BACKSLASH_QUOTE_OFF ||
							(yyextra->backslash_quote == BACKSLASH_QUOTE_SAFE_ENCODING &&
							 PG_ENCODING_IS_CLIENT_ONLY(pg_get_client_encoding())))
							ereport(ERROR,
									(errcode(ERRCODE_NONSTANDARD_USE_OF_ESCAPE_CHARACTER),
									 errmsg("unsafe use of \\' in a string literal"),
									 errhint("Use '' to write quotes in strings. \\' is insecure in client-only encodings."),
									 lexer_errposition()));
					}
					check_string_escape_warning(yytext[1], yyscanner);
					addlitchar(unescape_single_char(yytext[1], yyscanner),
							   yyscanner);
				}
<xe>{xeoctesc}  {
					unsigned char c = strtoul(yytext + 1, NULL, 8);

					check_escape_warning(yyscanner);
					addlitchar(c, yyscanner);
					if (c == '\0' || IS_HIGHBIT_SET(c))
						yyextra->saw_non_ascii = true;
				}
<xe>{xehexesc}  {
					unsigned char c = strtoul(yytext + 2, NULL, 16);

					check_escape_warning(yyscanner);
					addlitchar(c, yyscanner);
					if (c == '\0' || IS_HIGHBIT_SET(c))
						yyextra->saw_non_ascii = true;
				}
<xq,xe,xus>{quotecontinue} {
					/* ignore */
				}
<xe>.			{
					/* This is only needed for \ just before EOF */
					addlitchar(yytext[0], yyscanner);
				}
<xq,xe,xus><<EOF>>		{ yyerror("unterminated quoted string"); }

{dolqdelim}		{
					SET_YYLLOC();
					yyextra->dolqstart = pstrdup(yytext);
					BEGIN(xdolq);
					startlit();
				}
{dolqfailed}	{
					SET_YYLLOC();
					/* throw back all but the initial "$" */
					yyless(1);
					/* and treat it as {other} */
					return yytext[0];
				}
<xdolq>{dolqdelim} {
					if (strcmp(yytext, yyextra->dolqstart) == 0)
					{
						pfree(yyextra->dolqstart);
						yyextra->dolqstart = NULL;
						BEGIN(INITIAL);
						yylval->str = litbufdup(yyscanner);
						return SCONST;
					}
					else
					{
						/*
						 * When we fail to match $...$ to dolqstart, transfer
						 * the $... part to the output, but put back the final
						 * $ for rescanning.  Consider $delim$...$junk$delim$
						 */
						addlit(yytext, yyleng - 1, yyscanner);
						yyless(yyleng - 1);
					}
				}
<xdolq>{dolqinside} {
					addlit(yytext, yyleng, yyscanner);
				}
<xdolq>{dolqfailed} {
					addlit(yytext, yyleng, yyscanner);
				}
<xdolq>.		{
					/* This is only needed for $ inside the quoted text */
					addlitchar(yytext[0], yyscanner);
				}
<xdolq><<EOF>>	{ yyerror("unterminated dollar-quoted string"); }

{xdstart}		{
					SET_YYLLOC();
					BEGIN(xd);
					startlit();
				}
{xuistart}		{
					SET_YYLLOC();
					BEGIN(xui);
					startlit();
				}
<xd>{xdstop}	{
					char	   *ident;

					BEGIN(INITIAL);
					if (yyextra->literallen == 0)
						yyerror("zero-length delimited identifier");
					ident = litbufdup(yyscanner);
					if (yyextra->literallen >= NAMEDATALEN)
						truncate_identifier(ident, yyextra->literallen, true);
					yylval->str = ident;
					return IDENT;
				}
<xui>{dquote} {
					yyless(1);
					/* xuiend state looks for possible UESCAPE */
					BEGIN(xuiend);
				}
<xuiend>{whitespace} {
					/* stay in xuiend state over whitespace */
				}
<xuiend><<EOF>> |
<xuiend>{other} |
<xuiend>{xustop1} {
					/* no UESCAPE after the quote, throw back everything */
					char	   *ident;
					int			identlen;

					yyless(0);

					BEGIN(INITIAL);
					if (yyextra->literallen == 0)
						yyerror("zero-length delimited identifier");
					ident = litbuf_udeescape('\\', yyscanner);
					identlen = strlen(ident);
					if (identlen >= NAMEDATALEN)
						truncate_identifier(ident, identlen, true);
					yylval->str = ident;
					return IDENT;
				}
<xuiend>{xustop2}	{
					/* found UESCAPE after the end quote */
					char	   *ident;
					int			identlen;

					BEGIN(INITIAL);
					if (yyextra->literallen == 0)
						yyerror("zero-length delimited identifier");
					if (!check_uescapechar(yytext[yyleng - 2]))
					{
						SET_YYLLOC();
						ADVANCE_YYLLOC(yyleng - 2);
						yyerror("invalid Unicode escape character");
					}
					ident = litbuf_udeescape(yytext[yyleng - 2], yyscanner);
					identlen = strlen(ident);
					if (identlen >= NAMEDATALEN)
						truncate_identifier(ident, identlen, true);
					yylval->str = ident;
					return IDENT;
				}
<xd,xui>{xddouble}	{
					addlitchar('"', yyscanner);
				}
<xd,xui>{xdinside}	{
					addlit(yytext, yyleng, yyscanner);
				}
<xd,xui><<EOF>>		{ yyerror("unterminated quoted identifier"); }

{xufailed}	{
					char	   *ident;

					SET_YYLLOC();
					/* throw back all but the initial u/U */
					yyless(1);
					/* and treat it as {identifier} */
					ident = downcase_truncate_identifier(yytext, yyleng, true);
					yylval->str = ident;
					return IDENT;
				}

{typecast}		{
					SET_YYLLOC();
					return TYPECAST;
				}

{dot_dot}		{
					SET_YYLLOC();
					return DOT_DOT;
				}

{colon_equals}	{
					SET_YYLLOC();
					return COLON_EQUALS;
				}

{equals_greater} {
					SET_YYLLOC();
					return EQUALS_GREATER;
				}

{less_equals}	{
					SET_YYLLOC();
					return LESS_EQUALS;
				}

{greater_equals} {
					SET_YYLLOC();
					return GREATER_EQUALS;
				}

{less_greater}	{
					/* We accept both "<>" and "!=" as meaning NOT_EQUALS */
					SET_YYLLOC();
					return NOT_EQUALS;
				}

{not_equals}	{
					/* We accept both "<>" and "!=" as meaning NOT_EQUALS */
					SET_YYLLOC();
					return NOT_EQUALS;
				}

{self}			{
					SET_YYLLOC();
					return yytext[0];
				}

{operator}		{
					/*
					 * Check for embedded slash-star or dash-dash; those
					 * are comment starts, so operator must stop there.
					 * Note that slash-star or dash-dash at the first
					 * character will match a prior rule, not this one.
					 */
					int			nchars = yyleng;
					char	   *slashstar = strstr(yytext, "/*");
					char	   *dashdash = strstr(yytext, "--");

					if (slashstar && dashdash)
					{
						/* if both appear, take the first one */
						if (slashstar > dashdash)
							slashstar = dashdash;
					}
					else if (!slashstar)
						slashstar = dashdash;
					if (slashstar)
						nchars = slashstar - yytext;

					/*
					 * For SQL compatibility, '+' and '-' cannot be the
					 * last char of a multi-char operator unless the operator
					 * contains chars that are not in SQL operators.
					 * The idea is to lex '=-' as two operators, but not
					 * to forbid operator names like '?-' that could not be
					 * sequences of SQL operators.
					 */
<<<<<<< HEAD
					if (nchars > 1 &&
						(yytext[nchars - 1] == '+' ||
						 yytext[nchars - 1] == '-'))
=======
					while (nchars > 1 &&
						   (yytext[nchars - 1] == '+' ||
							yytext[nchars - 1] == '-'))
>>>>>>> b5bce6c1
					{
						int			ic;

						for (ic = nchars - 2; ic >= 0; ic--)
						{
							char c = yytext[ic];
							if (c == '~' || c == '!' || c == '@' ||
								c == '#' || c == '^' || c == '&' ||
								c == '|' || c == '`' || c == '?' ||
								c == '%')
								break;
						}
						if (ic < 0)
						{
							/*
							 * didn't find a qualifying character, so remove
							 * all trailing [+-]
							 */
							do {
								nchars--;
							} while (nchars > 1 &&
								 (yytext[nchars - 1] == '+' ||
								  yytext[nchars - 1] == '-'));
						}
					}

					SET_YYLLOC();

					if (nchars < yyleng)
					{
						/* Strip the unwanted chars from the token */
						yyless(nchars);
						/*
						 * If what we have left is only one char, and it's
						 * one of the characters matching "self", then
						 * return it as a character token the same way
						 * that the "self" rule would have.
						 */
						if (nchars == 1 &&
							strchr(",()[].;:+-*/%^<>=", yytext[0]))
							return yytext[0];
					}

					/*
					 * Complain if operator is too long.  Unlike the case
					 * for identifiers, we make this an error not a notice-
					 * and-truncate, because the odds are we are looking at
					 * a syntactic mistake anyway.
					 */
					if (nchars >= NAMEDATALEN)
						yyerror("operator too long");

					yylval->str = pstrdup(yytext);
					return Op;
				}

{param}			{
					SET_YYLLOC();
					yylval->ival = atol(yytext + 1);
					return PARAM;
				}

{integer}		{
					SET_YYLLOC();
					return process_integer_literal(yytext, yylval);
				}
{decimal}		{
					SET_YYLLOC();
					yylval->str = pstrdup(yytext);
					return FCONST;
				}
{decimalfail}	{
					/* throw back the .., and treat as integer */
					yyless(yyleng - 2);
					SET_YYLLOC();
					return process_integer_literal(yytext, yylval);
				}
{real}			{
					SET_YYLLOC();
					yylval->str = pstrdup(yytext);
					return FCONST;
				}
{realfail1}		{
					/*
					 * throw back the [Ee], and treat as {decimal}.  Note
					 * that it is possible the input is actually {integer},
					 * but since this case will almost certainly lead to a
					 * syntax error anyway, we don't bother to distinguish.
					 */
					yyless(yyleng - 1);
					SET_YYLLOC();
					yylval->str = pstrdup(yytext);
					return FCONST;
				}
{realfail2}		{
					/* throw back the [Ee][+-], and proceed as above */
					yyless(yyleng - 2);
					SET_YYLLOC();
					yylval->str = pstrdup(yytext);
					return FCONST;
				}


{identifier}	{
					const ScanKeyword *keyword;
					char	   *ident;

					SET_YYLLOC();

					/* Is it a keyword? */
					keyword = ScanKeywordLookup(yytext,
												yyextra->keywords,
												yyextra->num_keywords);
					if (keyword != NULL)
					{
						yylval->keyword = keyword->name;
						return keyword->value;
					}

					/*
					 * No.  Convert the identifier to lower case, and truncate
					 * if necessary.
					 */
					ident = downcase_truncate_identifier(yytext, yyleng, true);
					yylval->str = ident;
					return IDENT;
				}

{other}			{
					SET_YYLLOC();
					return yytext[0];
				}

<<EOF>>			{
					SET_YYLLOC();
					yyterminate();
				}

%%

/*
 * Arrange access to yyextra for subroutines of the main yylex() function.
 * We expect each subroutine to have a yyscanner parameter.  Rather than
 * use the yyget_xxx functions, which might or might not get inlined by the
 * compiler, we cheat just a bit and cast yyscanner to the right type.
 */
#undef yyextra
#define yyextra  (((struct yyguts_t *) yyscanner)->yyextra_r)

/* Likewise for a couple of other things we need. */
#undef yylloc
#define yylloc	(((struct yyguts_t *) yyscanner)->yylloc_r)
#undef yyleng
#define yyleng	(((struct yyguts_t *) yyscanner)->yyleng_r)


/*
 * scanner_errposition
 *		Report a lexer or grammar error cursor position, if possible.
 *
 * This is expected to be used within an ereport() call.  The return value
 * is a dummy (always 0, in fact).
 *
 * Note that this can only be used for messages emitted during raw parsing
 * (essentially, scan.l and gram.y), since it requires the yyscanner struct
 * to still be available.
 */
int
scanner_errposition(int location, core_yyscan_t yyscanner)
{
	int			pos;

	if (location < 0)
		return 0;				/* no-op if location is unknown */

	/* Convert byte offset to character number */
	pos = pg_mbstrlen_with_len(yyextra->scanbuf, location) + 1;
	/* And pass it to the ereport mechanism */
	return errposition(pos);
}

/*
 * scanner_yyerror
 *		Report a lexer or grammar error.
 *
 * The message's cursor position is whatever YYLLOC was last set to,
 * ie, the start of the current token if called within yylex(), or the
 * most recently lexed token if called from the grammar.
 * This is OK for syntax error messages from the Bison parser, because Bison
 * parsers report error as soon as the first unparsable token is reached.
 * Beware of using yyerror for other purposes, as the cursor position might
 * be misleading!
 */
void
scanner_yyerror(const char *message, core_yyscan_t yyscanner)
{
	const char *loc = yyextra->scanbuf + *yylloc;

	if (*loc == YY_END_OF_BUFFER_CHAR)
	{
		ereport(ERROR,
				(errcode(ERRCODE_SYNTAX_ERROR),
		/* translator: %s is typically the translation of "syntax error" */
				 errmsg("%s at end of input", _(message)),
				 lexer_errposition()));
	}
	else
	{
		ereport(ERROR,
				(errcode(ERRCODE_SYNTAX_ERROR),
		/* translator: first %s is typically the translation of "syntax error" */
				 errmsg("%s at or near \"%s\"", _(message), loc),
				 lexer_errposition()));
	}
}


/*
 * Called before any actual parsing is done
 */
core_yyscan_t
scanner_init(const char *str,
			 core_yy_extra_type *yyext,
			 const ScanKeyword *keywords,
			 int num_keywords)
{
	Size		slen = strlen(str);
	yyscan_t	scanner;

	if (yylex_init(&scanner) != 0)
		elog(ERROR, "yylex_init() failed: %m");

	core_yyset_extra(yyext, scanner);

	yyext->keywords = keywords;
	yyext->num_keywords = num_keywords;

	yyext->backslash_quote = backslash_quote;
	yyext->escape_string_warning = escape_string_warning;
	yyext->standard_conforming_strings = standard_conforming_strings;

	/*
	 * Make a scan buffer with special termination needed by flex.
	 */
	yyext->scanbuf = (char *) palloc(slen + 2);
	yyext->scanbuflen = slen;
	memcpy(yyext->scanbuf, str, slen);
	yyext->scanbuf[slen] = yyext->scanbuf[slen + 1] = YY_END_OF_BUFFER_CHAR;
	yy_scan_buffer(yyext->scanbuf, slen + 2, scanner);

	/* initialize literal buffer to a reasonable but expansible size */
	yyext->literalalloc = 1024;
	yyext->literalbuf = (char *) palloc(yyext->literalalloc);
	yyext->literallen = 0;

	return scanner;
}


/*
 * Called after parsing is done to clean up after scanner_init()
 */
void
scanner_finish(core_yyscan_t yyscanner)
{
	/*
	 * We don't bother to call yylex_destroy(), because all it would do is
	 * pfree a small amount of control storage.  It's cheaper to leak the
	 * storage until the parsing context is destroyed.  The amount of space
	 * involved is usually negligible compared to the output parse tree
	 * anyway.
	 *
	 * We do bother to pfree the scanbuf and literal buffer, but only if they
	 * represent a nontrivial amount of space.  The 8K cutoff is arbitrary.
	 */
	if (yyextra->scanbuflen >= 8192)
		pfree(yyextra->scanbuf);
	if (yyextra->literalalloc >= 8192)
		pfree(yyextra->literalbuf);
}


static void
addlit(char *ytext, int yleng, core_yyscan_t yyscanner)
{
	/* enlarge buffer if needed */
	if ((yyextra->literallen + yleng) >= yyextra->literalalloc)
	{
		do
		{
			yyextra->literalalloc *= 2;
		} while ((yyextra->literallen + yleng) >= yyextra->literalalloc);
		yyextra->literalbuf = (char *) repalloc(yyextra->literalbuf,
												yyextra->literalalloc);
	}
	/* append new data */
	memcpy(yyextra->literalbuf + yyextra->literallen, ytext, yleng);
	yyextra->literallen += yleng;
}


static void
addlitchar(unsigned char ychar, core_yyscan_t yyscanner)
{
	/* enlarge buffer if needed */
	if ((yyextra->literallen + 1) >= yyextra->literalalloc)
	{
		yyextra->literalalloc *= 2;
		yyextra->literalbuf = (char *) repalloc(yyextra->literalbuf,
												yyextra->literalalloc);
	}
	/* append new data */
	yyextra->literalbuf[yyextra->literallen] = ychar;
	yyextra->literallen += 1;
}


/*
 * Create a palloc'd copy of literalbuf, adding a trailing null.
 */
static char *
litbufdup(core_yyscan_t yyscanner)
{
	int			llen = yyextra->literallen;
	char	   *new;

	new = palloc(llen + 1);
	memcpy(new, yyextra->literalbuf, llen);
	new[llen] = '\0';
	return new;
}

static int
process_integer_literal(const char *token, YYSTYPE *lval)
{
	long		val;
	char	   *endptr;

	errno = 0;
	val = strtol(token, &endptr, 10);
	if (*endptr != '\0' || errno == ERANGE
#ifdef HAVE_LONG_INT_64
	/* if long > 32 bits, check for overflow of int4 */
		|| val != (long) ((int32) val)
#endif
		)
	{
		/* integer too large, treat it as a float */
		lval->str = pstrdup(token);
		return FCONST;
	}
	lval->ival = val;
	return ICONST;
}

static unsigned int
hexval(unsigned char c)
{
	if (c >= '0' && c <= '9')
		return c - '0';
	if (c >= 'a' && c <= 'f')
		return c - 'a' + 0xA;
	if (c >= 'A' && c <= 'F')
		return c - 'A' + 0xA;
	elog(ERROR, "invalid hexadecimal digit");
	return 0;					/* not reached */
}

static void
check_unicode_value(pg_wchar c, char *loc, core_yyscan_t yyscanner)
{
	if (GetDatabaseEncoding() == PG_UTF8)
		return;

	if (c > 0x7F)
	{
		ADVANCE_YYLLOC(loc - yyextra->literalbuf + 3);	/* 3 for U&" */
		yyerror("Unicode escape values cannot be used for code point values above 007F when the server encoding is not UTF8");
	}
}

static bool
is_utf16_surrogate_first(pg_wchar c)
{
	return (c >= 0xD800 && c <= 0xDBFF);
}

static bool
is_utf16_surrogate_second(pg_wchar c)
{
	return (c >= 0xDC00 && c <= 0xDFFF);
}

static pg_wchar
surrogate_pair_to_codepoint(pg_wchar first, pg_wchar second)
{
	return ((first & 0x3FF) << 10) + 0x10000 + (second & 0x3FF);
}

static void
addunicode(pg_wchar c, core_yyscan_t yyscanner)
{
	char		buf[8];

	if (c == 0 || c > 0x10FFFF)
		yyerror("invalid Unicode escape value");
	if (c > 0x7F)
	{
		if (GetDatabaseEncoding() != PG_UTF8)
			yyerror("Unicode escape values cannot be used for code point values above 007F when the server encoding is not UTF8");
		yyextra->saw_non_ascii = true;
	}
	unicode_to_utf8(c, (unsigned char *) buf);
	addlit(buf, pg_mblen(buf), yyscanner);
}

/* is 'escape' acceptable as Unicode escape character (UESCAPE syntax) ? */
static bool
check_uescapechar(unsigned char escape)
{
	if (isxdigit(escape)
		|| escape == '+'
		|| escape == '\''
		|| escape == '"'
		|| scanner_isspace(escape))
	{
		return false;
	}
	else
		return true;
}

/* like litbufdup, but handle unicode escapes */
static char *
litbuf_udeescape(unsigned char escape, core_yyscan_t yyscanner)
{
	char	   *new;
	char	   *litbuf,
			   *in,
			   *out;
	pg_wchar	pair_first = 0;

	/* Make literalbuf null-terminated to simplify the scanning loop */
	litbuf = yyextra->literalbuf;
	litbuf[yyextra->literallen] = '\0';

	/*
	 * This relies on the subtle assumption that a UTF-8 expansion cannot be
	 * longer than its escaped representation.
	 */
	new = palloc(yyextra->literallen + 1);

	in = litbuf;
	out = new;
	while (*in)
	{
		if (in[0] == escape)
		{
			if (in[1] == escape)
			{
				if (pair_first)
				{
					ADVANCE_YYLLOC(in - litbuf + 3);	/* 3 for U&" */
					yyerror("invalid Unicode surrogate pair");
				}
				*out++ = escape;
				in += 2;
			}
			else if (isxdigit((unsigned char) in[1]) &&
					 isxdigit((unsigned char) in[2]) &&
					 isxdigit((unsigned char) in[3]) &&
					 isxdigit((unsigned char) in[4]))
			{
				pg_wchar	unicode;

				unicode = (hexval(in[1]) << 12) +
					(hexval(in[2]) << 8) +
					(hexval(in[3]) << 4) +
					hexval(in[4]);
				check_unicode_value(unicode, in, yyscanner);
				if (pair_first)
				{
					if (is_utf16_surrogate_second(unicode))
					{
						unicode = surrogate_pair_to_codepoint(pair_first, unicode);
						pair_first = 0;
					}
					else
					{
						ADVANCE_YYLLOC(in - litbuf + 3);		/* 3 for U&" */
						yyerror("invalid Unicode surrogate pair");
					}
				}
				else if (is_utf16_surrogate_second(unicode))
					yyerror("invalid Unicode surrogate pair");

				if (is_utf16_surrogate_first(unicode))
					pair_first = unicode;
				else
				{
					unicode_to_utf8(unicode, (unsigned char *) out);
					out += pg_mblen(out);
				}
				in += 5;
			}
			else if (in[1] == '+' &&
					 isxdigit((unsigned char) in[2]) &&
					 isxdigit((unsigned char) in[3]) &&
					 isxdigit((unsigned char) in[4]) &&
					 isxdigit((unsigned char) in[5]) &&
					 isxdigit((unsigned char) in[6]) &&
					 isxdigit((unsigned char) in[7]))
			{
				pg_wchar	unicode;

				unicode = (hexval(in[2]) << 20) +
					(hexval(in[3]) << 16) +
					(hexval(in[4]) << 12) +
					(hexval(in[5]) << 8) +
					(hexval(in[6]) << 4) +
					hexval(in[7]);
				check_unicode_value(unicode, in, yyscanner);
				if (pair_first)
				{
					if (is_utf16_surrogate_second(unicode))
					{
						unicode = surrogate_pair_to_codepoint(pair_first, unicode);
						pair_first = 0;
					}
					else
					{
						ADVANCE_YYLLOC(in - litbuf + 3);		/* 3 for U&" */
						yyerror("invalid Unicode surrogate pair");
					}
				}
				else if (is_utf16_surrogate_second(unicode))
					yyerror("invalid Unicode surrogate pair");

				if (is_utf16_surrogate_first(unicode))
					pair_first = unicode;
				else
				{
					unicode_to_utf8(unicode, (unsigned char *) out);
					out += pg_mblen(out);
				}
				in += 8;
			}
			else
			{
				ADVANCE_YYLLOC(in - litbuf + 3);		/* 3 for U&" */
				yyerror("invalid Unicode escape value");
			}
		}
		else
		{
			if (pair_first)
			{
				ADVANCE_YYLLOC(in - litbuf + 3);		/* 3 for U&" */
				yyerror("invalid Unicode surrogate pair");
			}
			*out++ = *in++;
		}
	}

	/* unfinished surrogate pair? */
	if (pair_first)
	{
		ADVANCE_YYLLOC(in - litbuf + 3);				/* 3 for U&" */
		yyerror("invalid Unicode surrogate pair");
	}

	*out = '\0';

	/*
	 * We could skip pg_verifymbstr if we didn't process any non-7-bit-ASCII
	 * codes; but it's probably not worth the trouble, since this isn't likely
	 * to be a performance-critical path.
	 */
	pg_verifymbstr(new, out - new, false);
	return new;
}

static unsigned char
unescape_single_char(unsigned char c, core_yyscan_t yyscanner)
{
	switch (c)
	{
		case 'b':
			return '\b';
		case 'f':
			return '\f';
		case 'n':
			return '\n';
		case 'r':
			return '\r';
		case 't':
			return '\t';
		default:
			/* check for backslash followed by non-7-bit-ASCII */
			if (c == '\0' || IS_HIGHBIT_SET(c))
				yyextra->saw_non_ascii = true;

			return c;
	}
}

static void
check_string_escape_warning(unsigned char ychar, core_yyscan_t yyscanner)
{
	if (ychar == '\'')
	{
		if (yyextra->warn_on_first_escape && yyextra->escape_string_warning)
			ereport(WARNING,
					(errcode(ERRCODE_NONSTANDARD_USE_OF_ESCAPE_CHARACTER),
					 errmsg("nonstandard use of \\' in a string literal"),
					 errhint("Use '' to write quotes in strings, or use the escape string syntax (E'...')."),
					 lexer_errposition()));
		yyextra->warn_on_first_escape = false;	/* warn only once per string */
	}
	else if (ychar == '\\')
	{
		if (yyextra->warn_on_first_escape && yyextra->escape_string_warning)
			ereport(WARNING,
					(errcode(ERRCODE_NONSTANDARD_USE_OF_ESCAPE_CHARACTER),
					 errmsg("nonstandard use of \\\\ in a string literal"),
					 errhint("Use the escape string syntax for backslashes, e.g., E'\\\\'."),
					 lexer_errposition()));
		yyextra->warn_on_first_escape = false;	/* warn only once per string */
	}
	else
		check_escape_warning(yyscanner);
}

static void
check_escape_warning(core_yyscan_t yyscanner)
{
	if (yyextra->warn_on_first_escape && yyextra->escape_string_warning)
		ereport(WARNING,
				(errcode(ERRCODE_NONSTANDARD_USE_OF_ESCAPE_CHARACTER),
				 errmsg("nonstandard use of escape in a string literal"),
		errhint("Use the escape string syntax for escapes, e.g., E'\\r\\n'."),
				 lexer_errposition()));
	yyextra->warn_on_first_escape = false;		/* warn only once per string */
}

/*
 * Interface functions to make flex use palloc() instead of malloc().
 * It'd be better to make these static, but flex insists otherwise.
 */

void *
core_yyalloc(yy_size_t bytes, core_yyscan_t yyscanner)
{
	return palloc(bytes);
}

void *
core_yyrealloc(void *ptr, yy_size_t bytes, core_yyscan_t yyscanner)
{
	if (ptr)
		return repalloc(ptr, bytes);
	else
		return palloc(bytes);
}

void
core_yyfree(void *ptr, core_yyscan_t yyscanner)
{
	if (ptr)
		pfree(ptr);
}<|MERGE_RESOLUTION|>--- conflicted
+++ resolved
@@ -6,11 +6,7 @@
  *
  * NOTE NOTE NOTE:
  *
-<<<<<<< HEAD
- * The rules in this file must be kept in sync with psql's psqlscan.l!
-=======
  * The rules in this file must be kept in sync with src/fe_utils/psqlscan.l!
->>>>>>> b5bce6c1
  *
  * The rules are designed so that the scanner never has to backtrack,
  * in the sense that there is always a rule that can match the input
@@ -39,11 +35,7 @@
 #include <unistd.h>
 
 #include "parser/gramparse.h"
-<<<<<<< HEAD
-#include "parser/parser.h"				/* only needed for GUC variables */
-=======
 #include "parser/parser.h"		/* only needed for GUC variables */
->>>>>>> b5bce6c1
 #include "parser/scansup.h"
 #include "mb/pg_wchar.h"
 }
@@ -889,15 +881,9 @@
 					 * to forbid operator names like '?-' that could not be
 					 * sequences of SQL operators.
 					 */
-<<<<<<< HEAD
 					if (nchars > 1 &&
 						(yytext[nchars - 1] == '+' ||
 						 yytext[nchars - 1] == '-'))
-=======
-					while (nchars > 1 &&
-						   (yytext[nchars - 1] == '+' ||
-							yytext[nchars - 1] == '-'))
->>>>>>> b5bce6c1
 					{
 						int			ic;
 
