--- conflicted
+++ resolved
@@ -3,13 +3,9 @@
  * rewriteHandler.c
  *		Primary module of query rewriter.
  *
-<<<<<<< HEAD
  * Portions Copyright (c) 2006-2008, Greenplum inc
  * Portions Copyright (c) 2012-Present Pivotal Software, Inc.
- * Portions Copyright (c) 1996-2016, PostgreSQL Global Development Group
-=======
  * Portions Copyright (c) 1996-2019, PostgreSQL Global Development Group
->>>>>>> 9e1c9f95
  * Portions Copyright (c) 1994, Regents of the University of California
  *
  * IDENTIFICATION
@@ -171,9 +167,8 @@
 				 * rewriter, planner, and executor against schema changes
 				 * mid-query.
 				 *
-<<<<<<< HEAD
-				 * Assuming forExecute is true, this logic must match what the
-				 * executor will do, else we risk lock-upgrade deadlocks.
+				 * If forExecute is false, ignore rellockmode and just use
+				 * AccessShareLock.
 				 *
 				 * CDB: The proper lock mode depends on whether the relation is
 				 * local or distributed, which is discovered by heap_open().
@@ -185,20 +180,15 @@
 				 * Update|DELETE may have to upgrade the locks to avoid global
 				 * deadlock and CdbOpenRelation will do more check for AO table
 				 * and GDD's status.
-=======
-				 * If forExecute is false, ignore rellockmode and just use
-				 * AccessShareLock.
->>>>>>> 9e1c9f95
 				 */
 				needLockUpgrade = false;
 				if (!forExecute)
 					lockmode = AccessShareLock;
-<<<<<<< HEAD
 				else if (rt_index == parsetree->resultRelation)
 				{
 					lockmode = RowExclusiveLock;
 					needLockUpgrade = (parsetree->commandType == CMD_UPDATE ||
-									   parsetree->commandType == CMD_DELETE);
+						parsetree->commandType == CMD_DELETE);
 				}
 				else if (forUpdatePushedDown ||
 						 get_parse_rowmark(parsetree, rt_index) != NULL)
@@ -217,32 +207,27 @@
 					 * sure that there are no motions. For such simple cases, we could
 					 * make the behavior just the same as Postgres.
 					 */
-					lockmode = parsetree->canOptSelectLockingClause ? RowShareLock : ExclusiveLock;
-=======
-				else if (forUpdatePushedDown)
-				{
+					if (!parsetree->canOptSelectLockingClause)
+						rte->rellockmode = ExclusiveLock;
+
 					/* Upgrade RTE's lock mode to reflect pushed-down lock */
 					if (rte->rellockmode == AccessShareLock)
 						rte->rellockmode = RowShareLock;
 					lockmode = rte->rellockmode;
->>>>>>> 9e1c9f95
 				}
 				else
 					lockmode = rte->rellockmode;
 
-<<<<<<< HEAD
+
 				/* Take a lock either using CDB lock promotion or not */
 				if (needLockUpgrade)
 				{
-					rel = CdbOpenRelation(rte->relid, lockmode, NULL);
+					rel = CdbOpenTable(rte->relid, lockmode, NULL);
 				}
 				else
 				{
-					rel = heap_open(rte->relid, lockmode);
+					rel = table_open(rte->relid, lockmode);
 				}
-=======
-				rel = table_open(rte->relid, lockmode);
->>>>>>> 9e1c9f95
 
 				/*
 				 * While we have the relation open, update the RTE's relkind,
@@ -250,12 +235,8 @@
 				 */
 				rte->relkind = rel->rd_rel->relkind;
 
-<<<<<<< HEAD
 				/* Close the relcache entry without releasing the lock. */
-				heap_close(rel, NoLock);
-=======
 				table_close(rel, NoLock);
->>>>>>> 9e1c9f95
 				break;
 
 			case RTE_JOIN:
@@ -321,6 +302,7 @@
 				break;
 
 			case RTE_SUBQUERY:
+			case RTE_TABLEFUNCTION:
 
 				/*
 				 * The subquery RTE itself is all right, but we have to
@@ -1048,17 +1030,6 @@
 	 *
 	 * For FieldStore, instead of nesting we can generate a single
 	 * FieldStore with multiple target fields.  We must nest when
-<<<<<<< HEAD
-	 * ArrayRefs are involved though.
-	 *
-	 * As a further complication, the destination column might be a domain,
-	 * resulting in each assignment containing a CoerceToDomain node over a
-	 * FieldStore or ArrayRef.  These should have matching target domains,
-	 * so we strip them and reconstitute a single CoerceToDomain over the
-	 * combined FieldStore/ArrayRef nodes.  (Notice that this has the result
-	 * that the domain's checks are applied only after we do all the field or
-	 * element updates, not after each one.  This is arguably desirable.)
-=======
 	 * SubscriptingRefs are involved though.
 	 *
 	 * As a further complication, the destination column might be a domain,
@@ -1068,7 +1039,6 @@
 	 * the combined FieldStore/SubscriptingRef nodes.  (Notice that this has the
 	 * result that the domain's checks are applied only after we do all the
 	 * field or element updates, not after each one.  This is arguably desirable.)
->>>>>>> 9e1c9f95
 	 *----------
 	 */
 	src_expr = (Node *) src_tle->expr;
@@ -1552,19 +1522,21 @@
 		 * GPDB also needs gp_segment_id. ctid is only unique in the same
 		 * segment.
 		 */
-		Oid			reloid;
-		Oid			vartypeid;
-		int32		type_mod;
-		Oid			type_coll;
-
-		reloid = RelationGetRelid(target_relation);
-		get_atttypetypmodcoll(reloid, GpSegmentIdAttributeNumber, &vartypeid, &type_mod, &type_coll);
-		varSegid = makeVar(parsetree->resultRelation,
-						   GpSegmentIdAttributeNumber,
-						   vartypeid,
-						   type_mod,
-						   type_coll,
-						   0);
+		{
+			Oid			reloid;
+			Oid			vartypeid;
+			int32		type_mod;
+			Oid			type_coll;
+
+			reloid = RelationGetRelid(target_relation);
+			get_atttypetypmodcoll(reloid, GpSegmentIdAttributeNumber, &vartypeid, &type_mod, &type_coll);
+			varSegid = makeVar(parsetree->resultRelation,
+							   GpSegmentIdAttributeNumber,
+							   vartypeid,
+							   type_mod,
+							   type_coll,
+							   0);
+		}
 	}
 	else if (target_relation->rd_rel->relkind == RELKIND_FOREIGN_TABLE)
 	{
@@ -1598,42 +1570,28 @@
 								  false);
 
 			attrname = "wholerow";
-		}
-	}
-<<<<<<< HEAD
-	else
-	{
-		/*
-		 * Emit whole-row Var so that executor will have the "old" view row to
-		 * pass to the INSTEAD OF trigger.
-		 */
-		var = makeWholeRowVar(target_rte,
-							  parsetree->resultRelation,
-							  0,
-							  false);
-
-		/*
-		 * GPDB also needs gp_segment_id. ctid is only unique in the same
-		 * segment.
-		 */
-		Oid			reloid;
-		Oid			vartypeid;
-		int32		type_mod;
-		Oid			type_coll;
-
-		reloid = RelationGetRelid(target_relation);
-		get_atttypetypmodcoll(reloid, GpSegmentIdAttributeNumber, &vartypeid, &type_mod, &type_coll);
-		varSegid = makeVar(parsetree->resultRelation,
-						   GpSegmentIdAttributeNumber,
-						   vartypeid,
-						   type_mod,
-						   type_coll,
-						   0);
-
-		attrname = "wholerow";
-	}
-=======
->>>>>>> 9e1c9f95
+
+			/*
+			 * GPDB also needs gp_segment_id. ctid is only unique in the same
+			 * segment.
+			 */
+			{
+				Oid			reloid;
+				Oid			vartypeid;
+				int32		type_mod;
+				Oid			type_coll;
+
+				reloid = RelationGetRelid(target_relation);
+				get_atttypetypmodcoll(reloid, GpSegmentIdAttributeNumber, &vartypeid, &type_mod, &type_coll);
+				varSegid = makeVar(parsetree->resultRelation,
+								   GpSegmentIdAttributeNumber,
+								   vartypeid,
+								   type_mod,
+								   type_coll,
+								   0);
+			}
+		}
+	}
 
 	if (var != NULL)
 	{
@@ -2805,13 +2763,9 @@
 		return 0;
 
 	/* If the relation is a table, it is always updatable */
-<<<<<<< HEAD
 	/* GPDB: except if it's an external table, which we checked above */
-	if (rel->rd_rel->relkind == RELKIND_RELATION)
-=======
 	if (rel->rd_rel->relkind == RELKIND_RELATION ||
 		rel->rd_rel->relkind == RELKIND_PARTITIONED_TABLE)
->>>>>>> 9e1c9f95
 	{
 		relation_close(rel, AccessShareLock);
 		return ALL_EVENTS;
@@ -3296,38 +3250,6 @@
 	view_rte->securityQuals = NIL;
 
 	/*
-<<<<<<< HEAD
-	 * For UPDATE/DELETE, rewriteTargetListUD will have added a wholerow junk
-	 * TLE for the view to the end of the targetlist, which we no longer need.
-	 * Remove it to avoid unnecessary work when we process the targetlist.
-	 * Note that when we recurse through rewriteQuery a new junk TLE will be
-	 * added to allow the executor to find the proper row in the new target
-	 * relation.  (So, if we failed to do this, we might have multiple junk
-	 * TLEs with the same name, which would be disastrous.)
-	 */
-	if (parsetree->commandType != CMD_INSERT)
-	{
-		TargetEntry *tle = (TargetEntry *) llast(parsetree->targetList);
-
-		Assert(tle->resjunk);
-		Assert(IsA(tle->expr, Var) &&
-			   ((Var *) tle->expr)->varno == parsetree->resultRelation &&
-			   ((Var *) tle->expr)->varattno == GpSegmentIdAttributeNumber);
-		Assert(strcmp(tle->resname, "gp_segment_id") == 0);
-		parsetree->targetList = list_delete_ptr(parsetree->targetList, tle);
-
-		tle = (TargetEntry *) llast(parsetree->targetList);
-		Assert(tle->resjunk);
-		Assert(IsA(tle->expr, Var) &&
-			   ((Var *) tle->expr)->varno == parsetree->resultRelation &&
-			   ((Var *) tle->expr)->varattno == 0);
-		Assert(strcmp(tle->resname, "wholerow") == 0);
-		parsetree->targetList = list_delete_ptr(parsetree->targetList, tle);
-	}
-
-	/*
-=======
->>>>>>> 9e1c9f95
 	 * Now update all Vars in the outer query that reference the view to
 	 * reference the appropriate column of the base relation instead.
 	 */
