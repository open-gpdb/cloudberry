/*-------------------------------------------------------------------------
 *
 * prepare.c
 *	  Prepareable SQL statements via PREPARE, EXECUTE and DEALLOCATE
 *
 * This module also implements storage of prepared statements that are
 * accessed via the extended FE/BE query protocol.
 *
 *
 * Copyright (c) 2002-2009, PostgreSQL Global Development Group
 *
 * IDENTIFICATION
 *	  $PostgreSQL: pgsql/src/backend/commands/prepare.c,v 1.97 2009/06/11 14:48:56 momjian Exp $
 *
 *-------------------------------------------------------------------------
 */
#include "postgres.h"

#include "access/xact.h"
#include "catalog/gp_policy.h"
#include "catalog/pg_type.h"
#include "commands/explain.h"
#include "commands/prepare.h"
#include "funcapi.h"
#include "miscadmin.h"
#include "nodes/nodeFuncs.h"
#include "parser/analyze.h"
#include "parser/parse_coerce.h"
#include "parser/parse_expr.h"
#include "parser/parse_type.h"
#include "rewrite/rewriteHandler.h"
#include "tcop/pquery.h"
#include "tcop/tcopprot.h"
#include "tcop/utility.h"
#include "utils/builtins.h"
#include "utils/memutils.h"
#include "utils/snapmgr.h"

/*
 * The hash table in which prepared queries are stored. This is
 * per-backend: query plans are not shared between backends.
 * The keys for this hash table are the arguments to PREPARE and EXECUTE
 * (statement names); the entries are PreparedStatement structs.
 */
static HTAB *prepared_queries = NULL;

static void InitQueryHashTable(void);
static ParamListInfo EvaluateParams(PreparedStatement *pstmt, List *params,
			   const char *queryString, EState *estate);
static Datum build_regtype_array(Oid *param_types, int num_params);

/*
 * Implements the 'PREPARE' utility statement.
 */
void
PrepareQuery(PrepareStmt *stmt, const char *queryString)
{
	Oid		   *argtypes = NULL;
	int			nargs;
	Query	   *query;
	List	   *query_list,
			   *plan_list;
	int			i;
	NodeTag		srctag;  /* GPDB */

	/*
	 * Disallow empty-string statement name (conflicts with protocol-level
	 * unnamed statement).
	 */
	if (!stmt->name || stmt->name[0] == '\0')
		ereport(ERROR,
				(errcode(ERRCODE_INVALID_PSTATEMENT_DEFINITION),
				 errmsg("invalid statement name: must not be empty")));

	/* Transform list of TypeNames to array of type OIDs */
	nargs = list_length(stmt->argtypes);

	if (nargs)
	{
		ParseState *pstate;
		ListCell   *l;

		/*
		 * typenameTypeId wants a ParseState to carry the source query string.
		 * Is it worth refactoring its API to avoid this?
		 */
		pstate = make_parsestate(NULL);
		pstate->p_sourcetext = queryString;

		argtypes = (Oid *) palloc(nargs * sizeof(Oid));
		i = 0;

		foreach(l, stmt->argtypes)
		{
			TypeName   *tn = lfirst(l);
			Oid			toid = typenameTypeId(pstate, tn, NULL);

			argtypes[i++] = toid;
		}
	}

	/*
	 * Analyze the statement using these parameter types (any parameters
	 * passed in from above us will not be visible to it), allowing
	 * information about unknown parameters to be deduced from context.
	 *
	 * Because parse analysis scribbles on the raw querytree, we must make a
	 * copy to ensure we have a pristine raw tree to cache.  FIXME someday.
	 */
	query = parse_analyze_varparams((Node *) copyObject(stmt->query),
									queryString,
									&argtypes, &nargs);

	/*
	 * Check that all parameter types were determined.
	 */
	for (i = 0; i < nargs; i++)
	{
		Oid			argtype = argtypes[i];

		if (argtype == InvalidOid || argtype == UNKNOWNOID)
			ereport(ERROR,
					(errcode(ERRCODE_INDETERMINATE_DATATYPE),
					 errmsg("could not determine data type of parameter $%d",
							i + 1)));
	}

	/*
	 * grammar only allows OptimizableStmt, so this check should be redundant
	 */
	switch (query->commandType)
	{
		case CMD_SELECT:
			srctag = T_SelectStmt;
			break;
		case CMD_INSERT:
			srctag = T_InsertStmt;
			break;
		case CMD_UPDATE:
			srctag = T_UpdateStmt;
			break;
		case CMD_DELETE:
			srctag = T_DeleteStmt;
			break;
		default:
			ereport(ERROR,
					(errcode(ERRCODE_INVALID_PSTATEMENT_DEFINITION),
					 errmsg("utility statements cannot be prepared")));
			srctag = T_Query;	/* keep compiler quiet */
			break;
	}

	/* Rewrite the query. The result could be 0, 1, or many queries. */
	query_list = QueryRewrite(query);

	/* Generate plans for queries. */
	plan_list = pg_plan_queries(query_list, 0, NULL);

	/*
	 * Save the results.
	 */
	StorePreparedStatement(stmt->name,
						   stmt->query,
						   queryString,
						   srctag,
						   CreateCommandTag((Node *) query),
						   argtypes,
						   nargs,
						   0,	/* default cursor options */
						   plan_list,
						   true);
}

/*
 * Implements the 'EXECUTE' utility statement.
 *
 * Note: this is one of very few places in the code that needs to deal with
 * two query strings at once.  The passed-in queryString is that of the
 * EXECUTE, which we might need for error reporting while processing the
 * parameter expressions.  The query_string that we copy from the plan
 * source is that of the original PREPARE.
 */
void
ExecuteQuery(ExecuteStmt *stmt, const char *queryString,
			 ParamListInfo params,
			 DestReceiver *dest, char *completionTag)
{
	PreparedStatement *entry;
	CachedPlan *cplan;
	List	   *plan_list;
	ParamListInfo paramLI = NULL;
	EState	   *estate = NULL;
	Portal		portal;
	char	   *query_string;

	/* Look it up in the hash table */
	entry = FetchPreparedStatement(stmt->name, true);

	/* Shouldn't have a non-fully-planned plancache entry */
	if (!entry->plansource->fully_planned)
		elog(ERROR, "EXECUTE does not support unplanned prepared statements");
	/* Shouldn't get any non-fixed-result cached plan, either */
	if (!entry->plansource->fixed_result)
		elog(ERROR, "EXECUTE does not support variable-result cached plans");

	/* Evaluate parameters, if any */
	if (entry->plansource->num_params > 0)
	{
		/*
		 * Need an EState to evaluate parameters; must not delete it till end
		 * of query, in case parameters are pass-by-reference.
		 */
		estate = CreateExecutorState();
		estate->es_param_list_info = params;
		paramLI = EvaluateParams(entry, stmt->params,
								 queryString, estate);
	}

	/* Create a new portal to run the query in */
	portal = CreateNewPortal();
	/* Don't display the portal in pg_cursors, it is for internal use only */
	portal->visible = false;

	/* Copy the plan's saved query string into the portal's memory */
	query_string = MemoryContextStrdup(PortalGetHeapMemory(portal),
									   entry->plansource->query_string);

	/*
	 * For CREATE TABLE / AS EXECUTE, we must make a copy of the stored query
	 * so that we can modify its destination (yech, but this has always been
	 * ugly).  For regular EXECUTE we can just use the cached query, since the
	 * executor is read-only.
	 *
	 * In GPDB, we use the current parameter values in the planning, because
	 * that potentially gives a better plan. It also means that we have to
	 * re-plan the query on every EXECUTE, but for long-running OLAP queries
	 * that GPDB is typically used for, that seems like a good tradeoff.
	 *
	 * In GPDB the plan for CREATE TABLE / AS EXECUTE also depends on the
	 * DISTRIBUTED BY clause of the target table. For example, if the table is
	 * distributed by 'column1', then the rows to insert must be moved to the
	 * correct nodes, determined by 'column1'. That's a very different plan
	 * than what you get if you run the plain SELECT from the master; in that
	 * case all the output rows will be fetched into the master. Because of
	 * that, we also have to pass the into-clause to
	 * RevalidateCachedPlanWithParams. (MPP-8135)
	 */
	if (stmt->into)
	{
		MemoryContext oldContext;
		PlannedStmt *pstmt;

		/* Replan if needed, and increment plan refcount transiently */
		cplan = RevalidateCachedPlanWithParams(entry->plansource, true,
											   paramLI, stmt->into);

		/* Copy plan into portal's context, and modify */
		oldContext = MemoryContextSwitchTo(PortalGetHeapMemory(portal));

		plan_list = copyObject(cplan->stmt_list);

		if (list_length(plan_list) != 1)
			ereport(ERROR,
					(errcode(ERRCODE_WRONG_OBJECT_TYPE),
					 errmsg("prepared statement is not a SELECT")));
		pstmt = (PlannedStmt *) linitial(plan_list);
		if (!IsA(pstmt, PlannedStmt) ||
			pstmt->commandType != CMD_SELECT ||
			pstmt->utilityStmt != NULL)
			ereport(ERROR,
					(errcode(ERRCODE_WRONG_OBJECT_TYPE),
					 errmsg("prepared statement is not a SELECT")));
		pstmt->intoClause = copyObject(stmt->into);

		MemoryContextSwitchTo(oldContext);

		/* We no longer need the cached plan refcount ... */
		ReleaseCachedPlan(cplan, true);
		/* ... and we don't want the portal to depend on it, either */
		cplan = NULL;
	}
	else
	{
		/* Replan if needed, and increment plan refcount for portal */
		cplan = RevalidateCachedPlanWithParams(entry->plansource, false, paramLI, NULL);
		plan_list = cplan->stmt_list;
	}

	PortalDefineQuery(portal,
					  NULL,
					  query_string,
					  entry->plansource->sourceTag,
					  entry->plansource->commandTag,
					  plan_list,
					  cplan);

	/*
	 * Run the portal to completion.
	 */
	PortalStart(portal, paramLI, GetActiveSnapshot(), NULL);

	(void) PortalRun(portal, FETCH_ALL, false, dest, dest, completionTag);

	PortalDrop(portal, false);

	if (estate)
		FreeExecutorState(estate);

	/* No need to pfree other memory, MemoryContext will be reset */
}

/*
 * EvaluateParams: evaluate a list of parameters.
 *
 * pstmt: statement we are getting parameters for.
 * params: list of given parameter expressions (raw parser output!)
 * queryString: source text for error messages.
 * estate: executor state to use.
 *
 * Returns a filled-in ParamListInfo -- this can later be passed to
 * CreateQueryDesc(), which allows the executor to make use of the parameters
 * during query execution.
 */
static ParamListInfo
EvaluateParams(PreparedStatement *pstmt, List *params,
			   const char *queryString, EState *estate)
{
	Oid		   *param_types = pstmt->plansource->param_types;
	int			num_params = pstmt->plansource->num_params;
	int			nparams = list_length(params);
	ParseState *pstate;
	ParamListInfo paramLI;
	List	   *exprstates;
	ListCell   *l;
	int			i;

	if (nparams != num_params)
		ereport(ERROR,
				(errcode(ERRCODE_SYNTAX_ERROR),
		   errmsg("wrong number of parameters for prepared statement \"%s\"",
				  pstmt->stmt_name),
				 errdetail("Expected %d parameters but got %d.",
						   num_params, nparams)));

	/* Quick exit if no parameters */
	if (num_params == 0)
		return NULL;

	/*
	 * We have to run parse analysis for the expressions.  Since the parser is
	 * not cool about scribbling on its input, copy first.
	 */
	params = (List *) copyObject(params);

	pstate = make_parsestate(NULL);
	pstate->p_sourcetext = queryString;

	i = 0;
	foreach(l, params)
	{
		Node	   *expr = lfirst(l);
		Oid			expected_type_id = param_types[i];
		Oid			given_type_id;

<<<<<<< HEAD
		expr = transformExpr(pstate, expr, EXPR_KIND_EXECUTE_PARAMETER);
=======
		expr = transformExpr(pstate, expr);

		/* Cannot contain subselects or aggregates */
		if (pstate->p_hasSubLinks)
			ereport(ERROR,
					(errcode(ERRCODE_FEATURE_NOT_SUPPORTED),
					 errmsg("cannot use subquery in EXECUTE parameter")));
		if (pstate->p_hasAggs)
			ereport(ERROR,
					(errcode(ERRCODE_GROUPING_ERROR),
			  errmsg("cannot use aggregate function in EXECUTE parameter")));
		if (pstate->p_hasWindowFuncs)
			ereport(ERROR,
					(errcode(ERRCODE_WINDOWING_ERROR),
				 errmsg("cannot use window function in EXECUTE parameter")));
>>>>>>> 4d53a2f9

		given_type_id = exprType(expr);

		expr = coerce_to_target_type(pstate, expr, given_type_id,
									 expected_type_id, -1,
									 COERCION_ASSIGNMENT,
									 COERCE_IMPLICIT_CAST,
									 -1);

		if (expr == NULL)
			ereport(ERROR,
					(errcode(ERRCODE_DATATYPE_MISMATCH),
					 errmsg("parameter $%d of type %s cannot be coerced to the expected type %s",
							i + 1,
							format_type_be(given_type_id),
							format_type_be(expected_type_id)),
			   errhint("You will need to rewrite or cast the expression.")));

		lfirst(l) = expr;
		i++;
	}

	/* Prepare the expressions for execution */
	exprstates = (List *) ExecPrepareExpr((Expr *) params, estate);

	/* sizeof(ParamListInfoData) includes the first array element */
	paramLI = (ParamListInfo)
		palloc(sizeof(ParamListInfoData) +
			   (num_params - 1) *sizeof(ParamExternData));
	paramLI->numParams = num_params;

	i = 0;
	foreach(l, exprstates)
	{
		ExprState  *n = lfirst(l);
		ParamExternData *prm = &paramLI->params[i];

		prm->ptype = param_types[i];
		prm->pflags = 0;
		prm->value = ExecEvalExprSwitchContext(n,
											   GetPerTupleExprContext(estate),
											   &prm->isnull,
											   NULL);

		i++;
	}

	return paramLI;
}


/*
 * Initialize query hash table upon first use.
 */
static void
InitQueryHashTable(void)
{
	HASHCTL		hash_ctl;

	MemSet(&hash_ctl, 0, sizeof(hash_ctl));

	hash_ctl.keysize = NAMEDATALEN;
	hash_ctl.entrysize = sizeof(PreparedStatement);

	prepared_queries = hash_create("Prepared Queries",
								   32,
								   &hash_ctl,
								   HASH_ELEM);
}

/*
 * Store all the data pertaining to a query in the hash table using
 * the specified key.  All the given data is copied into either the hashtable
 * entry or the underlying plancache entry, so the caller can dispose of its
 * copy.
 *
 * Exception: commandTag is presumed to be a pointer to a constant string,
 * or possibly NULL, so it need not be copied.	Note that commandTag should
 * be NULL only if the original query (before rewriting) was empty.
 * The original query nodetag is saved as well, only used if resource
 * scheduling is enabled.
 */
void
StorePreparedStatement(const char *stmt_name,
					   Node *raw_parse_tree,
					   const char *query_string,
					   NodeTag	   sourceTag,
					   const char *commandTag,
					   Oid *param_types,
					   int num_params,
					   int cursor_options,
					   List *stmt_list,
					   bool from_sql)
{
	PreparedStatement *entry;
	CachedPlanSource *plansource;
	bool		found;

	/* Initialize the hash table, if necessary */
	if (!prepared_queries)
		InitQueryHashTable();

	/* Check for pre-existing entry of same name */
	hash_search(prepared_queries, stmt_name, HASH_FIND, &found);

	if (found)
		ereport(ERROR,
				(errcode(ERRCODE_DUPLICATE_PSTATEMENT),
				 errmsg("prepared statement \"%s\" already exists",
						stmt_name)));

	/* Create a plancache entry */
	plansource = CreateCachedPlan(raw_parse_tree,
								  query_string,
								  sourceTag,
								  commandTag,
								  param_types,
								  num_params,
								  cursor_options,
								  stmt_list,
								  true,
								  true);

	/* Now we can add entry to hash table */
	entry = (PreparedStatement *) hash_search(prepared_queries,
											  stmt_name,
											  HASH_ENTER,
											  &found);

	/* Shouldn't get a duplicate entry */
	if (found)
		elog(ERROR, "duplicate prepared statement \"%s\"",
			 stmt_name);

	/* Fill in the hash table entry */
	entry->plansource = plansource;
	entry->from_sql = from_sql;
	entry->prepare_time = GetCurrentStatementStartTimestamp();
}

/*
 * Lookup an existing query in the hash table. If the query does not
 * actually exist, throw ereport(ERROR) or return NULL per second parameter.
 *
 * Note: this does not force the referenced plancache entry to be valid,
 * since not all callers care.
 */
PreparedStatement *
FetchPreparedStatement(const char *stmt_name, bool throwError)
{
	PreparedStatement *entry;

	/*
	 * If the hash table hasn't been initialized, it can't be storing
	 * anything, therefore it couldn't possibly store our plan.
	 */
	if (prepared_queries)
		entry = (PreparedStatement *) hash_search(prepared_queries,
												  stmt_name,
												  HASH_FIND,
												  NULL);
	else
		entry = NULL;

	if (!entry && throwError)
		ereport(ERROR,
				(errcode(ERRCODE_UNDEFINED_PSTATEMENT),
				 errmsg("prepared statement \"%s\" does not exist",
						stmt_name)));

	return entry;
}

/*
 * Given a prepared statement, determine the result tupledesc it will
 * produce.  Returns NULL if the execution will not return tuples.
 *
 * Note: the result is created or copied into current memory context.
 */
TupleDesc
FetchPreparedStatementResultDesc(PreparedStatement *stmt)
{
	/*
	 * Since we don't allow prepared statements' result tupdescs to change,
	 * there's no need for a revalidate call here.
	 */
	Assert(stmt->plansource->fixed_result);
	if (stmt->plansource->resultDesc)
		return CreateTupleDescCopy(stmt->plansource->resultDesc);
	else
		return NULL;
}

/*
 * Given a prepared statement that returns tuples, extract the query
 * targetlist.	Returns NIL if the statement doesn't have a determinable
 * targetlist.
 *
 * Note: this is pretty ugly, but since it's only used in corner cases like
 * Describe Statement on an EXECUTE command, we don't worry too much about
 * efficiency.
 */
List *
FetchPreparedStatementTargetList(PreparedStatement *stmt)
{
	List	   *tlist;
	CachedPlan *cplan;

	/* No point in looking if it doesn't return tuples */
	if (stmt->plansource->resultDesc == NULL)
		return NIL;

	/* Make sure the plan is up to date */
	cplan = RevalidateCachedPlan(stmt->plansource, true);

	/* Get the primary statement and find out what it returns */
	tlist = FetchStatementTargetList(PortalListGetPrimaryStmt(cplan->stmt_list));

	/* Copy into caller's context so we can release the plancache entry */
	tlist = (List *) copyObject(tlist);

	ReleaseCachedPlan(cplan, true);

	return tlist;
}

/*
 * Implements the 'DEALLOCATE' utility statement: deletes the
 * specified plan from storage.
 */
void
DeallocateQuery(DeallocateStmt *stmt)
{
	if (stmt->name)
		DropPreparedStatement(stmt->name, true);
	else
		DropAllPreparedStatements();
}

/*
 * Internal version of DEALLOCATE
 *
 * If showError is false, dropping a nonexistent statement is a no-op.
 */
void
DropPreparedStatement(const char *stmt_name, bool showError)
{
	PreparedStatement *entry;

	/* Find the query's hash table entry; raise error if wanted */
	entry = FetchPreparedStatement(stmt_name, showError);

	if (entry)
	{
		/* Release the plancache entry */
		DropCachedPlan(entry->plansource);

		/* Now we can remove the hash table entry */
		hash_search(prepared_queries, entry->stmt_name, HASH_REMOVE, NULL);
	}
}

/*
 * Drop all cached statements.
 */
void
DropAllPreparedStatements(void)
{
	HASH_SEQ_STATUS seq;
	PreparedStatement *entry;

	/* nothing cached */
	if (!prepared_queries)
		return;

	/* walk over cache */
	hash_seq_init(&seq, prepared_queries);
	while ((entry = hash_seq_search(&seq)) != NULL)
	{
		/* Release the plancache entry */
		DropCachedPlan(entry->plansource);

		/* Now we can remove the hash table entry */
		hash_search(prepared_queries, entry->stmt_name, HASH_REMOVE, NULL);
	}
}

/*
 * Implements the 'EXPLAIN EXECUTE' utility statement.
 *
 * Note: the passed-in queryString is that of the EXPLAIN EXECUTE,
 * not the original PREPARE; we get the latter string from the plancache.
 */
void
ExplainExecuteQuery(ExecuteStmt *execstmt, ExplainStmt *stmt,
					const char *queryString,
					ParamListInfo params, TupOutputState *tstate)
{
	PreparedStatement *entry;
	const char *query_string;
	CachedPlan *cplan;
	List	   *plan_list;
	ListCell   *p;
	ParamListInfo paramLI = NULL;
	EState	   *estate = NULL;

	/* Look it up in the hash table */
	entry = FetchPreparedStatement(execstmt->name, true);

	/* Shouldn't have a non-fully-planned plancache entry */
	if (!entry->plansource->fully_planned)
		elog(ERROR, "EXPLAIN EXECUTE does not support unplanned prepared statements");
	/* Shouldn't get any non-fixed-result cached plan, either */
	if (!entry->plansource->fixed_result)
		elog(ERROR, "EXPLAIN EXECUTE does not support variable-result cached plans");

	/*
	 * In Greenplum we first need to evaluate the parameters since we pass
	 * paramLI to RevalidateCachedPlanWithParams(), while PostgreSQL uses
	 * RevalidateCachedPlan().
	 */

	/* Evaluate parameters, if any */
	if (entry->plansource->num_params)
	{
		/*
		 * Need an EState to evaluate parameters; must not delete it till end
		 * of query, in case parameters are pass-by-reference.
		 */
		estate = CreateExecutorState();
		estate->es_param_list_info = params;
		paramLI = EvaluateParams(entry, execstmt->params,
								 queryString, estate);
	}

	query_string = entry->plansource->query_string;

	/* Replan if needed, and acquire a transient refcount */
	cplan = RevalidateCachedPlanWithParams(entry->plansource, true,
										   paramLI, execstmt->into);

	plan_list = cplan->stmt_list;

	/* Explain each query */
	foreach(p, plan_list)
	{
		PlannedStmt *pstmt = (PlannedStmt *) lfirst(p);
		bool		is_last_query;

		is_last_query = (lnext(p) == NULL);

		if (IsA(pstmt, PlannedStmt))
		{
			if (execstmt->into)
			{
				if (pstmt->commandType != CMD_SELECT ||
					pstmt->utilityStmt != NULL)
					ereport(ERROR,
							(errcode(ERRCODE_WRONG_OBJECT_TYPE),
							 errmsg("prepared statement is not a SELECT")));

				/* Copy the stmt so we can modify it */
				pstmt = copyObject(pstmt);

				pstmt->intoClause = execstmt->into;
			}

			ExplainOnePlan(pstmt, stmt, query_string,
						   paramLI, tstate);
		}
		else
		{
			ExplainOneUtility((Node *) pstmt, stmt, query_string,
							  params, tstate);
		}

		/* No need for CommandCounterIncrement, as ExplainOnePlan did it */

		/* put a blank line between plans */
		if (!is_last_query)
			do_text_output_oneline(tstate, "");
	}

	if (estate)
		FreeExecutorState(estate);

	ReleaseCachedPlan(cplan, true);
}

/*
 * This set returning function reads all the prepared statements and
 * returns a set of (name, statement, prepare_time, param_types, from_sql).
 */
Datum
pg_prepared_statement(PG_FUNCTION_ARGS)
{
	ReturnSetInfo *rsinfo = (ReturnSetInfo *) fcinfo->resultinfo;
	TupleDesc	tupdesc;
	Tuplestorestate *tupstore;
	MemoryContext per_query_ctx;
	MemoryContext oldcontext;

	/* check to see if caller supports us returning a tuplestore */
	if (rsinfo == NULL || !IsA(rsinfo, ReturnSetInfo))
		ereport(ERROR,
				(errcode(ERRCODE_FEATURE_NOT_SUPPORTED),
				 errmsg("set-valued function called in context that cannot accept a set")));
	if (!(rsinfo->allowedModes & SFRM_Materialize))
		ereport(ERROR,
				(errcode(ERRCODE_FEATURE_NOT_SUPPORTED),
				 errmsg("materialize mode required, but it is not " \
						"allowed in this context")));

	/* need to build tuplestore in query context */
	per_query_ctx = rsinfo->econtext->ecxt_per_query_memory;
	oldcontext = MemoryContextSwitchTo(per_query_ctx);

	/*
	 * build tupdesc for result tuples. This must match the definition of the
	 * pg_prepared_statements view in system_views.sql
	 */
	tupdesc = CreateTemplateTupleDesc(5, false);
	TupleDescInitEntry(tupdesc, (AttrNumber) 1, "name",
					   TEXTOID, -1, 0);
	TupleDescInitEntry(tupdesc, (AttrNumber) 2, "statement",
					   TEXTOID, -1, 0);
	TupleDescInitEntry(tupdesc, (AttrNumber) 3, "prepare_time",
					   TIMESTAMPTZOID, -1, 0);
	TupleDescInitEntry(tupdesc, (AttrNumber) 4, "parameter_types",
					   REGTYPEARRAYOID, -1, 0);
	TupleDescInitEntry(tupdesc, (AttrNumber) 5, "from_sql",
					   BOOLOID, -1, 0);

	/*
	 * We put all the tuples into a tuplestore in one scan of the hashtable.
	 * This avoids any issue of the hashtable possibly changing between calls.
	 */
	tupstore =
		tuplestore_begin_heap(rsinfo->allowedModes & SFRM_Materialize_Random,
							  false, work_mem);

	/* generate junk in short-term context */
	MemoryContextSwitchTo(oldcontext);

	/* hash table might be uninitialized */
	if (prepared_queries)
	{
		HASH_SEQ_STATUS hash_seq;
		PreparedStatement *prep_stmt;

		hash_seq_init(&hash_seq, prepared_queries);
		while ((prep_stmt = hash_seq_search(&hash_seq)) != NULL)
		{
			Datum		values[5];
			bool		nulls[5];

			MemSet(nulls, 0, sizeof(nulls));

			values[0] = CStringGetTextDatum(prep_stmt->stmt_name);
			values[1] = CStringGetTextDatum(prep_stmt->plansource->query_string);
			values[2] = TimestampTzGetDatum(prep_stmt->prepare_time);
			values[3] = build_regtype_array(prep_stmt->plansource->param_types,
										  prep_stmt->plansource->num_params);
			values[4] = BoolGetDatum(prep_stmt->from_sql);

			tuplestore_putvalues(tupstore, tupdesc, values, nulls);
		}
	}

	/* clean up and return the tuplestore */
	tuplestore_donestoring(tupstore);

	rsinfo->returnMode = SFRM_Materialize;
	rsinfo->setResult = tupstore;
	rsinfo->setDesc = tupdesc;

	return (Datum) 0;
}

/*
 * This utility function takes a C array of Oids, and returns a Datum
 * pointing to a one-dimensional Postgres array of regtypes. An empty
 * array is returned as a zero-element array, not NULL.
 */
static Datum
build_regtype_array(Oid *param_types, int num_params)
{
	Datum	   *tmp_ary;
	ArrayType  *result;
	int			i;

	tmp_ary = (Datum *) palloc(num_params * sizeof(Datum));

	for (i = 0; i < num_params; i++)
		tmp_ary[i] = ObjectIdGetDatum(param_types[i]);

	/* XXX: this hardcodes assumptions about the regtype type */
	result = construct_array(tmp_ary, num_params, REGTYPEOID, 4, true, 'i');
	return PointerGetDatum(result);
}<|MERGE_RESOLUTION|>--- conflicted
+++ resolved
@@ -362,25 +362,7 @@
 		Oid			expected_type_id = param_types[i];
 		Oid			given_type_id;
 
-<<<<<<< HEAD
 		expr = transformExpr(pstate, expr, EXPR_KIND_EXECUTE_PARAMETER);
-=======
-		expr = transformExpr(pstate, expr);
-
-		/* Cannot contain subselects or aggregates */
-		if (pstate->p_hasSubLinks)
-			ereport(ERROR,
-					(errcode(ERRCODE_FEATURE_NOT_SUPPORTED),
-					 errmsg("cannot use subquery in EXECUTE parameter")));
-		if (pstate->p_hasAggs)
-			ereport(ERROR,
-					(errcode(ERRCODE_GROUPING_ERROR),
-			  errmsg("cannot use aggregate function in EXECUTE parameter")));
-		if (pstate->p_hasWindowFuncs)
-			ereport(ERROR,
-					(errcode(ERRCODE_WINDOWING_ERROR),
-				 errmsg("cannot use window function in EXECUTE parameter")));
->>>>>>> 4d53a2f9
 
 		given_type_id = exprType(expr);
 
