/*-------------------------------------------------------------------------
 *
 * prepare.c
 *	  Prepareable SQL statements via PREPARE, EXECUTE and DEALLOCATE
 *
 * This module also implements storage of prepared statements that are
 * accessed via the extended FE/BE query protocol.
 *
 *
 * Copyright (c) 2002-2021, PostgreSQL Global Development Group
 *
 * IDENTIFICATION
 *	  src/backend/commands/prepare.c
 *
 *-------------------------------------------------------------------------
 */
#include "postgres.h"

#include <limits.h>

#include "access/xact.h"
#include "catalog/pg_type.h"
#include "commands/createas.h"
#include "commands/prepare.h"
#include "miscadmin.h"
#include "nodes/nodeFuncs.h"
#include "parser/analyze.h"
#include "parser/parse_coerce.h"
#include "parser/parse_collate.h"
#include "parser/parse_expr.h"
#include "parser/parse_type.h"
#include "rewrite/rewriteHandler.h"
#include "tcop/pquery.h"
#include "tcop/utility.h"
#include "utils/builtins.h"
#include "utils/snapmgr.h"
#include "utils/timestamp.h"


/*
 * The hash table in which prepared queries are stored. This is
 * per-backend: query plans are not shared between backends.
 * The keys for this hash table are the arguments to PREPARE and EXECUTE
 * (statement names); the entries are PreparedStatement structs.
 */
static HTAB *prepared_queries = NULL;

static void InitQueryHashTable(void);
static ParamListInfo EvaluateParams(ParseState *pstate,
									PreparedStatement *pstmt, List *params,
									EState *estate);
static Datum build_regtype_array(Oid *param_types, int num_params);

/*
 * Implements the 'PREPARE' utility statement.
 */
void
PrepareQuery(ParseState *pstate, PrepareStmt *stmt,
			 int stmt_location, int stmt_len)
{
	RawStmt    *rawstmt;
	CachedPlanSource *plansource;
	Oid		   *argtypes = NULL;
	int			nargs;
	Query	   *query;
	List	   *query_list;
	int			i;
	NodeTag		srctag;  /* GPDB */

	/*
	 * Disallow empty-string statement name (conflicts with protocol-level
	 * unnamed statement).
	 */
	if (!stmt->name || stmt->name[0] == '\0')
		ereport(ERROR,
				(errcode(ERRCODE_INVALID_PSTATEMENT_DEFINITION),
				 errmsg("invalid statement name: must not be empty")));

	/*
	 * Need to wrap the contained statement in a RawStmt node to pass it to
	 * parse analysis.
	 */
	rawstmt = makeNode(RawStmt);
	rawstmt->stmt = stmt->query;
	rawstmt->stmt_location = stmt_location;
	rawstmt->stmt_len = stmt_len;

	/*
	 * Create the CachedPlanSource before we do parse analysis, since it needs
	 * to see the unmodified raw parse tree.
	 */
	plansource = CreateCachedPlan(rawstmt, pstate->p_sourcetext,
								  CreateCommandTag(stmt->query));

	/* Transform list of TypeNames to array of type OIDs */
	nargs = list_length(stmt->argtypes);

	if (nargs)
	{
		ListCell   *l;

		argtypes = (Oid *) palloc(nargs * sizeof(Oid));
		i = 0;

		foreach(l, stmt->argtypes)
		{
			TypeName   *tn = lfirst(l);
			Oid			toid = typenameTypeId(pstate, tn);

			argtypes[i++] = toid;
		}
	}

	/*
	 * Analyze the statement using these parameter types (any parameters
	 * passed in from above us will not be visible to it), allowing
	 * information about unknown parameters to be deduced from context.
	 */
	query = parse_analyze_varparams(rawstmt, pstate->p_sourcetext,
									&argtypes, &nargs);

	/*
	 * Check that all parameter types were determined.
	 */
	for (i = 0; i < nargs; i++)
	{
		Oid			argtype = argtypes[i];

		if (argtype == InvalidOid || argtype == UNKNOWNOID)
			ereport(ERROR,
					(errcode(ERRCODE_INDETERMINATE_DATATYPE),
					 errmsg("could not determine data type of parameter $%d",
							i + 1)));
	}

	/*
	 * grammar only allows PreparableStmt, so this check should be redundant
	 */
	switch (query->commandType)
	{
		case CMD_SELECT:
			srctag = T_SelectStmt;
			break;
		case CMD_INSERT:
			srctag = T_InsertStmt;
			break;
		case CMD_UPDATE:
			srctag = T_UpdateStmt;
			break;
		case CMD_DELETE:
			srctag = T_DeleteStmt;
			break;
		default:
			ereport(ERROR,
					(errcode(ERRCODE_INVALID_PSTATEMENT_DEFINITION),
					 errmsg("utility statements cannot be prepared")));
			srctag = T_Query;	/* keep compiler quiet */
			break;
	}

	/* Rewrite the query. The result could be 0, 1, or many queries. */
	query_list = QueryRewrite(query);

	/* Finish filling in the CachedPlanSource */
	CompleteCachedPlan(plansource,
					   query_list,
					   NULL,
					   srctag,
					   argtypes,
					   nargs,
					   NULL,
					   NULL,
					   CURSOR_OPT_PARALLEL_OK,	/* allow parallel mode */
					   true);	/* fixed result */

	/*
	 * Save the results.
	 */
	StorePreparedStatement(stmt->name,
						   plansource,
						   true);
}

/*
 * ExecuteQuery --- implement the 'EXECUTE' utility statement.
 *
 * This code also supports CREATE TABLE ... AS EXECUTE.  That case is
 * indicated by passing a non-null intoClause.  The DestReceiver is already
 * set up correctly for CREATE TABLE AS, but we still have to make a few
 * other adjustments here.
 */
void
ExecuteQuery(ParseState *pstate,
			 ExecuteStmt *stmt, IntoClause *intoClause,
			 ParamListInfo params,
			 DestReceiver *dest, QueryCompletion *qc)
{
	PreparedStatement *entry;
	CachedPlan *cplan;
	List	   *plan_list;
	ParamListInfo paramLI = NULL;
	EState	   *estate = NULL;
	Portal		portal;
	char	   *query_string;
	int			eflags;
	long		count;

	/* Look it up in the hash table */
	entry = FetchPreparedStatement(stmt->name, true);

	/* Shouldn't find a non-fixed-result cached plan */
	if (!entry->plansource->fixed_result)
		elog(ERROR, "EXECUTE does not support variable-result cached plans");

	/* Evaluate parameters, if any */
	if (entry->plansource->num_params > 0)
	{
		/*
		 * Need an EState to evaluate parameters; must not delete it till end
		 * of query, in case parameters are pass-by-reference.  Note that the
		 * passed-in "params" could possibly be referenced in the parameter
		 * expressions.
		 */
		estate = CreateExecutorState();
		estate->es_param_list_info = params;
		paramLI = EvaluateParams(pstate, entry, stmt->params, estate);
	}

	/* Create a new portal to run the query in */
	portal = CreateNewPortal();
	/* Don't display the portal in pg_cursors, it is for internal use only */
	portal->visible = false;

	/* Copy the plan's saved query string into the portal's memory */
	query_string = MemoryContextStrdup(portal->portalContext,
									   entry->plansource->query_string);

	/* Replan if needed, and increment plan refcount for portal */
<<<<<<< HEAD
	cplan = GetCachedPlan(entry->plansource, paramLI, false, NULL, intoClause);
	plan_list = cplan->stmt_list;

	/*
	 * For CREATE TABLE / AS EXECUTE, we must make a copy of the stored query
	 * so that we can modify its destination (yech, but this has always been
	 * ugly).  For regular EXECUTE we can just use the cached query, since the
	 * executor is read-only.
=======
	cplan = GetCachedPlan(entry->plansource, paramLI, NULL, NULL);
	plan_list = cplan->stmt_list;

	/*
	 * DO NOT add any logic that could possibly throw an error between
	 * GetCachedPlan and PortalDefineQuery, or you'll leak the plan refcount.
	 */
	PortalDefineQuery(portal,
					  NULL,
					  query_string,
					  entry->plansource->commandTag,
					  plan_list,
					  cplan);

	/*
	 * For CREATE TABLE ... AS EXECUTE, we must verify that the prepared
	 * statement is one that produces tuples.  Currently we insist that it be
	 * a plain old SELECT.  In future we might consider supporting other
	 * things such as INSERT ... RETURNING, but there are a couple of issues
	 * to be settled first, notably how WITH NO DATA should be handled in such
	 * a case (do we really want to suppress execution?) and how to pass down
	 * the OID-determining eflags (PortalStart won't handle them in such a
	 * case, and for that matter it's not clear the executor will either).
>>>>>>> d457cb4e
	 *
	 * In GPDB, we use the current parameter values in the planning, because
	 * that potentially gives a better plan. It also means that we have to
	 * re-plan the query on every EXECUTE, but for long-running OLAP queries
	 * that GPDB is typically used for, that seems like a good tradeoff.
	 *
	 * In GPDB the plan for CREATE TABLE / AS EXECUTE also depends on the
	 * DISTRIBUTED BY clause of the target table. For example, if the table is
	 * distributed by 'column1', then the rows to insert must be moved to the
	 * correct nodes, determined by 'column1'. That's a very different plan
	 * than what you get if you run the plain SELECT from the master; in that
	 * case all the output rows will be fetched into the master. Because of
	 * that, we also have to pass the into-clause to
	 * RevalidateCachedPlanWithParams. (MPP-8135)
	 */
	if (intoClause)
	{
		PlannedStmt *pstmt;

		if (list_length(plan_list) != 1)
			ereport(ERROR,
					(errcode(ERRCODE_WRONG_OBJECT_TYPE),
					 errmsg("prepared statement is not a SELECT")));
		pstmt = linitial_node(PlannedStmt, plan_list);
		if (pstmt->commandType != CMD_SELECT)
			ereport(ERROR,
					(errcode(ERRCODE_WRONG_OBJECT_TYPE),
					 errmsg("prepared statement is not a SELECT")));

		/*GPDB: Save the target information in PlannedStmt */
		pstmt->intoClause = copyObject(intoClause);

		/* Set appropriate eflags */
		eflags = GetIntoRelEFlags(intoClause);

		/* And tell PortalRun whether to run to completion or not */
		if (intoClause->skipData)
			count = 0;
		else
			count = FETCH_ALL;
	}
	else
	{
		/* Plain old EXECUTE */
		eflags = 0;
		count = FETCH_ALL;
	}

<<<<<<< HEAD
	PortalDefineQuery(portal,
					  NULL,
					  query_string,
					  entry->plansource->sourceTag,
					  entry->plansource->commandTag,
					  plan_list,
					  cplan);

=======
>>>>>>> d457cb4e
	/*
	 * Run the portal as appropriate.
	 */
	PortalStart(portal, paramLI, eflags, GetActiveSnapshot(), NULL);

	(void) PortalRun(portal, count, false, true, dest, dest, qc);

	PortalDrop(portal, false);

	if (estate)
		FreeExecutorState(estate);

	/* No need to pfree other memory, MemoryContext will be reset */
}

/*
 * EvaluateParams: evaluate a list of parameters.
 *
 * pstate: parse state
 * pstmt: statement we are getting parameters for.
 * params: list of given parameter expressions (raw parser output!)
 * estate: executor state to use.
 *
 * Returns a filled-in ParamListInfo -- this can later be passed to
 * CreateQueryDesc(), which allows the executor to make use of the parameters
 * during query execution.
 */
static ParamListInfo
EvaluateParams(ParseState *pstate, PreparedStatement *pstmt, List *params,
			   EState *estate)
{
	Oid		   *param_types = pstmt->plansource->param_types;
	int			num_params = pstmt->plansource->num_params;
	int			nparams = list_length(params);
	ParamListInfo paramLI;
	List	   *exprstates;
	ListCell   *l;
	int			i;

	if (nparams != num_params)
		ereport(ERROR,
				(errcode(ERRCODE_SYNTAX_ERROR),
				 errmsg("wrong number of parameters for prepared statement \"%s\"",
						pstmt->stmt_name),
				 errdetail("Expected %d parameters but got %d.",
						   num_params, nparams)));

	/* Quick exit if no parameters */
	if (num_params == 0)
		return NULL;

	/*
	 * We have to run parse analysis for the expressions.  Since the parser is
	 * not cool about scribbling on its input, copy first.
	 */
	params = copyObject(params);

	i = 0;
	foreach(l, params)
	{
		Node	   *expr = lfirst(l);
		Oid			expected_type_id = param_types[i];
		Oid			given_type_id;

		expr = transformExpr(pstate, expr, EXPR_KIND_EXECUTE_PARAMETER);

		given_type_id = exprType(expr);

		expr = coerce_to_target_type(pstate, expr, given_type_id,
									 expected_type_id, -1,
									 COERCION_ASSIGNMENT,
									 COERCE_IMPLICIT_CAST,
									 -1);

		if (expr == NULL)
			ereport(ERROR,
					(errcode(ERRCODE_DATATYPE_MISMATCH),
					 errmsg("parameter $%d of type %s cannot be coerced to the expected type %s",
							i + 1,
							format_type_be(given_type_id),
							format_type_be(expected_type_id)),
					 errhint("You will need to rewrite or cast the expression."),
					 parser_errposition(pstate, exprLocation(lfirst(l)))));

		/* Take care of collations in the finished expression. */
		assign_expr_collations(pstate, expr);

		lfirst(l) = expr;
		i++;
	}

	/* Prepare the expressions for execution */
	exprstates = ExecPrepareExprList(params, estate);

	paramLI = makeParamList(num_params);

	i = 0;
	foreach(l, exprstates)
	{
		ExprState  *n = (ExprState *) lfirst(l);
		ParamExternData *prm = &paramLI->params[i];

		prm->ptype = param_types[i];
		prm->pflags = PARAM_FLAG_CONST;
		prm->value = ExecEvalExprSwitchContext(n,
											   GetPerTupleExprContext(estate),
											   &prm->isnull);

		i++;
	}

	return paramLI;
}


/*
 * Initialize query hash table upon first use.
 */
static void
InitQueryHashTable(void)
{
	HASHCTL		hash_ctl;

	hash_ctl.keysize = NAMEDATALEN;
	hash_ctl.entrysize = sizeof(PreparedStatement);

	prepared_queries = hash_create("Prepared Queries",
								   32,
								   &hash_ctl,
								   HASH_ELEM | HASH_STRINGS);
}

/*
 * Store all the data pertaining to a query in the hash table using
 * the specified key.  The passed CachedPlanSource should be "unsaved"
 * in case we get an error here; we'll save it once we've created the hash
 * table entry.
 * The original query nodetag is saved as well, only used if resource
 * scheduling is enabled.
 */
void
StorePreparedStatement(const char *stmt_name,
					   CachedPlanSource *plansource,
					   bool from_sql)
{
	PreparedStatement *entry;
	TimestampTz cur_ts = GetCurrentStatementStartTimestamp();
	bool		found;

	/* Initialize the hash table, if necessary */
	if (!prepared_queries)
		InitQueryHashTable();

	/* Add entry to hash table */
	entry = (PreparedStatement *) hash_search(prepared_queries,
											  stmt_name,
											  HASH_ENTER,
											  &found);

	/* Shouldn't get a duplicate entry */
	if (found)
		ereport(ERROR,
				(errcode(ERRCODE_DUPLICATE_PSTATEMENT),
				 errmsg("prepared statement \"%s\" already exists",
						stmt_name)));

	/* Fill in the hash table entry */
	entry->plansource = plansource;
	entry->from_sql = from_sql;
	entry->prepare_time = cur_ts;

	/* Now it's safe to move the CachedPlanSource to permanent memory */
	SaveCachedPlan(plansource);
}

/*
 * Lookup an existing query in the hash table. If the query does not
 * actually exist, throw ereport(ERROR) or return NULL per second parameter.
 *
 * Note: this does not force the referenced plancache entry to be valid,
 * since not all callers care.
 */
PreparedStatement *
FetchPreparedStatement(const char *stmt_name, bool throwError)
{
	PreparedStatement *entry;

	/*
	 * If the hash table hasn't been initialized, it can't be storing
	 * anything, therefore it couldn't possibly store our plan.
	 */
	if (prepared_queries)
		entry = (PreparedStatement *) hash_search(prepared_queries,
												  stmt_name,
												  HASH_FIND,
												  NULL);
	else
		entry = NULL;

	if (!entry && throwError)
		ereport(ERROR,
				(errcode(ERRCODE_UNDEFINED_PSTATEMENT),
				 errmsg("prepared statement \"%s\" does not exist",
						stmt_name)));

	return entry;
}

/*
 * Given a prepared statement, determine the result tupledesc it will
 * produce.  Returns NULL if the execution will not return tuples.
 *
 * Note: the result is created or copied into current memory context.
 */
TupleDesc
FetchPreparedStatementResultDesc(PreparedStatement *stmt)
{
	/*
	 * Since we don't allow prepared statements' result tupdescs to change,
	 * there's no need to worry about revalidating the cached plan here.
	 */
	Assert(stmt->plansource->fixed_result);
	if (stmt->plansource->resultDesc)
		return CreateTupleDescCopy(stmt->plansource->resultDesc);
	else
		return NULL;
}

/*
 * Given a prepared statement that returns tuples, extract the query
 * targetlist.  Returns NIL if the statement doesn't have a determinable
 * targetlist.
 *
 * Note: this is pretty ugly, but since it's only used in corner cases like
 * Describe Statement on an EXECUTE command, we don't worry too much about
 * efficiency.
 */
List *
FetchPreparedStatementTargetList(PreparedStatement *stmt)
{
	List	   *tlist;

	/* Get the plan's primary targetlist */
	tlist = CachedPlanGetTargetList(stmt->plansource, NULL);

	/* Copy into caller's context in case plan gets invalidated */
	return copyObject(tlist);
}

/*
 * Implements the 'DEALLOCATE' utility statement: deletes the
 * specified plan from storage.
 */
void
DeallocateQuery(DeallocateStmt *stmt)
{
	if (stmt->name)
		DropPreparedStatement(stmt->name, true);
	else
		DropAllPreparedStatements();
}

/*
 * Internal version of DEALLOCATE
 *
 * If showError is false, dropping a nonexistent statement is a no-op.
 */
void
DropPreparedStatement(const char *stmt_name, bool showError)
{
	PreparedStatement *entry;

	/* Find the query's hash table entry; raise error if wanted */
	entry = FetchPreparedStatement(stmt_name, showError);

	if (entry)
	{
		/* Release the plancache entry */
		DropCachedPlan(entry->plansource);

		/* Now we can remove the hash table entry */
		hash_search(prepared_queries, entry->stmt_name, HASH_REMOVE, NULL);
	}
}

/*
 * Drop all cached statements.
 */
void
DropAllPreparedStatements(void)
{
	HASH_SEQ_STATUS seq;
	PreparedStatement *entry;

	/* nothing cached */
	if (!prepared_queries)
		return;

	/* walk over cache */
	hash_seq_init(&seq, prepared_queries);
	while ((entry = hash_seq_search(&seq)) != NULL)
	{
		/* Release the plancache entry */
		DropCachedPlan(entry->plansource);

		/* Now we can remove the hash table entry */
		hash_search(prepared_queries, entry->stmt_name, HASH_REMOVE, NULL);
	}
}

/*
 * Implements the 'EXPLAIN EXECUTE' utility statement.
 *
 * "into" is NULL unless we are doing EXPLAIN CREATE TABLE AS EXECUTE,
 * in which case executing the query should result in creating that table.
 *
 * Note: the passed-in queryString is that of the EXPLAIN EXECUTE,
 * not the original PREPARE; we get the latter string from the plancache.
 */
void
ExplainExecuteQuery(ExecuteStmt *execstmt, IntoClause *into, ExplainState *es,
					const char *queryString, ParamListInfo params,
					QueryEnvironment *queryEnv)
{
	PreparedStatement *entry;
	const char *query_string;
	CachedPlan *cplan;
	List	   *plan_list;
	ListCell   *p;
	ParamListInfo paramLI = NULL;
	EState	   *estate = NULL;
	instr_time	planstart;
	instr_time	planduration;
	BufferUsage bufusage_start,
				bufusage;

	if (es->buffers)
		bufusage_start = pgBufferUsage;
	INSTR_TIME_SET_CURRENT(planstart);

	/* Look it up in the hash table */
	entry = FetchPreparedStatement(execstmt->name, true);

	/* Shouldn't find a non-fixed-result cached plan */
	if (!entry->plansource->fixed_result)
		elog(ERROR, "EXPLAIN EXECUTE does not support variable-result cached plans");

	/*
	 * In Greenplum we first need to evaluate the parameters since we pass
	 * paramLI to RevalidateCachedPlanWithParams(), while PostgreSQL uses
	 * RevalidateCachedPlan().
	 */

	/* Evaluate parameters, if any */
	if (entry->plansource->num_params)
	{
		/*
		 * Need an EState to evaluate parameters; must not delete it till end
		 * of query, in case parameters are pass-by-reference.
		 */
		estate = CreateExecutorState();
		estate->es_param_list_info = params;
		paramLI = EvaluateParams(entry, execstmt->params,
								 queryString, estate);
	}

	query_string = entry->plansource->query_string;

	/* Evaluate parameters, if any */
	if (entry->plansource->num_params)
	{
		ParseState *pstate;

		pstate = make_parsestate(NULL);
		pstate->p_sourcetext = queryString;

		/*
		 * Need an EState to evaluate parameters; must not delete it till end
		 * of query, in case parameters are pass-by-reference.  Note that the
		 * passed-in "params" could possibly be referenced in the parameter
		 * expressions.
		 */
		estate = CreateExecutorState();
		estate->es_param_list_info = params;

		paramLI = EvaluateParams(pstate, entry, execstmt->params, estate);
	}

	/* Replan if needed, and acquire a transient refcount */
<<<<<<< HEAD
	cplan = GetCachedPlan(entry->plansource, paramLI, true, queryEnv, into);
=======
	cplan = GetCachedPlan(entry->plansource, paramLI,
						  CurrentResourceOwner, queryEnv);
>>>>>>> d457cb4e

	INSTR_TIME_SET_CURRENT(planduration);
	INSTR_TIME_SUBTRACT(planduration, planstart);

	/* calc differences of buffer counters. */
	if (es->buffers)
	{
		memset(&bufusage, 0, sizeof(BufferUsage));
		BufferUsageAccumDiff(&bufusage, &pgBufferUsage, &bufusage_start);
	}

	plan_list = cplan->stmt_list;

	/* Explain each query */
	foreach(p, plan_list)
	{
		PlannedStmt *pstmt = lfirst_node(PlannedStmt, p);

		if (pstmt->commandType != CMD_UTILITY)
			ExplainOnePlan(pstmt, into, es, query_string, paramLI, queryEnv,
<<<<<<< HEAD
						   &planduration, 0);
=======
						   &planduration, (es->buffers ? &bufusage : NULL));
>>>>>>> d457cb4e
		else
			ExplainOneUtility(pstmt->utilityStmt, into, es, query_string,
							  paramLI, queryEnv);

		/* No need for CommandCounterIncrement, as ExplainOnePlan did it */

		/* Separate plans with an appropriate separator */
		if (lnext(plan_list, p) != NULL)
			ExplainSeparatePlans(es);
	}

	if (estate)
		FreeExecutorState(estate);

	ReleaseCachedPlan(cplan, CurrentResourceOwner);
}

/*
 * This set returning function reads all the prepared statements and
 * returns a set of (name, statement, prepare_time, param_types, from_sql,
 * generic_plans, custom_plans).
 */
Datum
pg_prepared_statement(PG_FUNCTION_ARGS)
{
	ReturnSetInfo *rsinfo = (ReturnSetInfo *) fcinfo->resultinfo;
	TupleDesc	tupdesc;
	Tuplestorestate *tupstore;
	MemoryContext per_query_ctx;
	MemoryContext oldcontext;

	/* check to see if caller supports us returning a tuplestore */
	if (rsinfo == NULL || !IsA(rsinfo, ReturnSetInfo))
		ereport(ERROR,
				(errcode(ERRCODE_FEATURE_NOT_SUPPORTED),
				 errmsg("set-valued function called in context that cannot accept a set")));
	if (!(rsinfo->allowedModes & SFRM_Materialize))
		ereport(ERROR,
				(errcode(ERRCODE_FEATURE_NOT_SUPPORTED),
				 errmsg("materialize mode required, but it is not allowed in this context")));

	/* need to build tuplestore in query context */
	per_query_ctx = rsinfo->econtext->ecxt_per_query_memory;
	oldcontext = MemoryContextSwitchTo(per_query_ctx);

	/*
	 * build tupdesc for result tuples. This must match the definition of the
	 * pg_prepared_statements view in system_views.sql
	 */
	tupdesc = CreateTemplateTupleDesc(7);
	TupleDescInitEntry(tupdesc, (AttrNumber) 1, "name",
					   TEXTOID, -1, 0);
	TupleDescInitEntry(tupdesc, (AttrNumber) 2, "statement",
					   TEXTOID, -1, 0);
	TupleDescInitEntry(tupdesc, (AttrNumber) 3, "prepare_time",
					   TIMESTAMPTZOID, -1, 0);
	TupleDescInitEntry(tupdesc, (AttrNumber) 4, "parameter_types",
					   REGTYPEARRAYOID, -1, 0);
	TupleDescInitEntry(tupdesc, (AttrNumber) 5, "from_sql",
					   BOOLOID, -1, 0);
	TupleDescInitEntry(tupdesc, (AttrNumber) 6, "generic_plans",
					   INT8OID, -1, 0);
	TupleDescInitEntry(tupdesc, (AttrNumber) 7, "custom_plans",
					   INT8OID, -1, 0);

	/*
	 * We put all the tuples into a tuplestore in one scan of the hashtable.
	 * This avoids any issue of the hashtable possibly changing between calls.
	 */
	tupstore =
		tuplestore_begin_heap(rsinfo->allowedModes & SFRM_Materialize_Random,
							  false, work_mem);

	/* generate junk in short-term context */
	MemoryContextSwitchTo(oldcontext);

	/* hash table might be uninitialized */
	if (prepared_queries)
	{
		HASH_SEQ_STATUS hash_seq;
		PreparedStatement *prep_stmt;

		hash_seq_init(&hash_seq, prepared_queries);
		while ((prep_stmt = hash_seq_search(&hash_seq)) != NULL)
		{
			Datum		values[7];
			bool		nulls[7];

			MemSet(nulls, 0, sizeof(nulls));

			values[0] = CStringGetTextDatum(prep_stmt->stmt_name);
			values[1] = CStringGetTextDatum(prep_stmt->plansource->query_string);
			values[2] = TimestampTzGetDatum(prep_stmt->prepare_time);
			values[3] = build_regtype_array(prep_stmt->plansource->param_types,
											prep_stmt->plansource->num_params);
			values[4] = BoolGetDatum(prep_stmt->from_sql);
			values[5] = Int64GetDatumFast(prep_stmt->plansource->num_generic_plans);
			values[6] = Int64GetDatumFast(prep_stmt->plansource->num_custom_plans);

			tuplestore_putvalues(tupstore, tupdesc, values, nulls);
		}
	}

	/* clean up and return the tuplestore */
	tuplestore_donestoring(tupstore);

	rsinfo->returnMode = SFRM_Materialize;
	rsinfo->setResult = tupstore;
	rsinfo->setDesc = tupdesc;

	return (Datum) 0;
}

/*
 * This utility function takes a C array of Oids, and returns a Datum
 * pointing to a one-dimensional Postgres array of regtypes. An empty
 * array is returned as a zero-element array, not NULL.
 */
static Datum
build_regtype_array(Oid *param_types, int num_params)
{
	Datum	   *tmp_ary;
	ArrayType  *result;
	int			i;

	tmp_ary = (Datum *) palloc(num_params * sizeof(Datum));

	for (i = 0; i < num_params; i++)
		tmp_ary[i] = ObjectIdGetDatum(param_types[i]);

	/* XXX: this hardcodes assumptions about the regtype type */
	result = construct_array(tmp_ary, num_params, REGTYPEOID,
							 4, true, TYPALIGN_INT);
	return PointerGetDatum(result);
}<|MERGE_RESOLUTION|>--- conflicted
+++ resolved
@@ -236,40 +236,26 @@
 									   entry->plansource->query_string);
 
 	/* Replan if needed, and increment plan refcount for portal */
-<<<<<<< HEAD
-	cplan = GetCachedPlan(entry->plansource, paramLI, false, NULL, intoClause);
+	cplan = GetCachedPlan(entry->plansource, paramLI, NULL, NULL, intoClause);
 	plan_list = cplan->stmt_list;
+
+	/*
+	 * DO NOT add any logic that could possibly throw an error between
+	 * GetCachedPlan and PortalDefineQuery, or you'll leak the plan refcount.
+	 */
+	PortalDefineQuery(portal,
+					  NULL,
+					  query_string,
+					  entry->plansource->sourceTag,
+					  entry->plansource->commandTag,
+					  plan_list,
+					  cplan);
 
 	/*
 	 * For CREATE TABLE / AS EXECUTE, we must make a copy of the stored query
 	 * so that we can modify its destination (yech, but this has always been
 	 * ugly).  For regular EXECUTE we can just use the cached query, since the
 	 * executor is read-only.
-=======
-	cplan = GetCachedPlan(entry->plansource, paramLI, NULL, NULL);
-	plan_list = cplan->stmt_list;
-
-	/*
-	 * DO NOT add any logic that could possibly throw an error between
-	 * GetCachedPlan and PortalDefineQuery, or you'll leak the plan refcount.
-	 */
-	PortalDefineQuery(portal,
-					  NULL,
-					  query_string,
-					  entry->plansource->commandTag,
-					  plan_list,
-					  cplan);
-
-	/*
-	 * For CREATE TABLE ... AS EXECUTE, we must verify that the prepared
-	 * statement is one that produces tuples.  Currently we insist that it be
-	 * a plain old SELECT.  In future we might consider supporting other
-	 * things such as INSERT ... RETURNING, but there are a couple of issues
-	 * to be settled first, notably how WITH NO DATA should be handled in such
-	 * a case (do we really want to suppress execution?) and how to pass down
-	 * the OID-determining eflags (PortalStart won't handle them in such a
-	 * case, and for that matter it's not clear the executor will either).
->>>>>>> d457cb4e
 	 *
 	 * In GPDB, we use the current parameter values in the planning, because
 	 * that potentially gives a better plan. It also means that we have to
@@ -318,17 +304,7 @@
 		count = FETCH_ALL;
 	}
 
-<<<<<<< HEAD
-	PortalDefineQuery(portal,
-					  NULL,
-					  query_string,
-					  entry->plansource->sourceTag,
-					  entry->plansource->commandTag,
-					  plan_list,
-					  cplan);
-
-=======
->>>>>>> d457cb4e
+
 	/*
 	 * Run the portal as appropriate.
 	 */
@@ -677,23 +653,10 @@
 		elog(ERROR, "EXPLAIN EXECUTE does not support variable-result cached plans");
 
 	/*
-	 * In Greenplum we first need to evaluate the parameters since we pass
+	 * In Cloudberry we first need to evaluate the parameters since we pass
 	 * paramLI to RevalidateCachedPlanWithParams(), while PostgreSQL uses
 	 * RevalidateCachedPlan().
 	 */
-
-	/* Evaluate parameters, if any */
-	if (entry->plansource->num_params)
-	{
-		/*
-		 * Need an EState to evaluate parameters; must not delete it till end
-		 * of query, in case parameters are pass-by-reference.
-		 */
-		estate = CreateExecutorState();
-		estate->es_param_list_info = params;
-		paramLI = EvaluateParams(entry, execstmt->params,
-								 queryString, estate);
-	}
 
 	query_string = entry->plansource->query_string;
 
@@ -718,12 +681,7 @@
 	}
 
 	/* Replan if needed, and acquire a transient refcount */
-<<<<<<< HEAD
-	cplan = GetCachedPlan(entry->plansource, paramLI, true, queryEnv, into);
-=======
-	cplan = GetCachedPlan(entry->plansource, paramLI,
-						  CurrentResourceOwner, queryEnv);
->>>>>>> d457cb4e
+	cplan = GetCachedPlan(entry->plansource, paramLI, CurrentResourceOwner, queryEnv, into);
 
 	INSTR_TIME_SET_CURRENT(planduration);
 	INSTR_TIME_SUBTRACT(planduration, planstart);
@@ -744,11 +702,7 @@
 
 		if (pstmt->commandType != CMD_UTILITY)
 			ExplainOnePlan(pstmt, into, es, query_string, paramLI, queryEnv,
-<<<<<<< HEAD
-						   &planduration, 0);
-=======
-						   &planduration, (es->buffers ? &bufusage : NULL));
->>>>>>> d457cb4e
+						   &planduration, (es->buffers ? &bufusage : NULL), 0);
 		else
 			ExplainOneUtility(pstmt->utilityStmt, into, es, query_string,
 							  paramLI, queryEnv);
