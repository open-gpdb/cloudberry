/*-------------------------------------------------------------------------
 *
 * sequence.c
 *	  PostgreSQL sequences support code.
 *
<<<<<<< HEAD
 * Portions Copyright (c) 2005-2008, Greenplum inc.
 * Portions Copyright (c) 2012-Present Pivotal Software, Inc.
 * Portions Copyright (c) 1996-2014, PostgreSQL Global Development Group
=======
 * Portions Copyright (c) 1996-2015, PostgreSQL Global Development Group
>>>>>>> ab93f90c
 * Portions Copyright (c) 1994, Regents of the University of California
 *
 *
 * IDENTIFICATION
 *	  src/backend/commands/sequence.c
 *
 *-------------------------------------------------------------------------
 */
#include "postgres.h"

#include "access/bufmask.h"
#include "access/htup_details.h"
#include "access/multixact.h"
#include "access/transam.h"
#include "access/xact.h"
<<<<<<< HEAD
=======
#include "access/xlog.h"
#include "access/xloginsert.h"
>>>>>>> ab93f90c
#include "access/xlogutils.h"
#include "catalog/dependency.h"
#include "catalog/heap.h"
#include "catalog/namespace.h"
#include "catalog/objectaccess.h"
#include "catalog/pg_type.h"
#include "commands/defrem.h"
#include "commands/sequence.h"
#include "commands/tablecmds.h"
#include "funcapi.h"
#include "libpq/libpq.h"
#include "libpq/pqformat.h"
#include "miscadmin.h"
#include "storage/smgr.h"               /* RelationCloseSmgr -> smgrclose */
#include "nodes/makefuncs.h"
#include "storage/lmgr.h"
#include "storage/proc.h"
#include "storage/smgr.h"
#include "utils/acl.h"
#include "utils/builtins.h"
#include "utils/formatting.h"
#include "utils/lsyscache.h"
#include "utils/resowner.h"
#include "utils/syscache.h"

#include "catalog/oid_dispatch.h"
#include "cdb/cdbdisp_query.h"
#include "cdb/cdbvars.h"
#include "cdb/cdbmotion.h"
#include "cdb/ml_ipc.h"

/*
 * We don't want to log each fetching of a value from a sequence,
 * so we pre-log a few fetches in advance. In the event of
 * crash we can lose (skip over) as many values as we pre-logged.
 */
#define SEQ_LOG_VALS	32

/*
 * The "special area" of a sequence's buffer page looks like this.
 */
#define SEQ_MAGIC	  0x1717

typedef struct sequence_magic
{
	uint32		magic;
} sequence_magic;

/*
 * We store a SeqTable item for every sequence we have touched in the current
 * session.  This is needed to hold onto nextval/currval state.  (We can't
 * rely on the relcache, since it's only, well, a cache, and may decide to
 * discard entries.)
 */
typedef struct SeqTableData
{
	Oid			relid;			/* pg_class OID of this sequence (hash key) */
	Oid			filenode;		/* last seen relfilenode of this sequence */
	LocalTransactionId lxid;	/* xact in which we last did a seq op */
	bool		last_valid;		/* do we have a valid "last" value? */
	int64		last;			/* value last returned by nextval */
	int64		cached;			/* last value already cached for nextval */
	/* if last != cached, we have not used up all the cached values */
	int64		increment;		/* copy of sequence's increment field */
	/* note that increment is zero until we first do read_seq_tuple() */
} SeqTableData;

typedef SeqTableData *SeqTable;

static HTAB *seqhashtab = NULL; /* hash table for SeqTable items */

/*
 * last_used_seq is updated by nextval() to point to the last used
 * sequence.
 */
static SeqTableData *last_used_seq = NULL;

static void fill_seq_with_data(Relation rel, HeapTuple tuple);
static int64 nextval_internal(Oid relid, bool is_direct_request);
static Relation open_share_lock(SeqTable seq);
static void create_seq_hashtable(void);
static void init_sequence(Oid relid, SeqTable *p_elm, Relation *p_rel);
static Form_pg_sequence read_seq_tuple(SeqTable elm, Relation rel,
			   Buffer *buf, HeapTuple seqtuple);
static void init_params(List *options, bool isInit,
			Form_pg_sequence new, List **owned_by);
static void do_setval(Oid relid, int64 next, bool iscalled);
static void process_owned_by(Relation seqrel, List *owned_by);
static void mask_seq_values(Page page);

static void
cdb_sequence_nextval_qe(Relation seqrel,
						int64   *plast,
						int64   *pcached,
						int64   *pincrement,
						bool    *pvalid);

/*
 * DefineSequence
 *				Creates a new sequence relation
 */
ObjectAddress
DefineSequence(CreateSeqStmt *seq)
{
	FormData_pg_sequence new;
	List	   *owned_by;
	CreateStmt *stmt = makeNode(CreateStmt);
	Oid			seqoid;
	ObjectAddress address;
	Relation	rel;
	HeapTuple	tuple;
	TupleDesc	tupDesc;
	Datum		value[SEQ_COL_LASTCOL];
	bool		null[SEQ_COL_LASTCOL];
	int			i;
	NameData	name;

	bool shouldDispatch =  Gp_role == GP_ROLE_DISPATCH && !IsBootstrapProcessingMode();

	/* Unlogged sequences are not implemented -- not clear if useful. */
	if (seq->sequence->relpersistence == RELPERSISTENCE_UNLOGGED)
		ereport(ERROR,
				(errcode(ERRCODE_FEATURE_NOT_SUPPORTED),
				 errmsg("unlogged sequences are not supported")));

	/*
	 * If if_not_exists was given and a relation with the same name already
	 * exists, bail out. (Note: we needn't check this when not if_not_exists,
	 * because DefineRelation will complain anyway.)
	 */
	if (seq->if_not_exists)
	{
		RangeVarGetAndCheckCreationNamespace(seq->sequence, NoLock, &seqoid);
		if (OidIsValid(seqoid))
		{
			ereport(NOTICE,
					(errcode(ERRCODE_DUPLICATE_TABLE),
					 errmsg("relation \"%s\" already exists, skipping",
							seq->sequence->relname)));
			return InvalidObjectAddress;
		}
	}

	/* Check and set all option values */
	init_params(seq->options, true, &new, &owned_by);

	/*
	 * Create relation (and fill value[] and null[] for the tuple)
	 */
	stmt->tableElts = NIL;
	for (i = SEQ_COL_FIRSTCOL; i <= SEQ_COL_LASTCOL; i++)
	{
		ColumnDef  *coldef = makeNode(ColumnDef);

		coldef->inhcount = 0;
		coldef->is_local = true;
		coldef->is_not_null = true;
		coldef->is_from_type = false;
		coldef->storage = 0;
		coldef->raw_default = NULL;
		coldef->cooked_default = NULL;
		coldef->collClause = NULL;
		coldef->collOid = InvalidOid;
		coldef->constraints = NIL;
		coldef->location = -1;

		null[i - 1] = false;

		switch (i)
		{
			case SEQ_COL_NAME:
				coldef->typeName = makeTypeNameFromOid(NAMEOID, -1);
				coldef->colname = "sequence_name";
				namestrcpy(&name, seq->sequence->relname);
				value[i - 1] = NameGetDatum(&name);
				break;
			case SEQ_COL_LASTVAL:
				coldef->typeName = makeTypeNameFromOid(INT8OID, -1);
				coldef->colname = "last_value";
				value[i - 1] = Int64GetDatumFast(new.last_value);
				break;
			case SEQ_COL_STARTVAL:
				coldef->typeName = makeTypeNameFromOid(INT8OID, -1);
				coldef->colname = "start_value";
				value[i - 1] = Int64GetDatumFast(new.start_value);
				break;
			case SEQ_COL_INCBY:
				coldef->typeName = makeTypeNameFromOid(INT8OID, -1);
				coldef->colname = "increment_by";
				value[i - 1] = Int64GetDatumFast(new.increment_by);
				break;
			case SEQ_COL_MAXVALUE:
				coldef->typeName = makeTypeNameFromOid(INT8OID, -1);
				coldef->colname = "max_value";
				value[i - 1] = Int64GetDatumFast(new.max_value);
				break;
			case SEQ_COL_MINVALUE:
				coldef->typeName = makeTypeNameFromOid(INT8OID, -1);
				coldef->colname = "min_value";
				value[i - 1] = Int64GetDatumFast(new.min_value);
				break;
			case SEQ_COL_CACHE:
				coldef->typeName = makeTypeNameFromOid(INT8OID, -1);
				coldef->colname = "cache_value";
				value[i - 1] = Int64GetDatumFast(new.cache_value);
				break;
			case SEQ_COL_LOG:
				coldef->typeName = makeTypeNameFromOid(INT8OID, -1);
				coldef->colname = "log_cnt";
				value[i - 1] = Int64GetDatum((int64) 0);
				break;
			case SEQ_COL_CYCLE:
				coldef->typeName = makeTypeNameFromOid(BOOLOID, -1);
				coldef->colname = "is_cycled";
				value[i - 1] = BoolGetDatum(new.is_cycled);
				break;
			case SEQ_COL_CALLED:
				coldef->typeName = makeTypeNameFromOid(BOOLOID, -1);
				coldef->colname = "is_called";
				value[i - 1] = BoolGetDatum(false);
				break;
		}
		stmt->tableElts = lappend(stmt->tableElts, coldef);
	}

	stmt->relation = seq->sequence;
	stmt->inhRelations = NIL;
	stmt->constraints = NIL;
	stmt->inhOids = NIL;
	stmt->parentOidCount = 0;
	stmt->options = NIL;
	stmt->oncommit = ONCOMMIT_NOOP;
	stmt->tablespacename = NULL;
<<<<<<< HEAD
	stmt->if_not_exists = false;
	stmt->relKind = RELKIND_SEQUENCE;
	stmt->ownerid = GetUserId();

	seqoid = DefineRelation(stmt, RELKIND_SEQUENCE, seq->ownerId, RELSTORAGE_HEAP, false, true, NULL);
=======
	stmt->if_not_exists = seq->if_not_exists;

	address = DefineRelation(stmt, RELKIND_SEQUENCE, seq->ownerId, NULL);
	seqoid = address.objectId;
>>>>>>> ab93f90c
	Assert(seqoid != InvalidOid);

	/*
	 * Open and lock the new sequence.  (This lock is redundant; an
	 * AccessExclusiveLock was acquired above by DefineRelation and
	 * won't be released until end of transaction.)
	 *
	 * CDB: Acquire lock on qDisp before dispatching to qExecs, so
	 * qDisp can detect and resolve any deadlocks.
	 */
	rel = heap_open(seqoid, AccessExclusiveLock);
	tupDesc = RelationGetDescr(rel);

	/* now initialize the sequence's data */
	tuple = heap_form_tuple(tupDesc, value, null);
	fill_seq_with_data(rel, tuple);

	/* Dispatch to segments */
	if (shouldDispatch)
	{
		CdbDispatchUtilityStatement((Node *) seq,
									DF_CANCEL_ON_ERROR|
									DF_WITH_SNAPSHOT|
									DF_NEED_TWO_PHASE,
									GetAssignedOidsForDispatch(),
									NULL);
	}

	/* process OWNED BY if given */
	if (owned_by)
		process_owned_by(rel, owned_by);

	heap_close(rel, NoLock);

	return address;
}

/*
 * Reset a sequence to its initial value.
 *
 * The change is made transactionally, so that on failure of the current
 * transaction, the sequence will be restored to its previous state.
 * We do that by creating a whole new relfilenode for the sequence; so this
 * works much like the rewriting forms of ALTER TABLE.
 *
 * Caller is assumed to have acquired AccessExclusiveLock on the sequence,
 * which must not be released until end of transaction.  Caller is also
 * responsible for permissions checking.
 */
void
ResetSequence(Oid seq_relid)
{
	Relation	seq_rel;
	SeqTable	elm;
	Form_pg_sequence seq;
	Buffer		buf;
	HeapTupleData seqtuple;
	HeapTuple	tuple;

	/*
	 * Read the old sequence.  This does a bit more work than really
	 * necessary, but it's simple, and we do want to double-check that it's
	 * indeed a sequence.
	 */
	init_sequence(seq_relid, &elm, &seq_rel);
	(void) read_seq_tuple(elm, seq_rel, &buf, &seqtuple);

	/*
	 * Copy the existing sequence tuple.
	 */
	tuple = heap_copytuple(&seqtuple);

	/* Now we're done with the old page */
	UnlockReleaseBuffer(buf);

	/*
	 * Modify the copied tuple to execute the restart (compare the RESTART
	 * action in AlterSequence)
	 */
	seq = (Form_pg_sequence) GETSTRUCT(tuple);
	seq->last_value = seq->start_value;
	seq->is_called = false;
	seq->log_cnt = 0;

	/*
	 * Create a new storage file for the sequence.  We want to keep the
	 * sequence's relfrozenxid at 0, since it won't contain any unfrozen XIDs.
	 * Same with relminmxid, since a sequence will never contain multixacts.
	 */
	RelationSetNewRelfilenode(seq_rel, seq_rel->rd_rel->relpersistence,
							  InvalidTransactionId, InvalidMultiXactId);

	/*
	 * Insert the modified tuple into the new storage file.
	 */
	fill_seq_with_data(seq_rel, tuple);

	/* Clear local cache so that we don't think we have cached numbers */
	/* Note that we do not change the currval() state */
	elm->cached = elm->last;

	relation_close(seq_rel, NoLock);
}

/*
 * Initialize a sequence's relation with the specified tuple as content
 */
static void
fill_seq_with_data(Relation rel, HeapTuple tuple)
{
	Buffer		buf;
	Page		page;
	sequence_magic *sm;
	OffsetNumber offnum;

	/* Initialize first page of relation with special magic number */

	buf = ReadBuffer(rel, P_NEW);
	Assert(BufferGetBlockNumber(buf) == 0);

	page = BufferGetPage(buf);

	LockBuffer(buf, BUFFER_LOCK_EXCLUSIVE);

	PageInit(page, BufferGetPageSize(buf), sizeof(sequence_magic));
	sm = (sequence_magic *) PageGetSpecialPointer(page);
	sm->magic = SEQ_MAGIC;

	/* Now insert sequence tuple */

	/*
	 * Since VACUUM does not process sequences, we have to force the tuple to
	 * have xmin = FrozenTransactionId now.  Otherwise it would become
	 * invisible to SELECTs after 2G transactions.  It is okay to do this
	 * because if the current transaction aborts, no other xact will ever
	 * examine the sequence tuple anyway.
	 */
	HeapTupleHeaderSetXmin(tuple->t_data, FrozenTransactionId);
	HeapTupleHeaderSetXminFrozen(tuple->t_data);
	HeapTupleHeaderSetCmin(tuple->t_data, FirstCommandId);
	HeapTupleHeaderSetXmax(tuple->t_data, InvalidTransactionId);
	tuple->t_data->t_infomask |= HEAP_XMAX_INVALID;
	ItemPointerSet(&tuple->t_data->t_ctid, 0, FirstOffsetNumber);

	/* check the comment above nextval_internal()'s equivalent call. */
	if (RelationNeedsWAL(rel))
		GetTopTransactionId();

	START_CRIT_SECTION();

	MarkBufferDirty(buf);

	offnum = PageAddItem(page, (Item) tuple->t_data, tuple->t_len,
						 InvalidOffsetNumber, false, false);
	if (offnum != FirstOffsetNumber)
		elog(ERROR, "failed to add sequence tuple to page");

	/* XLOG stuff */
	if (RelationNeedsWAL(rel))
	{
		xl_seq_rec	xlrec;
		XLogRecPtr	recptr;

		XLogBeginInsert();
		XLogRegisterBuffer(0, buf, REGBUF_WILL_INIT);

		xlrec.node = rel->rd_node;

		XLogRegisterData((char *) &xlrec, sizeof(xl_seq_rec));
		XLogRegisterData((char *) tuple->t_data, tuple->t_len);

		recptr = XLogInsert(RM_SEQ_ID, XLOG_SEQ_LOG);

		PageSetLSN(page, recptr);
	}

	END_CRIT_SECTION();

	UnlockReleaseBuffer(buf);
}

/*
 * AlterSequence
 *
 * Modify the definition of a sequence relation
 */
ObjectAddress
AlterSequence(AlterSeqStmt *stmt)
{
	Oid			relid;
	SeqTable	elm;
	Relation	seqrel;
	Buffer		buf;
	HeapTupleData seqtuple;
	Form_pg_sequence seq;
	FormData_pg_sequence new;
	List	   *owned_by;
<<<<<<< HEAD
	bool        bSeqIsTemp = false;
	int			numopts;
	char	   *alter_subtype = "";		/* metadata tracking: kind of
										   redundant to say "role" */
=======
	ObjectAddress address;
>>>>>>> ab93f90c

	/* Open and lock sequence. */
	relid = RangeVarGetRelid(stmt->sequence, AccessShareLock, stmt->missing_ok);
	if (relid == InvalidOid)
	{
		ereport(NOTICE,
				(errmsg("relation \"%s\" does not exist, skipping",
						stmt->sequence->relname)));
		return InvalidObjectAddress;
	}

	init_sequence(relid, &elm, &seqrel);

	/* allow ALTER to sequence owner only */
	if (!pg_class_ownercheck(relid, GetUserId()))
		aclcheck_error(ACLCHECK_NOT_OWNER, ACL_KIND_CLASS,
					   stmt->sequence->relname);

	/* lock page' buffer and read tuple into new sequence structure */
	seq = read_seq_tuple(elm, seqrel, &buf, &seqtuple);

	/* Copy old values of options into workspace */
	memcpy(&new, seq, sizeof(FormData_pg_sequence));

	/* Check and set new values */
	init_params(stmt->options, false, &new, &owned_by);

	/* Clear local cache so that we don't think we have cached numbers */
	/* Note that we do not change the currval() state */
	elm->cached = elm->last;

	/* check the comment above nextval_internal()'s equivalent call. */
	if (RelationNeedsWAL(seqrel))
		GetTopTransactionId();

	/* Now okay to update the on-disk tuple */
	START_CRIT_SECTION();

	memcpy(seq, &new, sizeof(FormData_pg_sequence));

	MarkBufferDirty(buf);

	/* XLOG stuff */
	if (RelationNeedsWAL(seqrel))
	{
		xl_seq_rec	xlrec;
		XLogRecPtr	recptr;
		Page		page = BufferGetPage(buf);

		XLogBeginInsert();
		XLogRegisterBuffer(0, buf, REGBUF_WILL_INIT);

		xlrec.node = seqrel->rd_node;
		XLogRegisterData((char *) &xlrec, sizeof(xl_seq_rec));

		XLogRegisterData((char *) seqtuple.t_data, seqtuple.t_len);

		recptr = XLogInsert(RM_SEQ_ID, XLOG_SEQ_LOG);

		PageSetLSN(page, recptr);
	}

	END_CRIT_SECTION();

	UnlockReleaseBuffer(buf);

	/* process OWNED BY if given */
	if (owned_by)
		process_owned_by(seqrel, owned_by);

	bSeqIsTemp = (seqrel->rd_rel->relpersistence == RELPERSISTENCE_TEMP);

	numopts = list_length(stmt->options);
	if (numopts > 1)
	{
		alter_subtype = psprintf("%d OPTIONS", numopts);
	}
	else if (0 == numopts)
	{
		alter_subtype = "0 OPTIONS";
	}
	else if (Gp_role == GP_ROLE_DISPATCH && !bSeqIsTemp)
	{
		ListCell		*option = list_head(stmt->options);
		DefElem			*defel	= (DefElem *) lfirst(option);
		char			*tempo	= NULL;

		alter_subtype = defel->defname;
		if (0 == strcmp(alter_subtype, "owned_by"))
			alter_subtype = "OWNED BY";

		tempo = asc_toupper(alter_subtype, strlen(alter_subtype));

		alter_subtype = tempo;
	}

	if (Gp_role == GP_ROLE_DISPATCH && !bSeqIsTemp)
	{
		/* MPP-6929: metadata tracking */
		MetaTrackUpdObject(RelationRelationId,
						   relid,
						   GetUserId(),
						   "ALTER", alter_subtype);
	}

	if (Gp_role == GP_ROLE_DISPATCH)
		CdbDispatchUtilityStatement((Node *) stmt,
									DF_CANCEL_ON_ERROR|
									DF_WITH_SNAPSHOT|
									DF_NEED_TWO_PHASE,
									NIL,
									NULL);
	InvokeObjectPostAlterHook(RelationRelationId, relid, 0);

	ObjectAddressSet(address, RelationRelationId, relid);

	relation_close(seqrel, NoLock);

	return address;
}


/*
 * Note: nextval with a text argument is no longer exported as a pg_proc
 * entry, but we keep it around to ease porting of C code that may have
 * called the function directly.
 */
Datum
nextval(PG_FUNCTION_ARGS)
{
	text	   *seqin = PG_GETARG_TEXT_P(0);
	RangeVar   *sequence;
	Oid			relid;

	sequence = makeRangeVarFromNameList(textToQualifiedNameList(seqin));

	/*
	 * XXX: This is not safe in the presence of concurrent DDL, but acquiring
	 * a lock here is more expensive than letting nextval_internal do it,
	 * since the latter maintains a cache that keeps us from hitting the lock
	 * manager more than once per transaction.  It's not clear whether the
	 * performance penalty is material in practice, but for now, we do it this
	 * way.
	 */
	relid = RangeVarGetRelid(sequence, NoLock, false);

	PG_RETURN_INT64(nextval_internal(relid, false));
}

Datum
nextval_oid(PG_FUNCTION_ARGS)
{
	Oid			relid = PG_GETARG_OID(0);

	PG_RETURN_INT64(nextval_internal(relid, false));
}

void
nextval_qd(Oid relid, int64 *plast, int64 *pcached, int64  *pincrement, bool *poverflow)
{
	Assert(IS_QUERY_DISPATCHER());

	*plast = nextval_internal(relid, true);
	*pcached = last_used_seq->cached;
	*pincrement = last_used_seq->increment;
	*poverflow = !last_used_seq->last_valid;
}

static int64
nextval_internal(Oid relid, bool called_from_dispatcher)
{
	SeqTable	elm;
	Relation	seqrel;
	Buffer		buf;
	Page		page;
	HeapTupleData seqtuple;
	Form_pg_sequence seq;
	int64		incby,
				maxv,
				minv,
				cache,
				log,
				fetch,
				last;
	int64		result,
				next,
				rescnt = 0;
	bool            logit = false;

	/* open and AccessShareLock sequence */
	init_sequence(relid, &elm, &seqrel);

<<<<<<< HEAD
	if (pg_class_aclcheck(elm->relid, GetUserId(), ACL_UPDATE) != ACLCHECK_OK)
=======
	if (pg_class_aclcheck(elm->relid, GetUserId(),
						  ACL_USAGE | ACL_UPDATE) != ACLCHECK_OK)
>>>>>>> ab93f90c
		ereport(ERROR,
				(errcode(ERRCODE_INSUFFICIENT_PRIVILEGE),
				 errmsg("permission denied for sequence %s",
						RelationGetRelationName(seqrel))));

	/* read-only transactions may only modify temp sequences */
	if (!seqrel->rd_islocaltemp)
		PreventCommandIfReadOnly("nextval()");

<<<<<<< HEAD
	if (elm->last != elm->cached 		/* some numbers were cached */
		&& !called_from_dispatcher)
=======
	/*
	 * Forbid this during parallel operation because, to make it work, the
	 * cooperating backends would need to share the backend-local cached
	 * sequence information.  Currently, we don't support that.
	 */
	PreventCommandIfParallelMode("nextval()");

	if (elm->last != elm->cached)		/* some numbers were cached */
>>>>>>> ab93f90c
	{
		Assert(elm->last_valid);
		Assert(elm->increment != 0);
		elm->last += elm->increment;
		relation_close(seqrel, NoLock);
		last_used_seq = elm;
		return elm->last;
	}

	/* Update the sequence object. */
	if (Gp_role == GP_ROLE_EXECUTE)
	{
		cdb_sequence_nextval_qe(seqrel,
								&elm->last,
								&elm->cached,
								&elm->increment,
								&elm->last_valid);

		last_used_seq = elm;
		relation_close(seqrel, NoLock);

		return elm->last;
	}

	/* lock page' buffer and read tuple */
	seq = read_seq_tuple(elm, seqrel, &buf, &seqtuple);
	page = BufferGetPage(buf);

	last = next = result = seq->last_value;
	incby = seq->increment_by;
	maxv = seq->max_value;
	minv = seq->min_value;
	fetch = cache = seq->cache_value;
	log = seq->log_cnt;

	if (!seq->is_called)
	{
		rescnt++;				/* return last_value if not is_called */
		fetch--;
	}

	/*
	 * Decide whether we should emit a WAL log record.  If so, force up the
	 * fetch count to grab SEQ_LOG_VALS more values than we actually need to
	 * cache.  (These will then be usable without logging.)
	 *
	 * If this is the first nextval after a checkpoint, we must force a new
	 * WAL record to be written anyway, else replay starting from the
	 * checkpoint would fail to advance the sequence past the logged values.
	 * In this case we may as well fetch extra values.
	 */
	if (log < fetch || !seq->is_called)
	{
		/* forced log to satisfy local demand for values */
		fetch = log = fetch + SEQ_LOG_VALS;
		logit = true;
	}
	else
	{
		XLogRecPtr	redoptr = GetRedoRecPtr();

		if (PageGetLSN(page) <= redoptr)
		{
			/* last update of seq was before checkpoint */
			fetch = log = fetch + SEQ_LOG_VALS;
			logit = true;
		}
	}

	while (fetch)				/* try to fetch cache [+ log ] numbers */
	{
		/*
		 * Check MAXVALUE for ascending sequences and MINVALUE for descending
		 * sequences
		 */
		if (incby > 0)
		{
			/* ascending sequence */
			if ((maxv >= 0 && next > maxv - incby) ||
				(maxv < 0 && next + incby > maxv))
			{
				if (rescnt > 0)
					break;		/* stop fetching */
				if (!seq->is_cycled)
				{
					char		buf[100];

					snprintf(buf, sizeof(buf), INT64_FORMAT, maxv);
					ereport(ERROR,
						  (errcode(ERRCODE_OBJECT_NOT_IN_PREREQUISITE_STATE),
						   errmsg("nextval: reached maximum value of sequence \"%s\" (%s)",
								  RelationGetRelationName(seqrel), buf)));
				}
				next = minv;
			}
			else
				next += incby;
		}
		else
		{
			/* descending sequence */
			if ((minv < 0 && next < minv - incby) ||
				(minv >= 0 && next + incby < minv))
			{
				if (rescnt > 0)
					break;		/* stop fetching */
				if (!seq->is_cycled)
				{
					char		buf[100];

					snprintf(buf, sizeof(buf), INT64_FORMAT, minv);
					ereport(ERROR,
						  (errcode(ERRCODE_OBJECT_NOT_IN_PREREQUISITE_STATE),
						   errmsg("nextval: reached minimum value of sequence \"%s\" (%s)",
								  RelationGetRelationName(seqrel), buf)));
				}
				next = maxv;
			}
			else
				next += incby;
		}
		fetch--;
		if (rescnt < cache)
		{
			log--;
			rescnt++;
			last = next;
			if (rescnt == 1)	/* if it's first result - */
				result = next;	/* it's what to return */
		}
	}

	log -= fetch;				/* adjust for any unfetched numbers */
	Assert(log >= 0);

	/* save info in local cache */
	elm->last = result;			/* last returned number */
	elm->cached = last;			/* last fetched number */
	elm->last_valid = true;
	elm->increment = incby;

	last_used_seq = elm;

	/*
	 * If something needs to be WAL logged, acquire an xid, so this
<<<<<<< HEAD
	 * transaction's commit will trigger a WAL flush and wait for
	 * syncrep. It's sufficient to ensure the toplevel transaction has a xid,
	 * no need to assign xids subxacts, that'll already trigger a appropriate
	 * wait.  (Have to do that here, so we're outside the critical section)
=======
	 * transaction's commit will trigger a WAL flush and wait for syncrep.
	 * It's sufficient to ensure the toplevel transaction has an xid, no need
	 * to assign xids subxacts, that'll already trigger an appropriate wait.
	 * (Have to do that here, so we're outside the critical section)
>>>>>>> ab93f90c
	 */
	if (logit && RelationNeedsWAL(seqrel))
		GetTopTransactionId();

	/* ready to change the on-disk (or really, in-buffer) tuple */
	START_CRIT_SECTION();

	/*
	 * We must mark the buffer dirty before doing XLogInsert(); see notes in
	 * SyncOneBuffer().  However, we don't apply the desired changes just yet.
	 * This looks like a violation of the buffer update protocol, but it is in
	 * fact safe because we hold exclusive lock on the buffer.  Any other
	 * process, including a checkpoint, that tries to examine the buffer
	 * contents will block until we release the lock, and then will see the
	 * final state that we install below.
	 */
	MarkBufferDirty(buf);

	/* XLOG stuff */
	if (logit && RelationNeedsWAL(seqrel))
	{
		xl_seq_rec	xlrec;
		XLogRecPtr	recptr;

		/*
		 * We don't log the current state of the tuple, but rather the state
		 * as it would appear after "log" more fetches.  This lets us skip
		 * that many future WAL records, at the cost that we lose those
		 * sequence values if we crash.
		 */
		XLogBeginInsert();
		XLogRegisterBuffer(0, buf, REGBUF_WILL_INIT);

		/* set values that will be saved in xlog */
		seq->last_value = next;
		seq->is_called = true;
		seq->log_cnt = 0;

		xlrec.node = seqrel->rd_node;

		XLogRegisterData((char *) &xlrec, sizeof(xl_seq_rec));
		XLogRegisterData((char *) seqtuple.t_data, seqtuple.t_len);

		recptr = XLogInsert(RM_SEQ_ID, XLOG_SEQ_LOG);

		PageSetLSN(page, recptr);
	}

	/* Now update sequence tuple to the intended final state */
	seq->last_value = last;		/* last fetched number */
	seq->is_called = true;
	seq->log_cnt = log;			/* how much is logged */

	END_CRIT_SECTION();

	UnlockReleaseBuffer(buf);

	relation_close(seqrel, NoLock);

	return result;
}

Datum
currval_oid(PG_FUNCTION_ARGS)
{
	Oid			relid = PG_GETARG_OID(0);
	int64		result;
	SeqTable	elm;
	Relation	seqrel;

	/* For now, strictly forbidden on MPP. */
	if (Gp_role == GP_ROLE_DISPATCH || Gp_role == GP_ROLE_EXECUTE)
	{
		ereport(ERROR,
				(errcode(ERRCODE_FEATURE_NOT_SUPPORTED),
				 errmsg("currval() not supported")));
	}

	/* open and AccessShareLock sequence */
	init_sequence(relid, &elm, &seqrel);

	if (pg_class_aclcheck(elm->relid, GetUserId(),
						  ACL_SELECT | ACL_USAGE) != ACLCHECK_OK)
		ereport(ERROR,
				(errcode(ERRCODE_INSUFFICIENT_PRIVILEGE),
				 errmsg("permission denied for sequence %s",
						RelationGetRelationName(seqrel))));

	if (!elm->last_valid)
		ereport(ERROR,
				(errcode(ERRCODE_OBJECT_NOT_IN_PREREQUISITE_STATE),
				 errmsg("currval of sequence \"%s\" is not yet defined in this session",
						RelationGetRelationName(seqrel))));

	result = elm->last;

	relation_close(seqrel, NoLock);

	PG_RETURN_INT64(result);
}

Datum
lastval(PG_FUNCTION_ARGS)
{
	Relation	seqrel;
	int64		result;

	/* For now, strictly forbidden on MPP. */
	if (Gp_role == GP_ROLE_DISPATCH || Gp_role == GP_ROLE_EXECUTE)
	{
		ereport(ERROR,
				(errcode(ERRCODE_FEATURE_NOT_SUPPORTED),
				 errmsg("lastval() not supported")));
	}

	if (last_used_seq == NULL)
		ereport(ERROR,
				(errcode(ERRCODE_OBJECT_NOT_IN_PREREQUISITE_STATE),
				 errmsg("lastval is not yet defined in this session")));

	/* Someone may have dropped the sequence since the last nextval() */
	if (!SearchSysCacheExists1(RELOID, ObjectIdGetDatum(last_used_seq->relid)))
		ereport(ERROR,
				(errcode(ERRCODE_OBJECT_NOT_IN_PREREQUISITE_STATE),
				 errmsg("lastval is not yet defined in this session")));

	seqrel = open_share_lock(last_used_seq);

	/* nextval() must have already been called for this sequence */
	Assert(last_used_seq->last_valid);

	if (pg_class_aclcheck(last_used_seq->relid, GetUserId(),
						  ACL_SELECT | ACL_USAGE) != ACLCHECK_OK)
		ereport(ERROR,
				(errcode(ERRCODE_INSUFFICIENT_PRIVILEGE),
				 errmsg("permission denied for sequence %s",
						RelationGetRelationName(seqrel))));

	result = last_used_seq->last;
	relation_close(seqrel, NoLock);

	PG_RETURN_INT64(result);
}

/*
 * Main internal procedure that handles 2 & 3 arg forms of SETVAL.
 *
 * Note that the 3 arg version (which sets the is_called flag) is
 * only for use in pg_dump, and setting the is_called flag may not
 * work if multiple users are attached to the database and referencing
 * the sequence (unlikely if pg_dump is restoring it).
 *
 * It is necessary to have the 3 arg version so that pg_dump can
 * restore the state of a sequence exactly during data-only restores -
 * it is the only way to clear the is_called flag in an existing
 * sequence.
 */
static void
do_setval(Oid relid, int64 next, bool iscalled)
{
	SeqTable	elm;
	Relation	seqrel;
	Buffer		buf;
	HeapTupleData seqtuple;
	Form_pg_sequence seq;

	if (Gp_role == GP_ROLE_EXECUTE)
	{
		ereport(ERROR,
				(errcode(ERRCODE_FEATURE_NOT_SUPPORTED),
				 errmsg("setval() not supported in this context")));
	}

	/* open and AccessShareLock sequence */
	init_sequence(relid, &elm, &seqrel);

	if (pg_class_aclcheck(elm->relid, GetUserId(), ACL_UPDATE) != ACLCHECK_OK)
		ereport(ERROR,
				(errcode(ERRCODE_INSUFFICIENT_PRIVILEGE),
				 errmsg("permission denied for sequence %s",
						RelationGetRelationName(seqrel))));

	/* read-only transactions may only modify temp sequences */
	if (!seqrel->rd_islocaltemp)
		PreventCommandIfReadOnly("setval()");

	/*
	 * Forbid this during parallel operation because, to make it work, the
	 * cooperating backends would need to share the backend-local cached
	 * sequence information.  Currently, we don't support that.
	 */
	PreventCommandIfParallelMode("setval()");

	/* lock page' buffer and read tuple */
	seq = read_seq_tuple(elm, seqrel, &buf, &seqtuple);

	if ((next < seq->min_value) || (next > seq->max_value))
	{
		char		bufv[100],
					bufm[100],
					bufx[100];

		snprintf(bufv, sizeof(bufv), INT64_FORMAT, next);
		snprintf(bufm, sizeof(bufm), INT64_FORMAT, seq->min_value);
		snprintf(bufx, sizeof(bufx), INT64_FORMAT, seq->max_value);
		ereport(ERROR,
				(errcode(ERRCODE_NUMERIC_VALUE_OUT_OF_RANGE),
				 errmsg("setval: value %s is out of bounds for sequence \"%s\" (%s..%s)",
						bufv, RelationGetRelationName(seqrel),
						bufm, bufx)));
	}

	/* Set the currval() state only if iscalled = true */
	if (iscalled)
	{
		elm->last = next;		/* last returned number */
		elm->last_valid = true;
	}

	/* In any case, forget any future cached numbers */
	elm->cached = elm->last;

	/* check the comment above nextval_internal()'s equivalent call. */
	if (RelationNeedsWAL(seqrel))
		GetTopTransactionId();

	/* ready to change the on-disk (or really, in-buffer) tuple */
	START_CRIT_SECTION();

	seq->last_value = next;		/* last fetched number */
	seq->is_called = iscalled;
	seq->log_cnt = 0;

	MarkBufferDirty(buf);

	/* XLOG stuff */
	if (RelationNeedsWAL(seqrel))
	{
		xl_seq_rec	xlrec;
		XLogRecPtr	recptr;
		Page		page = BufferGetPage(buf);

		XLogBeginInsert();
		XLogRegisterBuffer(0, buf, REGBUF_WILL_INIT);

		xlrec.node = seqrel->rd_node;
		XLogRegisterData((char *) &xlrec, sizeof(xl_seq_rec));
		XLogRegisterData((char *) seqtuple.t_data, seqtuple.t_len);

		recptr = XLogInsert(RM_SEQ_ID, XLOG_SEQ_LOG);

		PageSetLSN(page, recptr);
	}

	END_CRIT_SECTION();

	UnlockReleaseBuffer(buf);

	relation_close(seqrel, NoLock);
}

/*
 * Implement the 2 arg setval procedure.
 * See do_setval for discussion.
 */
Datum
setval_oid(PG_FUNCTION_ARGS)
{
	Oid			relid = PG_GETARG_OID(0);
	int64		next = PG_GETARG_INT64(1);

	do_setval(relid, next, true);

	PG_RETURN_INT64(next);
}

/*
 * Implement the 3 arg setval procedure.
 * See do_setval for discussion.
 */
Datum
setval3_oid(PG_FUNCTION_ARGS)
{
	Oid			relid = PG_GETARG_OID(0);
	int64		next = PG_GETARG_INT64(1);
	bool		iscalled = PG_GETARG_BOOL(2);

	do_setval(relid, next, iscalled);

	PG_RETURN_INT64(next);
}


/*
 * Open the sequence and acquire AccessShareLock if needed
 *
 * If we haven't touched the sequence already in this transaction,
 * we need to acquire AccessShareLock.  We arrange for the lock to
 * be owned by the top transaction, so that we don't need to do it
 * more than once per xact.
 */
static Relation
open_share_lock(SeqTable seq)
{
	LocalTransactionId thislxid = MyProc->lxid;

	/* Get the lock if not already held in this xact */
	if (seq->lxid != thislxid)
	{
		ResourceOwner currentOwner;

		currentOwner = CurrentResourceOwner;
		PG_TRY();
		{
			CurrentResourceOwner = TopTransactionResourceOwner;
			LockRelationOid(seq->relid, AccessShareLock);
		}
		PG_CATCH();
		{
			/* Ensure CurrentResourceOwner is restored on error */
			CurrentResourceOwner = currentOwner;
			PG_RE_THROW();
		}
		PG_END_TRY();
		CurrentResourceOwner = currentOwner;

		/* Flag that we have a lock in the current xact */
		seq->lxid = thislxid;
	}

	/* We now know we have AccessShareLock, and can safely open the rel */
	return relation_open(seq->relid, NoLock);
}

/*
 * Creates the hash table for storing sequence data
 */
static void
create_seq_hashtable(void)
{
	HASHCTL		ctl;

	memset(&ctl, 0, sizeof(ctl));
	ctl.keysize = sizeof(Oid);
	ctl.entrysize = sizeof(SeqTableData);

	seqhashtab = hash_create("Sequence values", 16, &ctl,
							 HASH_ELEM | HASH_BLOBS);
}

/*
 * Given a relation OID, open and lock the sequence.  p_elm and p_rel are
 * output parameters.
 */
static void
init_sequence(Oid relid, SeqTable *p_elm, Relation *p_rel)
{
	SeqTable	elm;
	Relation	seqrel;
	bool		found;

	/* Find or create a hash table entry for this sequence */
	if (seqhashtab == NULL)
		create_seq_hashtable();

	elm = (SeqTable) hash_search(seqhashtab, &relid, HASH_ENTER, &found);

	/*
	 * Initialize the new hash table entry if it did not exist already.
	 *
	 * NOTE: seqtable entries are stored for the life of a backend (unless
	 * explicitly discarded with DISCARD). If the sequence itself is deleted
	 * then the entry becomes wasted memory, but it's small enough that this
	 * should not matter.
	 */
	if (!found)
	{
		/* relid already filled in */
		elm->filenode = InvalidOid;
		elm->lxid = InvalidLocalTransactionId;
		elm->last_valid = false;
		elm->last = elm->cached = elm->increment = 0;
	}

	/*
	 * Open the sequence relation.
	 */
	seqrel = open_share_lock(elm);

	if (seqrel->rd_rel->relkind != RELKIND_SEQUENCE)
		ereport(ERROR,
				(errcode(ERRCODE_WRONG_OBJECT_TYPE),
				 errmsg("\"%s\" is not a sequence",
						RelationGetRelationName(seqrel))));

	/*
	 * If the sequence has been transactionally replaced since we last saw it,
	 * discard any cached-but-unissued values.  We do not touch the currval()
	 * state, however.
	 */
	if (seqrel->rd_rel->relfilenode != elm->filenode)
	{
		elm->filenode = seqrel->rd_rel->relfilenode;
		elm->cached = elm->last;
	}

	/* Return results */
	*p_elm = elm;
	*p_rel = seqrel;
}


/*
 * Given an opened sequence relation, lock the page buffer and find the tuple
 *
 * *buf receives the reference to the pinned-and-ex-locked buffer
 * *seqtuple receives the reference to the sequence tuple proper
 *		(this arg should point to a local variable of type HeapTupleData)
 *
 * Function's return value points to the data payload of the tuple
 */
static Form_pg_sequence
read_seq_tuple(SeqTable elm, Relation rel, Buffer *buf, HeapTuple seqtuple)
{
	Page		page;
	ItemId		lp;
	sequence_magic *sm;
	Form_pg_sequence seq;

	*buf = ReadBuffer(rel, 0);
	LockBuffer(*buf, BUFFER_LOCK_EXCLUSIVE);

	page = BufferGetPage(*buf);
	sm = (sequence_magic *) PageGetSpecialPointer(page);

	if (sm->magic != SEQ_MAGIC)
		elog(ERROR, "bad magic number in sequence \"%s\": %08X",
			 RelationGetRelationName(rel), sm->magic);

	lp = PageGetItemId(page, FirstOffsetNumber);
	Assert(ItemIdIsNormal(lp));

	/* Note we currently only bother to set these two fields of *seqtuple */
	seqtuple->t_data = (HeapTupleHeader) PageGetItem(page, lp);
	seqtuple->t_len = ItemIdGetLength(lp);

	/*
	 * Previous releases of Postgres neglected to prevent SELECT FOR UPDATE on
	 * a sequence, which would leave a non-frozen XID in the sequence tuple's
	 * xmax, which eventually leads to clog access failures or worse. If we
	 * see this has happened, clean up after it.  We treat this like a hint
	 * bit update, ie, don't bother to WAL-log it, since we can certainly do
	 * this again if the update gets lost.
	 */
	Assert(!(seqtuple->t_data->t_infomask & HEAP_XMAX_IS_MULTI));
	if (HeapTupleHeaderGetRawXmax(seqtuple->t_data) != InvalidTransactionId)
	{
		HeapTupleHeaderSetXmax(seqtuple->t_data, InvalidTransactionId);
		seqtuple->t_data->t_infomask &= ~HEAP_XMAX_COMMITTED;
		seqtuple->t_data->t_infomask |= HEAP_XMAX_INVALID;
		MarkBufferDirtyHint(*buf, true);
	}

	seq = (Form_pg_sequence) GETSTRUCT(seqtuple);

	/* this is a handy place to update our copy of the increment */
	elm->increment = seq->increment_by;

	return seq;
}

/*
 * init_params: process the options list of CREATE or ALTER SEQUENCE,
 * and store the values into appropriate fields of *new.  Also set
 * *owned_by to any OWNED BY option, or to NIL if there is none.
 *
 * If isInit is true, fill any unspecified options with default values;
 * otherwise, do not change existing options that aren't explicitly overridden.
 */
static void
init_params(List *options, bool isInit,
			Form_pg_sequence new, List **owned_by)
{
	DefElem    *start_value = NULL;
	DefElem    *restart_value = NULL;
	DefElem    *increment_by = NULL;
	DefElem    *max_value = NULL;
	DefElem    *min_value = NULL;
	DefElem    *cache_value = NULL;
	DefElem    *is_cycled = NULL;
	ListCell   *option;

	*owned_by = NIL;

	foreach(option, options)
	{
		DefElem    *defel = (DefElem *) lfirst(option);

		if (strcmp(defel->defname, "increment") == 0)
		{
			if (increment_by)
				ereport(ERROR,
						(errcode(ERRCODE_SYNTAX_ERROR),
						 errmsg("conflicting or redundant options")));
			increment_by = defel;
		}
		else if (strcmp(defel->defname, "start") == 0)
		{
			if (start_value)
				ereport(ERROR,
						(errcode(ERRCODE_SYNTAX_ERROR),
						 errmsg("conflicting or redundant options")));
			start_value = defel;
		}
		else if (strcmp(defel->defname, "restart") == 0)
		{
			if (restart_value)
				ereport(ERROR,
						(errcode(ERRCODE_SYNTAX_ERROR),
						 errmsg("conflicting or redundant options")));
			restart_value = defel;
		}
		else if (strcmp(defel->defname, "maxvalue") == 0)
		{
			if (max_value)
				ereport(ERROR,
						(errcode(ERRCODE_SYNTAX_ERROR),
						 errmsg("conflicting or redundant options")));
			max_value = defel;
		}
		else if (strcmp(defel->defname, "minvalue") == 0)
		{
			if (min_value)
				ereport(ERROR,
						(errcode(ERRCODE_SYNTAX_ERROR),
						 errmsg("conflicting or redundant options")));
			min_value = defel;
		}
		else if (strcmp(defel->defname, "cache") == 0)
		{
			if (cache_value)
				ereport(ERROR,
						(errcode(ERRCODE_SYNTAX_ERROR),
						 errmsg("conflicting or redundant options")));
			cache_value = defel;
		}
		else if (strcmp(defel->defname, "cycle") == 0)
		{
			if (is_cycled)
				ereport(ERROR,
						(errcode(ERRCODE_SYNTAX_ERROR),
						 errmsg("conflicting or redundant options")));
			is_cycled = defel;
		}
		else if (strcmp(defel->defname, "owned_by") == 0)
		{
			if (*owned_by)
				ereport(ERROR,
						(errcode(ERRCODE_SYNTAX_ERROR),
						 errmsg("conflicting or redundant options")));
			*owned_by = defGetQualifiedName(defel);
		}
		else
			elog(ERROR, "option \"%s\" not recognized",
				 defel->defname);
	}

	/*
	 * We must reset log_cnt when isInit or when changing any parameters that
	 * would affect future nextval allocations.
	 */
	if (isInit)
		new->log_cnt = 0;

	/* INCREMENT BY */
	if (increment_by != NULL)
	{
		new->increment_by = defGetInt64(increment_by);
		if (new->increment_by == 0)
			ereport(ERROR,
					(errcode(ERRCODE_INVALID_PARAMETER_VALUE),
					 errmsg("INCREMENT must not be zero")));
		new->log_cnt = 0;
	}
	else if (isInit)
		new->increment_by = 1;

	/* CYCLE */
	if (is_cycled != NULL)
	{
		new->is_cycled = intVal(is_cycled->arg);
		Assert(BoolIsValid(new->is_cycled));
		new->log_cnt = 0;
	}
	else if (isInit)
		new->is_cycled = false;

	/* MAXVALUE (null arg means NO MAXVALUE) */
	if (max_value != NULL && max_value->arg)
	{
		new->max_value = defGetInt64(max_value);
		new->log_cnt = 0;
	}
	else if (isInit || max_value != NULL)
	{
		if (new->increment_by > 0)
			new->max_value = SEQ_MAXVALUE;		/* ascending seq */
		else
			new->max_value = -1;	/* descending seq */
		new->log_cnt = 0;
	}

	/* MINVALUE (null arg means NO MINVALUE) */
	if (min_value != NULL && min_value->arg)
	{
		new->min_value = defGetInt64(min_value);
		new->log_cnt = 0;
	}
	else if (isInit || min_value != NULL)
	{
		if (new->increment_by > 0)
			new->min_value = 1; /* ascending seq */
		else
			new->min_value = SEQ_MINVALUE;		/* descending seq */
		new->log_cnt = 0;
	}

	/* crosscheck min/max */
	if (new->min_value >= new->max_value)
	{
		char		bufm[100],
					bufx[100];

		snprintf(bufm, sizeof(bufm), INT64_FORMAT, new->min_value);
		snprintf(bufx, sizeof(bufx), INT64_FORMAT, new->max_value);
		ereport(ERROR,
				(errcode(ERRCODE_INVALID_PARAMETER_VALUE),
				 errmsg("MINVALUE (%s) must be less than MAXVALUE (%s)",
						bufm, bufx)));
	}

	/* START WITH */
	if (start_value != NULL)
		new->start_value = defGetInt64(start_value);
	else if (isInit)
	{
		if (new->increment_by > 0)
			new->start_value = new->min_value;	/* ascending seq */
		else
			new->start_value = new->max_value;	/* descending seq */
	}

	/* crosscheck START */
	if (new->start_value < new->min_value)
	{
		char		bufs[100],
					bufm[100];

		snprintf(bufs, sizeof(bufs), INT64_FORMAT, new->start_value);
		snprintf(bufm, sizeof(bufm), INT64_FORMAT, new->min_value);
		ereport(ERROR,
				(errcode(ERRCODE_INVALID_PARAMETER_VALUE),
				 errmsg("START value (%s) cannot be less than MINVALUE (%s)",
						bufs, bufm)));
	}
	if (new->start_value > new->max_value)
	{
		char		bufs[100],
					bufm[100];

		snprintf(bufs, sizeof(bufs), INT64_FORMAT, new->start_value);
		snprintf(bufm, sizeof(bufm), INT64_FORMAT, new->max_value);
		ereport(ERROR,
				(errcode(ERRCODE_INVALID_PARAMETER_VALUE),
			  errmsg("START value (%s) cannot be greater than MAXVALUE (%s)",
					 bufs, bufm)));
	}

	/* RESTART [WITH] */
	if (restart_value != NULL)
	{
		if (restart_value->arg != NULL)
			new->last_value = defGetInt64(restart_value);
		else
			new->last_value = new->start_value;
		new->is_called = false;
		new->log_cnt = 0;
	}
	else if (isInit)
	{
		new->last_value = new->start_value;
		new->is_called = false;
	}

	/* crosscheck RESTART (or current value, if changing MIN/MAX) */
	if (new->last_value < new->min_value)
	{
		char		bufs[100],
					bufm[100];

		snprintf(bufs, sizeof(bufs), INT64_FORMAT, new->last_value);
		snprintf(bufm, sizeof(bufm), INT64_FORMAT, new->min_value);
		ereport(ERROR,
				(errcode(ERRCODE_INVALID_PARAMETER_VALUE),
			   errmsg("RESTART value (%s) cannot be less than MINVALUE (%s)",
					  bufs, bufm)));
	}
	if (new->last_value > new->max_value)
	{
		char		bufs[100],
					bufm[100];

		snprintf(bufs, sizeof(bufs), INT64_FORMAT, new->last_value);
		snprintf(bufm, sizeof(bufm), INT64_FORMAT, new->max_value);
		ereport(ERROR,
				(errcode(ERRCODE_INVALID_PARAMETER_VALUE),
			errmsg("RESTART value (%s) cannot be greater than MAXVALUE (%s)",
				   bufs, bufm)));
	}

	/* CACHE */
	if (cache_value != NULL)
	{
		new->cache_value = defGetInt64(cache_value);
		if (new->cache_value <= 0)
		{
			char		buf[100];

			snprintf(buf, sizeof(buf), INT64_FORMAT, new->cache_value);
			ereport(ERROR,
					(errcode(ERRCODE_INVALID_PARAMETER_VALUE),
					 errmsg("CACHE (%s) must be greater than zero",
							buf)));
		}
		new->log_cnt = 0;
	}
	else if (isInit)
		new->cache_value = 1;
}

/*
 * Process an OWNED BY option for CREATE/ALTER SEQUENCE
 *
 * Ownership permissions on the sequence are already checked,
 * but if we are establishing a new owned-by dependency, we must
 * enforce that the referenced table has the same owner and namespace
 * as the sequence.
 */
static void
process_owned_by(Relation seqrel, List *owned_by)
{
	int			nnames;
	Relation	tablerel;
	AttrNumber	attnum;

	nnames = list_length(owned_by);
	Assert(nnames > 0);
	if (nnames == 1)
	{
		/* Must be OWNED BY NONE */
		if (strcmp(strVal(linitial(owned_by)), "none") != 0)
			ereport(ERROR,
					(errcode(ERRCODE_SYNTAX_ERROR),
					 errmsg("invalid OWNED BY option"),
				errhint("Specify OWNED BY table.column or OWNED BY NONE.")));
		tablerel = NULL;
		attnum = 0;
	}
	else
	{
		List	   *relname;
		char	   *attrname;
		RangeVar   *rel;

		/* Separate relname and attr name */
		relname = list_truncate(list_copy(owned_by), nnames - 1);
		attrname = strVal(lfirst(list_tail(owned_by)));

		/* Open and lock rel to ensure it won't go away meanwhile */
		rel = makeRangeVarFromNameList(relname);
		tablerel = relation_openrv(rel, AccessShareLock);

		/* Must be a regular or foreign table */
		if (!(tablerel->rd_rel->relkind == RELKIND_RELATION ||
			  tablerel->rd_rel->relkind == RELKIND_FOREIGN_TABLE))
			ereport(ERROR,
					(errcode(ERRCODE_WRONG_OBJECT_TYPE),
					 errmsg("referenced relation \"%s\" is not a table or foreign table",
							RelationGetRelationName(tablerel))));

		/* We insist on same owner and schema */
		if (seqrel->rd_rel->relowner != tablerel->rd_rel->relowner)
			ereport(ERROR,
					(errcode(ERRCODE_OBJECT_NOT_IN_PREREQUISITE_STATE),
					 errmsg("sequence must have same owner as table it is linked to")));
		if (RelationGetNamespace(seqrel) != RelationGetNamespace(tablerel))
			ereport(ERROR,
					(errcode(ERRCODE_OBJECT_NOT_IN_PREREQUISITE_STATE),
					 errmsg("sequence must be in same schema as table it is linked to")));

		/* Now, fetch the attribute number from the system cache */
		attnum = get_attnum(RelationGetRelid(tablerel), attrname);
		if (attnum == InvalidAttrNumber)
			ereport(ERROR,
					(errcode(ERRCODE_UNDEFINED_COLUMN),
					 errmsg("column \"%s\" of relation \"%s\" does not exist",
							attrname, RelationGetRelationName(tablerel))));
	}

	/*
	 * OK, we are ready to update pg_depend.  First remove any existing AUTO
	 * dependencies for the sequence, then optionally add a new one.
	 */
	markSequenceUnowned(RelationGetRelid(seqrel));

	if (tablerel)
	{
		ObjectAddress refobject,
					depobject;

		refobject.classId = RelationRelationId;
		refobject.objectId = RelationGetRelid(tablerel);
		refobject.objectSubId = attnum;
		depobject.classId = RelationRelationId;
		depobject.objectId = RelationGetRelid(seqrel);
		depobject.objectSubId = 0;
		recordDependencyOn(&depobject, &refobject, DEPENDENCY_AUTO);
	}

	/* Done, but hold lock until commit */
	if (tablerel)
		relation_close(tablerel, NoLock);
}


/*
 * Return sequence parameters, for use by information schema
 */
Datum
pg_sequence_parameters(PG_FUNCTION_ARGS)
{
	Oid			relid = PG_GETARG_OID(0);
	TupleDesc	tupdesc;
	Datum		values[5];
	bool		isnull[5];
	SeqTable	elm;
	Relation	seqrel;
	Buffer		buf;
	HeapTupleData seqtuple;
	Form_pg_sequence seq;

	/* open and AccessShareLock sequence */
	init_sequence(relid, &elm, &seqrel);

	if (pg_class_aclcheck(relid, GetUserId(), ACL_SELECT | ACL_UPDATE | ACL_USAGE) != ACLCHECK_OK)
		ereport(ERROR,
				(errcode(ERRCODE_INSUFFICIENT_PRIVILEGE),
				 errmsg("permission denied for sequence %s",
						RelationGetRelationName(seqrel))));

	tupdesc = CreateTemplateTupleDesc(5, false);
	TupleDescInitEntry(tupdesc, (AttrNumber) 1, "start_value",
					   INT8OID, -1, 0);
	TupleDescInitEntry(tupdesc, (AttrNumber) 2, "minimum_value",
					   INT8OID, -1, 0);
	TupleDescInitEntry(tupdesc, (AttrNumber) 3, "maximum_value",
					   INT8OID, -1, 0);
	TupleDescInitEntry(tupdesc, (AttrNumber) 4, "increment",
					   INT8OID, -1, 0);
	TupleDescInitEntry(tupdesc, (AttrNumber) 5, "cycle_option",
					   BOOLOID, -1, 0);

	BlessTupleDesc(tupdesc);

	memset(isnull, 0, sizeof(isnull));

	seq = read_seq_tuple(elm, seqrel, &buf, &seqtuple);

	values[0] = Int64GetDatum(seq->start_value);
	values[1] = Int64GetDatum(seq->min_value);
	values[2] = Int64GetDatum(seq->max_value);
	values[3] = Int64GetDatum(seq->increment_by);
	values[4] = BoolGetDatum(seq->is_cycled);

	UnlockReleaseBuffer(buf);
	relation_close(seqrel, NoLock);

	return HeapTupleGetDatum(heap_form_tuple(tupdesc, values, isnull));
}


void
<<<<<<< HEAD
seq_redo(XLogRecPtr beginLoc, XLogRecPtr lsn, XLogRecord *record)
=======
seq_redo(XLogReaderState *record)
>>>>>>> ab93f90c
{
	XLogRecPtr	lsn = record->EndRecPtr;
	uint8		info = XLogRecGetInfo(record) & ~XLR_INFO_MASK;
	Buffer		buffer;
	Page		page;
	Page		localpage;
	char	   *item;
	Size		itemsz;
	xl_seq_rec *xlrec = (xl_seq_rec *) XLogRecGetData(record);
	sequence_magic *sm;

	if (info != XLOG_SEQ_LOG)
		elog(PANIC, "seq_redo: unknown op code %u", info);

	buffer = XLogInitBufferForRedo(record, 0);
	page = (Page) BufferGetPage(buffer);

	/*
	 * We always reinit the page.  However, since this WAL record type is also
	 * used for updating sequences, it's possible that a hot-standby backend
	 * is examining the page concurrently; so we mustn't transiently trash the
	 * buffer.  The solution is to build the correct new page contents in
	 * local workspace and then memcpy into the buffer.  Then only bytes that
	 * are supposed to change will change, even transiently. We must palloc
	 * the local page for alignment reasons.
	 */
	localpage = (Page) palloc(BufferGetPageSize(buffer));

	PageInit(localpage, BufferGetPageSize(buffer), sizeof(sequence_magic));
	sm = (sequence_magic *) PageGetSpecialPointer(localpage);
	sm->magic = SEQ_MAGIC;

	item = (char *) xlrec + sizeof(xl_seq_rec);
	itemsz = XLogRecGetDataLen(record) - sizeof(xl_seq_rec);

	if (PageAddItem(localpage, (Item) item, itemsz,
					FirstOffsetNumber, false, false) == InvalidOffsetNumber)
		elog(PANIC, "seq_redo: failed to add item to page");

	PageSetLSN(localpage, lsn);

	memcpy(page, localpage, BufferGetPageSize(buffer));
	MarkBufferDirty(buffer);
	UnlockReleaseBuffer(buffer);

	pfree(localpage);
}

/*
 * Flush cached sequence information.
 */
void
ResetSequenceCaches(void)
{
	if (seqhashtab)
	{
		hash_destroy(seqhashtab);
		seqhashtab = NULL;
	}

	last_used_seq = NULL;
}

/*
 * Mask last_value and log_cnt for consistency checking
 *
 * To avoid logging every fetch from a sequence, SEQ_LOG_VALS are pre-logged
 * and thus we need to mask the last_value and log_cnt during consistency
 * checks.
 */
static void
mask_seq_values(Page page)
{
	OffsetNumber 		i;
	OffsetNumber 		maxoff;
	Form_pg_sequence	seqtup;

	maxoff = PageGetMaxOffsetNumber(page);

	for (i = FirstOffsetNumber; i <= maxoff; i = OffsetNumberNext(i))
	{
		HeapTupleData	htup;
		ItemId			iid = PageGetItemId(page, i);

		htup.t_data = (HeapTupleHeader) ((char *) page + ItemIdGetOffset(iid));
		htup.t_len = ItemIdGetLength(iid);

		seqtup = (Form_pg_sequence) GETSTRUCT(&htup);
		MemSet(&seqtup->last_value, 0, sizeof(int64));
		MemSet(&seqtup->log_cnt, 0, sizeof(int64));
	}
}

/*
 * Mask a Sequence page before performing consistency checks on it.
 */
void
seq_mask(char *page, BlockNumber blkno)
{
	mask_page_lsn_and_checksum(page);

	/*
	 * last_value and log_cnt need to be masked to account for SEQ_LOG_VALS
	 * skipped loggings of fetching
	 */
	mask_seq_values(page);

	mask_unused_space(page);
}

/*
 * CDB: forward a nextval request from qExec to the QD
 */
void
cdb_sequence_nextval_qe(Relation	seqrel,
						int64   *plast,
						int64   *pcached,
						int64   *pincrement,
						bool    *pvalid)
{
	Oid oid;
	int64 last;
	int64 cached;
	int64 increment;
	char overflow;
	char error;
	unsigned char	qtype;
	int retval;
	char *current;
	int *pint32;
	StringInfoData buf;
	Oid dbid = seqrel->rd_node.dbNode;
	Oid seq_oid = seqrel->rd_id;

	/*
	 * Construct a nextval NOTIFY message to send to the QD using "nextval"
	 * channel. Sends pq_beginmessage(..., 'A') to signal that this is a NOTIFY
	 * message. Payload includes all info required to update the sequence
	 * value.
	 */
	char payload[128];
	snprintf(payload, sizeof(payload), "%d:%d", dbid, seq_oid);
	pq_beginmessage(&buf, 'A');
	pq_sendint(&buf, gp_session_id, sizeof(int32));
	pq_sendstring(&buf, "nextval"); /* channel */
	pq_sendstring(&buf, payload);
	pq_endmessage(&buf);
	pq_flush();

	/*
	 * Read nextval response from QD.
	 */
	do
	{
		pq_startmsgread();
		retval = pq_getbyte_if_available(&qtype);
		if (retval == 0)
		{
			pq_endmsgread();
			CHECK_FOR_INTERRUPTS();
		}

		if (retval == EOF)
			ereport(ERROR,
					(errcode(ERRCODE_INTERNAL_ERROR),
					 errmsg("nextval: QD closed the connection")));
	} while (retval != 1);
	Assert(qtype == SEQ_NEXTVAL_QUERY_RESPONSE);

	initStringInfo(&buf);
	if (pq_getmessage(&buf, 0) != 0)
		elog(ERROR, "unable to parse nextval response from QD");

	current = buf.data;

	oid = ntohl(*((int32 *) current));
	current += sizeof(int32);

	pint32 = (int32 *) &last;
	*pint32 = ntohl(*((int32 *) current + 1));
	pint32++;
	*pint32 = ntohl(*((int32 *) current));
	current += sizeof(int64);

	pint32 = (int32 *) &cached;
	*pint32 = ntohl(*((int32 *) current + 1));
	pint32++;
	*pint32 = ntohl(*((int32 *) current));
	current += sizeof(int64);

	pint32 = (int32 *) &increment;
	*pint32 = ntohl(*((int32 *) current + 1));
	pint32++;
	*pint32 = ntohl(*((int32 *) current));
	current += sizeof(int64);

	overflow = *current;
	current += sizeof(char);
	error = *current;

	if (overflow == SEQ_NEXTVAL_TRUE)
		ereport(ERROR,
				(errcode(ERRCODE_OBJECT_NOT_IN_PREREQUISITE_STATE),
				 errmsg("nextval: reached %s value of sequence \"%s\" (" INT64_FORMAT ")",
				 increment>0 ? "maximum":"minimum",
				 RelationGetRelationName(seqrel), last)));

	if (error == SEQ_NEXTVAL_TRUE)
		ereport(ERROR,
				(errcode(ERRCODE_INTERNAL_ERROR),
						errmsg("nextval: QD encountered error")));

	Assert(overflow == SEQ_NEXTVAL_FALSE);
	Assert(error == SEQ_NEXTVAL_FALSE);

	if (oid != seq_oid)
		ereport(ERROR,
				(errcode(ERRCODE_INTERNAL_ERROR),
				 errmsg("nextval: request oid:%d of QE doesn't match the response oid:%d from QD",
						seq_oid, oid)));

	*plast = last;
	*pcached = cached;
	*pincrement = increment;
	*pvalid = true;
}<|MERGE_RESOLUTION|>--- conflicted
+++ resolved
@@ -3,13 +3,9 @@
  * sequence.c
  *	  PostgreSQL sequences support code.
  *
-<<<<<<< HEAD
  * Portions Copyright (c) 2005-2008, Greenplum inc.
  * Portions Copyright (c) 2012-Present Pivotal Software, Inc.
- * Portions Copyright (c) 1996-2014, PostgreSQL Global Development Group
-=======
  * Portions Copyright (c) 1996-2015, PostgreSQL Global Development Group
->>>>>>> ab93f90c
  * Portions Copyright (c) 1994, Regents of the University of California
  *
  *
@@ -25,11 +21,8 @@
 #include "access/multixact.h"
 #include "access/transam.h"
 #include "access/xact.h"
-<<<<<<< HEAD
-=======
 #include "access/xlog.h"
 #include "access/xloginsert.h"
->>>>>>> ab93f90c
 #include "access/xlogutils.h"
 #include "catalog/dependency.h"
 #include "catalog/heap.h"
@@ -263,18 +256,12 @@
 	stmt->options = NIL;
 	stmt->oncommit = ONCOMMIT_NOOP;
 	stmt->tablespacename = NULL;
-<<<<<<< HEAD
-	stmt->if_not_exists = false;
+	stmt->if_not_exists = seq->if_not_exists;
 	stmt->relKind = RELKIND_SEQUENCE;
 	stmt->ownerid = GetUserId();
 
-	seqoid = DefineRelation(stmt, RELKIND_SEQUENCE, seq->ownerId, RELSTORAGE_HEAP, false, true, NULL);
-=======
-	stmt->if_not_exists = seq->if_not_exists;
-
-	address = DefineRelation(stmt, RELKIND_SEQUENCE, seq->ownerId, NULL);
+	address = DefineRelation(stmt, RELKIND_SEQUENCE, seq->ownerId, NULL, RELSTORAGE_HEAP, false, true, NULL);
 	seqoid = address.objectId;
->>>>>>> ab93f90c
 	Assert(seqoid != InvalidOid);
 
 	/*
@@ -472,14 +459,11 @@
 	Form_pg_sequence seq;
 	FormData_pg_sequence new;
 	List	   *owned_by;
-<<<<<<< HEAD
+	ObjectAddress address;
 	bool        bSeqIsTemp = false;
 	int			numopts;
 	char	   *alter_subtype = "";		/* metadata tracking: kind of
 										   redundant to say "role" */
-=======
-	ObjectAddress address;
->>>>>>> ab93f90c
 
 	/* Open and lock sequence. */
 	relid = RangeVarGetRelid(stmt->sequence, AccessShareLock, stmt->missing_ok);
@@ -672,12 +656,8 @@
 	/* open and AccessShareLock sequence */
 	init_sequence(relid, &elm, &seqrel);
 
-<<<<<<< HEAD
-	if (pg_class_aclcheck(elm->relid, GetUserId(), ACL_UPDATE) != ACLCHECK_OK)
-=======
 	if (pg_class_aclcheck(elm->relid, GetUserId(),
 						  ACL_USAGE | ACL_UPDATE) != ACLCHECK_OK)
->>>>>>> ab93f90c
 		ereport(ERROR,
 				(errcode(ERRCODE_INSUFFICIENT_PRIVILEGE),
 				 errmsg("permission denied for sequence %s",
@@ -687,10 +667,6 @@
 	if (!seqrel->rd_islocaltemp)
 		PreventCommandIfReadOnly("nextval()");
 
-<<<<<<< HEAD
-	if (elm->last != elm->cached 		/* some numbers were cached */
-		&& !called_from_dispatcher)
-=======
 	/*
 	 * Forbid this during parallel operation because, to make it work, the
 	 * cooperating backends would need to share the backend-local cached
@@ -698,8 +674,8 @@
 	 */
 	PreventCommandIfParallelMode("nextval()");
 
-	if (elm->last != elm->cached)		/* some numbers were cached */
->>>>>>> ab93f90c
+	if (elm->last != elm->cached 		/* some numbers were cached */
+		&& !called_from_dispatcher)
 	{
 		Assert(elm->last_valid);
 		Assert(elm->increment != 0);
@@ -845,17 +821,10 @@
 
 	/*
 	 * If something needs to be WAL logged, acquire an xid, so this
-<<<<<<< HEAD
-	 * transaction's commit will trigger a WAL flush and wait for
-	 * syncrep. It's sufficient to ensure the toplevel transaction has a xid,
-	 * no need to assign xids subxacts, that'll already trigger a appropriate
-	 * wait.  (Have to do that here, so we're outside the critical section)
-=======
 	 * transaction's commit will trigger a WAL flush and wait for syncrep.
 	 * It's sufficient to ensure the toplevel transaction has an xid, no need
 	 * to assign xids subxacts, that'll already trigger an appropriate wait.
 	 * (Have to do that here, so we're outside the critical section)
->>>>>>> ab93f90c
 	 */
 	if (logit && RelationNeedsWAL(seqrel))
 		GetTopTransactionId();
@@ -1748,11 +1717,7 @@
 
 
 void
-<<<<<<< HEAD
-seq_redo(XLogRecPtr beginLoc, XLogRecPtr lsn, XLogRecord *record)
-=======
 seq_redo(XLogReaderState *record)
->>>>>>> ab93f90c
 {
 	XLogRecPtr	lsn = record->EndRecPtr;
 	uint8		info = XLogRecGetInfo(record) & ~XLR_INFO_MASK;
