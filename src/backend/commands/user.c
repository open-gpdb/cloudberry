--- conflicted
+++ resolved
@@ -3,13 +3,9 @@
  * user.c
  *	  Commands for manipulating roles (formerly called users).
  *
-<<<<<<< HEAD
- * Portions Copyright (c) 2005-2010, Greenplum inc
+ * Portions Copyright (c) 2005-2010, Cloudberry inc
  * Portions Copyright (c) 2012-Present VMware, Inc. or its affiliates.
- * Portions Copyright (c) 1996-2019, PostgreSQL Global Development Group
-=======
  * Portions Copyright (c) 1996-2021, PostgreSQL Global Development Group
->>>>>>> d457cb4e
  * Portions Copyright (c) 1994, Regents of the University of California
  *
  * src/backend/commands/user.c
@@ -2095,7 +2091,8 @@
 	 */
 	if (roleid == ROLE_PG_DATABASE_OWNER)
 		ereport(ERROR,
-				errmsg("role \"%s\" cannot have explicit members", rolename));
+				(errcode(ERRCODE_INVALID_GRANT_OPERATION),
+				 errmsg("role \"%s\" cannot have explicit members", rolename)));
 
 	/*
 	 * The role membership grantor of record has little significance at
@@ -2146,8 +2143,9 @@
 		 */
 		if (memberid == ROLE_PG_DATABASE_OWNER)
 			ereport(ERROR,
-					errmsg("role \"%s\" cannot be a member of any role",
-						   get_rolespec_name(memberRole)));
+					(errcode(ERRCODE_INVALID_GRANT_OPERATION),
+					 errmsg("role \"%s\" cannot be a member of any role",
+						   get_rolespec_name(memberRole))));
 
 		/*
 		 * Refuse creation of membership loops, including the trivial case
