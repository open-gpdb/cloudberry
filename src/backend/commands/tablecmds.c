/*-------------------------------------------------------------------------
 *
 * tablecmds.c
 *	  Commands for creating and altering table structures and settings
 *
 * Portions Copyright (c) 2005-2010, Greenplum inc
 * Portions Copyright (c) 2012-Present Pivotal Software, Inc.
 * Portions Copyright (c) 1996-2009, PostgreSQL Global Development Group
 * Portions Copyright (c) 1994, Regents of the University of California
 *
 *
 * IDENTIFICATION
 *	  $PostgreSQL: pgsql/src/backend/commands/tablecmds.c,v 1.310 2009/12/15 04:57:47 rhaas Exp $
 *
 *-------------------------------------------------------------------------
 */
#include "postgres.h"

#include "access/aocs_compaction.h"
#include "access/appendonlywriter.h"
#include "access/bitmap.h"
#include "access/genam.h"
#include "access/heapam.h"
#include "access/nbtree.h"
#include "access/reloptions.h"
#include "access/relscan.h"
#include "access/sysattr.h"
#include "access/xact.h"
#include "catalog/catalog.h"
#include "catalog/dependency.h"
#include "catalog/heap.h"
#include "catalog/index.h"
#include "catalog/indexing.h"
#include "catalog/namespace.h"
#include "catalog/pg_appendonly_fn.h"
#include "catalog/pg_attribute_encoding.h"
#include "catalog/pg_compression.h"
#include "catalog/pg_constraint.h"
#include "catalog/pg_depend.h"
#include "catalog/pg_inherits.h"
#include "catalog/pg_inherits_fn.h"
#include "catalog/pg_namespace.h"
#include "catalog/pg_opclass.h"
#include "catalog/pg_partition.h"
#include "catalog/pg_partition_rule.h"
#include "catalog/pg_tablespace.h"
#include "catalog/pg_trigger.h"
#include "catalog/pg_tablespace.h"
#include "catalog/pg_type.h"
#include "catalog/pg_type_fn.h"
#include "catalog/storage.h"
#include "catalog/toasting.h"
#include "cdb/cdbappendonlyam.h"
#include "cdb/cdbappendonlyxlog.h"
#include "cdb/cdbaocsam.h"
#include "cdb/cdbpartition.h"
#include "commands/cluster.h"
<<<<<<< HEAD
#include "commands/copy.h"
=======
#include "commands/comment.h"
>>>>>>> 78a09145
#include "commands/defrem.h"
#include "commands/sequence.h"
#include "commands/tablecmds.h"
#include "commands/tablespace.h"
#include "commands/trigger.h"
#include "commands/typecmds.h"
#include "executor/executor.h"
#include "miscadmin.h"
#include "nodes/makefuncs.h"
#include "nodes/nodeFuncs.h"
#include "nodes/parsenodes.h"
#include "optimizer/clauses.h"
<<<<<<< HEAD
#include "optimizer/plancat.h"
#include "optimizer/planner.h"
#include "optimizer/prep.h"
#include "parser/gramparse.h"
=======
>>>>>>> 78a09145
#include "parser/parse_clause.h"
#include "parser/parse_coerce.h"
#include "parser/parse_expr.h"
#include "parser/parse_oper.h"
#include "parser/parse_partition.h"
#include "parser/parse_relation.h"
#include "parser/parse_target.h"
#include "parser/parse_type.h"
#include "parser/parse_utilcmd.h"
#include "parser/parser.h"
#include "rewrite/rewriteDefine.h"
#include "rewrite/rewriteHandler.h"
#include "rewrite/rewriteManip.h"
#include "storage/bufmgr.h"
#include "storage/lmgr.h"
#include "storage/sinval.h"
#include "tcop/utility.h"
#include "utils/acl.h"
#include "utils/builtins.h"
#include "utils/datum.h"
#include "utils/fmgroids.h"
#include "utils/inval.h"
#include "utils/lsyscache.h"
#include "utils/memutils.h"
#include "utils/relcache.h"
#include "utils/snapmgr.h"
#include "utils/syscache.h"
#include "utils/tqual.h"

#include "cdb/cdbdisp.h"
#include "cdb/cdbdisp_query.h"
#include "cdb/cdbvars.h"
#include "cdb/cdbrelsize.h"
#include "cdb/cdboidsync.h"


/*
 * ON COMMIT action list
 */
typedef struct OnCommitItem
{
	Oid			relid;			/* relid of relation */
	OnCommitAction oncommit;	/* what to do at end of xact */

	/*
	 * If this entry was created during the current transaction,
	 * creating_subid is the ID of the creating subxact; if created in a prior
	 * transaction, creating_subid is zero.  If deleted during the current
	 * transaction, deleting_subid is the ID of the deleting subxact; if no
	 * deletion request is pending, deleting_subid is zero.
	 */
	SubTransactionId creating_subid;
	SubTransactionId deleting_subid;
} OnCommitItem;

static List *on_commits = NIL;


/*
 * State information for ALTER TABLE
 *
 * The pending-work queue for an ALTER TABLE is a List of AlteredTableInfo
 * structs, one for each table modified by the operation (the named table
 * plus any child tables that are affected).  We save lists of subcommands
 * to apply to this table (possibly modified by parse transformation steps);
 * these lists will be executed in Phase 2.  If a Phase 3 step is needed,
 * necessary information is stored in the constraints and newvals lists.
 *
 * Phase 2 is divided into multiple passes; subcommands are executed in
 * a pass determined by subcommand type.
 */

#define AT_PASS_DROP			0		/* DROP (all flavors) */
#define AT_PASS_ALTER_TYPE		1		/* ALTER COLUMN TYPE */
#define AT_PASS_OLD_INDEX		2		/* re-add existing indexes */
#define AT_PASS_OLD_CONSTR		3		/* re-add existing constraints */
#define AT_PASS_COL_ATTRS		4		/* set other column attributes */
/* We could support a RENAME COLUMN pass here, but not currently used */
#define AT_PASS_ADD_COL			5		/* ADD COLUMN */
#define AT_PASS_ADD_INDEX		6		/* ADD indexes */
#define AT_PASS_ADD_CONSTR		7		/* ADD constraints, defaults */
#define AT_PASS_MISC			8		/* other stuff */
#define AT_NUM_PASSES			9

typedef struct AlteredTableInfo
{
	/* Information saved before any work commences: */
	Oid			relid;			/* Relation to work on */
	char		relkind;		/* Its relkind */
	TupleDesc	oldDesc;		/* Pre-modification tuple descriptor */
	/* Information saved by Phase 1 for Phase 2: */
	List	   *subcmds[AT_NUM_PASSES]; /* Lists of AlterTableCmd */
	/* Information saved by Phases 1/2 for Phase 3: */
	List	   *constraints;	/* List of NewConstraint */
	List	   *newvals;		/* List of NewColumnValue */
	bool		new_notnull;	/* T if we added new NOT NULL constraints */
	bool		new_changeoids; /* T if we added/dropped the OID column */
	Oid			newTableSpace;	/* new tablespace; 0 means no change */
	Oid			exchange_relid;	/* for EXCHANGE, the exchanged in rel */
	/* Objects to rebuild after completing ALTER TYPE operations */
	List	   *changedConstraintOids;	/* OIDs of constraints to rebuild */
	List	   *changedConstraintDefs;	/* string definitions of same */
	List	   *changedIndexOids;		/* OIDs of indexes to rebuild */
	List	   *changedIndexDefs;		/* string definitions of same */
} AlteredTableInfo;

<<<<<<< HEAD
=======
/* Struct describing one new constraint to check in Phase 3 scan */
/* Note: new NOT NULL constraints are handled elsewhere */
typedef struct NewConstraint
{
	char	   *name;			/* Constraint name, or NULL if none */
	ConstrType	contype;		/* CHECK or FOREIGN */
	Oid			refrelid;		/* PK rel, if FOREIGN */
	Oid			refindid;		/* OID of PK's index, if FOREIGN */
	Oid			conid;			/* OID of pg_constraint entry, if FOREIGN */
	Node	   *qual;			/* Check expr or CONSTR_FOREIGN Constraint */
	List	   *qualstate;		/* Execution state for CHECK */
} NewConstraint;

>>>>>>> 78a09145
/*
 * Struct describing one new column value that needs to be computed during
 * Phase 3 copy (this could be either a new column with a non-null default, or
 * a column that we're changing the type of).  Columns without such an entry
 * are just copied from the old table during ATRewriteTable.  Note that the
 * expr is an expression over *old* table values.
 */
typedef struct NewColumnValue
{
	AttrNumber	attnum;			/* which column */
	Expr	   *expr;			/* expression to compute */
	ExprState  *exprstate;		/* execution state */
} NewColumnValue;

/*
 * Error-reporting support for RemoveRelations
 */
struct dropmsgstrings
{
	char		kind;
	int			nonexistent_code;
	const char *nonexistent_msg;
	const char *skipping_msg;
	const char *nota_msg;
	const char *drophint_msg;
};

static const struct dropmsgstrings dropmsgstringarray[] = {
	{RELKIND_RELATION,
		ERRCODE_UNDEFINED_TABLE,
		gettext_noop("table \"%s\" does not exist"),
		gettext_noop("table \"%s\" does not exist, skipping"),
		gettext_noop("\"%s\" is not a table"),
	gettext_noop("Use DROP TABLE to remove a table, DROP EXTERNAL TABLE if external, or DROP FOREIGN TABLE if foreign.")},
	{RELKIND_SEQUENCE,
		ERRCODE_UNDEFINED_TABLE,
		gettext_noop("sequence \"%s\" does not exist"),
		gettext_noop("sequence \"%s\" does not exist, skipping"),
		gettext_noop("\"%s\" is not a sequence"),
	gettext_noop("Use DROP SEQUENCE to remove a sequence.")},
	{RELKIND_VIEW,
		ERRCODE_UNDEFINED_TABLE,
		gettext_noop("view \"%s\" does not exist"),
		gettext_noop("view \"%s\" does not exist, skipping"),
		gettext_noop("\"%s\" is not a view"),
	gettext_noop("Use DROP VIEW to remove a view.")},
	{RELKIND_INDEX,
		ERRCODE_UNDEFINED_OBJECT,
		gettext_noop("index \"%s\" does not exist"),
		gettext_noop("index \"%s\" does not exist, skipping"),
		gettext_noop("\"%s\" is not an index"),
	gettext_noop("Use DROP INDEX to remove an index.")},
	{RELKIND_COMPOSITE_TYPE,
		ERRCODE_UNDEFINED_OBJECT,
		gettext_noop("type \"%s\" does not exist"),
		gettext_noop("type \"%s\" does not exist, skipping"),
		gettext_noop("\"%s\" is not a type"),
	gettext_noop("Use DROP TYPE to remove a type.")},
	{'\0', 0, NULL, NULL, NULL, NULL}
};


static void truncate_check_rel(Relation rel);
static void MergeAttributesIntoExisting(Relation child_rel, Relation parent_rel,
						List *inhAttrNameList, bool is_partition);
List * MergeAttributes(List *schema, List *supers, bool istemp, bool isPartitioned,
				List **supOids, List **supconstr, int *supOidCount, GpPolicy *policy);
static bool MergeCheckConstraint(List *constraints, char *name, Node *expr);
static void MergeConstraintsIntoExisting(Relation child_rel, Relation parent_rel);
static void StoreCatalogInheritance(Oid relationId, List *supers);
static void StoreCatalogInheritance1(Oid relationId, Oid parentOid,
						 int16 seqNumber, Relation inhRelation,
						 bool is_partition);
static int	findAttrByName(const char *attributeName, List *schema);
static void setRelhassubclassInRelation(Oid relationId, bool relhassubclass);
static void AlterIndexNamespaces(Relation classRel, Relation rel,
					 Oid oldNspOid, Oid newNspOid, ObjectAddresses *objsMoved);
static void AlterSeqNamespaces(Relation classRel, Relation rel,
				   Oid oldNspOid, Oid newNspOid, ObjectAddresses *objsMoved,
				   LOCKMODE lockmode);
static int transformColumnNameList(Oid relId, List *colList,
						int16 *attnums, Oid *atttypids);
static int transformFkeyGetPrimaryKey(Relation pkrel, Oid *indexOid,
						   List **attnamelist,
						   int16 *attnums, Oid *atttypids,
						   Oid *opclasses);
static void checkFkeyPermissions(Relation rel, int16 *attnums, int natts);
static void validateForeignKeyConstraint(Constraint *fkconstraint,
							 Relation rel, Relation pkrel,
							 Oid pkindOid, Oid constraintOid);
static void createForeignKeyTriggers(Relation rel, Constraint *fkconstraint,
						 Oid constraintOid, Oid indexOid);
static void ATController(Relation rel, List *cmds, bool recurse);
static void prepSplitCmd(Relation rel, PgPartRule *prule, bool is_at);
static void ATPrepCmd(List **wqueue, Relation rel, AlterTableCmd *cmd,
		  bool recurse, bool recursing);
static void ATRewriteCatalogs(List **wqueue);
static void ATAddToastIfNeeded(List **wqueue);
static void ATExecCmd(List **wqueue, AlteredTableInfo *tab, Relation rel,
		  AlterTableCmd *cmd);
static void ATRewriteTables(List **wqueue);
static void ATRewriteTable(AlteredTableInfo *tab, Oid OIDNewHeap);
static void ATAocsWriteNewColumns(
		AOCSAddColumnDesc idesc, AOCSHeaderScanDesc sdesc,
		AlteredTableInfo *tab, ExprContext *econtext, TupleTableSlot *slot);
static bool ATAocsNoRewrite(AlteredTableInfo *tab);
static AlteredTableInfo *ATGetQueueEntry(List **wqueue, Relation rel);
static void ATSimplePermissions(Relation rel, bool allowView);
static void ATSimplePermissionsRelationOrIndex(Relation rel);
static void ATSimpleRecursion(List **wqueue, Relation rel,
				  AlterTableCmd *cmd, bool recurse);
#if 0
static void ATOneLevelRecursion(List **wqueue, Relation rel,
					AlterTableCmd *cmd);
#endif
static void ATPrepAddColumn(List **wqueue, Relation rel, bool recurse,
				AlterTableCmd *cmd);
static void ATExecAddColumn(AlteredTableInfo *tab, Relation rel,
				ColumnDef *colDef, bool isOid);
static void add_column_datatype_dependency(Oid relid, int32 attnum, Oid typid);
static void ATPrepAddOids(List **wqueue, Relation rel, bool recurse,
			  AlterTableCmd *cmd);
static void ATExecDropNotNull(Relation rel, const char *colName);
static void ATExecSetNotNull(AlteredTableInfo *tab, Relation rel,
				 const char *colName);
static void ATPrepColumnDefault(Relation rel, bool recurse, AlterTableCmd *cmd);
static void ATExecColumnDefault(Relation rel, const char *colName,
					ColumnDef *newDefault);
static void ATPrepSetStatistics(Relation rel, const char *colName,
					Node *newValue);
static void ATExecSetStatistics(Relation rel, const char *colName,
					Node *newValue);
static void ATPrepSetDistinct(Relation rel, const char *colName,
					Node *newValue);
static void ATExecSetDistinct(Relation rel, const char *colName,
				 Node *newValue);
static void ATExecSetStorage(Relation rel, const char *colName,
				 Node *newValue);
static void ATExecDropColumn(List **wqueue, Relation rel, const char *colName,
				 DropBehavior behavior,
				 bool recurse, bool recursing,
				 bool missing_ok);
static void ATExecAddIndex(AlteredTableInfo *tab, Relation rel,
			   IndexStmt *stmt, bool is_rebuild);
static void ATExecAddConstraint(List **wqueue,
					AlteredTableInfo *tab, Relation rel,
					Constraint *newConstraint, bool recurse);
static void ATAddCheckConstraint(List **wqueue,
					 AlteredTableInfo *tab, Relation rel,
					 Constraint *constr,
					 bool recurse, bool recursing);
static void ATAddForeignKeyConstraint(AlteredTableInfo *tab, Relation rel,
						  Constraint *fkconstraint);
static void ATExecDropConstraint(Relation rel, const char *constrName,
								 DropBehavior behavior,
								 bool recurse, bool recursing,
								 bool missing_ok);
static void ATPrepAlterColumnType(List **wqueue,
					  AlteredTableInfo *tab, Relation rel,
					  bool recurse, bool recursing,
					  AlterTableCmd *cmd);
static void ATExecAlterColumnType(AlteredTableInfo *tab, Relation rel,
					  const char *colName, TypeName *typeName);
static void ATPostAlterTypeCleanup(List **wqueue, AlteredTableInfo *tab);
static void ATPostAlterTypeParse(char *cmd, List **wqueue);
static void change_owner_recurse_to_sequences(Oid relationOid,
								  Oid newOwnerId);
static void ATExecClusterOn(Relation rel, const char *indexName);
static void ATExecDropCluster(Relation rel);
static void ATPrepSetTableSpace(AlteredTableInfo *tab, Relation rel,
					char *tablespacename);
static void ATPartsPrepSetTableSpace(List **wqueue, Relation rel, AlterTableCmd *cmd, 
									 List *oids);
static void ATExecSetTableSpace(Oid tableOid, Oid newTableSpace);
static void ATExecSetRelOptions(Relation rel, List *defList, bool isReset);
static void ATExecEnableDisableTrigger(Relation rel, char *trigname,
						   char fires_when, bool skip_system);
static void ATExecEnableDisableRule(Relation rel, char *rulename,
						char fires_when);
static void ATExecAddInherit(Relation rel, Node *node);
static void ATExecDropInherit(Relation rel, RangeVar *parent, bool is_partition);
static void copy_relation_data(SMgrRelation rel, SMgrRelation dst,
				   ForkNumber forkNum, bool istemp);
<<<<<<< HEAD
static void copy_append_only_data(RelFileNode src, RelFileNode dst, bool istemp);
static void ATExecSetDistributedBy(Relation rel, Node *node,
								   AlterTableCmd *cmd);
static void ATPrepExchange(Relation rel, AlterPartitionCmd *pc);
static void ATPrepDropConstraint(List **wqueue, Relation rel,
					AlterTableCmd *cmd, bool recurse, bool recursing);

const char *synthetic_sql = "(internally generated SQL command)";

/* ALTER TABLE ... PARTITION */


static void ATPExecPartAdd(AlteredTableInfo *tab,
						   Relation rel,
                           AlterPartitionCmd *pc,
						   AlterTableType att);				/* Add */
static void ATPExecPartAlter(List **wqueue, AlteredTableInfo *tab, 
							 Relation rel,
                             AlterPartitionCmd *pc);		/* Alter */
static void ATPExecPartDrop(Relation rel,
                            AlterPartitionCmd *pc);			/* Drop */
static void ATPExecPartExchange(AlteredTableInfo *tab,
								Relation rel,
                                AlterPartitionCmd *pc);		/* Exchange */
static void ATPExecPartRename(Relation rel,
                              AlterPartitionCmd *pc);		/* Rename */

static void ATPExecPartSetTemplate(AlteredTableInfo *tab,   /* Set */
								   Relation rel,            /* Subpartition */
                                   AlterPartitionCmd *pc);	/* Template */
static void ATPExecPartSplit(Relation *relp,
                             AlterPartitionCmd *pc);		/* Split */
static List *
atpxTruncateList(Relation rel, PartitionNode *pNode);
static void ATPExecPartTruncate(Relation rel,
                                AlterPartitionCmd *pc);		/* Truncate */
static bool TypeTupleExists(Oid typeId);

static void ATExecPartAddInternal(Relation rel, Node *def);

static RangeVar *make_temp_table_name(Relation rel, BackendId id);
static bool prebuild_temp_table(Relation rel, RangeVar *tmpname, List *distro,
								List *opts, bool isTmpTableAo,
								bool useExistingColumnAttributes);
static void ATPartitionCheck(AlterTableType subtype, Relation rel, bool rejectroot, bool recursing);
static void ATExternalPartitionCheck(AlterTableType subtype, Relation rel, bool recursing);

static char *alterTableCmdString(AlterTableType subtype);

static void change_dropped_col_datatypes(Relation rel);
=======
static const char *storage_name(char c);
>>>>>>> 78a09145

static void CheckDropRelStorage(RangeVar *rel, ObjectType removeType);

/* ----------------------------------------------------------------
 *		DefineRelation
 *				Creates a new relation.
 *
 * If successful, returns the OID of the new relation.
 *
 * If 'dispatch' is true (and we are running in QD), the statement is
 * also dispatched to the QE nodes. Otherwise it is the caller's
 * responsibility to dispatch.
 * ----------------------------------------------------------------
 */
Oid
DefineRelation(CreateStmt *stmt, char relkind, char relstorage, bool dispatch)
{
	char		relname[NAMEDATALEN];
	Oid			namespaceId;
	List	   *schema;
	Oid			relationId = InvalidOid;
	Oid			tablespaceId;
	Relation	rel;
	TupleDesc	descriptor;
	List	   *old_constraints;
	bool		localHasOids;
	List	   *rawDefaults;
	List	   *cookedDefaults;
	Datum		reloptions;
	ListCell   *listptr;
	AttrNumber	attnum;
	bool		isPartitioned;
	List	   *cooked_constraints;
	bool		shouldDispatch = dispatch &&
								 Gp_role == GP_ROLE_DISPATCH &&
                                 IsNormalProcessingMode();


	/*
	 * In QE mode, tableElts contain not only the normal ColumnDefs, but also
	 * pre-made CookedConstraints. Separate them into different lists.
	 */
	schema = NIL;
	cooked_constraints = NIL;
	foreach(listptr, stmt->tableElts)
	{
		Node	   *node = lfirst(listptr);

		if (IsA(node, CookedConstraint))
			cooked_constraints = lappend(cooked_constraints, node);
		else
			schema = lappend(schema, node);
	}
	Assert(cooked_constraints == NIL || Gp_role == GP_ROLE_EXECUTE);
	static char *validnsps[] = HEAP_RELOPT_NAMESPACES;

	/*
	 * Truncate relname to appropriate length (probably a waste of time, as
	 * parser should have done this already).
	 */
	StrNCpy(relname, stmt->relation->relname, NAMEDATALEN);

	/*
	 * Check consistency of arguments
	 */
	if (stmt->oncommit != ONCOMMIT_NOOP && !stmt->relation->istemp)
		ereport(ERROR,
				(errcode(ERRCODE_INVALID_TABLE_DEFINITION),
				 errmsg("ON COMMIT can only be used on temporary tables")));

	/*
	 * Security check: disallow creating temp tables from security-restricted
	 * code.  This is needed because calling code might not expect untrusted
	 * tables to appear in pg_temp at the front of its search path.
	 */
	if (stmt->relation->istemp && InSecurityRestrictedOperation())
		ereport(ERROR,
				(errcode(ERRCODE_INSUFFICIENT_PRIVILEGE),
				 errmsg("cannot create temporary table within security-restricted operation")));

	/*
	 * Look up the namespace in which we are supposed to create the relation.
	 * Check we have permission to create there. Skip check if bootstrapping,
	 * since permissions machinery may not be working yet.
	 */
	namespaceId = RangeVarGetCreationNamespace(stmt->relation);

	if (!IsBootstrapProcessingMode())
	{
		AclResult	aclresult;

		aclresult = pg_namespace_aclcheck(namespaceId, GetUserId(),
										  ACL_CREATE);
		if (aclresult != ACLCHECK_OK)
			aclcheck_error(aclresult, ACL_KIND_NAMESPACE,
						   get_namespace_name(namespaceId));
	}

	/*
	 * Select tablespace to use.  If not specified, use default tablespace
	 * (which may in turn default to database's default).
	 *
	 * Note: This code duplicates code in indexcmds.c
	 */
	if (relkind == RELKIND_SEQUENCE || 
		relkind == RELKIND_VIEW ||
		relkind == RELKIND_COMPOSITE_TYPE ||
		(relkind == RELKIND_RELATION && (
			relstorage == RELSTORAGE_EXTERNAL ||
			relstorage == RELSTORAGE_FOREIGN  ||
			relstorage == RELSTORAGE_VIRTUAL)))
	{
		/* 
		 * These relkinds have no storage, and thus do not support tablespaces.
		 * We shouldn't go through the regular default case for these because
		 * we don't want to pick up the value from the default_tablespace guc.
		 * MPP-8262: unable to create sequence with default_tablespace
		 */
		Assert(!stmt->tablespacename);
		tablespaceId = InvalidOid;
	}
	else if (stmt->tablespacename)
	{
		/*
		 * Tablespace specified on the command line, or was passed down by
		 * dispatch.
		 */
		tablespaceId = get_tablespace_oid(stmt->tablespacename, false);
		if (!OidIsValid(tablespaceId))
			ereport(ERROR,
					(errcode(ERRCODE_UNDEFINED_OBJECT),
					 errmsg("tablespace \"%s\" does not exist",
							stmt->tablespacename)));
	}
	else
	{
		/*
		 * Get the default tablespace specified via default_tablespace, or fall
		 * back on the database tablespace.
		 */
		tablespaceId = GetDefaultTablespace(stmt->relation->istemp);

		/* Need the real tablespace id for dispatch */
		if (!OidIsValid(tablespaceId)) 
			tablespaceId = MyDatabaseTableSpace;

		/* 
		 * MPP-8238 : inconsistent tablespaces between segments and master 
		 */
		if (shouldDispatch)
			stmt->tablespacename = get_tablespace_name(tablespaceId);
	}

	/* Check permissions except when using database's default */
	if (OidIsValid(tablespaceId) && tablespaceId != MyDatabaseTableSpace)
	{
		AclResult	aclresult;

		aclresult = pg_tablespace_aclcheck(tablespaceId, GetUserId(),
										   ACL_CREATE);
		if (aclresult != ACLCHECK_OK)
			aclcheck_error(aclresult, ACL_KIND_TABLESPACE,
						   get_tablespace_name(tablespaceId));
	}

	/*
	 * Parse and validate reloptions, if any.
	 */
	reloptions = transformRelOptions((Datum) 0, stmt->options, NULL, validnsps,
									 true, false);

	/*
	 * Look up inheritance ancestors and generate relation schema, including
	 * inherited attributes. Update the offsets of the distribution attributes
	 * in GpPolicy if necessary
	 */
	isPartitioned = stmt->partitionBy ? true : false;
	if (Gp_role == GP_ROLE_DISPATCH || Gp_role == GP_ROLE_UTILITY)
	{
		schema = MergeAttributes(schema, stmt->inhRelations,
								 stmt->relation->istemp, isPartitioned,
								 &stmt->inhOids, &old_constraints,
								 &stmt->parentOidCount, stmt->policy);
	}
	else
	{
		/*
		 * In QE mode, we already extracted all the constraints, inherited
		 * or not, from tableElts at the beginning of the function.
		 */
		old_constraints = NIL;
	}

	/*
	 * Create a tuple descriptor from the relation schema.	Note that this
	 * deals with column names, types, and NOT NULL constraints, but not
	 * default values or CHECK constraints; we handle those below.
	 */
	descriptor = BuildDescForRelation(schema);

	localHasOids = interpretOidsOption(stmt->options);
	descriptor->tdhasoid = (localHasOids || stmt->parentOidCount > 0);

	/*
	 * Find columns with default values and prepare for insertion of the
	 * defaults.  Pre-cooked (that is, inherited) defaults go into a list of
	 * CookedConstraint structs that we'll pass to heap_create_with_catalog,
	 * while raw defaults go into a list of RawColumnDefault structs that will
	 * be processed by AddRelationNewConstraints.  (We can't deal with raw
	 * expressions until we can do transformExpr.)
	 *
	 * We can set the atthasdef flags now in the tuple descriptor; this just
	 * saves StoreAttrDefault from having to do an immediate update of the
	 * pg_attribute rows.
	 */
	rawDefaults = NIL;
	cookedDefaults = NIL;
	attnum = 0;

	foreach(listptr, schema)
	{
		ColumnDef  *colDef = lfirst(listptr);

		attnum++;

		if (colDef->raw_default != NULL)
		{
			RawColumnDefault *rawEnt;

			Assert(colDef->cooked_default == NULL);

			rawEnt = (RawColumnDefault *) palloc(sizeof(RawColumnDefault));
			rawEnt->attnum = attnum;
			rawEnt->raw_default = colDef->raw_default;
			rawDefaults = lappend(rawDefaults, rawEnt);
			descriptor->attrs[attnum - 1]->atthasdef = true;
		}
		else if (colDef->cooked_default != NULL)
		{
			CookedConstraint *cooked;

			cooked = (CookedConstraint *) palloc(sizeof(CookedConstraint));
			cooked->contype = CONSTR_DEFAULT;
			cooked->name = NULL;
			cooked->attnum = attnum;
			cooked->expr = colDef->cooked_default;
			cooked->is_local = true;	/* not used for defaults */
			cooked->inhcount = 0;		/* ditto */
			cookedDefaults = lappend(cookedDefaults, cooked);
			descriptor->attrs[attnum - 1]->atthasdef = true;
		}
	}

	/*
	 * In executor mode, we received all the defaults and constraints
	 * in pre-cooked form from the QD, so forget about the lists we
	 * constructed just above, and use the old_constraints we received
	 * from the QD.
	 */
	if (Gp_role != GP_ROLE_EXECUTE)
		cooked_constraints = list_concat(cookedDefaults, old_constraints);

	if (shouldDispatch)
	{
		Relation		pg_class_desc;
		Relation		pg_type_desc;
		MemoryContext	oldContext;

		/*
		 * We use a RowExclusiveLock but hold it till end of transaction so
		 * that two DDL operations will not deadlock between QEs
		 */
		pg_class_desc = heap_open(RelationRelationId, RowExclusiveLock);
		pg_type_desc = heap_open(TypeRelationId, RowExclusiveLock);

		LockRelationOid(DependRelationId, RowExclusiveLock);

		cdb_sync_oid_to_segments();

		heap_close(pg_class_desc, NoLock);  /* gonna update, so don't unlock */

		stmt->relKind = relkind;
		stmt->relStorage = relstorage;

		if (!OidIsValid(stmt->ownerid))
			stmt->ownerid = GetUserId();

		oldContext = MemoryContextSwitchTo(CacheMemoryContext);
		stmt->relation->schemaname = get_namespace_name(namespaceId);
		MemoryContextSwitchTo(oldContext);

		heap_close(pg_type_desc, NoLock);
	}
	else if (Gp_role == GP_ROLE_EXECUTE)
	{
		Assert(stmt->ownerid != InvalidOid);
	}
	else
	{
		if (!OidIsValid(stmt->ownerid))
			stmt->ownerid = GetUserId();
	}

	/* MPP-8405: disallow OIDS on partitioned tables */
	if ((stmt->partitionBy || stmt->is_part_child) &&
		descriptor->tdhasoid && IsNormalProcessingMode() && Gp_role == GP_ROLE_DISPATCH)
			ereport(ERROR,
					(errcode(ERRCODE_INVALID_PARAMETER_VALUE),
					 errmsg("OIDS=TRUE is not allowed on partitioned tables"),
					 errhint("Use OIDS=FALSE.")));

	bool valid_opts = (relstorage == RELSTORAGE_EXTERNAL);

	/*
	 * Create the relation.  Inherited defaults and constraints are passed in
	 * for immediate handling --- since they don't need parsing, they can be
	 * stored immediately.
	 */
	relationId = heap_create_with_catalog(relname,
										  namespaceId,
										  tablespaceId,
										  InvalidOid,
<<<<<<< HEAD
										  stmt->ownerid,
=======
										  InvalidOid,
										  GetUserId(),
>>>>>>> 78a09145
										  descriptor,
										  cooked_constraints,
										  /* relam */ InvalidOid,
										  relkind,
										  relstorage,
										  tablespaceId==GLOBALTABLESPACE_OID,
										  localHasOids,
										  stmt->parentOidCount,
										  stmt->oncommit,
<<<<<<< HEAD
                                          stmt->policy,  /*CDB*/
                                          reloptions,
										  allowSystemTableModsDDL,
										  valid_opts);
=======
										  reloptions,
										  true,
										  allowSystemTableMods);
>>>>>>> 78a09145

	StoreCatalogInheritance(relationId, stmt->inhOids);

	/*
	 * We must bump the command counter to make the newly-created relation
	 * tuple visible for opening.
	 */
	CommandCounterIncrement();

	/*
	 * Open the new relation and acquire exclusive lock on it.  This isn't
	 * really necessary for locking out other backends (since they can't see
	 * the new rel anyway until we commit), but it keeps the lock manager from
	 * complaining about deadlock risks.
	 *
	 * GPDB: Don't lock it if we're creating a partition, however. Creating a
	 * heavily-partitioned table would otherwise acquire a lot of locks.
	 */
	if (stmt->is_part_child)
		rel = relation_open(relationId, NoLock);
	else
		rel = relation_open(relationId, AccessExclusiveLock);

	/*
	 * Now add any newly specified column default values and CHECK constraints
	 * to the new relation.  These are passed to us in the form of raw
	 * parsetrees; we need to transform them  to executable expression trees
	 * before they can be added. The most convenient way to do that is to apply
	 * the parser's transformExpr routine, but transformExpr doesn't work
	 * unless we have a pre-existing relation. So, the transformation has to be
	 * postponed to this final step of CREATE TABLE.
	 */
	if (Gp_role != GP_ROLE_EXECUTE &&
		(rawDefaults || stmt->constraints))
	{
		List	   *newCookedDefaults;

		newCookedDefaults =
			AddRelationNewConstraints(rel, rawDefaults, stmt->constraints,
								  true, true);

		cooked_constraints = list_concat(cooked_constraints, newCookedDefaults);
	}

	if (stmt->attr_encodings)
		AddRelationAttributeEncodings(rel, stmt->attr_encodings);

	/*
	 * Transfer any inherited CHECK constraints back to the statement, so
	 * that they are dispatched to QE nodes along with the statement
	 * itself. This way, the QE nodes don't need to repeat the processing
	 * above, which reduces the risk that they would interpret the defaults
	 * or constraints somehow differently.
	 *
	 * NOTE: We do this even if !shouldDispatch, because it means that the
	 * caller will dispatch the statement later, not that we won't need to
	 * dispatch at all.
	 */
	if (Gp_role == GP_ROLE_DISPATCH)
	{
		stmt->tableElts = schema;

		foreach(listptr, cooked_constraints)
		{
			CookedConstraint *cooked = (CookedConstraint *) lfirst(listptr);

			/*
			 * In PostgreSQL, CookedConstraint is not a regular struct, not
			 * "node", so MergeAttributes and friends that above created
			 * the CookedConstraints have not set the node tag. Set it now.
			 */
			cooked->type = T_CookedConstraint;

			stmt->tableElts = lappend(stmt->tableElts, cooked);
		}
	}

	/* It is now safe to dispatch */
	if (shouldDispatch)
	{
		/*
		 * Dispatch the statement tree to all primary and mirror segdbs.
		 * Doesn't wait for the QEs to finish execution.
		 *
		 * The OIDs are carried out-of-band.
		 */

		CdbDispatchUtilityStatement((Node *) stmt,
									DF_CANCEL_ON_ERROR |
									DF_NEED_TWO_PHASE |
									DF_WITH_SNAPSHOT,
									GetAssignedOidsForDispatch(),
									NULL);
	}

	/*
	 * Clean up.  We keep lock on new relation (although it shouldn't be
	 * visible to anyone else anyway, until commit).
	 */
	relation_close(rel, NoLock);

	return relationId;
}

/* ----------------------------------------------------------------
*		DefinePartitionedRelation
*				Create the rewrite rule for a partitioned table
*
* parse_partition.c/transformPartitionBy does the bulk of the work for
* partitioned tables, converting a single CREATE TABLE into a series
* of statements to create the child tables for each partition.  Each
* child table has a check constraint and a rewrite rule to ensure that
* INSERTs to the parent end up in the correct child table (partition).
* However, we cannot add a RuleStmt for a non-existent table to the
* a(fter)list for the Create statement (believe me, I tried, really
* hard).  Thus, we create the "parsed" RuleStmt in analyze, and
* finally parse_analyze it here *after* the relation is created, the
* use process_utility to dispatch.
* ----------------------------------------------------------------
*/
void
DefinePartitionedRelation(CreateStmt *stmt, Oid relOid)
{

	if (stmt->postCreate)
	{
		Query	   *pUtl;
		DestReceiver *dest = None_Receiver;
		List *pL1 = (List *)stmt->postCreate;

		pUtl = parse_analyze(linitial(pL1), synthetic_sql, NULL, 0);

		Assert(((Query *)pUtl)->commandType == CMD_UTILITY);

		ProcessUtility((Node *)(((Query *)pUtl)->utilityStmt),
					   synthetic_sql,
					   NULL,
					   false, /* not top level */
					   dest,
					   NULL);
	}
}

/*
 * Run deferred statements generated by internal operations around
 * partition addition/split.
 */
void
EvaluateDeferredStatements(List *deferredStmts)
{
	ListCell	   *lc;

	/***
	 *** XXX: Fix MPP-13750, however this fails to address the similar bug
	 ***      with ordinary inheritance and partial indexes.  When that bug,
	 ***      is fixed, this section should become unnecessary!
	 ***/
	
	foreach( lc, deferredStmts )
	{
		Query	   *uquery;
		DestReceiver *dest = None_Receiver;

		Node *dstmt = lfirst(lc);

		uquery = parse_analyze(dstmt, synthetic_sql, NULL, 0);
		Insist(uquery->commandType == CMD_UTILITY);

		ereport(DEBUG1,
				(errmsg("processing deferred utility statement")));

		ProcessUtility((Node*)uquery->utilityStmt,
					   synthetic_sql,
					   NULL,
					   false,
					   dest,
					   NULL);
	}
}

/* Don't track internal namespaces for toast, bitmap, aoseg */
#define METATRACK_VALIDNAMESPACE(namespaceId) \
	(namespaceId != PG_TOAST_NAMESPACE &&	\
	 namespaceId != PG_BITMAPINDEX_NAMESPACE && \
	 namespaceId != PG_AOSEGMENT_NAMESPACE )

/* check for valid namespace and valid relkind */
static bool
MetaTrackValidKindNsp(Form_pg_class rd_rel)
{
	Oid nsp = rd_rel->relnamespace;

	if (PG_CATALOG_NAMESPACE == nsp)
	{
		/*
		 * MPP-7773: don't track objects in system namespace
		 * if modifying system tables (eg during upgrade)  
		 */
		if (allowSystemTableModsDDL)
			return false;
	}

	/* MPP-7599: watch out for toast indexes */
	return (METATRACK_VALIDNAMESPACE(nsp)
			&& MetaTrackValidRelkind(rd_rel->relkind)
			/* MPP-7572: not valid if in any temporary namespace */
			&& (!(isAnyTempNamespace(nsp))));
}

/*
 * Emit the right error or warning message for a "DROP" command issued on a
 * non-existent relation
 */
static void
DropErrorMsgNonExistent(const char *relname, char rightkind, bool missing_ok)
{
	const struct dropmsgstrings *rentry;

	for (rentry = dropmsgstringarray; rentry->kind != '\0'; rentry++)
	{
		if (rentry->kind == rightkind)
		{
			if (!missing_ok)
			{
				ereport(ERROR,
						(errcode(rentry->nonexistent_code),
						 errmsg(rentry->nonexistent_msg, relname)));
			}
			else
			{
				if (Gp_role != GP_ROLE_EXECUTE)
					ereport(NOTICE, (errmsg(rentry->skipping_msg, relname)));
				break;
			}
		}
	}

	Assert(rentry->kind != '\0');		/* Should be impossible */
}

/*
 * Emit the right error message for a "DROP" command issued on a
 * relation of the wrong type
 */
static void
DropErrorMsgWrongType(const char *relname, char wrongkind, char rightkind)
{
	const struct dropmsgstrings *rentry;
	const struct dropmsgstrings *wentry;

	for (rentry = dropmsgstringarray; rentry->kind != '\0'; rentry++)
		if (rentry->kind == rightkind)
			break;
	Assert(rentry->kind != '\0');

	for (wentry = dropmsgstringarray; wentry->kind != '\0'; wentry++)
		if (wentry->kind == wrongkind)
			break;
	/* wrongkind could be something we don't have in our table... */

	ereport(ERROR,
			(errcode(ERRCODE_WRONG_OBJECT_TYPE),
			 errmsg(rentry->nota_msg, relname),
	   (wentry->kind != '\0') ? errhint("%s", _(wentry->drophint_msg)) : 0));
}

/*
 * RemoveRelations
 *		Implements DROP TABLE, DROP INDEX, DROP SEQUENCE, DROP VIEW
 */
void
RemoveRelations(DropStmt *drop)
{
	ObjectAddresses *objects;
	char		relkind;
	ListCell   *cell;

	/*
	 * First we identify all the relations, then we delete them in a single
	 * performMultipleDeletions() call.  This is to avoid unwanted DROP
	 * RESTRICT errors if one of the relations depends on another.
	 */

	/* Determine required relkind */
	switch (drop->removeType)
	{
		case OBJECT_EXTTABLE:
		case OBJECT_TABLE:
			relkind = RELKIND_RELATION;
			break;

		case OBJECT_INDEX:
			relkind = RELKIND_INDEX;
			break;

		case OBJECT_SEQUENCE:
			relkind = RELKIND_SEQUENCE;
			break;

		case OBJECT_VIEW:
			relkind = RELKIND_VIEW;
			break;

		default:
			elog(ERROR, "unrecognized drop object type: %d",
				 (int) drop->removeType);
			relkind = 0;		/* keep compiler quiet */
			break;
	}

	/* Lock and validate each relation; build a list of object addresses */
	objects = new_object_addresses();

	foreach(cell, drop->objects)
	{
		RangeVar   *rel = makeRangeVarFromNameList((List *) lfirst(cell));
		Oid			relOid;
		HeapTuple	tuple;
		Form_pg_class classform;
		ObjectAddress obj;

		/*
		 * These next few steps are a great deal like relation_openrv, but we
		 * don't bother building a relcache entry since we don't need it.
		 *
		 * Check for shared-cache-inval messages before trying to access the
		 * relation.  This is needed to cover the case where the name
		 * identifies a rel that has been dropped and recreated since the
		 * start of our transaction: if we don't flush the old syscache entry,
		 * then we'll latch onto that entry and suffer an error later.
		 */
		AcceptInvalidationMessages();

		/*
		 * Look up the appropriate relation using namespace search.
		 *
		 * We always pass missing_ok=true, so that we can give a better error
		 * message than RangeVarGetRelidExtended() would.
		 */
		relOid = RangeVarGetRelidExtended(rel,
										  AccessExclusiveLock,
										  true /* missing_ok */,
										  false /* nowait */,
										  NULL /* callback */,
										  NULL /* callback_arg */);

		/* Not there? */
		if (!OidIsValid(relOid))
		{
			DropErrorMsgNonExistent(rel->relname, relkind, drop->missing_ok);
			continue;
		}

		if (drop->removeType == OBJECT_EXTTABLE || drop->removeType == OBJECT_TABLE)
			CheckDropRelStorage(rel, drop->removeType);

		/*
		 * In DROP INDEX, attempt to acquire lock on the parent table before
		 * locking the index.  index_drop() will need this anyway, and since
		 * regular queries lock tables before their indexes, we risk deadlock
		 * if we do it the other way around.  No error if we don't find a
		 * pg_index entry, though --- that most likely means it isn't an
		 * index, and we'll fail below.
		 */
		if (relkind == RELKIND_INDEX)
		{
			tuple = SearchSysCache(INDEXRELID,
								   ObjectIdGetDatum(relOid),
								   0, 0, 0);
			if (HeapTupleIsValid(tuple))
			{
				Form_pg_index index = (Form_pg_index) GETSTRUCT(tuple);

				LockRelationOid(index->indrelid, AccessExclusiveLock);
				ReleaseSysCache(tuple);
			}
		}

		tuple = SearchSysCache(RELOID,
							   ObjectIdGetDatum(relOid),
							   0, 0, 0);
		if (!HeapTupleIsValid(tuple))
		{
			if (Gp_role == GP_ROLE_DISPATCH)
			{
				Oid again= RangeVarGetRelid(rel, true);

				/* Not there? */
				if (!OidIsValid(again))
				{
					DropErrorMsgNonExistent(rel->relname, relkind, drop->missing_ok);
					UnlockRelationOid(relOid, AccessExclusiveLock);
					continue;
				}
			}
			elog(ERROR, "cache lookup failed for relation %u", relOid);
		}
		classform = (Form_pg_class) GETSTRUCT(tuple);

		/* Disallow direct DROP TABLE of a partition (MPP-3260) */
		if (rel_is_child_partition(relOid) && !drop->bAllowPartn)
		{
			Oid		 master = rel_partition_get_master(relOid);
			char	*pretty	= rel_get_part_path_pretty(relOid,
													   " ALTER PARTITION ",
													   " DROP PARTITION ");

			ereport(ERROR,
					(errcode(ERRCODE_DEPENDENT_OBJECTS_STILL_EXIST),
					errmsg("cannot drop partition \"%s\" directly",
						   get_rel_name(relOid)),
					errhint("Table \"%s\" is a child partition of table \"%s\". To drop it, use ALTER TABLE \"%s\"%s...",
							get_rel_name(relOid), get_rel_name(master),
							get_rel_name(master), pretty ? pretty : "" )));
		}

		if (classform->relkind != relkind)
			DropErrorMsgWrongType(rel->relname, classform->relkind, relkind);

		/* Allow DROP to either table owner or schema owner */
		if (!pg_class_ownercheck(relOid, GetUserId()) &&
			!pg_namespace_ownercheck(classform->relnamespace, GetUserId()))
			aclcheck_error(ACLCHECK_NOT_OWNER, ACL_KIND_CLASS,
						   rel->relname);

		if (!allowSystemTableModsDDL && IsSystemClass(classform))
			ereport(ERROR,
					(errcode(ERRCODE_INSUFFICIENT_PRIVILEGE),
					 errmsg("permission denied: \"%s\" is a system catalog",
							rel->relname)));

		if (relkind == RELKIND_INDEX)
		{
			PartStatus pstat;

			pstat = rel_part_status(IndexGetRelation(relOid));

			if ( pstat == PART_STATUS_ROOT || pstat == PART_STATUS_INTERIOR )
			{
				ereport(WARNING,
						(errmsg("Only dropped the index \"%s\"", rel->relname),
						 errhint("To drop other indexes on child partitions, drop each one explicitly.")));
			}
		}

		/* OK, we're ready to delete this one */
		obj.classId = RelationRelationId;
		obj.objectId = relOid;
		obj.objectSubId = 0;

		add_exact_object_address(&obj, objects);

		ReleaseSysCache(tuple);
	}

	performMultipleDeletions(objects, drop->behavior);

	free_object_addresses(objects);
}

/*
 * RelationToRemoveIsTemp
 *		Checks if an object being targeted for drop is a temporary table.
 */
bool
RelationToRemoveIsTemp(const RangeVar *relation, DropBehavior behavior)
{
	Oid			relOid;
	Oid			recheckoid;
	HeapTuple	relTup;
	Form_pg_class relForm;
	char	   *nspname;
	char	   *relname;
	bool		isTemp;

	elog(DEBUG5, "Relation to remove catalogname %s, schemaname %s, relname %s",
		 (relation->catalogname == NULL ? "<empty>" : relation->catalogname),
		 (relation->schemaname == NULL ? "<empty>" : relation->schemaname),
		 (relation->relname == NULL ? "<empty>" : relation->relname));

	// UNDONE: Not sure how to interpret 'behavior'...

	relOid = RangeVarGetRelid(relation, false);

	/*
	 * Lock down the object to stablize it before we examine its
	 * charactistics.
	 */
	if (Gp_role == GP_ROLE_DISPATCH)
	{
		LockRelationOid(RelationRelationId, RowExclusiveLock);
		LockRelationOid(TypeRelationId, RowExclusiveLock);
		LockRelationOid(DependRelationId, RowExclusiveLock);
	}

	/* Lock the relation to be dropped */
	LockRelationOid(relOid, AccessExclusiveLock);

	/*
	 * When we got the relOid lock, it is possible that the relation has gone away.
	 * this will throw Error if the relation is already deleted.
	 */
	recheckoid = RangeVarGetRelid(relation, false);

	/* if we got here then we should proceed. */

	relTup = SearchSysCache1(RELOID,
							 ObjectIdGetDatum(relOid));
	if (!HeapTupleIsValid(relTup))
		elog(ERROR, "cache lookup failed for relation %u", relOid);
	relForm = (Form_pg_class) GETSTRUCT(relTup);

	/* Qualify the name if not visible in search path */
	if (RelationIsVisible(relOid))
		nspname = NULL;
	else
		nspname = get_namespace_name(relForm->relnamespace);

	/* XXX XXX: is this all just for debugging?  could just be simplified to:
	   SELECT relnamespace from pg_class 
	*/

	relname = quote_qualified_identifier(nspname, NameStr(relForm->relname));

	isTemp = isTempNamespace(relForm->relnamespace);

	elog(DEBUG5, "Relation name is %s, namespace %s, isTemp = %s",
	     relname,
	     (nspname == NULL ? "<null>" : nspname),
	     (isTemp ? "true" : "false"));

	ReleaseSysCache(relTup);

	return isTemp;
}

#ifdef USE_ASSERT_CHECKING
static bool
CheckExclusiveAccess(Relation rel)
{
	if (LockRelationNoWait(rel, AccessExclusiveLock) !=
		LOCKACQUIRE_ALREADY_HELD)
	{
		UnlockRelation(rel, AccessExclusiveLock);
		return false;
	}
	return true;
}
#endif

/*
 * Allocate new relfiles for the specified relation and schedule old
 * relfile for deletion.  Caller must hold AccessExclusiveLock on the
 * relation.
 */
void
TruncateRelfiles(Relation rel)
{
	Oid			heap_relid;
	Oid			toast_relid;
	Oid			aoseg_relid = InvalidOid;
	Oid			aoblkdir_relid = InvalidOid;
	Oid			aovisimap_relid = InvalidOid;

	Assert(CheckExclusiveAccess(rel));

	/*
	 * Create a new empty storage file for the relation, and assign it as
	 * the relfilenode value.	The old storage file is scheduled for
	 * deletion at commit.
	 */
	setNewRelfilenode(rel, RecentXmin);

	heap_relid = RelationGetRelid(rel);
	toast_relid = rel->rd_rel->reltoastrelid;

	if (RelationIsAoRows(rel) ||
		RelationIsAoCols(rel))
		GetAppendOnlyEntryAuxOids(heap_relid, SnapshotNow,
								  &aoseg_relid,
								  &aoblkdir_relid, NULL,
								  &aovisimap_relid, NULL);

	/*
	 * The same for the toast table, if any.
	 */
	if (OidIsValid(toast_relid))
	{
		rel = relation_open(toast_relid, AccessExclusiveLock);
		setNewRelfilenode(rel, RecentXmin);
		heap_close(rel, NoLock);
	}

	/*
	 * The same for the aoseg table, if any.
	 */
	if (OidIsValid(aoseg_relid))
	{
		rel = relation_open(aoseg_relid, AccessExclusiveLock);
		setNewRelfilenode(rel, RecentXmin);
		heap_close(rel, NoLock);
	}

	if (OidIsValid(aoblkdir_relid))
	{
		rel = relation_open(aoblkdir_relid, AccessExclusiveLock);
		setNewRelfilenode(rel, RecentXmin);
		heap_close(rel, NoLock);
	}

	if (OidIsValid(aovisimap_relid))
	{
		rel = relation_open(aovisimap_relid, AccessExclusiveLock);
		setNewRelfilenode(rel, RecentXmin);
		heap_close(rel, NoLock);
	}
}

/*
 * ExecuteTruncate
 *		Executes a TRUNCATE command.
 *
 * This is a multi-relation truncate.  We first open and grab exclusive
 * lock on all relations involved, checking permissions and otherwise
 * verifying that the relation is OK for truncation.  In CASCADE mode,
 * relations having FK references to the targeted relations are automatically
 * added to the group; in RESTRICT mode, we check that all FK references are
 * internal to the group that's being truncated.  Finally all the relations
 * are truncated and reindexed.
 */
void
ExecuteTruncate(TruncateStmt *stmt)
{
	List	   *rels = NIL;
	List	   *relids = NIL;
	List	   *meta_relids = NIL;
	List	   *seq_relids = NIL;
	EState	   *estate;
	ResultRelInfo *resultRelInfos;
	ResultRelInfo *resultRelInfo;
	SubTransactionId mySubid;
	ListCell   *cell;
	List *partList = NIL;

	/*
	 * Check if table has partitions and add them too
	 */
	foreach(cell, stmt->relations)
	{
		RangeVar   *rv = lfirst(cell);
		Relation	rel;
		PartitionNode *pNode;

		rel = heap_openrv(rv, AccessExclusiveLock);
			
		pNode = RelationBuildPartitionDesc(rel, false);

		if (pNode)
		{
			List *plist = atpxTruncateList(rel, pNode);
			partList = list_concat(partList, plist);
		}
		heap_close(rel, NoLock);
	}

	stmt->relations = list_concat(partList, stmt->relations);

	/*
	 * Open, exclusive-lock, and check all the explicitly-specified relations
	 */
	foreach(cell, stmt->relations)
	{
		RangeVar   *rv = lfirst(cell);
		Relation	rel;
		bool		recurse = interpretInhOption(rv->inhOpt);
		Oid			myrelid;

		rel = heap_openrv(rv, AccessExclusiveLock);
		myrelid = RelationGetRelid(rel);
		/* don't throw error for "TRUNCATE foo, foo" */
		if (list_member_oid(relids, myrelid))
		{
			heap_close(rel, AccessExclusiveLock);
			continue;
		}
		truncate_check_rel(rel);
		rels = lappend(rels, rel);
		relids = lappend_oid(relids, myrelid);

		if (MetaTrackValidKindNsp(rel->rd_rel))
			meta_relids = lappend_oid(meta_relids, myrelid);

		if (recurse)
		{
			ListCell   *child;
			List	   *children;

			children = find_all_inheritors(myrelid, AccessExclusiveLock);

			foreach(child, children)
			{
				Oid			childrelid = lfirst_oid(child);

				if (list_member_oid(relids, childrelid))
					continue;

				/* find_all_inheritors already got lock */
				rel = heap_open(childrelid, NoLock);
				/*
				 * This check is performed outside truncate_check_rel() in
				 * order to provide a more reasonable error message.
				 */
				if (RelationIsExternal(rel))
					ereport(ERROR,
							(errcode(ERRCODE_WRONG_OBJECT_TYPE),
							 errmsg("cannot truncate table having external partition: \"%s\"",
								    RelationGetRelationName(rel))));
				truncate_check_rel(rel);
				rels = lappend(rels, rel);
				relids = lappend_oid(relids, childrelid);
			}
		}
	}

	/*
	 * In CASCADE mode, suck in all referencing relations as well.	This
	 * requires multiple iterations to find indirectly-dependent relations. At
	 * each phase, we need to exclusive-lock new rels before looking for their
	 * dependencies, else we might miss something.	Also, we check each rel as
	 * soon as we open it, to avoid a faux pas such as holding lock for a long
	 * time on a rel we have no permissions for.
	 */
	if (stmt->behavior == DROP_CASCADE)
	{
		for (;;)
		{
			List	   *newrelids;

			newrelids = heap_truncate_find_FKs(relids);
			if (newrelids == NIL)
				break;			/* nothing else to add */

			foreach(cell, newrelids)
			{
				Oid			relid = lfirst_oid(cell);
				Relation	rel;

				rel = heap_open(relid, AccessExclusiveLock);
				ereport(NOTICE,
						(errmsg("truncate cascades to table \"%s\"",
								RelationGetRelationName(rel))));
				truncate_check_rel(rel);
				rels = lappend(rels, rel);
				relids = lappend_oid(relids, relid);

				if (MetaTrackValidKindNsp(rel->rd_rel))
					meta_relids = lappend_oid(meta_relids, 
											  RelationGetRelid(rel));
			}
		}
	}

	/*
	 * Check foreign key references.  In CASCADE mode, this should be
	 * unnecessary since we just pulled in all the references; but as a
	 * cross-check, do it anyway if in an Assert-enabled build.
	 */
#ifdef USE_ASSERT_CHECKING
	heap_truncate_check_FKs(rels, false);
#else
	if (stmt->behavior == DROP_RESTRICT)
		heap_truncate_check_FKs(rels, false);
#endif

	/*
	 * If we are asked to restart sequences, find all the sequences, lock them
	 * (we only need AccessShareLock because that's all that ALTER SEQUENCE
	 * takes), and check permissions.  We want to do this early since it's
	 * pointless to do all the truncation work only to fail on sequence
	 * permissions.
	 */
	if (stmt->restart_seqs)
	{
		foreach(cell, rels)
		{
			Relation	rel = (Relation) lfirst(cell);
			List	   *seqlist = getOwnedSequences(RelationGetRelid(rel));
			ListCell   *seqcell;

			foreach(seqcell, seqlist)
			{
				Oid			seq_relid = lfirst_oid(seqcell);
				Relation	seq_rel;

				seq_rel = relation_open(seq_relid, AccessShareLock);

				/* This check must match AlterSequence! */
				if (!pg_class_ownercheck(seq_relid, GetUserId()))
					aclcheck_error(ACLCHECK_NOT_OWNER, ACL_KIND_CLASS,
								   RelationGetRelationName(seq_rel));

				seq_relids = lappend_oid(seq_relids, seq_relid);

				relation_close(seq_rel, NoLock);
			}
		}
	}

	/* Prepare to catch AFTER triggers. */
	AfterTriggerBeginQuery();

	/*
	 * To fire triggers, we'll need an EState as well as a ResultRelInfo for
	 * each relation.
	 */
	estate = CreateExecutorState();
	resultRelInfos = (ResultRelInfo *)
		palloc(list_length(rels) * sizeof(ResultRelInfo));
	resultRelInfo = resultRelInfos;
	foreach(cell, rels)
	{
		Relation	rel = (Relation) lfirst(cell);

		InitResultRelInfo(resultRelInfo,
						  rel,
						  0,	/* dummy rangetable index */
						  CMD_DELETE,	/* don't need any index info */
						  0);
		resultRelInfo++;
	}
	estate->es_result_relations = resultRelInfos;
	estate->es_num_result_relations = list_length(rels);

	/*
	 * Process all BEFORE STATEMENT TRUNCATE triggers before we begin
	 * truncating (this is because one of them might throw an error). Also, if
	 * we were to allow them to prevent statement execution, that would need
	 * to be handled here.
	 */
	resultRelInfo = resultRelInfos;
	foreach(cell, rels)
	{
		estate->es_result_relation_info = resultRelInfo;
		ExecBSTruncateTriggers(estate, resultRelInfo);
		resultRelInfo++;
	}

	/*
	 * OK, truncate each table.
	 */
<<<<<<< HEAD
	if (Gp_role == GP_ROLE_DISPATCH)
		cdb_sync_oid_to_segments();
=======
	mySubid = GetCurrentSubTransactionId();
>>>>>>> 78a09145

	foreach(cell, rels)
	{
		Relation	rel = (Relation) lfirst(cell);
<<<<<<< HEAD

		TruncateRelfiles(rel);

		/*
		 * Reconstruct the indexes to match, and we're done.
		 */
		reindex_relation(RelationGetRelid(rel), true);
	}

	if (Gp_role == GP_ROLE_DISPATCH)
	{
		ListCell	*lc;

		CdbDispatchUtilityStatement((Node *) stmt,
									DF_CANCEL_ON_ERROR |
									DF_WITH_SNAPSHOT |
									DF_NEED_TWO_PHASE,
									GetAssignedOidsForDispatch(),
									NULL);

		/* MPP-6929: metadata tracking */
		foreach(lc, meta_relids)
		{
			Oid			a_relid = lfirst_oid(lc);

			MetaTrackUpdObject(RelationRelationId,
							   a_relid,
							   GetUserId(),
							   "VACUUM", "TRUNCATE");

			MetaTrackUpdObject(RelationRelationId,
							   a_relid,
							   GetUserId(),
							   "TRUNCATE", "");
=======

		/*
		 * Normally, we need a transaction-safe truncation here.  However,
		 * if the table was either created in the current (sub)transaction
		 * or has a new relfilenode in the current (sub)transaction, then
		 * we can just truncate it in-place, because a rollback would
		 * cause the whole table or the current physical file to be
		 * thrown away anyway.
		 */
		if (rel->rd_createSubid == mySubid ||
			rel->rd_newRelfilenodeSubid == mySubid)
		{
			/* Immediate, non-rollbackable truncation is OK */
			heap_truncate_one_rel(rel);
>>>>>>> 78a09145
		}
		else
		{
			Oid			heap_relid;
			Oid			toast_relid;

<<<<<<< HEAD
=======
			/*
			 * Need the full transaction-safe pushups.
			 *
			 * Create a new empty storage file for the relation, and assign it
			 * as the relfilenode value. The old storage file is scheduled for
			 * deletion at commit.
			 */
			setNewRelfilenode(rel, RecentXmin);

			heap_relid = RelationGetRelid(rel);
			toast_relid = rel->rd_rel->reltoastrelid;

			/*
			 * The same for the toast table, if any.
			 */
			if (OidIsValid(toast_relid))
			{
				rel = relation_open(toast_relid, AccessExclusiveLock);
				setNewRelfilenode(rel, RecentXmin);
				heap_close(rel, NoLock);
			}

			/*
			 * Reconstruct the indexes to match, and we're done.
			 */
			reindex_relation(heap_relid, true);
		}
>>>>>>> 78a09145
	}

	/*
	 * Process all AFTER STATEMENT TRUNCATE triggers.
	 */
	resultRelInfo = resultRelInfos;
	foreach(cell, rels)
	{
		estate->es_result_relation_info = resultRelInfo;
		ExecASTruncateTriggers(estate, resultRelInfo);
		resultRelInfo++;
	}

	/* Handle queued AFTER triggers */
	AfterTriggerEndQuery(estate);

	/* We can clean up the EState now */
	FreeExecutorState(estate);

	/* And close the rels (can't do this while EState still holds refs) */
	foreach(cell, rels)
	{
		Relation	rel = (Relation) lfirst(cell);

		heap_close(rel, NoLock);
	}

	/*
	 * Lastly, restart any owned sequences if we were asked to.  This is done
	 * last because it's nontransactional: restarts will not roll back if we
	 * abort later.  Hence it's important to postpone them as long as
	 * possible.  (This is also a big reason why we locked and
	 * permission-checked the sequences beforehand.)
	 */
	if (stmt->restart_seqs)
	{
		List	   *options = list_make1(makeDefElem("restart", NULL));

		foreach(cell, seq_relids)
		{
			Oid			seq_relid = lfirst_oid(cell);

			AlterSequenceInternal(seq_relid, options);
		}
	}
}

/*
 * Check that a given rel is safe to truncate.	Subroutine for ExecuteTruncate
 */
static void
truncate_check_rel(Relation rel)
{
	AclResult	aclresult;

	/* Only allow truncate on regular or append-only tables */
	if (rel->rd_rel->relkind != RELKIND_RELATION)
		ereport(ERROR,
				(errcode(ERRCODE_WRONG_OBJECT_TYPE),
				 errmsg("\"%s\" is not a table",
						RelationGetRelationName(rel))));

	if (RelationIsExternal(rel))
		ereport(ERROR,
				(errcode(ERRCODE_WRONG_OBJECT_TYPE),
				 errmsg("\"%s\" is an external relation and can't be truncated",
						RelationGetRelationName(rel))));


	/* Permissions checks */
	aclresult = pg_class_aclcheck(RelationGetRelid(rel), GetUserId(),
								  ACL_TRUNCATE);
	if (aclresult != ACLCHECK_OK)
		aclcheck_error(aclresult, ACL_KIND_CLASS,
					   RelationGetRelationName(rel));

	if (!allowSystemTableModsDDL && IsSystemRelation(rel))
		ereport(ERROR,
				(errcode(ERRCODE_INSUFFICIENT_PRIVILEGE),
				 errmsg("permission denied: \"%s\" is a system catalog",
						RelationGetRelationName(rel))));

	/*
	 * We can never allow truncation of shared or nailed-in-cache relations,
	 * because we can't support changing their relfilenode values.
	 */
	if (rel->rd_rel->relisshared || rel->rd_isnailed)
		ereport(ERROR,
				(errcode(ERRCODE_FEATURE_NOT_SUPPORTED),
				 errmsg("cannot truncate system relation \"%s\"",
						RelationGetRelationName(rel))));

	/*
	 * Don't allow truncate on temp tables of other backends ... their local
	 * buffer manager is not going to cope.
	 */
	if (RELATION_IS_OTHER_TEMP(rel))
		ereport(ERROR,
				(errcode(ERRCODE_FEATURE_NOT_SUPPORTED),
			  errmsg("cannot truncate temporary tables of other sessions")));

	/*
	 * Also check for active uses of the relation in the current transaction,
	 * including open scans and pending AFTER trigger events.
	 */
	CheckTableNotInUse(rel, "TRUNCATE");
}

/*
 * storage_name
 *    returns the name corresponding to a typstorage/attstorage enum value
 */
static const char *
storage_name(char c)
{
	switch (c)
	{
		case 'p':
			return "PLAIN";
		case 'm':
			return "MAIN";
		case 'x':
			return "EXTENDED";
		case 'e':
			return "EXTERNAL";
		default:
			return "???";
	}
}

/*----------
 * MergeAttributes
 *		Returns new schema given initial schema and superclasses.
 *
 * Input arguments:
 * 'schema' is the column/attribute definition for the table. (It's a list
 *		of ColumnDef's.) It is destructively changed.
 * 'supers' is a list of names (as RangeVar nodes) of parent relations.
 * 'istemp' is TRUE if we are creating a temp relation.
 * 'GpPolicy *' is NULL if the distribution policy is not to be updated
 *
 * Output arguments:
 * 'supOids' receives a list of the OIDs of the parent relations.
 * 'supconstr' receives a list of constraints belonging to the parents,
 *		updated as necessary to be valid for the child.
 * 'supOidCount' is set to the number of parents that have OID columns.
 * 'GpPolicy' is updated with the offsets of the distribution
 *      attributes in the new schema
 *
 * Return value:
 * Completed schema list.
 *
 * Notes:
 *	  The order in which the attributes are inherited is very important.
 *	  Intuitively, the inherited attributes should come first. If a table
 *	  inherits from multiple parents, the order of those attributes are
 *	  according to the order of the parents specified in CREATE TABLE.
 *
 *	  Here's an example:
 *
 *		create table person (name text, age int4, location point);
 *		create table emp (salary int4, manager text) inherits(person);
 *		create table student (gpa float8) inherits (person);
 *		create table stud_emp (percent int4) inherits (emp, student);
 *
 *	  The order of the attributes of stud_emp is:
 *
 *							person {1:name, 2:age, 3:location}
 *							/	 \
 *			   {6:gpa}	student   emp {4:salary, 5:manager}
 *							\	 /
 *						   stud_emp {7:percent}
 *
 *	   If the same attribute name appears multiple times, then it appears
 *	   in the result table in the proper location for its first appearance.
 *
 *	   Constraints (including NOT NULL constraints) for the child table
 *	   are the union of all relevant constraints, from both the child schema
 *	   and parent tables.
 *
 *	   The default value for a child column is defined as:
 *		(1) If the child schema specifies a default, that value is used.
 *		(2) If neither the child nor any parent specifies a default, then
 *			the column will not have a default.
 *		(3) If conflicting defaults are inherited from different parents
 *			(and not overridden by the child), an error is raised.
 *		(4) Otherwise the inherited default is used.
 *		Rule (3) is new in Postgres 7.1; in earlier releases you got a
 *		rather arbitrary choice of which parent default to use.
 *----------
 */
List *
MergeAttributes(List *schema, List *supers, bool istemp, bool isPartitioned,
				List **supOids, List **supconstr, int *supOidCount, GpPolicy *policy)
{
	ListCell   *entry;
	List	   *inhSchema = NIL;
	List	   *parentOids = NIL;
	List	   *constraints = NIL;
	int			parentsWithOids = 0;
	bool		have_bogus_defaults = false;
	int			child_attno;
	static Node	bogus_marker = { 0 };		/* marks conflicting defaults */

	/*
	 * Check for and reject tables with too many columns. We perform this
	 * check relatively early for two reasons: (a) we don't run the risk of
	 * overflowing an AttrNumber in subsequent code (b) an O(n^2) algorithm is
	 * okay if we're processing <= 1600 columns, but could take minutes to
	 * execute if the user attempts to create a table with hundreds of
	 * thousands of columns.
	 *
	 * Note that we also need to check that any we do not exceed this figure
	 * after including columns from inherited relations.
	 */
	if (list_length(schema) > MaxHeapAttributeNumber)
		ereport(ERROR,
				(errcode(ERRCODE_TOO_MANY_COLUMNS),
				 errmsg("tables can have at most %d columns",
						MaxHeapAttributeNumber)));

	/*
	 * Check for duplicate names in the explicit list of attributes.
	 *
	 * Although we might consider merging such entries in the same way that we
	 * handle name conflicts for inherited attributes, it seems to make more
	 * sense to assume such conflicts are errors.
	 */
	foreach(entry, schema)
	{
		ColumnDef  *coldef = lfirst(entry);
		ListCell   *rest;

		for_each_cell(rest, lnext(entry))
		{
			ColumnDef  *restdef = lfirst(rest);

			if (strcmp(coldef->colname, restdef->colname) == 0)
				ereport(ERROR,
						(errcode(ERRCODE_DUPLICATE_COLUMN),
						 errmsg("column \"%s\" specified more than once",
								coldef->colname)));
		}
	}

	/*
	 * Scan the parents left-to-right, and merge their attributes to form a
	 * list of inherited attributes (inhSchema).  Also check to see if we need
	 * to inherit an OID column.
	 */
	child_attno = 0;
	foreach(entry, supers)
	{
		RangeVar   *parent = (RangeVar *) lfirst(entry);
		Relation	relation;
		TupleDesc	tupleDesc;
		TupleConstr *constr;
		AttrNumber *newattno;
		AttrNumber	parent_attno;

		relation = heap_openrv(parent, AccessShareLock);

		if (relation->rd_rel->relkind != RELKIND_RELATION)
			ereport(ERROR,
					(errcode(ERRCODE_WRONG_OBJECT_TYPE),
					 errmsg("inherited relation \"%s\" is not a table",
							parent->relname)));
		/* Permanent rels cannot inherit from temporary ones */
		if (!istemp && relation->rd_istemp)
			ereport(ERROR,
					(errcode(ERRCODE_WRONG_OBJECT_TYPE),
					 errmsg("cannot inherit from temporary relation \"%s\"",
							parent->relname)));

		/* Reject if parent is CO for non-partitioned table */
		if (RelationIsAoCols(relation) && !isPartitioned)
			ereport(ERROR,
					(errcode(ERRCODE_FEATURE_NOT_SUPPORTED),
					 errmsg("cannot inherit relation \"%s\" as it is column oriented",
							parent->relname)));
		/*
		 * We should have an UNDER permission flag for this, but for now,
		 * demand that creator of a child table own the parent.
		 */
		if (!pg_class_ownercheck(RelationGetRelid(relation), GetUserId()))
			aclcheck_error(ACLCHECK_NOT_OWNER, ACL_KIND_CLASS,
						   RelationGetRelationName(relation));

		/*
		 * Reject duplications in the list of parents.
		 */
		if (list_member_oid(parentOids, RelationGetRelid(relation)))
			ereport(ERROR,
					(errcode(ERRCODE_DUPLICATE_TABLE),
			 errmsg("relation \"%s\" would be inherited from more than once",
					parent->relname)));

		parentOids = lappend_oid(parentOids, RelationGetRelid(relation));

		if (relation->rd_rel->relhasoids)
			parentsWithOids++;

		tupleDesc = RelationGetDescr(relation);
		constr = tupleDesc->constr;

		/*
		 * newattno[] will contain the child-table attribute numbers for the
		 * attributes of this parent table.  (They are not the same for
		 * parents after the first one, nor if we have dropped columns.)
		 */
		newattno = (AttrNumber *)
			palloc0(tupleDesc->natts * sizeof(AttrNumber));

		for (parent_attno = 1; parent_attno <= tupleDesc->natts;
			 parent_attno++)
		{
			Form_pg_attribute attribute = tupleDesc->attrs[parent_attno - 1];
			char	   *attributeName = NameStr(attribute->attname);
			int			exist_attno;
			ColumnDef  *def;

			/*
			 * Ignore dropped columns in the parent.
			 */
			if (attribute->attisdropped)
				continue;		/* leave newattno entry as zero */

			/*
			 * Does it conflict with some previously inherited column?
			 */
			exist_attno = findAttrByName(attributeName, inhSchema);
			if (exist_attno > 0)
			{
				Oid			defTypeId;
				int32		deftypmod;

				/*
				 * Yes, try to merge the two column definitions. They must
				 * have the same type and typmod.
				 */
				if (Gp_role == GP_ROLE_EXECUTE)
				{
					ereport(DEBUG1,
						(errmsg("merging multiple inherited definitions of column \"%s\"",
								attributeName)));
				}
				else
				ereport(NOTICE,
						(errmsg("merging multiple inherited definitions of column \"%s\"",
								attributeName)));
				def = (ColumnDef *) list_nth(inhSchema, exist_attno - 1);
				defTypeId = typenameTypeId(NULL, def->typeName, &deftypmod);
				if (defTypeId != attribute->atttypid ||
					deftypmod != attribute->atttypmod)
					ereport(ERROR,
							(errcode(ERRCODE_DATATYPE_MISMATCH),
						errmsg("inherited column \"%s\" has a type conflict",
							   attributeName),
							 errdetail("%s versus %s",
									   TypeNameToString(def->typeName),
									   format_type_be(attribute->atttypid))));

				/* Copy storage parameter */
				if (def->storage == 0)
					def->storage = attribute->attstorage;
				else if (def->storage != attribute->attstorage)
					ereport(ERROR,
							(errcode(ERRCODE_DATATYPE_MISMATCH),
						errmsg("inherited column \"%s\" has a storage parameter conflict",
							   attributeName),
							   errdetail("%s versus %s",
										 storage_name(def->storage),
										 storage_name(attribute->attstorage))));

				def->inhcount++;
				/* Merge of NOT NULL constraints = OR 'em together */
				def->is_not_null |= attribute->attnotnull;
				/* Default and other constraints are handled below */
				newattno[parent_attno - 1] = exist_attno;

				/*
				 * Update GpPolicy
				 */
				if (policy != NULL)
				{
					int attr_ofst = 0;

					Assert(policy->nattrs >= 0 && "the number of distribution attributes is not negative");

					/* Iterate over all distribution attribute offsets */
					for (attr_ofst = 0; attr_ofst < policy->nattrs; attr_ofst++)
					{
						/* Check if any distribution attribute has higher offset than the current */
						if (policy->attrs[attr_ofst] > child_attno)
						{
							Assert(policy->attrs[attr_ofst] > 0 && "index should not become negative");
							policy->attrs[attr_ofst]--;
						}
					}
				}

			}
			else
			{
				/*
				 * No, create a new inherited column
				 */
				def = makeNode(ColumnDef);
				def->colname = pstrdup(attributeName);
				def->typeName = makeTypeNameFromOid(attribute->atttypid,
													attribute->atttypmod);
				def->inhcount = 1;
				def->is_local = false;
				def->is_not_null = attribute->attnotnull;
				def->storage = attribute->attstorage;
				def->raw_default = NULL;
				def->cooked_default = NULL;
				def->constraints = NIL;
				inhSchema = lappend(inhSchema, def);
				newattno[parent_attno - 1] = ++child_attno;
			}

			/*
			 * Copy default if any
			 */
			if (attribute->atthasdef)
			{
				Node	   *this_default = NULL;
				AttrDefault *attrdef;
				int			i;

				/* Find default in constraint structure */
				Assert(constr != NULL);
				attrdef = constr->defval;
				for (i = 0; i < constr->num_defval; i++)
				{
					if (attrdef[i].adnum == parent_attno)
					{
						this_default = stringToNode(attrdef[i].adbin);
						break;
					}
				}
				Assert(this_default != NULL);

				/*
				 * If default expr could contain any vars, we'd need to fix
				 * 'em, but it can't; so default is ready to apply to child.
				 *
				 * If we already had a default from some prior parent, check
				 * to see if they are the same.  If so, no problem; if not,
				 * mark the column as having a bogus default. Below, we will
				 * complain if the bogus default isn't overridden by the child
				 * schema.
				 */
				Assert(def->raw_default == NULL);
				if (def->cooked_default == NULL)
					def->cooked_default = this_default;
				else if (!equal(def->cooked_default, this_default))
				{
					def->cooked_default = &bogus_marker;
					have_bogus_defaults = true;
				}
			}
		}

		/*
		 * Now copy the CHECK constraints of this parent, adjusting attnos
		 * using the completed newattno[] map.	Identically named constraints
		 * are merged if possible, else we throw error.
		 */
		if (constr && constr->num_check > 0)
		{
			ConstrCheck *check = constr->check;
			int			i;

			for (i = 0; i < constr->num_check; i++)
			{
				char	   *name = check[i].ccname;
				Node	   *expr;
				bool		found_whole_row;

				/* Adjust Vars to match new table's column numbering */
				expr = map_variable_attnos(stringToNode(check[i].ccbin),
										   1, 0,
										   newattno, tupleDesc->natts,
										   &found_whole_row);

				/*
				 * For the moment we have to reject whole-row variables.
				 * We could convert them, if we knew the new table's rowtype
				 * OID, but that hasn't been assigned yet.
				 */
				if (found_whole_row)
					ereport(ERROR,
							(errcode(ERRCODE_FEATURE_NOT_SUPPORTED),
							 errmsg("cannot convert whole-row table reference"),
							 errdetail("Constraint \"%s\" contains a whole-row reference to table \"%s\".",
									   check[i].ccname,
									   RelationGetRelationName(relation))));

				/* check for duplicate */
				if (!MergeCheckConstraint(constraints, name, expr))
				{
					/* nope, this is a new one */
					CookedConstraint *cooked;

					cooked = (CookedConstraint *) palloc(sizeof(CookedConstraint));
					cooked->contype = CONSTR_CHECK;
					cooked->name = pstrdup(name);
					cooked->attnum = 0; /* not used for constraints */
					cooked->expr = expr;
					cooked->is_local = false;
					cooked->inhcount = 1;
					constraints = lappend(constraints, cooked);
				}
			}
		}

		pfree(newattno);

		/*
		 * Close the parent rel, but keep our AccessShareLock on it until xact
		 * commit.	That will prevent someone else from deleting or ALTERing
		 * the parent before the child is committed.
		 */
		heap_close(relation, NoLock);
	}

	/*
	 * If we had no inherited attributes, the result schema is just the
	 * explicitly declared columns.  Otherwise, we need to merge the declared
	 * columns into the inherited schema list.
	 */
	if (inhSchema != NIL)
	{
		foreach(entry, schema)
		{
			ColumnDef  *newdef = lfirst(entry);
			char	   *attributeName = newdef->colname;
			int			exist_attno;

			/*
			 * Does it conflict with some previously inherited column?
			 */
			exist_attno = findAttrByName(attributeName, inhSchema);
			if (exist_attno > 0)
			{
				ColumnDef  *def;
				Oid			defTypeId,
							newTypeId;
				int32		deftypmod,
							newtypmod;

				/*
				 * Yes, try to merge the two column definitions. They must
				 * have the same type and typmod.
				 */
				ereport((Gp_role == GP_ROLE_EXECUTE) ? DEBUG1 : NOTICE,
				   (errmsg("merging column \"%s\" with inherited definition",
						   attributeName)));
				def = (ColumnDef *) list_nth(inhSchema, exist_attno - 1);
				defTypeId = typenameTypeId(NULL, def->typeName, &deftypmod);
				newTypeId = typenameTypeId(NULL, newdef->typeName, &newtypmod);
				if (defTypeId != newTypeId || deftypmod != newtypmod)
					ereport(ERROR,
							(errcode(ERRCODE_DATATYPE_MISMATCH),
							 errmsg("column \"%s\" has a type conflict",
									attributeName),
							 errdetail("%s versus %s",
									   TypeNameToString(def->typeName),
									   TypeNameToString(newdef->typeName))));
<<<<<<< HEAD
=======

				/* Copy storage parameter */
				if (def->storage == 0)
					def->storage = newdef->storage;
				else if (newdef->storage != 0 && def->storage != newdef->storage)
					ereport(ERROR,
							(errcode(ERRCODE_DATATYPE_MISMATCH),
						errmsg("column \"%s\" has a storage parameter conflict",
							   attributeName),
							   errdetail("%s versus %s",
										 storage_name(def->storage),
										 storage_name(newdef->storage))));

>>>>>>> 78a09145
				/* Mark the column as locally defined */
				def->is_local = true;
				/* Merge of NOT NULL constraints = OR 'em together */
				def->is_not_null |= newdef->is_not_null;
				/* If new def has a default, override previous default */
				if (newdef->raw_default != NULL)
				{
					def->raw_default = newdef->raw_default;
					def->cooked_default = newdef->cooked_default;
				}
			}
			else
			{
				/*
				 * No, attach new column to result schema
				 */
				inhSchema = lappend(inhSchema, newdef);
			}
		}

		schema = inhSchema;

		/*
		 * Check that we haven't exceeded the legal # of columns after merging
		 * in inherited columns.
		 */
		if (list_length(schema) > MaxHeapAttributeNumber)
			ereport(ERROR,
					(errcode(ERRCODE_TOO_MANY_COLUMNS),
					 errmsg("tables can have at most %d columns",
							MaxHeapAttributeNumber)));
	}

	/*
	 * If we found any conflicting parent default values, check to make sure
	 * they were overridden by the child.
	 */
	if (have_bogus_defaults)
	{
		foreach(entry, schema)
		{
			ColumnDef  *def = lfirst(entry);

			if (def->cooked_default == &bogus_marker)
				ereport(ERROR,
						(errcode(ERRCODE_INVALID_COLUMN_DEFINITION),
				  errmsg("column \"%s\" inherits conflicting default values",
						 def->colname),
						 errhint("To resolve the conflict, specify a default explicitly.")));
		}
	}

	*supOids = parentOids;
	*supconstr = constraints;
	*supOidCount = parentsWithOids;
	return schema;
}


/*
 * MergeCheckConstraint
 *		Try to merge an inherited CHECK constraint with previous ones
 *
 * If we inherit identically-named constraints from multiple parents, we must
 * merge them, or throw an error if they don't have identical definitions.
 *
 * constraints is a list of CookedConstraint structs for previous constraints.
 *
 * Returns TRUE if merged (constraint is a duplicate), or FALSE if it's
 * got a so-far-unique name, or throws error if conflict.
 */
static bool
MergeCheckConstraint(List *constraints, char *name, Node *expr)
{
	ListCell   *lc;

	foreach(lc, constraints)
	{
		CookedConstraint *ccon = (CookedConstraint *) lfirst(lc);

		Assert(ccon->contype == CONSTR_CHECK);

		/* Non-matching names never conflict */
		if (strcmp(ccon->name, name) != 0)
			continue;

		if (equal(expr, ccon->expr))
		{
			/* OK to merge */
			ccon->inhcount++;
			return true;
		}

		ereport(ERROR,
				(errcode(ERRCODE_DUPLICATE_OBJECT),
				 errmsg("check constraint name \"%s\" appears multiple times but with different expressions",
						name)));
	}

	return false;
}

<<<<<<< HEAD
=======

/*
 * Replace varattno values in an expression tree according to the given
 * map array, that is, varattno N is replaced by newattno[N-1].  It is
 * caller's responsibility to ensure that the array is long enough to
 * define values for all user varattnos present in the tree.  System column
 * attnos remain unchanged.
 *
 * Note that the passed node tree is modified in-place!
 */
void
change_varattnos_of_a_node(Node *node, const AttrNumber *newattno)
{
	/* no setup needed, so away we go */
	(void) change_varattnos_walker(node, newattno);
}

static bool
change_varattnos_walker(Node *node, const AttrNumber *newattno)
{
	if (node == NULL)
		return false;
	if (IsA(node, Var))
	{
		Var		   *var = (Var *) node;

		if (var->varlevelsup == 0 && var->varno == 1 &&
			var->varattno > 0)
		{
			/*
			 * ??? the following may be a problem when the node is multiply
			 * referenced though stringToNode() doesn't create such a node
			 * currently.
			 */
			Assert(newattno[var->varattno - 1] > 0);
			var->varattno = var->varoattno = newattno[var->varattno - 1];
		}
		return false;
	}
	return expression_tree_walker(node, change_varattnos_walker,
								  (void *) newattno);
}

/*
 * Generate a map for change_varattnos_of_a_node from old and new TupleDesc's,
 * matching according to column name.
 */
AttrNumber *
varattnos_map(TupleDesc olddesc, TupleDesc newdesc)
{
	AttrNumber *attmap;
	int			i,
				j;

	attmap = (AttrNumber *) palloc0(sizeof(AttrNumber) * olddesc->natts);
	for (i = 1; i <= olddesc->natts; i++)
	{
		if (olddesc->attrs[i - 1]->attisdropped)
			continue;			/* leave the entry as zero */

		for (j = 1; j <= newdesc->natts; j++)
		{
			if (strcmp(NameStr(olddesc->attrs[i - 1]->attname),
					   NameStr(newdesc->attrs[j - 1]->attname)) == 0)
			{
				attmap[i - 1] = j;
				break;
			}
		}
	}
	return attmap;
}

/*
 * Generate a map for change_varattnos_of_a_node from a TupleDesc and a list
 * of ColumnDefs
 */
AttrNumber *
varattnos_map_schema(TupleDesc old, List *schema)
{
	AttrNumber *attmap;
	int			i;

	attmap = (AttrNumber *) palloc0(sizeof(AttrNumber) * old->natts);
	for (i = 1; i <= old->natts; i++)
	{
		if (old->attrs[i - 1]->attisdropped)
			continue;			/* leave the entry as zero */

		attmap[i - 1] = findAttrByName(NameStr(old->attrs[i - 1]->attname),
									   schema);
	}
	return attmap;
}


>>>>>>> 78a09145
/*
 * StoreCatalogInheritance
 *		Updates the system catalogs with proper inheritance information.
 *
 * supers is a list of the OIDs of the new relation's direct ancestors.
 */
static void
StoreCatalogInheritance(Oid relationId, List *supers)
{
	Relation	relation;
	int16		seqNumber;
	ListCell   *entry;

	/*
	 * sanity checks
	 */
	AssertArg(OidIsValid(relationId));

	if (supers == NIL)
		return;

	/*
	 * Store INHERITS information in pg_inherits using direct ancestors only.
	 * Also enter dependencies on the direct ancestors, and make sure they are
	 * marked with relhassubclass = true.
	 *
	 * (Once upon a time, both direct and indirect ancestors were found here
	 * and then entered into pg_ipl.  Since that catalog doesn't exist
	 * anymore, there's no need to look for indirect ancestors.)
	 */
	relation = heap_open(InheritsRelationId, RowExclusiveLock);

	seqNumber = 1;
	foreach(entry, supers)
	{
		Oid			parentOid = lfirst_oid(entry);

		StoreCatalogInheritance1(relationId, parentOid, seqNumber, relation,
								 false);
		seqNumber++;
	}

	heap_close(relation, RowExclusiveLock);
}

/*
 * Make catalog entries showing relationId as being an inheritance child
 * of parentOid.  inhRelation is the already-opened pg_inherits catalog.
 */
static void
StoreCatalogInheritance1(Oid relationId, Oid parentOid,
						 int16 seqNumber, Relation inhRelation,
						 bool is_partition)
{
	TupleDesc	desc = RelationGetDescr(inhRelation);
	Datum		datum[Natts_pg_inherits];
	bool		nullarr[Natts_pg_inherits];
	ObjectAddress childobject,
				parentobject;
	HeapTuple	tuple;

	/*
	 * Make the pg_inherits entry
	 */
	datum[0] = ObjectIdGetDatum(relationId);	/* inhrelid */
	datum[1] = ObjectIdGetDatum(parentOid);		/* inhparent */
	datum[2] = Int16GetDatum(seqNumber);		/* inhseqno */

	nullarr[0] = false;
	nullarr[1] = false;
	nullarr[2] = false;

	tuple = heap_form_tuple(desc, datum, nullarr);

	simple_heap_insert(inhRelation, tuple);

	CatalogUpdateIndexes(inhRelation, tuple);

	heap_freetuple(tuple);

	/*
	 * Store a dependency too
	 */
	parentobject.classId = RelationRelationId;
	parentobject.objectId = parentOid;
	parentobject.objectSubId = 0;
	childobject.classId = RelationRelationId;
	childobject.objectId = relationId;
	childobject.objectSubId = 0;

	recordDependencyOn(&childobject, &parentobject,
					   is_partition ? DEPENDENCY_AUTO : DEPENDENCY_NORMAL);

	/*
	 * Mark the parent as having subclasses.
	 */
	setRelhassubclassInRelation(parentOid, true);
}

/*
 * Look for an existing schema entry with the given name.
 *
 * Returns the index (starting with 1) if attribute already exists in schema,
 * 0 if it doesn't.
 */
static int
findAttrByName(const char *attributeName, List *schema)
{
	ListCell   *s;
	int			i = 1;

	foreach(s, schema)
	{
		ColumnDef  *def = lfirst(s);

		if (strcmp(attributeName, def->colname) == 0)
			return i;

		i++;
	}
	return 0;
}

/*
 * Update a relation's pg_class.relhassubclass entry to the given value
 */
static void
setRelhassubclassInRelation(Oid relationId, bool relhassubclass)
{
	Relation	relationRelation;
	HeapTuple	tuple;
	Form_pg_class classtuple;

	/*
	 * Fetch a modifiable copy of the tuple, modify it, update pg_class.
	 *
	 * If the tuple already has the right relhassubclass setting, we don't
	 * need to update it, but we still need to issue an SI inval message.
	 */
	relationRelation = heap_open(RelationRelationId, RowExclusiveLock);
	tuple = SearchSysCacheCopy(RELOID,
							   ObjectIdGetDatum(relationId),
							   0, 0, 0);
	if (!HeapTupleIsValid(tuple))
		elog(ERROR, "cache lookup failed for relation %u", relationId);
	classtuple = (Form_pg_class) GETSTRUCT(tuple);

	if (classtuple->relhassubclass != relhassubclass)
	{
		classtuple->relhassubclass = relhassubclass;
		simple_heap_update(relationRelation, &tuple->t_self, tuple);

		/* keep the catalog indexes up to date */
		CatalogUpdateIndexes(relationRelation, tuple);
	}
	else
	{
		/* no need to change tuple, but force relcache rebuild anyway */
		CacheInvalidateRelcacheByTuple(tuple);
	}

	heap_freetuple(tuple);
	heap_close(relationRelation, RowExclusiveLock);
}


/*
 *		renameatt		- changes the name of a attribute in a relation
 *
 *		Attname attribute is changed in attribute catalog.
 *		No record of the previous attname is kept (correct?).
 *
 *		get proper relrelation from relation catalog (if not arg)
 *		scan attribute catalog
 *				for name conflict (within rel)
 *				for original attribute (if not arg)
 *		modify attname in attribute tuple
 *		insert modified attribute in attribute catalog
 *		delete original attribute from attribute catalog
 */
void
renameatt(Oid myrelid,
		  const char *oldattname,
		  const char *newattname,
		  bool recurse,
		  bool recursing)
{
	Relation	targetrelation;
	Relation	attrelation;
	HeapTuple	atttup;
	Form_pg_attribute attform;
	int			attnum;
	List	   *indexoidlist;
	ListCell   *indexoidscan;

	/*
	 * Grab an exclusive lock on the target table, which we will NOT release
	 * until end of transaction.
	 */
	targetrelation = relation_open(myrelid, AccessExclusiveLock);

	/*
	 * permissions checking.  this would normally be done in utility.c, but
	 * this particular routine is recursive.
	 *
	 * normally, only the owner of a class can change its schema.
	 */
	if (!pg_class_ownercheck(myrelid, GetUserId()))
		aclcheck_error(ACLCHECK_NOT_OWNER, ACL_KIND_CLASS,
					   RelationGetRelationName(targetrelation));
	if (!allowSystemTableModsDDL && IsSystemRelation(targetrelation))
		ereport(ERROR,
				(errcode(ERRCODE_INSUFFICIENT_PRIVILEGE),
				 errmsg("permission denied: \"%s\" is a system catalog",
						RelationGetRelationName(targetrelation))));

	/*
	 * if the 'recurse' flag is set then we are supposed to rename this
	 * attribute in all classes that inherit from 'relname' (as well as in
	 * 'relname').
	 *
	 * any permissions or problems with duplicate attributes will cause the
	 * whole transaction to abort, which is what we want -- all or nothing.
	 */
	if (recurse)
	{
		ListCell   *child;
		List	   *children;

		children = find_all_inheritors(myrelid, AccessExclusiveLock);

		/*
		 * find_all_inheritors does the recursive search of the inheritance
		 * hierarchy, so all we have to do is process all of the relids in the
		 * list that it returns.
		 */
		foreach(child, children)
		{
			Oid			childrelid = lfirst_oid(child);

			if (childrelid == myrelid)
				continue;
			/* note we need not recurse again */
			renameatt(childrelid, oldattname, newattname, false, true);
		}
	}
	else
	{
		/*
		 * If we are told not to recurse, there had better not be any child
		 * tables; else the rename would put them out of step.
		 */
		if (!recursing &&
			find_inheritance_children(myrelid, NoLock) != NIL)
			ereport(ERROR,
					(errcode(ERRCODE_INVALID_TABLE_DEFINITION),
					 errmsg("inherited column \"%s\" must be renamed in child tables too",
							oldattname)));
	}

	attrelation = heap_open(AttributeRelationId, RowExclusiveLock);

	atttup = SearchSysCacheCopyAttName(myrelid, oldattname);
	if (!HeapTupleIsValid(atttup))
		ereport(ERROR,
				(errcode(ERRCODE_UNDEFINED_COLUMN),
				 errmsg("column \"%s\" does not exist",
						oldattname)));
	attform = (Form_pg_attribute) GETSTRUCT(atttup);

	attnum = attform->attnum;
	if (attnum <= 0)
		ereport(ERROR,
				(errcode(ERRCODE_FEATURE_NOT_SUPPORTED),
				 errmsg("cannot rename system column \"%s\"",
						oldattname)));

	/*
	 * if the attribute is inherited, forbid the renaming, unless we are
	 * already inside a recursive rename.
	 */
	if (attform->attinhcount > 0 && !recursing)
		ereport(ERROR,
				(errcode(ERRCODE_INVALID_TABLE_DEFINITION),
				 errmsg("cannot rename inherited column \"%s\"",
						oldattname)));

	/* should not already exist */
	/* this test is deliberately not attisdropped-aware */
	if (SearchSysCacheExists(ATTNAME,
							 ObjectIdGetDatum(myrelid),
							 PointerGetDatum(newattname),
							 0, 0))
		ereport(ERROR,
				(errcode(ERRCODE_DUPLICATE_COLUMN),
				 errmsg("column \"%s\" of relation \"%s\" already exists",
					  newattname, RelationGetRelationName(targetrelation))));

	namestrcpy(&(attform->attname), newattname);

	simple_heap_update(attrelation, &atttup->t_self, atttup);

	/* keep system catalog indexes current */
	CatalogUpdateIndexes(attrelation, atttup);

	heap_freetuple(atttup);

	/*
	 * Update column names of indexes that refer to the column being renamed.
	 */
	indexoidlist = RelationGetIndexList(targetrelation);

	foreach(indexoidscan, indexoidlist)
	{
		Oid			indexoid = lfirst_oid(indexoidscan);
		HeapTuple	indextup;
		Form_pg_index indexform;
		int			i;

		/*
		 * Scan through index columns to see if there's any simple index
		 * entries for this attribute.	We ignore expressional entries.
		 */
		indextup = SearchSysCache(INDEXRELID,
								  ObjectIdGetDatum(indexoid),
								  0, 0, 0);
		if (!HeapTupleIsValid(indextup))
			elog(ERROR, "cache lookup failed for index %u", indexoid);
		indexform = (Form_pg_index) GETSTRUCT(indextup);

		for (i = 0; i < indexform->indnatts; i++)
		{
			if (attnum != indexform->indkey.values[i])
				continue;

			/*
			 * Found one, rename it.
			 */
			atttup = SearchSysCacheCopy(ATTNUM,
										ObjectIdGetDatum(indexoid),
										Int16GetDatum(i + 1),
										0, 0);
			if (!HeapTupleIsValid(atttup))
				continue;		/* should we raise an error? */

			/*
			 * Update the (copied) attribute tuple.
			 */
			namestrcpy(&(((Form_pg_attribute) GETSTRUCT(atttup))->attname),
					   newattname);

			simple_heap_update(attrelation, &atttup->t_self, atttup);

			/* keep system catalog indexes current */
			CatalogUpdateIndexes(attrelation, atttup);

			heap_freetuple(atttup);
		}

		ReleaseSysCache(indextup);
	}

	list_free(indexoidlist);

	heap_close(attrelation, RowExclusiveLock);

	/* MPP-6929, MPP-7600: metadata tracking */
	if ((Gp_role == GP_ROLE_DISPATCH)
		&& MetaTrackValidKindNsp(targetrelation->rd_rel))
		MetaTrackUpdObject(RelationRelationId,
						   RelationGetRelid(targetrelation),
						   GetUserId(),
						   "ALTER", "RENAME COLUMN"
				);


	relation_close(targetrelation, NoLock);		/* close rel but keep lock */
}

/*
 * A helper function for RenameRelation, to createa a very minimal, fake,
 * RelationData struct for a relation. This is used in
 * gp_allow_rename_relation_without_lock mode, in place of opening the
 * relcache entry for real.
 *
 * RenameRelation only needs the rd_rel field to be filled in, so that's
 * all we fetch.
 */
static Relation
fake_relation_open(Oid myrelid)
{
	Relation	relrelation;	/* for RELATION relation */
	Relation	fakerel;
	HeapTuple	reltup;

	fakerel = palloc0(sizeof(RelationData));

	/*
	 * Find relation's pg_class tuple, and make sure newrelname isn't in use.
	 */
	relrelation = heap_open(RelationRelationId, RowExclusiveLock);

	reltup = SearchSysCacheCopy(RELOID,
								ObjectIdGetDatum(myrelid),
								0, 0, 0);
	if (!HeapTupleIsValid(reltup))		/* shouldn't happen */
		elog(ERROR, "cache lookup failed for relation %u", myrelid);
	fakerel->rd_rel = (Form_pg_class) GETSTRUCT(reltup);

	heap_close(relrelation, RowExclusiveLock);

	return fakerel;
}

/*
 * Execute ALTER TABLE/INDEX/SEQUENCE/VIEW RENAME
 *
 * Caller has already done permissions checks.
 */
void
RenameRelation(Oid myrelid, const char *newrelname, ObjectType reltype, RenameStmt *stmt)
{
	Relation	targetrelation;
	Oid			namespaceId;
	char		relkind;
	char	   *oldrelname;

	/*
	 * In Postgres, grab an exclusive lock on the target table, index, sequence
	 * or view, which we will NOT release until end of transaction.
	 *
	 * In GPDB, added supportability feature under GUC to allow rename table
	 * without AccessExclusiveLock for scenarios like directly modifying system
	 * catalogs. This will change transaction isolation behaviors, however, this
	 * won't cause any data corruption.
	 */
	if (gp_allow_rename_relation_without_lock)
		targetrelation = fake_relation_open(myrelid);
	else
		targetrelation = relation_open(myrelid, AccessExclusiveLock);

	/* if this is a child table of a partitioning configuration, complain */
	if (stmt && rel_is_child_partition(myrelid) && !stmt->bAllowPartn)
	{
		Oid		 master = rel_partition_get_master(myrelid);
		char	*pretty	= rel_get_part_path_pretty(myrelid,
												   " ALTER PARTITION ",
												   " RENAME PARTITION ");
		ereport(ERROR,
				(errcode(ERRCODE_DEPENDENT_OBJECTS_STILL_EXIST),
				errmsg("cannot rename partition \"%s\" directly",
					   get_rel_name(myrelid)),
				errhint("Table \"%s\" is a child partition of table "
						"\"%s\".  To rename it, use ALTER TABLE \"%s\"%s...",
						get_rel_name(myrelid), get_rel_name(master),
						get_rel_name(master), pretty ? pretty : "" )));
	}

	namespaceId = RelationGetNamespace(targetrelation);
	relkind = targetrelation->rd_rel->relkind;
	oldrelname = RelationGetRelationName(targetrelation);

	/*
	 * For compatibility with prior releases, we don't complain if ALTER TABLE
	 * or ALTER INDEX is used to rename a sequence or view.
	 */
	if (reltype == OBJECT_SEQUENCE && relkind != RELKIND_SEQUENCE)
		ereport(ERROR,
				(errcode(ERRCODE_WRONG_OBJECT_TYPE),
				 errmsg("\"%s\" is not a sequence",
						RelationGetRelationName(targetrelation))));

	if (reltype == OBJECT_VIEW && relkind != RELKIND_VIEW)
		ereport(ERROR,
				(errcode(ERRCODE_WRONG_OBJECT_TYPE),
				 errmsg("\"%s\" is not a view",
						RelationGetRelationName(targetrelation))));

	/*
	 * Don't allow ALTER TABLE on composite types. We want people to use ALTER
	 * TYPE for that.
	 */
	if (relkind == RELKIND_COMPOSITE_TYPE)
		ereport(ERROR,
				(errcode(ERRCODE_WRONG_OBJECT_TYPE),
				 errmsg("\"%s\" is a composite type",
						RelationGetRelationName(targetrelation)),
				 errhint("Use ALTER TYPE instead.")));

	/* Do the work */
	RenameRelationInternal(myrelid, newrelname, namespaceId);

	/* MPP-3059: recursive rename of partitioned table */
	/* Note: the top-level RENAME has bAllowPartn=FALSE, while the
	 * generated statements from this block set it to TRUE.  That way,
	 * the rename of each partition is allowed, but this block doesn't
	 * get invoked recursively.
	 */
	if (stmt && !rel_is_child_partition(myrelid) && !stmt->bAllowPartn &&
		(Gp_role == GP_ROLE_DISPATCH))
	{
		PartitionNode *pNode;

		pNode = RelationBuildPartitionDescByOid(myrelid, false);

		if (pNode)
		{
			RenameStmt 			   	*renStmt 	 = makeNode(RenameStmt);
			DestReceiver 		   	*dest  		 = None_Receiver;
			List 					*renList 	 = NIL;
			int 					 skipped 	 = 0;
			int 					 renamed 	 = 0;

			renStmt->renameType = OBJECT_TABLE;
			renStmt->subname = NULL;
			renStmt->bAllowPartn = true; /* allow rename of partitions */

			/* rename the children as well */
			renList = atpxRenameList(pNode, oldrelname, newrelname, &skipped);

			/* process children if there are any */
			if (renList)
			{
				ListCell 		*lc;

				foreach(lc, renList)
				{
					ListCell 		*lc2;
					List  			*lpair = lfirst(lc);

					lc2 = list_head(lpair);

					renStmt->relation = (RangeVar *)lfirst(lc2);
					lc2 = lnext(lc2);
					renStmt->newname = (char *)lfirst(lc2);

					ProcessUtility((Node *) renStmt,
								   synthetic_sql,
								   NULL,
								   false, /* not top level */
								   dest,
								   NULL);
					renamed++;
				}

				/* MPP-3542: warn when skip child partitions */
				if (skipped)
				{
					ereport(WARNING,
							(errcode(ERRCODE_INVALID_PARAMETER_VALUE),
							 errmsg("renamed %d partitions, "
									"skipped %d child partitions "
									"due to name truncation",
									renamed, skipped)));
				}
			}
		}
	}

	/*
	 * Close rel, but keep exclusive lock!
	 */
	if (!gp_allow_rename_relation_without_lock)
		relation_close(targetrelation, NoLock);
}

/*
 *		RenameRelationInternal - change the name of a relation
 *
 *		XXX - When renaming sequences, we don't bother to modify the
 *			  sequence name that is stored within the sequence itself
 *			  (this would cause problems with MVCC). In the future,
 *			  the sequence name should probably be removed from the
 *			  sequence, AFAIK there's no need for it to be there.
 */
void
RenameRelationInternal(Oid myrelid, const char *newrelname, Oid namespaceId)
{
	Relation	targetrelation;
	Relation	relrelation;	/* for RELATION relation */
	HeapTuple	reltup;
	Form_pg_class relform;

	/*
	 * In Postgres:
	 * Grab an exclusive lock on the target table, index, sequence or view,
	 * which we will NOT release until end of transaction.
	 *
	 * In GPDB, added supportability feature under GUC to allow rename table
	 * without AccessExclusiveLock for scenarios like directly modifying system
	 * catalogs. This will change transaction isolation behaviors, however, this
	 * won't cause any data corruption.
	 */
	if (gp_allow_rename_relation_without_lock)
		targetrelation = fake_relation_open(myrelid);
	else
		targetrelation = relation_open(myrelid, AccessExclusiveLock);

	/*
	 * Find relation's pg_class tuple, and make sure newrelname isn't in use.
	 */
	relrelation = heap_open(RelationRelationId, RowExclusiveLock);

	reltup = SearchSysCacheCopy(RELOID,
								ObjectIdGetDatum(myrelid),
								0, 0, 0);
	if (!HeapTupleIsValid(reltup))		/* shouldn't happen */
		elog(ERROR, "cache lookup failed for relation %u", myrelid);
	relform = (Form_pg_class) GETSTRUCT(reltup);

	if (get_relname_relid(newrelname, namespaceId) != InvalidOid)
		ereport(ERROR,
				(errcode(ERRCODE_DUPLICATE_TABLE),
				 errmsg("relation \"%s\" already exists",
						newrelname)));

	/*
	 * Update pg_class tuple with new relname.	(Scribbling on reltup is OK
	 * because it's a copy...)
	 */
	namestrcpy(&(relform->relname), newrelname);

	simple_heap_update(relrelation, &reltup->t_self, reltup);

	/* keep the system catalog indexes current */
	CatalogUpdateIndexes(relrelation, reltup);

	heap_freetuple(reltup);
	heap_close(relrelation, NoLock);

	/*
	 * Also rename the associated type, if any.
	 */
	if (OidIsValid(targetrelation->rd_rel->reltype))
	{
		if (!TypeTupleExists(targetrelation->rd_rel->reltype))
			ereport(WARNING,
					(errcode(ERRCODE_UNDEFINED_OBJECT),
					 errmsg("type \"%s\" does not exist",
							RelationGetRelationName(targetrelation))));
		else
			RenameTypeInternal(targetrelation->rd_rel->reltype,
						   newrelname, namespaceId);
	}

	/*
	 * Also rename the associated constraint, if any.
	 */
	if (targetrelation->rd_rel->relkind == RELKIND_INDEX)
	{
		Oid			constraintId = get_index_constraint(myrelid);

		if (OidIsValid(constraintId))
			RenameConstraintById(constraintId, newrelname);
	}

	/* MPP-6929: metadata tracking */
	if ((Gp_role == GP_ROLE_DISPATCH)
		&&
		/* MPP-7773: don't track objects in system namespace
		 * if modifying system tables (eg during upgrade)
		 */
		( ! ( (PG_CATALOG_NAMESPACE == namespaceId) && (allowSystemTableModsDDL)))
		&& (   MetaTrackValidRelkind(targetrelation->rd_rel->relkind)
			&& METATRACK_VALIDNAMESPACE(namespaceId)
			   && (!(isAnyTempNamespace(namespaceId)))
				))
		MetaTrackUpdObject(RelationRelationId,
						   myrelid,
						   GetUserId(),
						   "ALTER", "RENAME"
				);

	/*
	 * Close rel, but keep exclusive lock!
	 */
	if (!gp_allow_rename_relation_without_lock)
		relation_close(targetrelation, NoLock);
}

static bool
TypeTupleExists(Oid typeId)
{
	return SearchSysCacheExists(TYPEOID, ObjectIdGetDatum(typeId), 0, 0, 0);
}

/*
 * Disallow ALTER TABLE (and similar commands) when the current backend has
 * any open reference to the target table besides the one just acquired by
 * the calling command; this implies there's an open cursor or active plan.
 * We need this check because our AccessExclusiveLock doesn't protect us
 * against stomping on our own foot, only other people's feet!
 *
 * For ALTER TABLE, the only case known to cause serious trouble is ALTER
 * COLUMN TYPE, and some changes are obviously pretty benign, so this could
 * possibly be relaxed to only error out for certain types of alterations.
 * But the use-case for allowing any of these things is not obvious, so we
 * won't work hard at it for now.
 *
 * We also reject these commands if there are any pending AFTER trigger events
 * for the rel.  This is certainly necessary for the rewriting variants of
 * ALTER TABLE, because they don't preserve tuple TIDs and so the pending
 * events would try to fetch the wrong tuples.	It might be overly cautious
 * in other cases, but again it seems better to err on the side of paranoia.
 *
 * REINDEX calls this with "rel" referencing the index to be rebuilt; here
 * we are worried about active indexscans on the index.  The trigger-event
 * check can be skipped, since we are doing no damage to the parent table.
 *
 * The statement name (eg, "ALTER TABLE") is passed for use in error messages.
 */
void
CheckTableNotInUse(Relation rel, const char *stmt)
{
	int			expected_refcnt;

	expected_refcnt = rel->rd_isnailed ? 2 : 1;

	/*
	 * XXX For a bitmap index, since vacuum (or vacuum full) is currently done through
	 * reindex_index, the reference count could be 2 (or 3). We set it
	 * here until vacuum is done properly.
	 */
	if (expected_refcnt == 1 &&
		RelationIsBitmapIndex(rel) &&
		(rel->rd_refcnt == 2 || rel->rd_refcnt == 3))
		expected_refcnt = rel->rd_refcnt;

	if (rel->rd_refcnt != expected_refcnt)
		ereport(ERROR,
				(errcode(ERRCODE_OBJECT_IN_USE),
		/* translator: first %s is a SQL command, eg ALTER TABLE */
				 errmsg("cannot %s \"%s\" because "
						"it is being used by active queries in this session",
						stmt, RelationGetRelationName(rel))));

	if (rel->rd_rel->relkind != RELKIND_INDEX &&
		AfterTriggerPendingOnRel(RelationGetRelid(rel)))
		ereport(ERROR,
				(errcode(ERRCODE_OBJECT_IN_USE),
		/* translator: first %s is a SQL command, eg ALTER TABLE */
				 errmsg("cannot %s \"%s\" because "
						"it has pending trigger events",
						stmt, RelationGetRelationName(rel))));
}

static void
ATVerifyObject(AlterTableStmt *stmt, Relation rel)
{
	/* Nothing to check for ALTER INDEX */
	if(stmt->relkind == OBJECT_INDEX)
		return;

	/*
	 * Verify the object specified against relstorage in the catalog.
	 * Enforce correct syntax usage. 
	 */
	if (RelationIsExternal(rel) && stmt->relkind != OBJECT_EXTTABLE)
	{
		/*
		 * special case: in order to support 3.3 dumps with ALTER TABLE OWNER of
		 * external tables, we will allow using ALTER TABLE (without EXTERNAL)
		 * temporarily, and use a deprecation warning. This should be removed
		 * in future releases.
		 */
		if(stmt->relkind == OBJECT_TABLE)
		{
			if (Gp_role == GP_ROLE_DISPATCH) /* why are WARNINGs emitted from all segments? */
				ereport(WARNING,
						(errcode(ERRCODE_WRONG_OBJECT_TYPE),
						 errmsg("\"%s\" is an external table. ALTER TABLE for external tables is deprecated.", RelationGetRelationName(rel)),
						 errhint("Use ALTER EXTERNAL TABLE instead")));
		}
		else
		{
			ereport(ERROR,
					(errcode(ERRCODE_WRONG_OBJECT_TYPE),
					 errmsg("\"%s\" is an external table", RelationGetRelationName(rel)),
					 errhint("Use ALTER EXTERNAL TABLE instead")));
		}
	}
	else if (!RelationIsExternal(rel) && stmt->relkind != OBJECT_TABLE)
	{
		ereport(ERROR,
				(errcode(ERRCODE_WRONG_OBJECT_TYPE),
				 errmsg("\"%s\" is a base table", RelationGetRelationName(rel)),
				 errhint("Use ALTER TABLE instead")));
	}

	/*
	 * Check the ALTER command type is supported for this object
	 */
	if (RelationIsExternal(rel))
	{
		ListCell *lcmd;

		foreach(lcmd, stmt->cmds)
		{
			AlterTableCmd *cmd = (AlterTableCmd *) lfirst(lcmd);

			switch(cmd->subtype)
			{
				/* EXTERNAL tables don't support the following AT */
				case AT_ColumnDefault:
				case AT_ColumnDefaultRecurse:
				case AT_DropNotNull:
				case AT_SetNotNull:
				case AT_SetStatistics:
				case AT_SetStorage:
				case AT_AddIndex:
				case AT_ReAddIndex:
				case AT_AddConstraint:
				case AT_AddConstraintRecurse:
				case AT_ProcessedConstraint:
				case AT_DropConstraint:
				case AT_ClusterOn:
				case AT_DropCluster:
				case AT_DropOids:
				case AT_SetTableSpace:
				case AT_SetRelOptions:
				case AT_ResetRelOptions:
				case AT_EnableTrig:
				case AT_DisableTrig:
				case AT_EnableTrigAll:
				case AT_DisableTrigAll:
				case AT_EnableTrigUser:
				case AT_DisableTrigUser:
				case AT_AddInherit:
				case AT_DropInherit:
				case AT_SetDistributedBy:
				case AT_PartAdd:
				case AT_PartAddForSplit:
				case AT_PartAlter:
				case AT_PartDrop:
				case AT_PartExchange:
				case AT_PartRename:
				case AT_PartSetTemplate:
				case AT_PartSplit:
				case AT_PartTruncate:
				case AT_PartAddInternal:
					ereport(ERROR,
							(errcode(ERRCODE_INVALID_COLUMN_DEFINITION),
							 errmsg("Unsupported ALTER command for table type %s",
									"external")));
					break;

				case AT_AddColumn: /* check no constraint is added too */
					if (((ColumnDef *) cmd->def)->constraints != NIL ||
						((ColumnDef *) cmd->def)->is_not_null ||
						((ColumnDef *) cmd->def)->raw_default)
						ereport(ERROR,
								(errcode(ERRCODE_INVALID_COLUMN_DEFINITION),
								 errmsg("Unsupported ALTER command for table type %s. No constraints allowed.",
										 "external")));
					break;

				default:
					/* ALTER type supported */
					break;
			}
		}
	}
}

/*
 * AlterTable
 *		Execute ALTER TABLE, which can be a list of subcommands
 *
 * ALTER TABLE is performed in three phases:
 *		1. Examine subcommands and perform pre-transformation checking.
 *		2. Update system catalogs.
 *		3. Scan table(s) to check new constraints, and optionally recopy
 *		   the data into new table(s).
 * Phase 3 is not performed unless one or more of the subcommands requires
 * it.	The intention of this design is to allow multiple independent
 * updates of the table schema to be performed with only one pass over the
 * data.
 *
 * ATPrepCmd performs phase 1.	A "work queue" entry is created for
 * each table to be affected (there may be multiple affected tables if the
 * commands traverse a table inheritance hierarchy).  Also we do preliminary
 * validation of the subcommands, including parse transformation of those
 * expressions that need to be evaluated with respect to the old table
 * schema.
 *
 * ATRewriteCatalogs performs phase 2 for each affected table.	(Note that
 * phases 2 and 3 normally do no explicit recursion, since phase 1 already
 * did it --- although some subcommands have to recurse in phase 2 instead.)
 * Certain subcommands need to be performed before others to avoid
 * unnecessary conflicts; for example, DROP COLUMN should come before
 * ADD COLUMN.	Therefore phase 1 divides the subcommands into multiple
 * lists, one for each logical "pass" of phase 2.
 *
 * ATRewriteTables performs phase 3 for those tables that need it.
 *
 * Thanks to the magic of MVCC, an error anywhere along the way rolls back
 * the whole operation; we don't have to do anything special to clean up.
 */
void
AlterTable(AlterTableStmt *stmt)
{
	Relation	rel = relation_openrv(stmt->relation, AccessExclusiveLock);

	ATVerifyObject(stmt, rel);
	
	CheckTableNotInUse(rel, "ALTER TABLE");

	/* Check relation type against type specified in the ALTER command */
	switch (stmt->relkind)
	{
		case OBJECT_EXTTABLE:
		case OBJECT_TABLE:

			/*
			 * For mostly-historical reasons, we allow ALTER TABLE to apply to
			 * all relation types.
			 */
			break;

		case OBJECT_INDEX:
			if (rel->rd_rel->relkind != RELKIND_INDEX)
				ereport(ERROR,
						(errcode(ERRCODE_WRONG_OBJECT_TYPE),
						 errmsg("\"%s\" is not an index",
								RelationGetRelationName(rel))));
			break;

		case OBJECT_SEQUENCE:
			if (rel->rd_rel->relkind != RELKIND_SEQUENCE)
				ereport(ERROR,
						(errcode(ERRCODE_WRONG_OBJECT_TYPE),
						 errmsg("\"%s\" is not a sequence",
								RelationGetRelationName(rel))));
			break;

		case OBJECT_VIEW:
			if (rel->rd_rel->relkind != RELKIND_VIEW)
				ereport(ERROR,
						(errcode(ERRCODE_WRONG_OBJECT_TYPE),
						 errmsg("\"%s\" is not a view",
								RelationGetRelationName(rel))));
			break;

		default:
			elog(ERROR, "unrecognized object type: %d", (int) stmt->relkind);
	}

	if (Gp_role == GP_ROLE_DISPATCH)
	{
		LockRelationOid(RelationRelationId, RowExclusiveLock);
		LockRelationOid(TypeRelationId, RowExclusiveLock);
		LockRelationOid(DependRelationId, RowExclusiveLock);
	}

	ATController(rel, stmt->cmds, interpretInhOption(stmt->relation->inhOpt));

	if (Gp_role == GP_ROLE_DISPATCH)
	{
		/*
		 * Some ALTER TABLE commands rewrite the table, and cause new OIDs
		 * and/or relfilenodes to be assigned.
		 */
		CdbDispatchUtilityStatement((Node *) stmt,
									DF_CANCEL_ON_ERROR |
									DF_WITH_SNAPSHOT |
									DF_NEED_TWO_PHASE,
									GetAssignedOidsForDispatch(),
									NULL);
	}
}

/*
 * AlterTableInternal
 *
 * ALTER TABLE with target specified by OID
 *
 * We do not reject if the relation is already open, because it's quite
 * likely that one or more layers of caller have it open.  That means it
 * is unsafe to use this entry point for alterations that could break
 * existing query plans.  On the assumption it's not used for such, we
 * don't have to reject pending AFTER triggers, either.
 *
 * It is also unsafe to use this function for any Alter Table subcommand that
 * requires rewriting the table or creating toast tables, because that requires
 * creating relfilenodes outside of a context that understands dispatch.
 * Commands that rewrite the table include: adding or altering columns, changing
 * the tablespace, etc.
 */
void
AlterTableInternal(Oid relid, List *cmds, bool recurse)
{
	Relation	rel = relation_open(relid, AccessExclusiveLock);

	ATController(rel, cmds, recurse);
}

static void
ATController(Relation rel, List *cmds, bool recurse)
{
	List	   *wqueue = NIL;
	ListCell   *lcmd;
	bool is_partition = false;
	bool is_data_remote = RelationIsExternal(rel);

	cdb_sync_oid_to_segments();

	/* Phase 1: preliminary examination of commands, create work queue */
	foreach(lcmd, cmds)
	{
		AlterTableCmd *cmd = (AlterTableCmd *) lfirst(lcmd);

		if (cmd->subtype == AT_PartAddInternal)
			is_partition = true;

		ATPrepCmd(&wqueue, rel, cmd, recurse, false);
	}

	if (is_partition)
		relation_close(rel, AccessExclusiveLock);
	else
		/* Close the relation, but keep lock until commit */
		relation_close(rel, NoLock);

	/* Phase 2: update system catalogs */
	ATRewriteCatalogs(&wqueue);

	/*
	 * Build list of tables OIDs that we performed SET DISTRIBUTED BY on.
	 *
	 * If we've recursed (i.e., expanded) an ALTER TABLE SET DISTRIBUTED
	 * command from a master table to its children, then we need to extract
	 * the list of tables that we created a temporary table for, from each of
	 * the sub commands, and put them in the master command. This is because
	 * we only dispatch the command on the master table to the segments, not
	 * each expanded command. We expect the segments to do the same expansion.
	 */
	if (Gp_role == GP_ROLE_DISPATCH)
	{
		AlterTableCmd *masterCmd = NULL; /* the command which was expanded */
		SetDistributionCmd *masterSetCmd = NULL;
		ListCell *lc;

		/*
		 * Iterate over the work queue looking for SET WITH DISTRIBUTED
		 * statements.
		 */
		foreach(lc, wqueue)
		{
			ListCell *lc2;
			AlteredTableInfo *tab = (AlteredTableInfo *) lfirst(lc);

			/* AT_PASS_MISC is used for SET DISTRIBUTED BY */
			List *subcmds = (List *)tab->subcmds[AT_PASS_MISC];

			foreach(lc2, subcmds)
			{
				AlterTableCmd *cmd = (AlterTableCmd *) lfirst(lc2);

				if (cmd->subtype == AT_SetDistributedBy)
				{
					if (!masterCmd)
					{
						masterCmd = cmd;
						masterSetCmd = lsecond((List *)cmd->def);
						continue;
					}

					/*
					 * cmd->def stores the data we're sending to the QEs.
					 * The second element is where we stash QE data to drive
					 * the command.
					 */
					List *data = (List *)cmd->def;
					SetDistributionCmd *qeData = lsecond(data);

					int qeBackendId = qeData->backendId;
					if (qeBackendId != 0)
					{
						if (masterSetCmd->backendId == 0)
							masterSetCmd->backendId = qeBackendId;

						List *qeRelids = qeData->relids;
						masterSetCmd->relids = list_concat(masterSetCmd->relids, qeRelids);
					}
				}
			}
		}
	}

	/* 
	 * Phase 3: scan/rewrite tables as needed. If the data is in an external
	 * table, no need to rewrite it or to add toast.
	 */
	if (!is_data_remote)
	{
		ATRewriteTables(&wqueue);

		ATAddToastIfNeeded(&wqueue);
	}
}


/*
 * prepSplitCmd
 *
 * Do initial sanity checking for an ALTER TABLE ... SPLIT PARTITION cmd.
 * - Shouldn't have children
 * - The usual permissions checks
 */
static void
prepSplitCmd(Relation rel, PgPartRule *prule, bool is_at)
{
	PartitionNode		*pNode = NULL;
	pNode = RelationBuildPartitionDesc(rel, false);

	if (prule->topRule->children)
	{
		ereport(ERROR,
				(errcode(ERRCODE_FEATURE_NOT_SUPPORTED),
						errmsg("cannot split partition with child "
									   "partitions"),
						errhint("Try splitting the child partitions.")));

	}

	if (prule->topRule->parisdefault &&
		prule->pNode->part->parkind == 'r' &&
		is_at)
	{
		ereport(ERROR,
				(errcode(ERRCODE_SYNTAX_ERROR),
					errmsg("AT clause cannot be used when splitting "
						"a default RANGE partition")));
	}
	else if ((prule->pNode->part->parkind == 'l') && (pNode !=NULL && pNode->default_part)
			 && (pNode->default_part->children))
		{
			ereport(ERROR,
					(errcode(ERRCODE_GP_FEATURE_NOT_SUPPORTED),
						errmsg("SPLIT PARTITION is not "
								"currently supported when leaf partition is "
								"list partitioned in multi level partition table")));
		}
	else if ((prule->pNode->part->parkind == 'l') && !is_at)
	{
		ereport(ERROR,
				(errcode(ERRCODE_SYNTAX_ERROR),
					errmsg("cannot SPLIT DEFAULT PARTITION "
						"with LIST"),
				errhint("Use SPLIT with the AT clause instead.")));

	}
}

/*
 * ATPrepCmd
 *
 * Traffic cop for ALTER TABLE Phase 1 operations, including simple
 * recursion and permission checks.
 *
 * Caller must have acquired AccessExclusiveLock on relation already.
 * This lock should be held until commit.
 */
static void
ATPrepCmd(List **wqueue, Relation rel, AlterTableCmd *cmd,
		  bool recurse, bool recursing)
{
	AlteredTableInfo *tab;
	int			pass;

	/* Find or create work queue entry for this table */
	tab = ATGetQueueEntry(wqueue, rel);

	/*
	 * Copy the original subcommand for each table.  This avoids conflicts
	 * when different child tables need to make different parse
	 * transformations (for example, the same column may have different column
	 * numbers in different children).
	 */
	if (recursing)
		cmd = copyObject(cmd);

	/*
	 * Do permissions checking, recursion to child tables if needed, and any
	 * additional phase-1 processing needed.
	 */
	switch (cmd->subtype)
	{
		case AT_AddColumn:		/* ADD COLUMN */
			ATSimplePermissions(rel, false);
			/*
			 * test that this is allowed for partitioning, but only if we aren't
			 * recursing.
			 */
			ATExternalPartitionCheck(cmd->subtype, rel, recursing);
			ATPartitionCheck(cmd->subtype, rel, false, recursing);
			/* Performs own recursion */
			ATPrepAddColumn(wqueue, rel, recurse, cmd);
			pass = AT_PASS_ADD_COL;
			break;
		case AT_AddColumnRecurse:		/* ADD COLUMN internal */
		case AT_AddOidsRecurse:			/* SET WITH OIDS internal */
			ATSimplePermissions(rel, false);
			/* No need to do ATPartitionCheck */
			/* Performs own recursion */
			ATPrepAddColumn(wqueue, rel, recurse, cmd);
			pass = AT_PASS_ADD_COL;
			break;
		case AT_AddColumnToView:		/* add column via CREATE OR REPLACE
										 * VIEW */
			ATSimplePermissions(rel, true);
			/* Performs own recursion */
			ATPrepAddColumn(wqueue, rel, recurse, cmd);
			pass = AT_PASS_ADD_COL;
			break;
		case AT_ColumnDefault:	/* ALTER COLUMN DEFAULT */

			/*
			 * We allow defaults on views so that INSERT into a view can have
			 * default-ish behavior.  This works because the rewriter
			 * substitutes default values into INSERTs before it expands
			 * rules.
			 */
			ATSimplePermissions(rel, true);
			ATPartitionCheck(cmd->subtype, rel, false, recursing);
			ATPrepColumnDefault(rel, recurse, cmd);
			pass = ((ColumnDef *)(cmd->def))->raw_default ?
					AT_PASS_ADD_CONSTR : AT_PASS_DROP;
			break;
		case AT_ColumnDefaultRecurse:	/* ALTER COLUMN DEFAULT */
			ATSimplePermissions(rel, true);
			/*
			 * This is an internal Alter Table command to add default into child
			 * tables. Therefore, no need to do ATPartitionCheck.
			 */
			ATPrepColumnDefault(rel, recurse, cmd);
			pass = ((ColumnDef *)(cmd->def))->raw_default ?
					AT_PASS_ADD_CONSTR : AT_PASS_DROP;
			break;
		case AT_DropNotNull:	/* ALTER COLUMN DROP NOT NULL */
			ATSimplePermissions(rel, false);
			ATExternalPartitionCheck(cmd->subtype, rel, recursing);
			ATPartitionCheck(cmd->subtype, rel, false, recursing);
			ATSimpleRecursion(wqueue, rel, cmd, recurse);
			/* No command-specific prep needed */
			pass = AT_PASS_DROP;
			break;
		case AT_SetNotNull:		/* ALTER COLUMN SET NOT NULL */
			ATSimplePermissions(rel, false);
			ATExternalPartitionCheck(cmd->subtype, rel, recursing);
			ATSimpleRecursion(wqueue, rel, cmd, recurse);
			if (!cmd->part_expanded)
				ATPartitionCheck(cmd->subtype, rel, false, recursing);
			/* No command-specific prep needed */
			pass = AT_PASS_ADD_CONSTR;
			break;
		case AT_SetStatistics:	/* ALTER COLUMN SET STATISTICS */
			ATSimpleRecursion(wqueue, rel, cmd, recurse);
			/* Performs own permission checks */
			ATPrepSetStatistics(rel, cmd->name, cmd->def);
			pass = AT_PASS_COL_ATTRS;
			break;
		case AT_SetDistinct:	/* ALTER COLUMN SET STATISTICS DISTINCT */
			ATSimpleRecursion(wqueue, rel, cmd, recurse);
			/* Performs own permission checks */
			ATPrepSetDistinct(rel, cmd->name, cmd->def);
			pass = AT_PASS_COL_ATTRS;
			break;
		case AT_SetStorage:		/* ALTER COLUMN SET STORAGE */
			ATSimplePermissions(rel, false);
			ATSimpleRecursion(wqueue, rel, cmd, recurse);
			/* No command-specific prep needed */
			pass = AT_PASS_COL_ATTRS;
			break;
		case AT_DropColumn:		/* DROP COLUMN */
		case AT_DropColumnRecurse:
			ATSimplePermissions(rel, false);
			ATExternalPartitionCheck(cmd->subtype, rel, recursing);
			ATPartitionCheck(cmd->subtype, rel, false, recursing);
			/* Recursion occurs during execution phase */
			/* No command-specific prep needed except saving recurse flag */
			if (recurse)
				cmd->subtype = AT_DropColumnRecurse;
			pass = AT_PASS_DROP;
			break;
		case AT_AddIndex:		/* ADD INDEX */
			ATSimplePermissions(rel, false);
			ATExternalPartitionCheck(cmd->subtype, rel, recursing);
			/*
			 * Any recursion for partitioning is done in ATExecAddIndex()
			 * itself However, if the index supports a PK or UNIQUE constraint
			 * and the relation is partitioned, we need to assure the
			 * constraint is named in a reasonable way.
			 */
			{
				ConstrType contype = CONSTR_NULL; /* name picker will reject this */
				IndexStmt *topindexstmt = (IndexStmt*)cmd->def;
				Insist(IsA(topindexstmt, IndexStmt));
				if (topindexstmt->isconstraint)
				{
					switch (rel_part_status(RelationGetRelid(rel)))
					{
						case PART_STATUS_ROOT:
 							break;
 						case PART_STATUS_INTERIOR:
 						case PART_STATUS_LEAF:
							/* Don't do this check for child parts (= internal requests). */
 							if (!topindexstmt->is_part_child)
 							{
 								char	*what;

 								if (contype == CONSTR_PRIMARY)
 									what = pstrdup("PRIMARY KEY");
								else
									what = pstrdup("UNIQUE");

 								ereport(ERROR,
 										(errcode(ERRCODE_WRONG_OBJECT_TYPE),
 										 errmsg("can't place a %s constraint on just part of partitioned table \"%s\"", 
 												what, RelationGetRelationName(rel)),
 										 errhint("Constrain the whole table or create a part-wise UNIQUE index instead.")));
 							}
 							break;
 						default:
 							break;
 					}
				}
			}
			pass = AT_PASS_ADD_INDEX;
			break;
		case AT_AddConstraint:	/* ADD CONSTRAINT */
			ATSimplePermissions(rel, false);
			/*
			 * (!recurse &&  !recursing) is supposed to detect the ONLY clause.
			 * We allow operations on the root of a partitioning hierarchy, but
			 * not ONLY the root.
			 */
			ATExternalPartitionCheck(cmd->subtype, rel, recursing);
			ATPartitionCheck(cmd->subtype, rel, (!recurse && !recursing), recursing);
			/* Recursion occurs during execution phase */
			/* No command-specific prep needed except saving recurse flag */
			if (recurse)
				cmd->subtype = AT_AddConstraintRecurse;
			pass = AT_PASS_ADD_CONSTR;
			break;
		case AT_AddConstraintRecurse: /* ADD check CONSTRAINT internal */
			/* Parent/Base CHECK constraints apply to child/part tables here.
			 * No need for ATPartitionCheck
			 */
			ATSimplePermissions(rel, false);
			pass = AT_PASS_ADD_CONSTR;
			break;
		case AT_DropConstraint:	/* DROP CONSTRAINT */
		case AT_DropConstraintRecurse:
			ATSimplePermissions(rel, false);

			/* In GPDB, we have some extra work to do because of partitioning */
			ATPrepDropConstraint(wqueue, rel, cmd, recurse, recursing);

			/* Recursion occurs during execution phase */
			/* No command-specific prep needed except saving recurse flag */
			if (recurse)
				cmd->subtype = AT_DropConstraintRecurse;
			pass = AT_PASS_DROP;
			break;
		case AT_AlterColumnType:		/* ALTER COLUMN TYPE */
			ATSimplePermissions(rel, false);
			ATExternalPartitionCheck(cmd->subtype, rel, recursing);
			ATPartitionCheck(cmd->subtype, rel, false, recursing);
			/* Performs own recursion */
			ATPrepAlterColumnType(wqueue, tab, rel, recurse, recursing, cmd);
			pass = AT_PASS_ALTER_TYPE;
			break;
		case AT_ChangeOwner:	/* ALTER OWNER */
			{
				bool do_recurse = false;

				if (Gp_role == GP_ROLE_DISPATCH)
				{
					ATPartitionCheck(cmd->subtype, rel, false, recursing);
					if (rel_is_partitioned(RelationGetRelid(rel)))
					{
						do_recurse = true;
						/* tell QE to recurse */
						cmd->def = (Node *)makeInteger(1);
					}
				}
				else if (Gp_role == GP_ROLE_EXECUTE)
				{
					if (cmd->def && intVal(cmd->def))
						do_recurse = true;
				}

				if (do_recurse)
					ATSimpleRecursion(wqueue, rel, cmd, recurse);

				pass = AT_PASS_MISC;
			}
			break;
		case AT_ClusterOn:		/* CLUSTER ON */
		case AT_DropCluster:	/* SET WITHOUT CLUSTER */
			ATSimplePermissions(rel, false);
			/* These commands never recurse */
			/* No command-specific prep needed */
			pass = AT_PASS_MISC;
			break;
		case AT_AddOids:		/* SET WITH OIDS */
			ATSimplePermissions(rel, false);
			/* Performs own recursion */
			if (!rel->rd_rel->relhasoids || recursing)
				ATPrepAddOids(wqueue, rel, recurse, cmd);
			pass = AT_PASS_ADD_COL;
			break;
		case AT_DropOids:		/* SET WITHOUT OIDS */
			ATSimplePermissions(rel, false);
			ATPartitionCheck(cmd->subtype, rel, false, recursing);
			/* Performs own recursion */
			if (rel->rd_rel->relhasoids)
			{
				AlterTableCmd *dropCmd = makeNode(AlterTableCmd);

				dropCmd->subtype = AT_DropColumn;
				dropCmd->name = pstrdup("oid");
				dropCmd->behavior = cmd->behavior;
				ATPrepCmd(wqueue, rel, dropCmd, recurse, false);
			}
			pass = AT_PASS_DROP;
			break;
		case AT_SetTableSpace:	/* SET TABLESPACE */
			ATSimplePermissionsRelationOrIndex(rel);
			/* This command never recurses, but the offered relation may be partitioned, 
			 * in which case, we need to act as if the command specified the top-level
			 * list of parts.
			 */
			if (Gp_role == GP_ROLE_DISPATCH && rel_is_partitioned(RelationGetRelid(rel)) )
			{
				PartitionNode *pnode = NULL;
				List *all_oids = NIL;
				
				pnode = get_parts(RelationGetRelid(rel), 
								  0, /**/
								  InvalidOid, /**/
								  false, /**/
								  true /*includesubparts*/);
				
				all_oids = lcons_oid(RelationGetRelid(rel), all_partition_relids(pnode));
				
				Assert( cmd->partoids == NIL );
				cmd->partoids = all_oids;
				
				ATPartsPrepSetTableSpace(wqueue, rel, cmd, all_oids);
			}
			else if (Gp_role == GP_ROLE_EXECUTE && cmd->partoids)
			{
				ATPartsPrepSetTableSpace(wqueue, rel, cmd, cmd->partoids);
			}
			else if (Gp_role == GP_ROLE_UTILITY)
			{
				ereport(ERROR,
						(errcode(ERRCODE_FEATURE_NOT_SUPPORTED),
 						 errmsg("SET TABLESPACE is not supported in utility mode")));
			}
			else
				ATPrepSetTableSpace(tab, rel, cmd->name);
			pass = AT_PASS_MISC;	/* doesn't actually matter */
			break;
		case AT_SetRelOptions:	/* SET (...) */
		case AT_ResetRelOptions:		/* RESET (...) */
			ATSimplePermissionsRelationOrIndex(rel);
			/* This command never recurses */
			/* No command-specific prep needed */
			pass = AT_PASS_MISC;
			break;
		case AT_SetDistributedBy:	/* SET DISTRIBUTED BY */
			if ( !recursing ) /* MPP-5772, MPP-5784 */
			{
				Oid relid = RelationGetRelid(rel);
				PartStatus ps = rel_part_status(relid);

				ATExternalPartitionCheck(cmd->subtype, rel, recursing);

				if ( recurse ) /* Normal ALTER TABLE */
				{
					switch (ps)
					{
						case PART_STATUS_NONE:
						case PART_STATUS_ROOT:
						case PART_STATUS_LEAF:
							break;

						case PART_STATUS_INTERIOR:
							/*Reject interior branches of partitioned tables.*/
							ereport(ERROR,
									(errcode(ERRCODE_WRONG_OBJECT_TYPE),
									 errmsg("can't set the distribution policy of \"%s\"",
											RelationGetRelationName(rel)),
									 errhint("Distribution policy may be set for an entire partitioned table or one of its leaf parts; not for an interior branch.")));
							break; /* tidy */
					}
				}
				else /* ALTER TABLE ONLY */
				{
					switch (ps)
					{
						case PART_STATUS_NONE:
						case PART_STATUS_LEAF:
							break;

						case PART_STATUS_ROOT:
						case PART_STATUS_INTERIOR:
							ereport(ERROR,
									(errcode(ERRCODE_WRONG_OBJECT_TYPE),
									 errmsg("can't set the distribution policy "
											"of ONLY \"%s\"",
											RelationGetRelationName(rel)),
									 errhint("Distribution policy may be set "
											 "for an entire partitioned table"
											 " or one of its leaf parts."
											 )));
							break; /* tidy */
					}
				}

				if ( ps == PART_STATUS_LEAF )
				{
					Oid ptrelid = rel_partition_get_master(relid);
					List *dist_cnames = lsecond((List*)cmd->def);

					/*	might be null if no policy set, e.g. just
					 *  a change of storage options...
					 */
					if (dist_cnames)
					{
						Relation ptrel = heap_open(ptrelid,
												   AccessShareLock);
						Assert(IsA(dist_cnames, List));

						if (! can_implement_dist_on_part(ptrel,
														 dist_cnames) )
							ereport(ERROR,
									(errcode(ERRCODE_FEATURE_NOT_SUPPORTED),
									 errmsg("cannot SET DISTRIBUTED BY for %s",
											RelationGetRelationName(rel)),
									 errhint("Leaf distribution policy must be"
											 " random or match that of the"
											 " entire partitioned table.")
									 ));
						heap_close(ptrel, AccessShareLock);
					}
				}
			}

			ATSimplePermissions(rel, false);
			ATSimpleRecursion(wqueue, rel, cmd, recurse);
			pass = AT_PASS_MISC;
			break;
		case AT_EnableTrig:		/* ENABLE TRIGGER variants */
		case AT_EnableAlwaysTrig:
		case AT_EnableReplicaTrig:
		case AT_EnableTrigAll:
		case AT_EnableTrigUser:
		case AT_DisableTrig:	/* DISABLE TRIGGER variants */
		case AT_DisableTrigAll:
		case AT_DisableTrigUser:
			ATSimplePermissions(rel, false);
			ATPartitionCheck(cmd->subtype, rel, false, recursing);
			/* These commands never recurse */
			/* No command-specific prep needed */
			pass = AT_PASS_MISC;
			break;
		case AT_EnableRule:		/* ENABLE/DISABLE RULE variants */
		case AT_EnableAlwaysRule:
		case AT_EnableReplicaRule:
		case AT_DisableRule:
		case AT_AddInherit:		/* INHERIT / NO INHERIT */
		case AT_DropInherit:
			ATSimplePermissions(rel, false);
			ATPartitionCheck(cmd->subtype, rel, true, recursing);
			/* These commands never recurse */
			/* No command-specific prep needed */
			pass = AT_PASS_MISC;
			break;
			/* CDB: Partitioned Table commands */
		case AT_PartExchange:			/* Exchange */
			
			ATPartitionCheck(cmd->subtype, rel, false, recursing);
			
			if (Gp_role == GP_ROLE_UTILITY)
				ereport(ERROR,
						(errcode(ERRCODE_FEATURE_NOT_SUPPORTED),
 						 errmsg("EXCHANGE is not supported in utility mode")));
			
			pass = AT_PASS_MISC;
			
			ATPrepExchange(rel, (AlterPartitionCmd *)cmd->def);
			
			break;

		case AT_PartSplit:				/* Split */
		{
			AlterPartitionCmd	*pc    	= (AlterPartitionCmd *) cmd->def;

			ATPartitionCheck(cmd->subtype, rel, false, recursing);

			if (Gp_role == GP_ROLE_UTILITY)
				ereport(ERROR,
						(errcode(ERRCODE_FEATURE_NOT_SUPPORTED),
 						 errmsg("SPLIT is not supported in utility mode")));
			else if (Gp_role == GP_ROLE_DISPATCH)
			{
				PgPartRule			*prule1	= NULL;
				PgPartRule			*prule2	= NULL;
				PgPartRule			*prule3	= NULL;
				PgPartRule			*prule_specified	= NULL;
				Relation			 target = NULL;
				
				AlterPartitionId *pid = (AlterPartitionId *) pc->partid;
				AlterPartitionCmd *cmd2;
				Node *at;
				bool is_at = true;
				List *todo;
				ListCell *l;
				bool rollup_vals = false;

				/*
				 * Need to do a bunch of validation:
				 * 0) Target exists
				 * 0.5) Shouldn't have children (Done in prepSplitCmd)
				 * 1) The usual permissions checks (Done in prepSplitCmd)
				 * 2) AT () parameter falls into constraint specified
				 * 3) INTO partitions don't exist except for the one being split
				 */

				/* We'll error out if it doesn't exist */
				prule1 = get_part_rule(rel, pid, true, true, NULL, false);

				target = heap_open(prule1->topRule->parchildrelid,
								   AccessExclusiveLock);

				if (linitial((List *)pc->arg1))
					is_at = false;

				prepSplitCmd(rel, prule1, is_at);

				todo = (List *)pc->arg1;

				pc->arg1 = (Node *)NIL;
				foreach(l, todo)
				{
					List *l1;
					ListCell *lc;
					Node *t = lfirst(l);

					if (!t)
					{
						pc->arg1 = (Node *)lappend((List *)pc->arg1, NULL);
						continue;
					}
					else
					{
						if (is_at)
							l1 = (List *)t;
						else
						{
							Node *n = t;
							PartitionRangeItem *ri = (PartitionRangeItem *)n;

							Assert(IsA(n, PartitionRangeItem));

							l1 = ri->partRangeVal;
						}
					}

					if (IsA(linitial(l1), A_Const) ||
						IsA(linitial(l1), TypeCast) ||
						IsA(linitial(l1), FuncExpr) ||
						IsA(linitial(l1), OpExpr))
					{
						List *new = NIL;
						ListCell *lc;

						foreach(lc, l1)
							new = lappend(new, list_make1(lfirst(lc)));

						l1 = new;
						rollup_vals = true;
					}
					else
						Insist(IsA(linitial(l1), List));

					foreach(lc, l1)
					{
						List *vals = lfirst(lc);
						ListCell *lc2;
						int i = 0;
						ParseState *pstate = make_parsestate(NULL);

						if (prule1->pNode->part->parnatts != list_length(vals))
						{
							AttrNumber parnatts = prule1->pNode->part->parnatts;
							ereport(ERROR,
									(errcode(ERRCODE_SYNTAX_ERROR),
									 errmsg("partition being split has "
											"%i column%s but parameter "
											"has %i column%s",
											parnatts,
											parnatts > 1 ? "s" : "",
											list_length(vals),
										   list_length(vals) > 1 ? "s" : "")));
						}

						vals = (List *)transformExpressionList(pstate, vals,
															   EXPR_KIND_PARTITION_EXPRESSION);

						free_parsestate(pstate);

						foreach(lc2, vals)
						{
							Node *n = lfirst(lc2);
							AttrNumber attnum =
									prule1->pNode->part->paratts[i];
							Oid typid =
									rel->rd_att->attrs[attnum - 1]->atttypid;
							int32 typmod =
									rel->rd_att->attrs[attnum - 1]->atttypmod;
							char parkind = prule1->pNode->part->parkind;
							PartitionByType t = (parkind == 'r') ?
												 PARTTYP_RANGE : PARTTYP_LIST;

							n = coerce_partition_value(n, typid, typmod, t);

							lfirst(lc2) = n;

							i++;
						}
						lfirst(lc) = vals;
					}

					if (rollup_vals)
					{
						/* now, unroll */
						if (prule1->pNode->part->parkind == 'r')
						{
							List *new = NIL;
							ListCell *lc;
							Node *n;

							foreach(lc, l1)
								new = lappend(new, linitial(lfirst(lc)));

							if (is_at)
								n = (Node *)new;
							else
							{
								PartitionRangeItem *ri = lfirst(l);

								ri->partRangeVal = new;
								n = (Node *)ri;
							}
							pc->arg1 = (Node *)lappend((List *)pc->arg1, n);
						}
						else
						{
							/* for LIST, leave it as is */
							pc->arg1 = (Node *)lappend((List *)pc->arg1,
														l1);
						}
					}
					else
						pc->arg1 = (Node *)lappend((List *)pc->arg1, l1);
				}

				at = lsecond((List *)pc->arg1);
				if (prule1->pNode->part->parkind == 'l')
				{

					if (prule1->topRule->parisdefault)
					{
						/*
						 * Check that AT() value doesn't exist in any existing
						 * definition.
						 */

					}
					else
					{
						/* all elements in AT() must match */
						ListCell *lcat;
						List *lv = (List *)prule1->topRule->parlistvalues;
						int16 nkeys = prule1->pNode->part->parnatts;
						List *atlist = (List *)at;
						int nmatches = 0;

						foreach(lcat, atlist)
						{
							List *cols = lfirst(lcat);
							ListCell *parvals = list_head(lv);
							bool found = false;

							Assert(list_length(cols) == nkeys);

							while (parvals)
							{
								List *vals = lfirst(parvals);
								ListCell *lcv = list_head(vals);
								ListCell *lcc = list_head(cols);
								int parcol;
								bool matched = true;

								for (parcol = 0; parcol < nkeys; parcol++)
								{
									Oid			opclass;
									Oid			opfam;
									Oid			funcid;
									Const	   *v;
									Const	   *c;
									Datum		d;
									Oid			intype;

									opclass =  prule1->pNode->part->parclass[parcol];
									intype = get_opclass_input_type(opclass);
									opfam = get_opclass_family(opclass);
									funcid = get_opfamily_proc(opfam, intype, intype,
															   BTORDER_PROC);

									v = lfirst(lcv);
									c = lfirst(lcc);
									if (v->constisnull && c->constisnull)
										continue;
									else if (v->constisnull || c->constisnull)
									{
										matched = false;
										break;
									}

									d = OidFunctionCall2(funcid, c->constvalue,
														 v->constvalue);

									if (DatumGetInt32(d) != 0)
									{
										matched = false;
										break;
									}

									lcv = lnext(lcv);
									lcc = lnext(lcc);
								}

								if (!matched)
								{
									parvals = lnext(parvals);
									continue;
								}
								else
								{
									found = true;
									nmatches++;
									break;
								}
							}
							if (!found)
								ereport(ERROR,
										(errcode(ERRCODE_WRONG_OBJECT_TYPE),
										errmsg("AT clause parameter is not "
											   "a member of the target "
											   "partition specification")));


						}

						if (nmatches >= list_length(lv))
							ereport(ERROR,
									(errcode(ERRCODE_SYNTAX_ERROR),
									 errmsg("AT clause cannot contain all "
											"values in partition%s",
											prule1->partIdStr)));

					}
				}
				else
				{
					/* XXX: handle split of default */
					if (prule1->topRule->parisdefault)
					{
					}
					else
					{
						/* at must be in range */
						Const	   *start	  = NULL;
						Const	   *end	  = NULL;
						Const	   *atval;
						Oid			opclass;
						Oid			opfam;
						Oid			funcid;
						Oid			intype;
						Node	   *n;
						Datum		res;
						int32		ret;
						bool		in_range = true;

						opclass =  prule1->pNode->part->parclass[0];
						intype = get_opclass_input_type(opclass);
						opfam = get_opclass_family(opclass);
						funcid = get_opfamily_proc(opfam, intype, intype,
												   BTORDER_PROC);

						n = (Node *)linitial((List *)at);

						Assert(IsA(n, Const));

						atval = (Const *)n;

						/* XXX: ignore composite key range for now */
						if (prule1->topRule->parrangestart)
							start = linitial((List *)prule1->topRule->parrangestart);

						/* MPP-6589: allow "open" start or end */
						if (start)
						{
							Insist(exprType((Node *)n) == exprType((Node *)start));
							res = OidFunctionCall2(funcid, start->constvalue,
												   atval->constvalue);

							ret = DatumGetInt32(res);
						}
						else
						{
							/* MPP-6589: no start - check end */
							Assert(prule1->topRule->parrangeend);
							ret = -1;
						}

						if (ret > 0)
							in_range = false;
						else if (ret == 0)
						{
							if (!prule1->topRule->parrangestartincl)
								in_range = false;
						}
						else
						{
							/* in the range, test end */
							if (prule1->topRule->parrangeend)
							{
								end = linitial((List *)prule1->topRule->parrangeend);
								res = OidFunctionCall2(funcid,
													   atval->constvalue,
											   		   end->constvalue);

								ret = DatumGetInt32(res);

								if (ret > 0)
									in_range = false;
								else if (ret == 0)
									if (!prule1->topRule->parrangeendincl)
										in_range = false;
							}
							/* if no end, remains "in range" */
						}

						if (!in_range)
						{
							ereport(ERROR,
									(errcode(ERRCODE_WRONG_OBJECT_TYPE),
									errmsg("AT clause parameter is not "
										   "a member of the target "
										   "partition specification")));
						}
					}
				}

				/*
				 * pc->partid == target
				 * pc->arg1 == AT
				 * pc->arg2 == AlterPartitionCmd (partid == 1, arg1 = 2)
				 */
				if (PointerIsValid(pc->arg2))
				{
					cmd2 = (AlterPartitionCmd *)pc->arg2;

					prule2 = get_part_rule(rel,
										   (AlterPartitionId *)cmd2->partid,
										   false, false, NULL, false);

					prule3 = get_part_rule(rel, (AlterPartitionId *)cmd2->arg1,
										   false, false, NULL, false);
					/* both can't exist */
					if (prule2 && prule3)
					{
						ereport(ERROR,
								(errcode(ERRCODE_DUPLICATE_OBJECT),
								 errmsg("both INTO partitions "
										"already exist")));
					}
					else if (prule1->topRule->parisdefault &&
							 !prule2 && !prule3)
					{
						ereport(ERROR,
								(errcode(ERRCODE_SYNTAX_ERROR),
								 errmsg("default partition name missing "
										"from INTO clause")));

					}
				}
				
				/* MPP-18395 begs for a last minute check that we aren't about to
				 * split into an existing partition.  The case that prompts the check
				 * has to do with specifying an existing partition by name, but it
				 * may (someday) be possible to specify one by rank or constraint,
				 * so lets just refuse to use an existing partition that isn't the
				 * one we're splitting.  (We're going to drop this one, so it's okay
				 * recycle it.)
				 *
				 * Examples: 
				 *    t is target part to split, 
				 *    n, m are new parts,
				 *    x, y are existing parts != t
				 *
				 * t -> t, n -- ok
				 * t -> n, t -- ok
				 * t -> n, m -- ok
				 * t -> n, x -- no
				 * t -> x, n -- no
				 * t -> x, y -- no (unexpected)
				 *
				 * By the way, at this point
				 *   prule1 refers to the part to split
				 *   prule2 refers to the first INTO part
				 *   prule3 refers to the second INTO part
				 */
				Insist( prule2 == NULL || prule3 == NULL );
				
				if ( prule2 != NULL )
				    prule_specified = prule2;
				else if ( prule3 != NULL )
					prule_specified = prule3;
				else
					prule_specified = NULL;
					
				if ( prule_specified &&
					 prule_specified->topRule->parruleid != prule1->topRule->parruleid 
					 )
				{
					ereport(ERROR,
							(errcode(ERRCODE_DUPLICATE_OBJECT),
							 errmsg("cannot split into an existing partition")));
				}
				
				ATSimplePermissions(target, false);
				heap_close(target, NoLock);
			}
			else
			{
				Insist(IsA(pc->partid, Integer));
				Insist(IsA(pc->arg1, RangeVar));
				Insist(IsA(pc->arg2, RangeVar));
			}
			pass = AT_PASS_MISC;
			break;
		}

		case AT_PartAlter:				/* Alter */
			if ( Gp_role == GP_ROLE_DISPATCH && recurse && ! recursing )
			{
				AlterTableCmd *basecmd = basic_AT_cmd(cmd);
				
				switch ( basecmd->subtype )
				{
					case AT_SetTableSpace:
						cmd->partoids = basic_AT_oids(rel,cmd);
						ATPartsPrepSetTableSpace(wqueue, rel, basecmd, cmd->partoids);
						break;
					
					default:
						/* Not a for-each-subsumed-part-type command. */
						break;
				}
			}
			else if (Gp_role == GP_ROLE_EXECUTE && cmd->partoids)
			{
				AlterTableCmd *basecmd = basic_AT_cmd(cmd);

				switch ( basecmd->subtype )
				{
					case AT_SetTableSpace:
						ATPartsPrepSetTableSpace(wqueue, rel, basecmd, cmd->partoids);
						break;
						
					default:
						/* Not a for-each-subsumed-part-type command. */
						break;
				}
			}
			else if (Gp_role == GP_ROLE_UTILITY)
			{
				if (basic_AT_cmd(cmd)->subtype == AT_SetTableSpace)
					ereport(ERROR,
							(errcode(ERRCODE_FEATURE_NOT_SUPPORTED),
							 errmsg("SET TABLESPACE is not supported in utility mode")));
			}
			pass = AT_PASS_MISC;
			break;				

		case AT_PartSetTemplate:		/* Set Subpartition Template */
			if (!gp_allow_non_uniform_partitioning_ddl)
			{
				ereport(ERROR,
					   (errcode(ERRCODE_FEATURE_NOT_SUPPORTED),
						errmsg("Cannot modify subpartition template for partitioned table")));
			}
		case AT_PartAdd:				/* Add */
		case AT_PartAddForSplit:		/* Add, as part of a split */
		case AT_PartDrop:				/* Drop */
		case AT_PartRename:				/* Rename */

		case AT_PartTruncate:			/* Truncate */
		case AT_PartAddInternal:		/* internal partition creation */
			ATSimplePermissions(rel, false);
			ATPartitionCheck(cmd->subtype, rel, false, recursing);
				/* XXX XXX XXX */
			/* This command never recurses */
			/* No command-specific prep needed */
			/* XXX: check permissions */
			pass = AT_PASS_MISC;
			break;

		default:				/* oops */
			elog(ERROR, "unrecognized alter table type: %d",
				 (int) cmd->subtype);
			pass = 0;			/* keep compiler quiet */
			break;
	}

	/* Add the subcommand to the appropriate list for phase 2 */
	tab->subcmds[pass] = lappend(tab->subcmds[pass], cmd);
}

/*
 * ATRewriteCatalogs
 *
 * Traffic cop for ALTER TABLE Phase 2 operations.	Subcommands are
 * dispatched in a "safe" execution order (designed to avoid unnecessary
 * conflicts).
 */
static void
ATRewriteCatalogs(List **wqueue)
{
	int			pass;
	ListCell   *ltab;

	/*
	 * We process all the tables "in parallel", one pass at a time.  This is
	 * needed because we may have to propagate work from one table to another
	 * (specifically, ALTER TYPE on a foreign key's PK has to dispatch the
	 * re-adding of the foreign key constraint to the other table).  Work can
	 * only be propagated into later passes, however.
	 */
	for (pass = 0; pass < AT_NUM_PASSES; pass++)
	{
		/* Go through each table that needs to be processed */
		foreach(ltab, *wqueue)
		{
			AlteredTableInfo *tab = (AlteredTableInfo *) lfirst(ltab);
			List	   *subcmds = tab->subcmds[pass];
			Relation	rel;
			ListCell   *lcmd;

			if (subcmds == NIL)
				continue;

			/*
			 * Exclusive lock was obtained by phase 1, needn't get it again
			 */
			rel = relation_open(tab->relid, NoLock);

			foreach(lcmd, subcmds)
			{
				AlterTableCmd	*atc = (AlterTableCmd *) lfirst(lcmd);
				ATExecCmd(wqueue, tab, rel, atc);

				/*
				 * SET DISTRIBUTED BY() calls RelationForgetRelation(),
				 * which will scribble on rel, so we must re-open it.
				 */
				if (atc->subtype == AT_SetDistributedBy)
					rel = relation_open(tab->relid, NoLock);
			}

			/*
			 * After the ALTER TYPE pass, do cleanup work (this is not done in
			 * ATExecAlterColumnType since it should be done only once if
			 * multiple columns of a table are altered).
			 */
			if (pass == AT_PASS_ALTER_TYPE)
				ATPostAlterTypeCleanup(wqueue, tab);

			relation_close(rel, NoLock);
		}
	}

}

static void
ATAddToastIfNeeded(List **wqueue)
{
	ListCell   *ltab;

	/*
	 * Check to see if a toast table must be added, if we executed any
	 * subcommands that might have added a column or changed column storage.
	 */
	foreach(ltab, *wqueue)
	{
		AlteredTableInfo *tab = (AlteredTableInfo *) lfirst(ltab);

		if (tab->relkind == RELKIND_RELATION &&
			(tab->subcmds[AT_PASS_ADD_COL] ||
			 tab->subcmds[AT_PASS_ALTER_TYPE] ||
			 tab->subcmds[AT_PASS_COL_ATTRS]))
		{
			bool is_part = !rel_needs_long_lock(tab->relid);

			AlterTableCreateToastTable(tab->relid, InvalidOid,
									   (Datum) 0, false, is_part);
		}
	}
}

/*
 * ATExecCmd: dispatch a subcommand to appropriate execution routine
 */
static void
ATExecCmd(List **wqueue, AlteredTableInfo *tab, Relation rel,
		  AlterTableCmd *cmd)
{
	switch (cmd->subtype)
	{
		case AT_AddColumn:		/* ADD COLUMN */
		case AT_AddColumnRecurse:
		case AT_AddColumnToView:		/* add column via CREATE OR REPLACE
										 * VIEW */
			ATExecAddColumn(tab, rel, (ColumnDef *) cmd->def, false);
			break;
		case AT_ColumnDefault:	/* ALTER COLUMN DEFAULT */
		case AT_ColumnDefaultRecurse:
			ATExecColumnDefault(rel, cmd->name, (ColumnDef *) cmd->def);
			break;
		case AT_DropNotNull:	/* ALTER COLUMN DROP NOT NULL */
			ATExecDropNotNull(rel, cmd->name);
			break;
		case AT_SetNotNull:		/* ALTER COLUMN SET NOT NULL */
			ATExecSetNotNull(tab, rel, cmd->name);
			break;
		case AT_SetStatistics:	/* ALTER COLUMN SET STATISTICS */
			ATExecSetStatistics(rel, cmd->name, cmd->def);
			break;
		case AT_SetDistinct:	/* ALTER COLUMN SET STATISTICS DISTINCT */
			ATExecSetDistinct(rel, cmd->name, cmd->def);
			break;
		case AT_SetStorage:		/* ALTER COLUMN SET STORAGE */
			ATExecSetStorage(rel, cmd->name, cmd->def);
			break;
		case AT_DropColumn:		/* DROP COLUMN */
			ATExecDropColumn(wqueue, rel, cmd->name,
							 cmd->behavior, false, false, cmd->missing_ok);
			break;
		case AT_DropColumnRecurse:		/* DROP COLUMN with recursion */
			ATExecDropColumn(wqueue, rel, cmd->name,
							 cmd->behavior, true, false, cmd->missing_ok);
			break;
		case AT_AddIndex:		/* ADD INDEX */
			ATExecAddIndex(tab, rel, (IndexStmt *) cmd->def, false);
			break;
		case AT_ReAddIndex:		/* ADD INDEX */
			ATExecAddIndex(tab, rel, (IndexStmt *) cmd->def, true);
			break;
		case AT_AddConstraint:	/* ADD CONSTRAINT */
			ATExecAddConstraint(wqueue, tab, rel, (Constraint *) cmd->def,
								false);
			break;
		case AT_AddConstraintRecurse:	/* ADD CONSTRAINT with recursion */
			ATExecAddConstraint(wqueue, tab, rel, (Constraint *) cmd->def,
								true);
			break;
		case AT_DropConstraint:	/* DROP CONSTRAINT */
			ATExecDropConstraint(rel, cmd->name, cmd->behavior,
								 false, false,
								 cmd->missing_ok);
			break;
		case AT_DropConstraintRecurse:	/* DROP CONSTRAINT with recursion */
			ATExecDropConstraint(rel, cmd->name, cmd->behavior,
								 true, false,
								 cmd->missing_ok);
			break;
		case AT_AlterColumnType:		/* ALTER COLUMN TYPE */
			ATExecAlterColumnType(tab, rel, cmd->name, (TypeName *) cmd->def);
			break;
		case AT_ChangeOwner:	/* ALTER OWNER */
			ATExecChangeOwner(RelationGetRelid(rel),
							  get_roleid_checked(cmd->name),
							  false);
			break;
		case AT_ClusterOn:		/* CLUSTER ON */
			ATExecClusterOn(rel, cmd->name);
			break;
		case AT_DropCluster:	/* SET WITHOUT CLUSTER */
			ATExecDropCluster(rel);
			break;
		case AT_AddOids:		/* SET WITH OIDS */
		case AT_AddOidsRecurse:	/* SET WITH OIDS */
			/* Use the ADD COLUMN code, unless prep decided to do nothing */
			if (cmd->def != NULL)
				ATExecAddColumn(tab, rel, (ColumnDef *) cmd->def, true);
			break;
		case AT_DropOids:		/* SET WITHOUT OIDS */

			/*
			 * Nothing to do here; we'll have generated a DropColumn
			 * subcommand to do the real work
			 */
			break;
		case AT_SetTableSpace:	/* SET TABLESPACE */

			/*
			 * Nothing to do here; Phase 3 does the work
			 */
			break;
		case AT_SetRelOptions:	/* SET (...) */
			ATExecSetRelOptions(rel, (List *) cmd->def, false);
			break;
		case AT_ResetRelOptions:		/* RESET (...) */
			ATExecSetRelOptions(rel, (List *) cmd->def, true);
			break;

		case AT_EnableTrig:		/* ENABLE TRIGGER name */
			ATExecEnableDisableTrigger(rel, cmd->name,
									   TRIGGER_FIRES_ON_ORIGIN, false);
			break;
		case AT_EnableAlwaysTrig:		/* ENABLE ALWAYS TRIGGER name */
			ATExecEnableDisableTrigger(rel, cmd->name,
									   TRIGGER_FIRES_ALWAYS, false);
			break;
		case AT_EnableReplicaTrig:		/* ENABLE REPLICA TRIGGER name */
			ATExecEnableDisableTrigger(rel, cmd->name,
									   TRIGGER_FIRES_ON_REPLICA, false);
			break;
		case AT_DisableTrig:	/* DISABLE TRIGGER name */
			ATExecEnableDisableTrigger(rel, cmd->name,
									   TRIGGER_DISABLED, false);
			break;
		case AT_EnableTrigAll:	/* ENABLE TRIGGER ALL */
			ATExecEnableDisableTrigger(rel, NULL,
									   TRIGGER_FIRES_ON_ORIGIN, false);
			break;
		case AT_DisableTrigAll:	/* DISABLE TRIGGER ALL */
			ATExecEnableDisableTrigger(rel, NULL,
									   TRIGGER_DISABLED, false);
			break;
		case AT_EnableTrigUser:	/* ENABLE TRIGGER USER */
			ATExecEnableDisableTrigger(rel, NULL,
									   TRIGGER_FIRES_ON_ORIGIN, true);
			break;
		case AT_DisableTrigUser:		/* DISABLE TRIGGER USER */
			ATExecEnableDisableTrigger(rel, NULL,
									   TRIGGER_DISABLED, true);
			break;

		case AT_EnableRule:		/* ENABLE RULE name */
			ATExecEnableDisableRule(rel, cmd->name,
									RULE_FIRES_ON_ORIGIN);
			break;
		case AT_EnableAlwaysRule:		/* ENABLE ALWAYS RULE name */
			ATExecEnableDisableRule(rel, cmd->name,
									RULE_FIRES_ALWAYS);
			break;
		case AT_EnableReplicaRule:		/* ENABLE REPLICA RULE name */
			ATExecEnableDisableRule(rel, cmd->name,
									RULE_FIRES_ON_REPLICA);
			break;
		case AT_DisableRule:	/* DISABLE RULE name */
			ATExecEnableDisableRule(rel, cmd->name,
									RULE_DISABLED);
			break;

		case AT_AddInherit:
			ATExecAddInherit(rel, (Node *) cmd->def);
			break;
		case AT_DropInherit:
			ATExecDropInherit(rel, (RangeVar *) cmd->def, false);
			break;
		case AT_SetDistributedBy:	/* SET DISTRIBUTED BY */
			ATExecSetDistributedBy(rel, (Node *) cmd->def, cmd);
			break;
			/* CDB: Partitioned Table commands */
		case AT_PartAdd:				/* Add */
		case AT_PartAddForSplit:		/* Add, as part of a Split */
			ATPExecPartAdd(tab, rel, (AlterPartitionCmd *) cmd->def,
						   cmd->subtype);
            break;
		case AT_PartAlter:				/* Alter */
            ATPExecPartAlter(wqueue, tab, rel, (AlterPartitionCmd *) cmd->def);
            break;
		case AT_PartDrop:				/* Drop */
            ATPExecPartDrop(rel, (AlterPartitionCmd *) cmd->def);
            break;
		case AT_PartExchange:			/* Exchange */
            ATPExecPartExchange(tab, rel, (AlterPartitionCmd *) cmd->def);
            break;
		case AT_PartRename:				/* Rename */
            ATPExecPartRename(rel, (AlterPartitionCmd *) cmd->def);
            break;
		case AT_PartSetTemplate:		/* Set Subpartition Template */
			ATPExecPartSetTemplate(tab, rel, (AlterPartitionCmd *) cmd->def);
            break;
		case AT_PartSplit:				/* Split */
			/*
			 * We perform heap_open and heap_close several times on
			 * the relation object referenced by rel in this
			 * method. After the method returns, we expect to
			 * reference a valid relcache object through rel.
			 */
            ATPExecPartSplit(&rel, (AlterPartitionCmd *) cmd->def);
            break;
		case AT_PartTruncate:			/* Truncate */
			ATPExecPartTruncate(rel, (AlterPartitionCmd *) cmd->def);
            break;
		case AT_PartAddInternal:
			ATExecPartAddInternal(rel, cmd->def);
			break;
		default:				/* oops */
			elog(ERROR, "unrecognized alter table type: %d",
				 (int) cmd->subtype);
			break;
	}

	/*
	 * Bump the command counter to ensure the next subcommand in the sequence
	 * can see the changes so far
	 */
	CommandCounterIncrement();
}

/*
 * ATRewriteTables: ALTER TABLE phase 3
 */
static void
ATRewriteTables(List **wqueue)
{
	ListCell   *ltab;
	char        relstorage;

	/* Go through each table that needs to be checked or rewritten */
	foreach(ltab, *wqueue)
	{
		AlteredTableInfo *tab = (AlteredTableInfo *) lfirst(ltab);
		/*
		 * 'OldHeap' can be an AO or external table, but kept the upstream variable name
		 * to minimize the diff.
		 */
		Relation	OldHeap;
		Oid			newTableSpace;
		Oid 		oldTableSpace;
		bool		hasIndexes;

		/* We will lock the table iff we decide to actually rewrite it */
		OldHeap = relation_open(tab->relid, NoLock);
		if (RelationIsExternal(OldHeap))
		{
			heap_close(OldHeap, NoLock);
			continue;
		}

		oldTableSpace = OldHeap->rd_rel->reltablespace;
		newTableSpace = tab->newTableSpace ? tab->newTableSpace : oldTableSpace;
		relstorage    = OldHeap->rd_rel->relstorage;
		{
			List	   *indexIds;

			indexIds = RelationGetIndexList(OldHeap);
			hasIndexes = (indexIds != NIL);
            list_free(indexIds);
		}

		/*
		 * There are two cases where we will rewrite the table, for these cases
		 * run the necessary sanity checks.
		 */
		if (tab->newvals != NIL || tab->newTableSpace)
		{
			/*
			 * We can never allow rewriting of shared or nailed-in-cache
			 * relations, because we can't support changing their relfilenode
			 * values.
			 */
			if (OldHeap->rd_rel->relisshared || OldHeap->rd_isnailed)
				ereport(ERROR,
						(errcode(ERRCODE_FEATURE_NOT_SUPPORTED),
						 errmsg("cannot rewrite system relation \"%s\"",
								RelationGetRelationName(OldHeap))));

			/*
			 * Don't allow rewrite on temp tables of other backends ... their
			 * local buffer manager is not going to cope.
			 */
			if (RELATION_IS_OTHER_TEMP(OldHeap))
				ereport(ERROR,
						(errcode(ERRCODE_FEATURE_NOT_SUPPORTED),
				errmsg("cannot rewrite temporary tables of other sessions")));
		}
		heap_close(OldHeap, NoLock);

		if (tab->newvals && relstorage == RELSTORAGE_AOCOLS)
		{
			/*
			 * ADD COLUMN for CO can be optimized only if it is the
			 * only subcommand being performed.
			 */
			bool canOptimize = true;
			for (int i=0; i < AT_NUM_PASSES && canOptimize; ++i)
			{
				if (i != AT_PASS_ADD_COL && tab->subcmds[i])
					canOptimize = false;
			}
			if (canOptimize && ATAocsNoRewrite(tab))
				continue;
		}
		/*
		 * We only need to rewrite the table if at least one column needs to
		 * be recomputed, or we are removing the OID column.
		 */
		if (tab->newvals != NIL || tab->new_changeoids)
		{
			/* Build a temporary relation and copy data */
			char		NewHeapName[NAMEDATALEN];
			Oid         OIDNewHeap;
			ObjectAddress object;

			/*
			 * Create the new heap, using a temporary name in the same
			 * namespace as the existing table.  NOTE: there is some risk of
			 * collision with user relnames.  Working around this seems more
			 * trouble than it's worth; in particular, we can't create the new
			 * heap in a different namespace from the old, or we will have
			 * problems with the TEMP status of temp tables.
			 */
			snprintf(NewHeapName, sizeof(NewHeapName),
					 "pg_temp_%u", tab->relid);

            OIDNewHeap = make_new_heap(tab->relid, NewHeapName, newTableSpace,
									   hasIndexes);

			/*
			 * Copy the heap data into the new table with the desired
			 * modifications, and test the current data within the table
			 * against new constraints generated by ALTER TABLE commands.
			 */
			ATRewriteTable(tab, OIDNewHeap);

			/*
			 * Swap the physical files of the old and new heaps.  Since we are
			 * generating a new heap, we can use RecentXmin for the table's
			 * new relfrozenxid because we rewrote all the tuples on
			 * ATRewriteTable, so no older Xid remains on the table.
			 *
			 * MPP-17516 - The fourth argument to swap_relation_files is 
			 * "swap_stats", and it dictates whether the relpages and 
			 * reltuples of the fake relfile should be copied over to our 
			 * original pg_class tuple. We do not want to do this in the case 
			 * of ALTER TABLE rewrites as the temp relfile will not have correct 
			 * stats.
			 */
			swap_relation_files(tab->relid, OIDNewHeap, RecentXmin, false);

			CommandCounterIncrement();

			/* Destroy new heap with old filenode */
			object.classId = RelationRelationId;
			object.objectId = OIDNewHeap;
			object.objectSubId = 0;

			/*
			 * The new relation is local to our transaction and we know
			 * nothing depends on it, so DROP_RESTRICT should be OK.
			 */
			performDeletion(&object, DROP_RESTRICT);
			/* performDeletion does CommandCounterIncrement at end */

			/*
			 * Rebuild each index on the relation (but not the toast table,
			 * which is all-new anyway).  We do not need
			 * CommandCounterIncrement() because reindex_relation does it.
			 */
			reindex_relation(tab->relid, false);
		}
		else
		{
			/*
			 * Test the current data within the table against new constraints
			 * generated by ALTER TABLE commands, but don't rebuild data.
			 */
			if (tab->constraints != NIL || tab->new_notnull)
				ATRewriteTable(tab, InvalidOid);

			/*
			 * If we had SET TABLESPACE but no reason to reconstruct tuples,
			 * just do a block-by-block copy.
			 */
			if (tab->newTableSpace)
				ATExecSetTableSpace(tab->relid, tab->newTableSpace);
		}
	}

	/*
	 * Foreign key constraints are checked in a final pass, since (a) it's
	 * generally best to examine each one separately, and (b) it's at least
	 * theoretically possible that we have changed both relations of the
	 * foreign key, and we'd better have finished both rewrites before we try
	 * to read the tables.
	 */
	foreach(ltab, *wqueue)
	{
		AlteredTableInfo *tab = (AlteredTableInfo *) lfirst(ltab);
		Relation	rel = NULL;
		ListCell   *lcon;

		foreach(lcon, tab->constraints)
		{
			NewConstraint *con = lfirst(lcon);

			if (con->contype == CONSTR_FOREIGN)
			{
				Constraint *fkconstraint = (Constraint *) con->qual;
				Relation	refrel;

				if (rel == NULL)
				{
					/* Long since locked, no need for another */
					rel = heap_open(tab->relid, NoLock);
				}

				refrel = heap_open(con->refrelid, RowShareLock);

				validateForeignKeyConstraint(fkconstraint, rel, refrel,
											 con->refindid,
											 con->conid);

				heap_close(refrel, NoLock);
			}
		}

		if (rel)
			heap_close(rel, NoLock);
	}
}

/*
 * Scan an existing column for varblock headers, write one new segfile
 * each for new columns.  newvals is a list of NewColumnValue items.
 */
static void
ATAocsWriteNewColumns(
		AOCSAddColumnDesc idesc, AOCSHeaderScanDesc sdesc,
		AlteredTableInfo *tab, ExprContext *econtext, TupleTableSlot *slot)
{
	NewColumnValue *newval;
	TupleDesc tupdesc = RelationGetDescr(idesc->rel);
	Form_pg_attribute attr;
	Datum *values = slot_get_values(slot);
	bool *isnull = slot_get_isnull(slot);
	int64 expectedFRN = -1; /* expected firstRowNum of the next varblock */
	ListCell *l;
	int i;

	/* Start index in values and isnull array for newly added columns. */
	AttrNumber newcol = tupdesc->natts - idesc->num_newcols;

	/* Loop over each varblock in an appendonly segno. */
	while (aocs_get_nextheader(sdesc))
	{
		if (sdesc->ao_read.current.hasFirstRowNum)
		{
			if (expectedFRN == -1)
			{
				/*
				 * Initialize expected firstRowNum for each appendonly
				 * segment.  Initializing it to 1 may not always be
				 * good.  E.g. if the first insert into an appendonly
				 * segment is aborted.  A subsequent successful insert
				 * creates the first varblock having firstRowNum
				 * greater than 1.
				 */
				expectedFRN = sdesc->ao_read.current.firstRowNum;
				aocs_addcol_setfirstrownum(idesc, expectedFRN);
			}
			else
			{
				Assert(expectedFRN <= sdesc->ao_read.current.firstRowNum);
				if (expectedFRN < sdesc->ao_read.current.firstRowNum)
				{
					elogif(Debug_appendonly_print_storage_headers, LOG,
						   "hole in %s: exp FRN: " INT64_FORMAT ", actual FRN: "
						   INT64_FORMAT, sdesc->ao_read.segmentFileName,
						   expectedFRN, sdesc->ao_read.current.firstRowNum);
					/*
					 * We encountered a break in sequence of row
					 * numbers (hole), replicate it in the new
					 * segfiles.
					 */
					aocs_addcol_endblock(
							idesc, sdesc->ao_read.current.firstRowNum);
				}
			}
			for (i = 0; i < sdesc->ao_read.current.rowCount; ++i)
			{
				foreach (l, tab->newvals)
				{
					newval = lfirst(l);
					values[newval->attnum-1] =
							ExecEvalExprSwitchContext(newval->exprstate,
													  econtext,
													  &isnull[newval->attnum-1],
													  NULL);
					/*
					 * Ensure that NOT NULL constraint for the newly
					 * added columns is not being violated.  This
					 * covers the case when explicit "CHECK()"
					 * constraint is not specified but only "NOT NULL"
					 * is specified in the new column's definition.
					 */
					attr = tupdesc->attrs[newval->attnum-1];
					if (attr->attnotnull &&	isnull[newval->attnum-1])
					{
						ereport(ERROR,
								(errcode(ERRCODE_NOT_NULL_VIOLATION),
								 errmsg("column \"%s\" contains null values",
										NameStr(attr->attname))));
					}
				}
				foreach (l, tab->constraints)
				{
					NewConstraint *con = lfirst(l);
					switch(con->contype)
					{
						case CONSTR_CHECK:
							if(!ExecQual(con->qualstate, econtext, true))
								ereport(ERROR,
										(errcode(ERRCODE_CHECK_VIOLATION),
										 errmsg("check constraint \"%s\" is "
												"violated",	con->name)));
							break;
						case CONSTR_FOREIGN:
							/* Nothing to do */
							break;
						default:
							elog(ERROR, "Unrecognized constraint type: %d",
								 (int) con->contype);
					}
				}
				aocs_addcol_insert_datum(idesc, values+newcol, isnull+newcol);
				ResetExprContext(econtext);
				CHECK_FOR_INTERRUPTS();
			}
			expectedFRN = sdesc->ao_read.current.firstRowNum +
					sdesc->ao_read.current.rowCount;
		}
	}
}

/*
 * Choose the column that has the smallest segfile size so as to
 * minimize disk I/O in subsequent varblock header scan. The natts arg
 * includes only existing columns and not the ones being added. Once
 * we find a segfile with nonzero tuplecount and find the column with
 * the smallest eof to return, we continue the loop but skip over all
 * segfiles except for those in AOSEG_STATE_AWAITING_DROP state which
 * we need to append to our drop list.
 */
static int
column_to_scan(AOCSFileSegInfo **segInfos, int nseg, int natts, Relation aocsrel)
{
	int scancol = -1;
	int segi;
	int i;
	AOCSVPInfoEntry *vpe;
	int64 min_eof = 0;
	List *drop_segno_list = NIL;

	for (segi = 0; segi < nseg; ++segi)
	{
		/*
		 * Append to drop_segno_list and skip if state is in
		 * AOSEG_STATE_AWAITING_DROP. At the end of the loop, we will
		 * try to drop the segfiles since we currently have the
		 * AccessExclusiveLock. If we don't do this, aocssegfiles in
		 * this state will have vpinfo size containing info for less
		 * number of columns compared to the relation's relnatts in
		 * its pg_class entry (e.g. in calls to getAOCSVPEntry).
		 */
		if (segInfos[segi]->state == AOSEG_STATE_AWAITING_DROP)
		{
			drop_segno_list = lappend_int(drop_segno_list, segInfos[segi]->segno);
			continue;
		}

		/*
		 * Skip over appendonly segments with no tuples (caused by VACUUM)
		 */
		if (segInfos[segi]->total_tupcount > 0 && scancol == -1)
		{
			for (i = 0; i < natts; ++i)
			{
				vpe = getAOCSVPEntry(segInfos[segi], i);
				if (vpe->eof > 0 && (!min_eof || vpe->eof < min_eof))
				{
					min_eof = vpe->eof;
					scancol = i;
				}
			}
		}
	}

	if (list_length(drop_segno_list) > 0 && Gp_role != GP_ROLE_DISPATCH)
		AOCSDrop(aocsrel, drop_segno_list);

	return scancol;
}

/*
 * ATAocsNoRewrite: Leverage column orientation to avoid rewrite.
 *
 * Return true if rewrite can be avoided for this command.  Return
 * false to go the usual ATRewriteTable way.
 */
static bool
ATAocsNoRewrite(AlteredTableInfo *tab)
{
	AOCSFileSegInfo **segInfos;
	AOCSHeaderScanDesc sdesc;
	AOCSAddColumnDesc idesc;
	NewColumnValue *newval;
	NewConstraint *con;
	TupleTableSlot *slot;
	EState *estate;
	ExprContext *econtext;
	Relation rel; /* Relation being altered */
	int32 nseg;
	int32 segi;
	char *basepath;
	int32 scancol; /* chosen column number to scan from */
	ListCell *l;

	/*
	 * only ADD COLUMN subcommand is supported at this time
	 */
	List *addColCmds = tab->subcmds[AT_PASS_ADD_COL];
	if (addColCmds == NULL)
		return false;

	estate = CreateExecutorState();
	foreach(l, tab->constraints)
	{
		con = lfirst(l);
		switch (con->contype)
		{
			case CONSTR_CHECK:
				con->qualstate = (List *)
					ExecPrepareExpr((Expr *) con->qual, estate);
				break;
			case CONSTR_FOREIGN:
				/* Nothing to do here */
				break;
			default:
				elog(ERROR, "unrecognized constraint type: %d",
					 (int) con->contype);
		}
	}
	foreach(l, tab->newvals)
	{
		newval = lfirst(l);
		newval->exprstate = ExecPrepareExpr((Expr *) newval->expr, estate);
	}

	rel = heap_open(tab->relid, NoLock);
	segInfos = GetAllAOCSFileSegInfo(rel, SnapshotNow, &nseg);
	basepath = relpath(rel->rd_node, MAIN_FORKNUM);
	if (nseg > 0)
	{
		aocs_addcol_emptyvpe(rel, segInfos, nseg,
							 list_length(tab->newvals));
	}

	scancol = column_to_scan(segInfos, nseg, tab->oldDesc->natts, rel);
	elogif(Debug_appendonly_print_storage_headers, LOG,
		   "using column %d of relation %s for alter table scan",
		   scancol, RelationGetRelationName(rel));

	/*
	 * Continue only if a non-empty existing segfile was found above.
	 */
	if (Gp_role != GP_ROLE_DISPATCH && scancol != -1)
	{
		slot = MakeSingleTupleTableSlot(RelationGetDescr(rel));

		/*
		 * Initialize expression context for evaluating values and
		 * constraints of the newly added columns.
		 */
		econtext = GetPerTupleExprContext(estate);
		/*
		 * The slot's data will be populated for each newly added
		 * column by ExecEvalExpr().
		 */
		econtext->ecxt_scantuple = slot;

		/*
		 * Mark all attributes including newly added columns as valid.
		 * Used for per tuple constraint evaluation.
		 */
		TupSetVirtualTupleNValid(slot, RelationGetDescr(rel)->natts);

		memset(slot_get_isnull(slot), true,
			   RelationGetDescr(rel)->natts * sizeof(bool));

		sdesc = aocs_begin_headerscan(rel, scancol);
		idesc = aocs_addcol_init(rel, list_length(addColCmds));

		/* Loop over all appendonly segments */
		for (segi = 0; segi < nseg; ++segi)
		{
			if (segInfos[segi]->total_tupcount <= 0 ||
				segInfos[segi]->state == AOSEG_STATE_AWAITING_DROP)
			{
				/*
				 * VACUUM may cause appendonly segments with eof=0.
				 * We only need to add new rows in pg_aocsseg_* in
				 * this case for each newly added column.  This is
				 * accomplished by aocs_addcol_emptyvpe() above.
				 *
				 * Compaction leaves redundant segments in
				 * AOSEG_STATE_AWAITING_DROP.  We skip over them too.
				 */
				elogif(Debug_appendonly_print_storage_headers, LOG,
					   "Skipping over empty segno %d relation %s",
					   segInfos[segi]->segno, RelationGetRelationName(rel));
				continue;
			}
			/*
			 * Open aocs segfile for chosen column for current
			 * appendonly segment.
			 */
			aocs_headerscan_opensegfile(sdesc, segInfos[segi], basepath);

			/*
			 * Create new segfiles for new columns for current
			 * appendonly segment.
			 */
			aocs_addcol_newsegfile(idesc, segInfos[segi],
								   basepath, rel->rd_node);

			ATAocsWriteNewColumns(idesc, sdesc, tab, econtext, slot);
		}
		aocs_end_headerscan(sdesc);
		aocs_addcol_finish(idesc);
		ExecDropSingleTupleTableSlot(slot);
	}

	if (Gp_role == GP_ROLE_DISPATCH)
	{
		/*
		 * We remove the hash entry for this relation even though
		 * there is no rewrite because we may have dropped some
		 * segfiles that were in AOSEG_STATE_AWAITING_DROP state in
		 * column_to_scan(). The cost of recreating the entry later on
		 * is cheap so this should be fine. If we don't remove the
		 * hash entry and we had done any segfile drops, master will
		 * continue to see those segfiles as unavailable for use.
		 *
		 * Note that ALTER already took an exclusive lock on the
		 * relation so we are guaranteed to not drop the hash
		 * entry from under any concurrent operation.
		 */
		AORelRemoveHashEntry(RelationGetRelid(rel));
	}

	FreeExecutorState(estate);
	heap_close(rel, NoLock);
	return true;
}

/*
 * ATRewriteTable: scan or rewrite one table
 *
 * OIDNewHeap is InvalidOid if we don't need to rewrite
 */
static void
ATRewriteTable(AlteredTableInfo *tab, Oid OIDNewHeap)
{
	Relation	oldrel;
	Relation	newrel;
	TupleDesc	oldTupDesc;
	TupleDesc	newTupDesc;
	bool		needscan = false;
	List	   *notnull_attrs;
	int			i;
	ListCell   *l;
	EState	   *estate;
	CommandId	mycid;
	BulkInsertState bistate;
	int			hi_options;

	/*
	 * Open the relation(s).  We have surely already locked the existing
	 * table.
	 *
	 * In EXCHANGE of partition case, we only need to validate the content
	 * based on new constraints.  oldTupDesc should point to the oldrel's tuple
	 * descriptor since tab->oldDesc comes from the parent partition.
	 */
	if (OidIsValid(tab->exchange_relid))
	{
		oldrel = heap_open(tab->exchange_relid, NoLock);
		oldTupDesc = RelationGetDescr(oldrel);
	}
	else
	{
		oldrel = heap_open(tab->relid, NoLock);
		oldTupDesc = tab->oldDesc;
	}

	newTupDesc = RelationGetDescr(oldrel);		/* includes all mods */

	if (OidIsValid(OIDNewHeap))
		newrel = heap_open(OIDNewHeap, AccessExclusiveLock);
	else
		newrel = NULL;

	/*
	 * Prepare a BulkInsertState and options for heap_insert. Because
	 * we're building a new heap, we can skip WAL-logging and fsync it
	 * to disk at the end instead (unless WAL-logging is required for
	 * archiving). The FSM is empty too, so don't bother using it.
	 */
	if (newrel)
	{
		mycid = GetCurrentCommandId(true);
		bistate = GetBulkInsertState();

		hi_options = HEAP_INSERT_SKIP_FSM;
		if (!XLogArchivingActive())
			hi_options |= HEAP_INSERT_SKIP_WAL;
	}
	else
	{
		/* keep compiler quiet about using these uninitialized */
		mycid = 0;
		bistate = NULL;
		hi_options = 0;
	}

	/*
	 * If we need to rewrite the table, the operation has to be propagated to
	 * tables that use this table's rowtype as a column type.
	 *
	 * (Eventually this will probably become true for scans as well, but at
	 * the moment a composite type does not enforce any constraints, so it's
	 * not necessary/appropriate to enforce them just during ALTER.)
	 */
	if (newrel)
		find_composite_type_dependencies(oldrel->rd_rel->reltype,
										 RelationGetRelationName(oldrel),
										 NULL);

	/*
	 * Generate the constraint and default execution states
	 */

	estate = CreateExecutorState();

	/* Build the needed expression execution states */
	foreach(l, tab->constraints)
	{
		NewConstraint *con = lfirst(l);

		switch (con->contype)
		{
			case CONSTR_CHECK:
				needscan = true;
				con->qualstate = (List *)
					ExecPrepareExpr((Expr *) con->qual, estate);
				break;
			case CONSTR_FOREIGN:
				/* Nothing to do here */
				break;
			default:
				elog(ERROR, "unrecognized constraint type: %d",
					 (int) con->contype);
		}
	}

	foreach(l, tab->newvals)
	{
		NewColumnValue *ex = lfirst(l);

		ex->exprstate = ExecPrepareExpr((Expr *) ex->expr, estate);
	}

	notnull_attrs = NIL;
	if (newrel || tab->new_notnull)
	{
		/*
		 * If we are rebuilding the tuples OR if we added any new NOT NULL
		 * constraints, check all not-null constraints.  This is a bit of
		 * overkill but it minimizes risk of bugs, and heap_attisnull is a
		 * pretty cheap test anyway.
		 */
		for (i = 0; i < newTupDesc->natts; i++)
		{
			if (newTupDesc->attrs[i]->attnotnull &&
				!newTupDesc->attrs[i]->attisdropped)
				notnull_attrs = lappend_int(notnull_attrs, i);
		}
		if (notnull_attrs)
			needscan = true;
	}

	if (newrel || needscan)
	{
		ExprContext *econtext;
		Datum	   *values;
		bool	   *isnull;
		TupleTableSlot *oldslot;
		TupleTableSlot *newslot;
		HeapScanDesc heapscan = NULL;
		AppendOnlyScanDesc aoscan = NULL;
		HeapTuple	htuple = NULL;
		MemTuple	mtuple = NULL;
		MemoryContext oldCxt;
		List	   *dropped_attrs = NIL;
		ListCell   *lc;
		char		relstorage = oldrel->rd_rel->relstorage;

		econtext = GetPerTupleExprContext(estate);

		/*
		 * Make tuple slots for old and new tuples.  Note that even when the
		 * tuples are the same, the tupDescs might not be (consider ADD COLUMN
		 * without a default).
		 */
		oldslot = MakeSingleTupleTableSlot(oldTupDesc);
		newslot = MakeSingleTupleTableSlot(newTupDesc);

		/* Preallocate values/isnull arrays */
		i = Max(newTupDesc->natts, oldTupDesc->natts);
		values = (Datum *) palloc0(i * sizeof(Datum));
		isnull = (bool *) palloc(i * sizeof(bool));
		memset(isnull, true, i * sizeof(bool));

		/*
		 * Any attributes that are dropped according to the new tuple
		 * descriptor can be set to NULL. We precompute the list of dropped
		 * attributes to avoid needing to do so in the per-tuple loop.
		 */
		for (i = 0; i < newTupDesc->natts; i++)
		{
			if (newTupDesc->attrs[i]->attisdropped)
				dropped_attrs = lappend_int(dropped_attrs, i);
		}

		/*
		 * Scan through the rows, generating a new row if needed and then
		 * checking all the constraints.
		 */
		if(relstorage == RELSTORAGE_HEAP) 
		{
			heapscan = heap_beginscan(oldrel, SnapshotNow, 0, NULL);

			/*
			 * Switch to per-tuple memory context and reset it for each tuple
			 * produced, so we don't leak memory.
			 */
			oldCxt = MemoryContextSwitchTo(GetPerTupleMemoryContext(estate));

			while ((htuple = heap_getnext(heapscan, ForwardScanDirection)) != NULL)
			{
				if (newrel)
				{
					Oid			tupOid = InvalidOid;

					/* Extract data from old tuple */
					heap_deform_tuple(htuple, oldTupDesc, values, isnull);
					if (oldTupDesc->tdhasoid)
						tupOid = HeapTupleGetOid(htuple);

					/* Set dropped attributes to null in new tuple */
					foreach(lc, dropped_attrs)
						isnull[lfirst_int(lc)] = true;

					/*
					 * Process supplied expressions to replace selected columns.
					 * Expression inputs come from the old tuple.
					 */
					ExecStoreHeapTuple(htuple, oldslot, InvalidBuffer, false);
					econtext->ecxt_scantuple = oldslot;

					foreach(l, tab->newvals)
					{
						NewColumnValue *ex = lfirst(l);

						values[ex->attnum - 1] = ExecEvalExpr(ex->exprstate,
															  econtext,
															  &isnull[ex->attnum - 1],
															  NULL);
					}

					/*
					 * Form the new tuple. Note that we don't explicitly pfree it,
					 * since the per-tuple memory context will be reset shortly.
					 */
					htuple = heap_form_tuple(newTupDesc, values, isnull);

					/* Preserve OID, if any */
					if (newTupDesc->tdhasoid)
						HeapTupleSetOid(htuple, tupOid);
				}

				/* Now check any constraints on the possibly-changed tuple */
				ExecStoreHeapTuple(htuple, newslot, InvalidBuffer, false);
				econtext->ecxt_scantuple = newslot;

				foreach(l, notnull_attrs)
				{
					int			attn = lfirst_int(l);

					if (heap_attisnull(htuple, attn + 1))
						ereport(ERROR,
								(errcode(ERRCODE_NOT_NULL_VIOLATION),
								 errmsg("column \"%s\" contains null values",
										NameStr(newTupDesc->attrs[attn]->attname))));
				}

				foreach(l, tab->constraints)
				{
					NewConstraint *con = lfirst(l);

					switch (con->contype)
					{
						case CONSTR_CHECK:
							if (!ExecQual(con->qualstate, econtext, true))
							{
								if (OidIsValid(tab->exchange_relid))
									ereport(ERROR,
											(errcode(ERRCODE_CHECK_VIOLATION),
											 errmsg("exchange table contains "
													"a row which violates the "
													"partitioning "
													"specification of \"%s\"",
													get_rel_name(tab->relid))));
								else
									ereport(ERROR,
											(errcode(ERRCODE_CHECK_VIOLATION),
											 errmsg("check constraint \"%s\" is violated by some row",
												con->name)));
							}
							break;
						case CONSTR_FOREIGN:
							/* Nothing to do here */
							break;
						default:
							elog(ERROR, "unrecognized constraint type: %d",
								 (int) con->contype);
					}
				}

<<<<<<< HEAD
				/* Write the tuple out to the new relation */
				if (newrel)
					simple_heap_insert(newrel, htuple);
=======
			/* Write the tuple out to the new relation */
			if (newrel)
				heap_insert(newrel, tuple, mycid, hi_options, bistate);
>>>>>>> 78a09145

				ResetExprContext(econtext);

				CHECK_FOR_INTERRUPTS();
			}

			MemoryContextSwitchTo(oldCxt);
			heap_endscan(heapscan);

		}
		else if(relstorage == RELSTORAGE_AOROWS && Gp_role != GP_ROLE_DISPATCH)
		{
			/*
			 * When rewriting an appendonly table we choose to always insert
			 * into the segfile reserved for special purposes (segno #0).
			 */
			int 					segno = RESERVED_SEGNO;
			AppendOnlyInsertDesc 	aoInsertDesc = NULL;
			MemTupleBinding*		mt_bind;

			if(newrel)
				aoInsertDesc = appendonly_insert_init(newrel, segno, false);

			mt_bind = (newrel ? aoInsertDesc->mt_bind : create_memtuple_binding(newTupDesc));

			aoscan = appendonly_beginscan(oldrel, SnapshotNow, SnapshotNow, 0, NULL);

<<<<<<< HEAD
			/*
			 * Switch to per-tuple memory context and reset it for each tuple
			 * produced, so we don't leak memory.
			 */
			oldCxt = MemoryContextSwitchTo(GetPerTupleMemoryContext(estate));
=======
	heap_close(oldrel, NoLock);
	if (newrel)
	{
		FreeBulkInsertState(bistate);

		/* If we skipped writing WAL, then we need to sync the heap. */
		if (hi_options & HEAP_INSERT_SKIP_WAL)
			heap_sync(newrel);

		heap_close(newrel, NoLock);
	}
}
>>>>>>> 78a09145

			while ((mtuple = appendonly_getnext(aoscan, ForwardScanDirection, oldslot)) != NULL)
			{
				if (newrel)
				{
					Oid			tupOid = InvalidOid;

					TupClearShouldFree(oldslot);
					econtext->ecxt_scantuple = oldslot;

					/* Extract data from old tuple */
					for(i = 0; i < oldslot->tts_tupleDescriptor->natts ; i++)
						values[i] = slot_getattr(oldslot, i+1, &isnull[i]);

					if (oldTupDesc->tdhasoid)
						tupOid = MemTupleGetOid(mtuple, mt_bind);

					/* Set dropped attributes to null in new tuple */
					foreach(lc, dropped_attrs)
						isnull[lfirst_int(lc)] = true;

					/*
					 * Process supplied expressions to replace selected columns.
					 * Expression inputs come from the old tuple.
					 */
					foreach(l, tab->newvals)
					{
						NewColumnValue *ex = lfirst(l);

						values[ex->attnum - 1] = ExecEvalExpr(ex->exprstate,
															  econtext,
															  &isnull[ex->attnum - 1],
															  NULL);
					}

					/*
					 * Form the new tuple. Note that we don't explicitly pfree it,
					 * since the per-tuple memory context will be reset shortly.
					 */
					mtuple = memtuple_form_to(mt_bind,
											  values, isnull,
											  NULL, NULL, false);


					/* Preserve OID, if any */
					if (newTupDesc->tdhasoid)
						MemTupleSetOid(mtuple, mt_bind, tupOid);
				}

				/* Now check any constraints on the possibly-changed tuple */
				ExecStoreMinimalTuple(mtuple, newslot, false);
				econtext->ecxt_scantuple = newslot;

				foreach(l, notnull_attrs)
				{
					int					attn = lfirst_int(l);
					
					if (memtuple_attisnull(mtuple, mt_bind, attn + 1))
						ereport(ERROR,
								(errcode(ERRCODE_NOT_NULL_VIOLATION),
								 errmsg("column \"%s\" contains null values",
										NameStr(newTupDesc->attrs[attn]->attname))));
				}

				foreach(l, tab->constraints)
				{
					NewConstraint *con = lfirst(l);

					switch (con->contype)
					{
						case CONSTR_CHECK:
							if (!ExecQual(con->qualstate, econtext, true))
								ereport(ERROR,
										(errcode(ERRCODE_CHECK_VIOLATION),
										 errmsg("check constraint \"%s\" is violated by some row",
												con->name)));
							break;
						case CONSTR_FOREIGN:
							/* Nothing to do here */
							break;
						default:
							elog(ERROR, "unrecognized constraint type: %d",
								 (int) con->contype);
					}
				}

				/* Write the tuple out to the new relation */
				if (newrel)
				{
					AOTupleId	aoTupleId;
					
					appendonly_insert(aoInsertDesc, mtuple, InvalidOid, &aoTupleId);
				}

				ResetExprContext(econtext);

				CHECK_FOR_INTERRUPTS();

			}

			MemoryContextSwitchTo(oldCxt);
			appendonly_endscan(aoscan);

			if(newrel)
				appendonly_insert_finish(aoInsertDesc);
		}
		else if(relstorage == RELSTORAGE_AOCOLS && Gp_role != GP_ROLE_DISPATCH)
		{
			int segno = RESERVED_SEGNO;
			AOCSInsertDesc idesc = NULL;
			AOCSScanDesc sdesc = NULL;
			int nvp = oldrel->rd_att->natts;
			bool *proj = palloc0(sizeof(bool) * nvp);

			/*
			 * We use the old tuple descriptor instead of oldrel's tuple descriptor,
			 * which may already contain altered column.
			 */
			if (oldTupDesc)
			{
				Assert(oldTupDesc->natts <= nvp);
				memset(proj, true, oldTupDesc->natts);
			}
			else
				memset(proj, true, nvp);

			if(newrel)
				idesc = aocs_insert_init(newrel, segno, false);

			sdesc = aocs_beginscan(oldrel, SnapshotNow, SnapshotNow, oldTupDesc, proj);

			aocs_getnext(sdesc, ForwardScanDirection, oldslot);

			while(!TupIsNull(oldslot))
			{
				oldCxt = MemoryContextSwitchTo(GetPerTupleMemoryContext(estate));
				econtext->ecxt_scantuple = oldslot;

				if(newrel)
				{
					Datum *slotvalues = slot_get_values(oldslot);
					bool  *slotnulls = slot_get_isnull(oldslot);
					Datum *newslotvalues = slot_get_values(newslot);
					bool *newslotnulls = slot_get_isnull(newslot);

					int nv = Min(oldslot->tts_tupleDescriptor->natts, newslot->tts_tupleDescriptor->natts);

					/* aocs does not do oid yet */
					Assert(!oldTupDesc->tdhasoid);
					Assert(!newTupDesc->tdhasoid);

					/* Dropped att should be set correctly by aocs_getnext */
					/* transfer values from old to new slot */

					memcpy(newslotvalues, slotvalues, sizeof(Datum) * nv);
					memcpy(newslotnulls, slotnulls, sizeof(bool) * nv);
					TupSetVirtualTupleNValid(newslot, nv);

					/* Process supplied expressions */
					foreach(l, tab->newvals)
					{
						NewColumnValue *ex = lfirst(l);

						newslotvalues[ex->attnum-1] =
							ExecEvalExpr(ex->exprstate,
										 econtext,
										 &newslotnulls[ex->attnum-1],
										 NULL
								);

						if (ex->attnum > nv)
							TupSetVirtualTupleNValid(newslot, ex->attnum);
					}

					/* Use the modified tuple to check constraints below */
					econtext->ecxt_scantuple = newslot;
				}

				/* check if any NOT NULL constraint is violated */
				foreach(l, notnull_attrs)
				{
					int					attn = lfirst_int(l);
					
					if (slot_attisnull(econtext->ecxt_scantuple, attn + 1))
						ereport(ERROR,
								(errcode(ERRCODE_NOT_NULL_VIOLATION),
								 errmsg("column \"%s\" contains null values",
										NameStr(newTupDesc->attrs[attn]->attname))));
				}

				/* Check constraints */
				foreach (l, tab->constraints)
				{
					NewConstraint *con = lfirst(l);
					switch(con->contype)
					{
						case CONSTR_CHECK:
							if(!ExecQual(con->qualstate, econtext, true))
								ereport(ERROR,
										(errcode(ERRCODE_CHECK_VIOLATION),
										 errmsg("check constraint \"%s\" is violated",
												con->name
											 )));
							break;
						case CONSTR_FOREIGN:
							/* Nothing to do */
							break;
						default:
							elog(ERROR, "Unrecognized constraint type: %d",
								 (int) con->contype);
					}
				}

				if(newrel)
				{
					MemoryContextSwitchTo(oldCxt);
					aocs_insert(idesc, newslot);
				}

				ResetExprContext(econtext);
				CHECK_FOR_INTERRUPTS();

				MemoryContextSwitchTo(oldCxt);
				aocs_getnext(sdesc, ForwardScanDirection, oldslot);
			}

			aocs_endscan(sdesc);

			if(newrel)
				aocs_insert_finish(idesc);

			pfree(proj);
		}
		else if(relstorage_is_ao(relstorage) && Gp_role == GP_ROLE_DISPATCH)
		{
			/*
			 * All we want to do on the QD during an AO table rewrite
			 * is to drop the shared memory hash table entry for this
			 * table if it exists. We must do so since before the
			 * rewrite we probably have few non-zero segfile entries
			 * for this table while after the rewrite only segno zero
			 * will be full and the others will be empty. By dropping
			 * the hash entry we force refreshing the entry from the
			 * catalog the next time a write into this AO table comes
			 * along.
			 *
			 * Note that ALTER already took an exclusive lock on the
			 * old relation so we are guaranteed to not drop the hash
			 * entry from under any concurrent operation.
			 */
			LWLockAcquire(AOSegFileLock, LW_EXCLUSIVE);
			AORelRemoveHashEntry(RelationGetRelid(oldrel));
			LWLockRelease(AOSegFileLock);
		}
		else
		{
			Assert(!"Invalid relstorage type");
		}

		ExecDropSingleTupleTableSlot(oldslot);
		ExecDropSingleTupleTableSlot(newslot);
	}

	FreeExecutorState(estate);

	heap_close(oldrel, NoLock);
	if (newrel)
		heap_close(newrel, NoLock);
}

/*
 * ATGetQueueEntry: find or create an entry in the ALTER TABLE work queue
 */
static AlteredTableInfo *
ATGetQueueEntry(List **wqueue, Relation rel)
{
	Oid			relid = RelationGetRelid(rel);
	AlteredTableInfo *tab;
	ListCell   *ltab;

	foreach(ltab, *wqueue)
	{
		tab = (AlteredTableInfo *) lfirst(ltab);
		if (tab->relid == relid)
			return tab;
	}

	/*
	 * Not there, so add it.  Note that we make a copy of the relation's
	 * existing descriptor before anything interesting can happen to it.
	 */
	tab = (AlteredTableInfo *) palloc0(sizeof(AlteredTableInfo));
	tab->relid = relid;
	tab->relkind = rel->rd_rel->relkind;
	tab->oldDesc = CreateTupleDescCopy(RelationGetDescr(rel));

	*wqueue = lappend(*wqueue, tab);

	return tab;
}

/*
 * Issue an error, if this is a part of a partitioned table or, in case 
 * rejectroot is true, if this is a partitioned table itself.
 *
 * Usually called from ATPrepCmd to validate a subcommand of an ALTER
 * TABLE command.  Many commands may be invoked on an entire partitioned
 * table, but not on just a part.  These specify rejectroot as false.
 */
static void
ATPartitionCheck(AlterTableType subtype, Relation rel, bool rejectroot, bool recursing)
{
	if (recursing)
		return;

	if (rejectroot &&
		(rel_is_child_partition(RelationGetRelid(rel)) ||
		 rel_is_partitioned(RelationGetRelid(rel))))
	{
		ereport(ERROR,
				(errcode(ERRCODE_WRONG_OBJECT_TYPE),
				 errmsg("can't %s \"%s\"; it is a partitioned table or part thereof",
						alterTableCmdString(subtype),
						RelationGetRelationName(rel))));
	}
	else if (rel_is_child_partition(RelationGetRelid(rel)))
	{
		ereport(ERROR,
				(errcode(ERRCODE_WRONG_OBJECT_TYPE),
				 errmsg("can't %s \"%s\"; it is part of a partitioned table",
						alterTableCmdString(subtype),
						RelationGetRelationName(rel)),
				 errhint("You may be able to perform the operation on the partitioned table as a whole.")));
	}
}

/*
 * ATExternalPartitionCheck
 * Reject certain operations if the partitioned table has external partition.
 */
static void
ATExternalPartitionCheck(AlterTableType subtype, Relation rel, bool recursing)
{
	if (recursing)
	{
		return;
	}

	Oid relid = RelationGetRelid(rel);
	if (rel_has_external_partition(relid))
	{
		ereport(ERROR,
				(errcode(ERRCODE_WRONG_OBJECT_TYPE),
				 errmsg("Cannot %s \"%s\"; it has external partition(s)",
						alterTableCmdString(subtype),
						RelationGetRelationName(rel))));
	}
}

/*
 * ATSimplePermissions
 *
 * - Ensure that it is a relation (or possibly a view)
 * - Ensure this user is the owner
 * - Ensure that it is not a system table
 */
static void
ATSimplePermissions(Relation rel, bool allowView)
{
	if (rel->rd_rel->relkind != RELKIND_RELATION)
	{
		if (allowView)
		{
			if (rel->rd_rel->relkind != RELKIND_VIEW)
				ereport(ERROR,
						(errcode(ERRCODE_WRONG_OBJECT_TYPE),
						 errmsg("\"%s\" is not a table or view",
								RelationGetRelationName(rel))));
		}
		else if (!IsUnderPostmaster &&
				 (rel->rd_rel->relkind == RELKIND_AOSEGMENTS ||
				  rel->rd_rel->relkind == RELKIND_AOBLOCKDIR ||
				  rel->rd_rel->relkind == RELKIND_AOVISIMAP))
		{
			/*
			 * Allow ALTER TABLE operations in standard alone mode on
			 * AO segment tables.
			 */
		}
		else
			ereport(ERROR,
					(errcode(ERRCODE_WRONG_OBJECT_TYPE),
					 errmsg("\"%s\" is not a table",
							RelationGetRelationName(rel))));
	}

	/* Permissions checks */
	if (!pg_class_ownercheck(RelationGetRelid(rel), GetUserId()))
		aclcheck_error(ACLCHECK_NOT_OWNER, ACL_KIND_CLASS,
					   RelationGetRelationName(rel));

	if (!allowSystemTableModsDDL && IsSystemRelation(rel))
		ereport(ERROR,
				(errcode(ERRCODE_INSUFFICIENT_PRIVILEGE),
				 errmsg("permission denied: \"%s\" is a system catalog",
						RelationGetRelationName(rel))));
}

/*
 * ATSimplePermissionsRelationOrIndex
 *
 * - Ensure that it is a relation or an index
 * - Ensure this user is the owner
 * - Ensure that it is not a system table
 */
static void
ATSimplePermissionsRelationOrIndex(Relation rel)
{
	if (rel->rd_rel->relkind != RELKIND_RELATION &&
		rel->rd_rel->relkind != RELKIND_INDEX)
		ereport(ERROR,
				(errcode(ERRCODE_WRONG_OBJECT_TYPE),
				 errmsg("\"%s\" is not a table or index",
						RelationGetRelationName(rel))));

	/* Permissions checks */
	if (!pg_class_ownercheck(RelationGetRelid(rel), GetUserId()))
		aclcheck_error(ACLCHECK_NOT_OWNER, ACL_KIND_CLASS,
					   RelationGetRelationName(rel));

	if (!allowSystemTableModsDDL && IsSystemRelation(rel))
		ereport(ERROR,
				(errcode(ERRCODE_INSUFFICIENT_PRIVILEGE),
				 errmsg("permission denied: \"%s\" is a system catalog",
						RelationGetRelationName(rel))));
}

/*
 * ATSimpleRecursion
 *
 * Simple table recursion sufficient for most ALTER TABLE operations.
 * All direct and indirect children are processed in an unspecified order.
 * Note that if a child inherits from the original table via multiple
 * inheritance paths, it will be visited just once.
 */
static void
ATSimpleRecursion(List **wqueue, Relation rel,
				  AlterTableCmd *cmd, bool recurse)
{
	/*
	 * Propagate to children if desired.  Non-table relations never have
	 * children, so no need to search in that case.
	 */
	if (recurse && rel->rd_rel->relkind == RELKIND_RELATION)
	{
		Oid			relid = RelationGetRelid(rel);
		ListCell   *child;
		List	   *children;

		children = find_all_inheritors(relid, AccessExclusiveLock);

		/*
		 * find_all_inheritors does the recursive search of the inheritance
		 * hierarchy, so all we have to do is process all of the relids in the
		 * list that it returns.
		 */
		foreach(child, children)
		{
			Oid			childrelid = lfirst_oid(child);
			Relation	childrel;

			if (childrelid == relid)
				continue;
			/* find_all_inheritors already got lock */
			childrel = relation_open(childrelid, NoLock);
			CheckTableNotInUse(childrel, "ALTER TABLE");
			ATPrepCmd(wqueue, childrel, cmd, false, true);
			relation_close(childrel, NoLock);
		}
	}
}

/*
 * ATOneLevelRecursion
 *
 * Here, we visit only direct inheritance children.  It is expected that
 * the command's prep routine will recurse again to find indirect children.
 * When using this technique, a multiply-inheriting child will be visited
 * multiple times.
 */
#if 0 /* unused in GPDB */
static void
ATOneLevelRecursion(List **wqueue, Relation rel,
					AlterTableCmd *cmd)
{
	Oid			relid = RelationGetRelid(rel);
	ListCell   *child;
	List	   *children;

	children = find_inheritance_children(relid, AccessExclusiveLock);

	foreach(child, children)
	{
		Oid			childrelid = lfirst_oid(child);
		Relation	childrel;

		/* find_inheritance_children already got lock */
		childrel = relation_open(childrelid, NoLock);
		CheckTableNotInUse(childrel, "ALTER TABLE");
		ATPrepCmd(wqueue, childrel, cmd, true, true);
		relation_close(childrel, NoLock);
	}
}
#endif


/*
 * find_composite_type_dependencies
 *
 * Check to see if a composite type is being used as a column in some
 * other table (possibly nested several levels deep in composite types!).
 * Eventually, we'd like to propagate the check or rewrite operation
 * into other such tables, but for now, just error out if we find any.
 *
 * Caller should provide either a table name or a type name (not both) to
 * report in the error message, if any.
 *
 * We assume that functions and views depending on the type are not reasons
 * to reject the ALTER.  (How safe is this really?)
 */
void
find_composite_type_dependencies(Oid typeOid,
								 const char *origTblName,
								 const char *origTypeName)
{
	Relation	depRel;
	ScanKeyData key[2];
	SysScanDesc depScan;
	HeapTuple	depTup;
	Oid			arrayOid;

	/*
	 * We scan pg_depend to find those things that depend on the rowtype. (We
	 * assume we can ignore refobjsubid for a rowtype.)
	 */
	depRel = heap_open(DependRelationId, AccessShareLock);

	ScanKeyInit(&key[0],
				Anum_pg_depend_refclassid,
				BTEqualStrategyNumber, F_OIDEQ,
				ObjectIdGetDatum(TypeRelationId));
	ScanKeyInit(&key[1],
				Anum_pg_depend_refobjid,
				BTEqualStrategyNumber, F_OIDEQ,
				ObjectIdGetDatum(typeOid));

	depScan = systable_beginscan(depRel, DependReferenceIndexId, true,
								 SnapshotNow, 2, key);

	while (HeapTupleIsValid(depTup = systable_getnext(depScan)))
	{
		Form_pg_depend pg_depend = (Form_pg_depend) GETSTRUCT(depTup);
		Relation	rel;
		Form_pg_attribute att;

		/* Ignore dependees that aren't user columns of relations */
		/* (we assume system columns are never of rowtypes) */
		if (pg_depend->classid != RelationRelationId ||
			pg_depend->objsubid <= 0)
			continue;

		rel = relation_open(pg_depend->objid, AccessShareLock);
		att = rel->rd_att->attrs[pg_depend->objsubid - 1];

		if (rel->rd_rel->relkind == RELKIND_RELATION)
		{
			if (origTblName)
				ereport(ERROR,
						(errcode(ERRCODE_FEATURE_NOT_SUPPORTED),
						 errmsg("cannot alter table \"%s\" because column \"%s\".\"%s\" uses its rowtype",
								origTblName,
								RelationGetRelationName(rel),
								NameStr(att->attname))));
			else
				ereport(ERROR,
						(errcode(ERRCODE_FEATURE_NOT_SUPPORTED),
						 errmsg("cannot alter type \"%s\" because column \"%s\".\"%s\" uses it",
								origTypeName,
								RelationGetRelationName(rel),
								NameStr(att->attname))));
		}
		else if (OidIsValid(rel->rd_rel->reltype))
		{
			/*
			 * A view or composite type itself isn't a problem, but we must
			 * recursively check for indirect dependencies via its rowtype.
			 */
			find_composite_type_dependencies(rel->rd_rel->reltype,
											 origTblName, origTypeName);
		}

		relation_close(rel, AccessShareLock);
	}

	systable_endscan(depScan);

	relation_close(depRel, AccessShareLock);

	/*
	 * If there's an array type for the rowtype, must check for uses of it,
	 * too.
	 */
	arrayOid = get_array_type(typeOid);
	if (OidIsValid(arrayOid))
		find_composite_type_dependencies(arrayOid, origTblName, origTypeName);
}


/*
 * ALTER TABLE ADD COLUMN
 *
 * Adds an additional attribute to a relation making the assumption that
 * CHECK, NOT NULL, and FOREIGN KEY constraints will be removed from the
 * AT_AddColumn AlterTableCmd by parse_utilcmd.c and added as independent
 * AlterTableCmd's.
 */
static void
ATPrepAddColumn(List **wqueue, Relation rel, bool recurse,
				AlterTableCmd *cmd)
{
	/* 
	 * If there's an encoding clause, this better be an append only
	 * column oriented table.
	 */
	ColumnDef *def = (ColumnDef *)cmd->def;
	if (def->encoding && !RelationIsAoCols(rel))
		ereport(ERROR,
				(errcode(ERRCODE_FEATURE_NOT_SUPPORTED),
				 errmsg("ENCODING clause supplied for table that is "
						"not column oriented")));

	if (def->encoding)
		def->encoding = transformStorageEncodingClause(def->encoding);

	/*
	 * Recurse to add the column to child classes, if requested.
	 *
	 * We must recurse one level at a time, so that multiply-inheriting
	 * children are visited the right number of times and end up with the
	 * right attinhcount.
	 */
	if (recurse)
	{
		/*
		 * We are the master and the table has child(ren):
		 * 		internally create and execute new AlterTableStmt(s) on child(ren)
		 * 		before dispatching the original AlterTableStmt
		 * This is to ensure that pg_constraint oid is consistent across segments for
		 * 		ALTER TABLE ... ADD COLUMN ... CHECK ...
		 */
		if (Gp_role == GP_ROLE_DISPATCH)
		{
			List		*children;
			ListCell	*lchild;

			children = find_inheritance_children(RelationGetRelid(rel), NoLock);
			DestReceiver *dest = None_Receiver;
			foreach(lchild, children)
			{
				Oid 			childrelid = lfirst_oid(lchild);
				Relation 		childrel;

				RangeVar 		*rv;
				AlterTableCmd 	*atc;
				AlterTableStmt 	*ats;

				if (childrelid == RelationGetRelid(rel))
					continue;

				childrel = heap_open(childrelid, AccessShareLock);
				CheckTableNotInUse(childrel, "ALTER TABLE");

				/* Recurse to child */
				atc = copyObject(cmd);
				if (cmd->subtype == AT_AddColumn || cmd->subtype == AT_AddColumnRecurse)
					atc->subtype = AT_AddColumnRecurse;
				else if (cmd->subtype == AT_AddOids)
					atc->subtype = AT_AddOidsRecurse;
				else
					elog(ERROR, "unexpected ALTER TABLE subtype %d in ADD COLUMN command",
						 cmd->subtype);

				/* Child should see column as singly inherited */
				((ColumnDef *) atc->def)->inhcount = 1;
				((ColumnDef *) atc->def)->is_local = false;

				rv = makeRangeVar(get_namespace_name(RelationGetNamespace(childrel)),
								  get_rel_name(childrelid), -1);

				ats = makeNode(AlterTableStmt);
				ats->relation = rv;
				ats->cmds = list_make1(atc);
				ats->relkind = OBJECT_TABLE;

				heap_close(childrel, NoLock);

				ProcessUtility((Node *)ats,
							   synthetic_sql,
							   NULL,
							   false, /* not top level */
							   dest,
							   NULL);
			}
		}
	}
	else
	{
		/*
		 * If we are told not to recurse, there had better not be any child
		 * tables; else the addition would put them out of step.
		 */
		if (find_inheritance_children(RelationGetRelid(rel), NoLock) != NIL)
			ereport(ERROR,
					(errcode(ERRCODE_INVALID_TABLE_DEFINITION),
					 errmsg("column must be added to child tables too")));
	}
}

static void
ATExecAddColumn(AlteredTableInfo *tab, Relation rel,
				ColumnDef *colDef, bool isOid)
{
	Oid			myrelid = RelationGetRelid(rel);
	Relation	pgclass,
				attrdesc;
	HeapTuple	reltup;
	FormData_pg_attribute attribute;
	int			newattnum;
	char		relkind;
	HeapTuple	typeTuple;
	Oid			typeOid;
	int32		typmod;
	Form_pg_type tform;
	Expr	   *defval;

	attrdesc = heap_open(AttributeRelationId, RowExclusiveLock);

	/*
	 * Are we adding the column to a recursion child?  If so, check whether to
	 * merge with an existing definition for the column.
	 */
	if (colDef->inhcount > 0)
	{
		HeapTuple	tuple;

		/* Does child already have a column by this name? */
		tuple = SearchSysCacheCopyAttName(myrelid, colDef->colname);
		if (HeapTupleIsValid(tuple))
		{
			Form_pg_attribute childatt = (Form_pg_attribute) GETSTRUCT(tuple);
			Oid			ctypeId;
			int32		ctypmod;

			/* Child column must match by type */
			ctypeId = typenameTypeId(NULL, colDef->typeName, &ctypmod);
			if (ctypeId != childatt->atttypid ||
				ctypmod != childatt->atttypmod)
				ereport(ERROR,
						(errcode(ERRCODE_DATATYPE_MISMATCH),
						 errmsg("child table \"%s\" has different type for column \"%s\"",
							RelationGetRelationName(rel), colDef->colname)));

			/* If it's OID, child column must actually be OID */
			if (isOid && childatt->attnum != ObjectIdAttributeNumber)
				ereport(ERROR,
						(errcode(ERRCODE_DATATYPE_MISMATCH),
				 errmsg("child table \"%s\" has a conflicting \"%s\" column",
						RelationGetRelationName(rel), colDef->colname)));

			/* Bump the existing child att's inhcount */
			childatt->attinhcount++;
			simple_heap_update(attrdesc, &tuple->t_self, tuple);
			CatalogUpdateIndexes(attrdesc, tuple);

			heap_freetuple(tuple);

			/* Inform the user about the merge */
			ereport((Gp_role == GP_ROLE_EXECUTE) ? DEBUG1 : NOTICE,
			  (errmsg("merging definition of column \"%s\" for child \"%s\"",
					  colDef->colname, RelationGetRelationName(rel))));

			heap_close(attrdesc, RowExclusiveLock);
			return;
		}
	}

	pgclass = heap_open(RelationRelationId, RowExclusiveLock);

	reltup = SearchSysCacheCopy(RELOID,
								ObjectIdGetDatum(myrelid),
								0, 0, 0);
	if (!HeapTupleIsValid(reltup))
		elog(ERROR, "cache lookup failed for relation %u", myrelid);
	relkind = ((Form_pg_class) GETSTRUCT(reltup))->relkind;

	/*
	 * this test is deliberately not attisdropped-aware, since if one tries to
	 * add a column matching a dropped column name, it's gonna fail anyway.
	 */
	if (SearchSysCacheExists(ATTNAME,
							 ObjectIdGetDatum(myrelid),
							 PointerGetDatum(colDef->colname),
							 0, 0))
	{
		ereport(ERROR,
				(errcode(ERRCODE_DUPLICATE_COLUMN),
				 errmsg("column \"%s\" of relation \"%s\" already exists",
						colDef->colname, RelationGetRelationName(rel))));
	}

	/* Determine the new attribute's number */
	if (isOid)
		newattnum = ObjectIdAttributeNumber;
	else
	{
		newattnum = ((Form_pg_class) GETSTRUCT(reltup))->relnatts + 1;
		if (newattnum > MaxHeapAttributeNumber)
			ereport(ERROR,
					(errcode(ERRCODE_TOO_MANY_COLUMNS),
					 errmsg("tables can have at most %d columns",
							MaxHeapAttributeNumber)));
	}

	typeTuple = typenameType(NULL, colDef->typeName, &typmod);
	tform = (Form_pg_type) GETSTRUCT(typeTuple);
	typeOid = HeapTupleGetOid(typeTuple);

	/* make sure datatype is legal for a column */
	CheckAttributeType(colDef->colname, typeOid,
					   list_make1_oid(rel->rd_rel->reltype));

	/* construct new attribute's pg_attribute entry */
	attribute.attrelid = myrelid;
	namestrcpy(&(attribute.attname), colDef->colname);
	attribute.atttypid = typeOid;
	attribute.attstattarget = (newattnum > 0) ? -1 : 0;
	attribute.attdistinct = 0;
	attribute.attlen = tform->typlen;
	attribute.attcacheoff = -1;
	attribute.atttypmod = typmod;
	attribute.attnum = newattnum;
	attribute.attbyval = tform->typbyval;
	attribute.attndims = list_length(colDef->typeName->arrayBounds);
	attribute.attstorage = tform->typstorage;
	attribute.attalign = tform->typalign;
	attribute.attnotnull = colDef->is_not_null;
	attribute.atthasdef = false;
	attribute.attisdropped = false;
	attribute.attislocal = colDef->is_local;
	attribute.attinhcount = colDef->inhcount;
	/* attribute.attacl is handled by InsertPgAttributeTuple */

	ReleaseSysCache(typeTuple);

	InsertPgAttributeTuple(attrdesc, &attribute, NULL);

	heap_close(attrdesc, RowExclusiveLock);

	/*
	 * Update pg_class tuple as appropriate
	 */
	if (isOid)
		((Form_pg_class) GETSTRUCT(reltup))->relhasoids = true;
	else
		((Form_pg_class) GETSTRUCT(reltup))->relnatts = newattnum;

	simple_heap_update(pgclass, &reltup->t_self, reltup);

	/* keep catalog indexes current */
	CatalogUpdateIndexes(pgclass, reltup);

	heap_freetuple(reltup);

	heap_close(pgclass, RowExclusiveLock);

	/* Make the attribute's catalog entry visible */
	CommandCounterIncrement();

	/*
	 * Store the DEFAULT, if any, in the catalogs
	 */
	if (colDef->raw_default)
	{
		RawColumnDefault *rawEnt;

		rawEnt = (RawColumnDefault *) palloc(sizeof(RawColumnDefault));
		rawEnt->attnum = attribute.attnum;
		rawEnt->raw_default = copyObject(colDef->raw_default);

		/*
		 * This function is intended for CREATE TABLE, so it processes a
		 * _list_ of defaults, but we just do one.
		 */
		AddRelationNewConstraints(rel, list_make1(rawEnt), NIL, false, true);

		/* Make the additional catalog changes visible */
		CommandCounterIncrement();
	}

	/*
	 * Tell Phase 3 to fill in the default expression, if there is one.
	 *
	 * If there is no default, Phase 3 doesn't have to do anything, because
	 * that effectively means that the default is NULL.  The heap tuple access
	 * routines always check for attnum > # of attributes in tuple, and return
	 * NULL if so, so without any modification of the tuple data we will get
	 * the effect of NULL values in the new column.
	 *
	 * An exception occurs when the new column is of a domain type: the domain
	 * might have a NOT NULL constraint, or a check constraint that indirectly
	 * rejects nulls.  If there are any domain constraints then we construct
	 * an explicit NULL default value that will be passed through
	 * CoerceToDomain processing.  (This is a tad inefficient, since it causes
	 * rewriting the table which we really don't have to do, but the present
	 * design of domain processing doesn't offer any simple way of checking
	 * the constraints more directly.)
	 *
	 * Note: we use build_column_default, and not just the cooked default
	 * returned by AddRelationNewConstraints, so that the right thing happens
	 * when a datatype's default applies.
	 *
	 * We skip this step completely for views.	For a view, we can only get
	 * here from CREATE OR REPLACE VIEW, which historically doesn't set up
	 * defaults, not even for domain-typed columns.  And in any case we
	 * mustn't invoke Phase 3 on a view, since it has no storage.
	 */
	if (relkind != RELKIND_VIEW && attribute.attnum > 0)
	{
		defval = (Expr *) build_column_default(rel, attribute.attnum);

		if (!defval && GetDomainConstraints(typeOid) != NIL)
		{
			Oid			baseTypeId;
			int32		baseTypeMod;

			baseTypeMod = typmod;
			baseTypeId = getBaseTypeAndTypmod(typeOid, &baseTypeMod);
			defval = (Expr *) makeNullConst(baseTypeId, baseTypeMod);
			defval = (Expr *) coerce_to_target_type(NULL,
													(Node *) defval,
													baseTypeId,
													typeOid,
													typmod,
													COERCION_ASSIGNMENT,
													COERCE_IMPLICIT_CAST,
													-1);
			if (defval == NULL) /* should not happen */
				elog(ERROR, "failed to coerce base type to domain");
		}

		/*
		 * Handling of default NULL for AO/CO tables.
		 *
		 * Currently memtuples cannot deal with the scenario where the number of
		 * attributes in the tuple data don't match the attnum. We will generate an
		 * explicit NULL default value and force a rewrite of the table below.
		 *
		 * At one point there were plans to restructure memtuples so that this
		 * rewrite did not have to occur. An optimization was added to
		 * column-oriented tables to avoid the rewrite, but it does not apply to
		 * row-oriented tables. Eventually it would be nice to remove this
		 * workaround; see GitHub issue
		 *     https://github.com/greenplum-db/gpdb/issues/3756
		 */
		if (!defval && (RelationIsAoRows(rel) || RelationIsAoCols(rel)))
			defval = (Expr *) makeNullConst(typeOid, -1);

		if (defval)
		{
			NewColumnValue *newval;

			newval = (NewColumnValue *) palloc0(sizeof(NewColumnValue));
			newval->attnum = attribute.attnum;
			newval->expr = defval;

			/*
			 * tab is null if this is called by "create or replace view" which
			 * can't have any default value.
			 */
			Assert(tab);
			tab->newvals = lappend(tab->newvals, newval);
		}

		/*
		 * If the new column is NOT NULL, tell Phase 3 it needs to test that.
		 * Also, "create or replace view" won't have constraint on the column.
		 * (Note we don't do this for an OID column.  OID will be marked not
		 * null, but since it's filled specially, there's no need to test
		 * anything.)
		 */
		Assert(!colDef->is_not_null || tab);
		if (tab)
			tab->new_notnull |= colDef->is_not_null;
	}

	/*
	 * If we are adding an OID column, we have to tell Phase 3 to rewrite the
	 * table to fix that.
	 */
	if (isOid)
		tab->new_changeoids = true;

	/*
	 * Add needed dependency entries for the new column.
	 */
	add_column_datatype_dependency(myrelid, newattnum, attribute.atttypid);

	if (!RelationIsAoCols(rel) && colDef->encoding)
		ereport(ERROR,
				(errcode(ERRCODE_FEATURE_NOT_SUPPORTED),
				 errmsg("ENCODING clause not supported on non column orientated table")));

	/* 
	 * For AO/CO tables, always store an encoding clause. If no encoding
	 * clause was provided, store the default encoding clause.
	 */
	if (RelationIsAoCols(rel))
	{
		ColumnReferenceStorageDirective *c;
		
		c = makeNode(ColumnReferenceStorageDirective);
		c->column = colDef->colname;

		if (colDef->encoding)
			c->encoding = colDef->encoding;
		else
		{
			/* Use the type specific storage directive, if one exists */
			c->encoding = TypeNameGetStorageDirective(colDef->typeName);
			
			if (!c->encoding)
				c->encoding = default_column_encoding_clause();
		}

		AddRelationAttributeEncodings(rel, list_make1(c));
	}

	/* MPP-6929: metadata tracking */
	if ((Gp_role == GP_ROLE_DISPATCH) && MetaTrackValidKindNsp(rel->rd_rel))
		MetaTrackUpdObject(RelationRelationId,
						   RelationGetRelid(rel),
						   GetUserId(),
						   "ALTER", "ADD COLUMN");
}

/*
 * Install a column's dependency on its datatype.
 */
static void
add_column_datatype_dependency(Oid relid, int32 attnum, Oid typid)
{
	ObjectAddress myself,
				referenced;

	myself.classId = RelationRelationId;
	myself.objectId = relid;
	myself.objectSubId = attnum;
	referenced.classId = TypeRelationId;
	referenced.objectId = typid;
	referenced.objectSubId = 0;
	recordDependencyOn(&myself, &referenced, DEPENDENCY_NORMAL);
}

/*
 * ALTER TABLE SET WITH OIDS
 *
 * Basically this is an ADD COLUMN for the special OID column.	We have
 * to cons up a ColumnDef node because the ADD COLUMN code needs one.
 */
static void
ATPrepAddOids(List **wqueue, Relation rel, bool recurse, AlterTableCmd *cmd)
{
	/* If we're recursing to a child table, the ColumnDef is already set up */
	if (cmd->def == NULL)
	{
		ColumnDef  *cdef = makeNode(ColumnDef);

		cdef->colname = pstrdup("oid");
		cdef->typeName = makeTypeNameFromOid(OIDOID, -1);
		cdef->inhcount = 0;
		cdef->is_local = true;
		cdef->is_not_null = true;
		cdef->storage = 0;
		cmd->def = (Node *) cdef;
	}
	ATPrepAddColumn(wqueue, rel, recurse, cmd);
}

/*
 * ALTER TABLE ALTER COLUMN DROP NOT NULL
 */
static void
ATExecDropNotNull(Relation rel, const char *colName)
{
	HeapTuple	tuple;
	AttrNumber	attnum;
	Relation	attr_rel;
	List	   *indexoidlist;
	ListCell   *indexoidscan;

	/*
	 * lookup the attribute
	 */
	attr_rel = heap_open(AttributeRelationId, RowExclusiveLock);

	tuple = SearchSysCacheCopyAttName(RelationGetRelid(rel), colName);

	if (!HeapTupleIsValid(tuple))
		ereport(ERROR,
				(errcode(ERRCODE_UNDEFINED_COLUMN),
				 errmsg("column \"%s\" of relation \"%s\" does not exist",
						colName, RelationGetRelationName(rel))));

	attnum = ((Form_pg_attribute) GETSTRUCT(tuple))->attnum;

	/* Prevent them from altering a system attribute */
	if (attnum <= 0)
		ereport(ERROR,
				(errcode(ERRCODE_FEATURE_NOT_SUPPORTED),
				 errmsg("cannot alter system column \"%s\"",
						colName)));

	/*
	 * Check that the attribute is not in a primary key
	 *
	 * Note: we'll throw error even if the pkey index is not valid.
	 */

	/* Loop over all indexes on the relation */
	indexoidlist = RelationGetIndexList(rel);

	foreach(indexoidscan, indexoidlist)
	{
		Oid			indexoid = lfirst_oid(indexoidscan);
		HeapTuple	indexTuple;
		Form_pg_index indexStruct;
		int			i;

		indexTuple = SearchSysCache(INDEXRELID,
									ObjectIdGetDatum(indexoid),
									0, 0, 0);
		if (!HeapTupleIsValid(indexTuple))
			elog(ERROR, "cache lookup failed for index %u", indexoid);
		indexStruct = (Form_pg_index) GETSTRUCT(indexTuple);

		/* If the index is not a primary key, skip the check */
		if (indexStruct->indisprimary)
		{
			/*
			 * Loop over each attribute in the primary key and see if it
			 * matches the to-be-altered attribute
			 */
			for (i = 0; i < indexStruct->indnatts; i++)
			{
				if (indexStruct->indkey.values[i] == attnum)
					ereport(ERROR,
							(errcode(ERRCODE_INVALID_TABLE_DEFINITION),
							 errmsg("column \"%s\" is in a primary key",
									colName)));
			}
		}

		ReleaseSysCache(indexTuple);
	}

	list_free(indexoidlist);

	/*
	 * Okay, actually perform the catalog change ... if needed
	 */
	if (((Form_pg_attribute) GETSTRUCT(tuple))->attnotnull)
	{
		((Form_pg_attribute) GETSTRUCT(tuple))->attnotnull = FALSE;

		simple_heap_update(attr_rel, &tuple->t_self, tuple);

		/* keep the system catalog indexes current */
		CatalogUpdateIndexes(attr_rel, tuple);
	}

	heap_close(attr_rel, RowExclusiveLock);

	/* MPP-6929: metadata tracking */
	if ((Gp_role == GP_ROLE_DISPATCH)
		&& MetaTrackValidKindNsp(rel->rd_rel))
		MetaTrackUpdObject(RelationRelationId,
						   RelationGetRelid(rel),
						   GetUserId(),
						   "ALTER", "ALTER COLUMN DROP NOT NULL"
				);

}

/*
 * ALTER TABLE ALTER COLUMN SET NOT NULL
 */
static void
ATExecSetNotNull(AlteredTableInfo *tab, Relation rel,
				 const char *colName)
{
	HeapTuple	tuple;
	AttrNumber	attnum;
	Relation	attr_rel;

	/*
	 * lookup the attribute
	 */
	attr_rel = heap_open(AttributeRelationId, RowExclusiveLock);

	tuple = SearchSysCacheCopyAttName(RelationGetRelid(rel), colName);

	if (!HeapTupleIsValid(tuple))
		ereport(ERROR,
				(errcode(ERRCODE_UNDEFINED_COLUMN),
				 errmsg("column \"%s\" of relation \"%s\" does not exist",
						colName, RelationGetRelationName(rel))));

	attnum = ((Form_pg_attribute) GETSTRUCT(tuple))->attnum;

	/* Prevent them from altering a system attribute */
	if (attnum <= 0)
		ereport(ERROR,
				(errcode(ERRCODE_FEATURE_NOT_SUPPORTED),
				 errmsg("cannot alter system column \"%s\"",
						colName)));

	/*
	 * Okay, actually perform the catalog change ... if needed
	 */
	if (!((Form_pg_attribute) GETSTRUCT(tuple))->attnotnull)
	{
		((Form_pg_attribute) GETSTRUCT(tuple))->attnotnull = TRUE;

		simple_heap_update(attr_rel, &tuple->t_self, tuple);

		/* keep the system catalog indexes current */
		CatalogUpdateIndexes(attr_rel, tuple);

		/* Tell Phase 3 it needs to test the constraint */
		tab->new_notnull = true;
	}

	heap_close(attr_rel, RowExclusiveLock);

	/* MPP-6929: metadata tracking */
	if ((Gp_role == GP_ROLE_DISPATCH)
		&& MetaTrackValidKindNsp(rel->rd_rel))
		MetaTrackUpdObject(RelationRelationId,
						   RelationGetRelid(rel),
						   GetUserId(),
						   "ALTER", "ALTER COLUMN SET NOT NULL"
				);

}

/*
 * ALTER TABLE ALTER COLUMN SET/DROP DEFAULT
 *
 * ATPrepColumnDefault: Find child relations
 * 	and create synthetic Alter Table Alter Column Set Default query
 * 	to add default to them.
 */
static void
ATPrepColumnDefault(Relation rel, bool recurse, AlterTableCmd *cmd)
{
	/*
	 * If we are told not to recurse, there had better not be any child
	 * tables; else the addition would put them out of step.
	 */
	if (!recurse && find_inheritance_children(RelationGetRelid(rel), NoLock) != NIL)
	{
		/*
		 * In binary upgrade we are handling the children manually when dumping
		 * the schema so not recursing is allowed
		 */
		if (IsBinaryUpgrade)
			return;

		ereport(ERROR,
				(errcode(ERRCODE_INVALID_TABLE_DEFINITION),
				 errmsg("Column default of relation \"%s\" must be added to its child relation(s)",
						 RelationGetRelationName(rel))));
	}
	/*
	 * We are the master and the table has child(ren):
	 * 		internally create and execute new AlterTableStmt(s) on child(ren)
	 * 		before dispatching the original AlterTableStmt
	 * This is to ensure that pg_attrdef oid is consistent across segments for
	 * 		ALTER TABLE ... ALTER COLUMN ... SET DEFAULT ...
	 * If we are in utility mode, we also need add column default to child(ren).
	 */
	if (Gp_role == GP_ROLE_DISPATCH || Gp_role == GP_ROLE_UTILITY)
	{
		/*
		 * Recurse to add column default to child classes.
		 */
		List		*children;
		ListCell	*lchild;

		children = find_inheritance_children(RelationGetRelid(rel), NoLock);
		DestReceiver *dest = None_Receiver;
		foreach(lchild, children)
		{
			Oid 			childrelid = lfirst_oid(lchild);
			Relation 		childrel;

			RangeVar 		*rv;
			AlterTableCmd 	*atc;
			AlterTableStmt 	*ats;

			if (childrelid == RelationGetRelid(rel))
				continue;

			childrel = heap_open(childrelid, AccessShareLock);
			if (RelationIsExternal(childrel))
			{
				heap_close(childrel, NoLock);
				continue;
			}
			CheckTableNotInUse(childrel, "ALTER TABLE");

			/* Recurse to child */
			atc = copyObject(cmd);
			atc->subtype = AT_ColumnDefaultRecurse;

			rv = makeRangeVar(get_namespace_name(RelationGetNamespace(childrel)),
							  get_rel_name(childrelid), -1);

			ats = makeNode(AlterTableStmt);
			ats->relation = rv;
			ats->cmds = list_make1(atc);
			ats->relkind = OBJECT_TABLE;

			heap_close(childrel, NoLock);

			ProcessUtility((Node *)ats,
							synthetic_sql,
							NULL,
							false, /* not top level */
							dest,
							NULL);
		}
	}
}

static void
ATExecColumnDefault(Relation rel, const char *colName,
					ColumnDef *colDef)
{
	AttrNumber	attnum;

	/*
	 * get the number of the attribute
	 */
	attnum = get_attnum(RelationGetRelid(rel), colName);
	if (attnum == InvalidAttrNumber)
		ereport(ERROR,
				(errcode(ERRCODE_UNDEFINED_COLUMN),
				 errmsg("column \"%s\" of relation \"%s\" does not exist",
						colName, RelationGetRelationName(rel))));

	/* Prevent them from altering a system attribute */
	if (attnum <= 0)
		ereport(ERROR,
				(errcode(ERRCODE_FEATURE_NOT_SUPPORTED),
				 errmsg("cannot alter system column \"%s\"",
						colName)));

	/*
	 * Remove any old default for the column.  We use RESTRICT here for
	 * safety, but at present we do not expect anything to depend on the
	 * default.
	 */
	RemoveAttrDefault(RelationGetRelid(rel), attnum, DROP_RESTRICT, false);

	Assert(!colDef->cooked_default);
	if (colDef->raw_default)
	{
		/* SET DEFAULT */
		RawColumnDefault *rawEnt;

		rawEnt = (RawColumnDefault *) palloc(sizeof(RawColumnDefault));
		rawEnt->attnum = attnum;
		rawEnt->raw_default = colDef->raw_default;

		/*
		 * This function is intended for CREATE TABLE, so it processes a
		 * _list_ of defaults, but we just do one.
		 */
		AddRelationNewConstraints(rel, list_make1(rawEnt), NIL, false, true);
	}

	/* MPP-6929: metadata tracking */
	if ((Gp_role == GP_ROLE_DISPATCH)
		&& MetaTrackValidKindNsp(rel->rd_rel))
		MetaTrackUpdObject(RelationRelationId,
						   RelationGetRelid(rel),
						   GetUserId(),
						   "ALTER", "ALTER COLUMN DEFAULT"
				);


}

/*
 * ALTER TABLE ALTER COLUMN SET STATISTICS
 */
static void
ATPrepSetStatistics(Relation rel, const char *colName, Node *newValue)
{
	/*
	 * We do our own permission checking because (a) we want to allow SET
	 * STATISTICS on indexes (for expressional index columns), and (b) we want
	 * to allow SET STATISTICS on system catalogs without requiring
	 * allowSystemTableModsDDL to be turned on.
	 */
	if (rel->rd_rel->relkind != RELKIND_RELATION &&
		rel->rd_rel->relkind != RELKIND_INDEX)
		ereport(ERROR,
				(errcode(ERRCODE_WRONG_OBJECT_TYPE),
				 errmsg("\"%s\" is not a table or index",
						RelationGetRelationName(rel))));

	/* Permissions checks */
	if (!pg_class_ownercheck(RelationGetRelid(rel), GetUserId()))
		aclcheck_error(ACLCHECK_NOT_OWNER, ACL_KIND_CLASS,
					   RelationGetRelationName(rel));
}

static void
ATExecSetStatistics(Relation rel, const char *colName, Node *newValue)
{
	int			newtarget;
	Relation	attrelation;
	HeapTuple	tuple;
	Form_pg_attribute attrtuple;

	Assert(IsA(newValue, Integer));
	newtarget = intVal(newValue);

	/*
	 * Limit target to a sane range
	 */
	if (newtarget < -1)
	{
		ereport(ERROR,
				(errcode(ERRCODE_INVALID_PARAMETER_VALUE),
				 errmsg("statistics target %d is too low",
						newtarget)));
	}
	else if (newtarget > 10000)
	{
		newtarget = 10000;
		ereport(WARNING,
				(errcode(ERRCODE_INVALID_PARAMETER_VALUE),
				 errmsg("lowering statistics target to %d",
						newtarget)));
	}

	attrelation = heap_open(AttributeRelationId, RowExclusiveLock);

	tuple = SearchSysCacheCopyAttName(RelationGetRelid(rel), colName);

	if (!HeapTupleIsValid(tuple))
		ereport(ERROR,
				(errcode(ERRCODE_UNDEFINED_COLUMN),
				 errmsg("column \"%s\" of relation \"%s\" does not exist",
						colName, RelationGetRelationName(rel))));
	attrtuple = (Form_pg_attribute) GETSTRUCT(tuple);

	if (attrtuple->attnum <= 0)
		ereport(ERROR,
				(errcode(ERRCODE_FEATURE_NOT_SUPPORTED),
				 errmsg("cannot alter system column \"%s\"",
						colName)));

	attrtuple->attstattarget = newtarget;

	simple_heap_update(attrelation, &tuple->t_self, tuple);

	/* keep system catalog indexes current */
	CatalogUpdateIndexes(attrelation, tuple);

	heap_freetuple(tuple);

	heap_close(attrelation, RowExclusiveLock);

	/* MPP-6929: metadata tracking */
	if ((Gp_role == GP_ROLE_DISPATCH)
		&& MetaTrackValidKindNsp(rel->rd_rel))
		MetaTrackUpdObject(RelationRelationId,
						   RelationGetRelid(rel),
						   GetUserId(),
						   "ALTER", "ALTER COLUMN SET STATISTICS"
				);
}

/*
 * ALTER TABLE ALTER COLUMN SET STATISTICS DISTINCT
 */
static void
ATPrepSetDistinct(Relation rel, const char *colName, Node *newValue)
{
	/*
	 * We do our own permission checking because (a) we want to allow SET
	 * DISTINCT on indexes (for expressional index columns), and (b) we want
	 * to allow SET DISTINCT on system catalogs without requiring
	 * allowSystemTableMods to be turned on.
	 */
	if (rel->rd_rel->relkind != RELKIND_RELATION &&
		rel->rd_rel->relkind != RELKIND_INDEX)
		ereport(ERROR,
				(errcode(ERRCODE_WRONG_OBJECT_TYPE),
				 errmsg("\"%s\" is not a table or index",
						RelationGetRelationName(rel))));

	/* Permissions checks */
	if (!pg_class_ownercheck(RelationGetRelid(rel), GetUserId()))
		aclcheck_error(ACLCHECK_NOT_OWNER, ACL_KIND_CLASS,
					   RelationGetRelationName(rel));
}

static void
ATExecSetDistinct(Relation rel, const char *colName, Node *newValue)
{
	float4		newdistinct;
	Relation	attrelation;
	HeapTuple	tuple;
	Form_pg_attribute attrtuple;

	switch (nodeTag(newValue))
	{
		case T_Integer:
			newdistinct = intVal(newValue);
			break;
		case T_Float:
			newdistinct = floatVal(newValue);
			break;
		default:
			elog(ERROR, "unrecognized node type: %d",
				 (int) nodeTag(newValue));
			newdistinct = 0;	/* keep compiler quiet */
			break;
	}

	/*
	 * Limit ndistinct to sane values
	 */
	if (newdistinct < -1.0)
	{
		ereport(ERROR,
				(errcode(ERRCODE_INVALID_PARAMETER_VALUE),
				 errmsg("number of distinct values %g is too low",
						newdistinct)));
	}

	attrelation = heap_open(AttributeRelationId, RowExclusiveLock);

	tuple = SearchSysCacheCopyAttName(RelationGetRelid(rel), colName);

	if (!HeapTupleIsValid(tuple))
		ereport(ERROR,
				(errcode(ERRCODE_UNDEFINED_COLUMN),
				 errmsg("column \"%s\" of relation \"%s\" does not exist",
						colName, RelationGetRelationName(rel))));
	attrtuple = (Form_pg_attribute) GETSTRUCT(tuple);

	if (attrtuple->attnum <= 0)
		ereport(ERROR,
				(errcode(ERRCODE_FEATURE_NOT_SUPPORTED),
				 errmsg("cannot alter system column \"%s\"",
						colName)));

	attrtuple->attdistinct = newdistinct;

	simple_heap_update(attrelation, &tuple->t_self, tuple);

	/* keep system catalog indexes current */
	CatalogUpdateIndexes(attrelation, tuple);

	heap_freetuple(tuple);

	heap_close(attrelation, RowExclusiveLock);
}

/*
 * ALTER TABLE ALTER COLUMN SET STORAGE
 */
static void
ATExecSetStorage(Relation rel, const char *colName, Node *newValue)
{
	char	   *storagemode;
	char		newstorage;
	Relation	attrelation;
	HeapTuple	tuple;
	Form_pg_attribute attrtuple;

	Assert(IsA(newValue, String));
	storagemode = strVal(newValue);

	if (pg_strcasecmp(storagemode, "plain") == 0)
		newstorage = 'p';
	else if (pg_strcasecmp(storagemode, "external") == 0)
		newstorage = 'e';
	else if (pg_strcasecmp(storagemode, "extended") == 0)
		newstorage = 'x';
	else if (pg_strcasecmp(storagemode, "main") == 0)
		newstorage = 'm';
	else
	{
		ereport(ERROR,
				(errcode(ERRCODE_INVALID_PARAMETER_VALUE),
				 errmsg("invalid storage type \"%s\"",
						storagemode)));
		newstorage = 0;			/* keep compiler quiet */
	}

	attrelation = heap_open(AttributeRelationId, RowExclusiveLock);

	tuple = SearchSysCacheCopyAttName(RelationGetRelid(rel), colName);

	if (!HeapTupleIsValid(tuple))
		ereport(ERROR,
				(errcode(ERRCODE_UNDEFINED_COLUMN),
				 errmsg("column \"%s\" of relation \"%s\" does not exist",
						colName, RelationGetRelationName(rel))));
	attrtuple = (Form_pg_attribute) GETSTRUCT(tuple);

	if (attrtuple->attnum <= 0)
		ereport(ERROR,
				(errcode(ERRCODE_FEATURE_NOT_SUPPORTED),
				 errmsg("cannot alter system column \"%s\"",
						colName)));

	/*
	 * safety check: do not allow toasted storage modes unless column datatype
	 * is TOAST-aware.
	 */
	if (newstorage == 'p' || TypeIsToastable(attrtuple->atttypid))
		attrtuple->attstorage = newstorage;
	else
		ereport(ERROR,
				(errcode(ERRCODE_FEATURE_NOT_SUPPORTED),
				 errmsg("column data type %s can only have storage PLAIN",
						format_type_be(attrtuple->atttypid))));

	simple_heap_update(attrelation, &tuple->t_self, tuple);

	/* keep system catalog indexes current */
	CatalogUpdateIndexes(attrelation, tuple);

	heap_freetuple(tuple);

	heap_close(attrelation, RowExclusiveLock);

	/* MPP-6929: metadata tracking */
	if ((Gp_role == GP_ROLE_DISPATCH)
		&& MetaTrackValidKindNsp(rel->rd_rel))
		MetaTrackUpdObject(RelationRelationId,
						   RelationGetRelid(rel),
						   GetUserId(),
						   "ALTER", "ALTER COLUMN SET STORAGE"
				);
}


/*
 * ALTER TABLE DROP COLUMN
 *
 * DROP COLUMN cannot use the normal ALTER TABLE recursion mechanism,
 * because we have to decide at runtime whether to recurse or not depending
 * on whether attinhcount goes to zero or not.	(We can't check this in a
 * static pre-pass because it won't handle multiple inheritance situations
 * correctly.)
 */
static void
ATExecDropColumn(List **wqueue, Relation rel, const char *colName,
				 DropBehavior behavior,
				 bool recurse, bool recursing,
				 bool missing_ok)
{
	HeapTuple	tuple;
	Form_pg_attribute targetatt;
	AttrNumber	attnum;
	List	   *children;
	ObjectAddress object;
	GpPolicy  *policy;
	PartitionNode *pn;

	/* At top level, permission check was done in ATPrepCmd, else do it */
	if (recursing)
		ATSimplePermissions(rel, false);

	/*
	 * get the number of the attribute
	 */
	tuple = SearchSysCacheAttName(RelationGetRelid(rel), colName);
	if (!HeapTupleIsValid(tuple)){
		if (!missing_ok){
			ereport(ERROR,
					(errcode(ERRCODE_UNDEFINED_COLUMN),
					 errmsg("column \"%s\" of relation \"%s\" does not exist",
							colName, RelationGetRelationName(rel))));
		}
		else
		{
			ereport(NOTICE,
					(errmsg("column \"%s\" of relation \"%s\" does not exist, skipping",
							colName, RelationGetRelationName(rel))));
			return;
		}
	}
	targetatt = (Form_pg_attribute) GETSTRUCT(tuple);

	attnum = targetatt->attnum;

	/* Can't drop a system attribute, except OID */
	if (attnum <= 0 && attnum != ObjectIdAttributeNumber)
		ereport(ERROR,
				(errcode(ERRCODE_FEATURE_NOT_SUPPORTED),
				 errmsg("cannot drop system column \"%s\"",
						colName)));

	/* Don't drop inherited columns */
	if (targetatt->attinhcount > 0 && !recursing)
		ereport(ERROR,
				(errcode(ERRCODE_INVALID_TABLE_DEFINITION),
				 errmsg("cannot drop inherited column \"%s\"",
						colName)));

	/* better not be a column we partition on */
	pn = RelationBuildPartitionDesc(rel, false);
	if (pn)
	{
		List *patts = get_partition_attrs(pn);

		if (list_member_int(patts, attnum))
			ereport(ERROR,
					(errcode(ERRCODE_FEATURE_NOT_SUPPORTED),
					 errmsg("cannot drop partitioning column \"%s\"",
							colName)));

		/*
		 * Remove any partition encoding entry
		 */
		RemovePartitionEncodingByRelidAttribute(RelationGetRelid(rel), attnum);
	}

	ReleaseSysCache(tuple);

	policy = rel->rd_cdbpolicy;
	if (policy != NULL && policy->ptype == POLICYTYPE_PARTITIONED)
	{
		int			ia = 0;

		for (ia = 0; ia < policy->nattrs; ia++)
		{
			if (attnum == policy->attrs[ia])
			{
				policy->nattrs = 0;
				rel->rd_cdbpolicy = GpPolicyCopy(GetMemoryChunkContext(rel), policy);
				GpPolicyReplace(RelationGetRelid(rel), policy);
				if (Gp_role != GP_ROLE_EXECUTE)
				    ereport(NOTICE,
						(errcode(ERRCODE_FEATURE_NOT_SUPPORTED),
						 errmsg("Dropping a column that is part of the "
								"distribution policy forces a "
								"NULL distribution policy")));
			}
		}
	}

	/*
	 * Propagate to children as appropriate.  Unlike most other ALTER
	 * routines, we have to do this one level of recursion at a time; we can't
	 * use find_all_inheritors to do it in one pass.
	 */
	children = find_inheritance_children(RelationGetRelid(rel),
										 AccessExclusiveLock);

	if (children)
	{
		Relation	attr_rel;
		ListCell   *child;

		attr_rel = heap_open(AttributeRelationId, RowExclusiveLock);
		foreach(child, children)
		{
			Oid			childrelid = lfirst_oid(child);
			Relation	childrel;
			Form_pg_attribute childatt;

			/* find_inheritance_children already got lock */
			childrel = heap_open(childrelid, NoLock);
			CheckTableNotInUse(childrel, "ALTER TABLE");

			tuple = SearchSysCacheCopyAttName(childrelid, colName);
			if (!HeapTupleIsValid(tuple))		/* shouldn't happen */
				elog(ERROR, "cache lookup failed for attribute \"%s\" of relation %u",
					 colName, childrelid);
			childatt = (Form_pg_attribute) GETSTRUCT(tuple);

			if (childatt->attinhcount <= 0)		/* shouldn't happen */
				elog(ERROR, "relation %u has non-inherited attribute \"%s\"",
					 childrelid, colName);

			if (recurse)
			{
				/*
				 * If the child column has other definition sources, just
				 * decrement its inheritance count; if not or if this is part
				 * of a partition configuration, recurse to delete it.
				 */
				if ((childatt->attinhcount == 1 && !childatt->attislocal) ||
					pn)
				{
					/* Time to delete this child column, too */
					ATExecDropColumn(wqueue, childrel, colName,
									 behavior, true, true,
									 false);
				}
				else
				{
					/* Child column must survive my deletion */
					childatt->attinhcount--;

					simple_heap_update(attr_rel, &tuple->t_self, tuple);

					/* keep the system catalog indexes current */
					CatalogUpdateIndexes(attr_rel, tuple);

					/* Make update visible */
					CommandCounterIncrement();
				}
			}
			else
			{
				/*
				 * If we were told to drop ONLY in this table (no recursion),
				 * we need to mark the inheritors' attributes as locally
				 * defined rather than inherited.
				 */
				childatt->attinhcount--;
				childatt->attislocal = true;

				simple_heap_update(attr_rel, &tuple->t_self, tuple);

				/* keep the system catalog indexes current */
				CatalogUpdateIndexes(attr_rel, tuple);

				/* Make update visible */
				CommandCounterIncrement();
			}

			heap_freetuple(tuple);

			heap_close(childrel, NoLock);
		}
		heap_close(attr_rel, RowExclusiveLock);
	}

	/*
	 * Perform the actual column deletion
	 */
	object.classId = RelationRelationId;
	object.objectId = RelationGetRelid(rel);
	object.objectSubId = attnum;

	performDeletion(&object, behavior);

	/*
	 * If we dropped the OID column, must adjust pg_class.relhasoids and tell
	 * Phase 3 to physically get rid of the column.
	 */
	if (attnum == ObjectIdAttributeNumber)
	{
		Relation	class_rel;
		Form_pg_class tuple_class;
		AlteredTableInfo *tab;

		class_rel = heap_open(RelationRelationId, RowExclusiveLock);

		tuple = SearchSysCacheCopy(RELOID,
								   ObjectIdGetDatum(RelationGetRelid(rel)),
								   0, 0, 0);
		if (!HeapTupleIsValid(tuple))
			elog(ERROR, "cache lookup failed for relation %u",
				 RelationGetRelid(rel));
		tuple_class = (Form_pg_class) GETSTRUCT(tuple);

		tuple_class->relhasoids = false;
		simple_heap_update(class_rel, &tuple->t_self, tuple);

		/* Keep the catalog indexes up to date */
		CatalogUpdateIndexes(class_rel, tuple);

		heap_close(class_rel, RowExclusiveLock);

		/* Find or create work queue entry for this table */
		tab = ATGetQueueEntry(wqueue, rel);

		/* Tell Phase 3 to physically remove the OID column */
		tab->new_changeoids = true;
	}

	/* MPP-6929: metadata tracking */
	if ((Gp_role == GP_ROLE_DISPATCH) && MetaTrackValidKindNsp(rel->rd_rel))
		MetaTrackUpdObject(RelationRelationId,
						   RelationGetRelid(rel),
						   GetUserId(),
						   "ALTER", "DROP COLUMN");
}

/*
 * ALTER TABLE ADD INDEX
 *
 * There is no such command in the grammar, but parse_utilcmd.c converts
 * UNIQUE and PRIMARY KEY constraints into AT_AddIndex subcommands.  This lets
 * us schedule creation of the index at the appropriate time during ALTER.
 */
static void
ATExecAddIndex(AlteredTableInfo *tab, Relation rel,
			   IndexStmt *stmt, bool is_rebuild)
{
	bool		check_rights;
	bool		skip_build;
	bool		quiet;

	Assert(IsA(stmt, IndexStmt));

	/* The index should already be built if we are a QE */
	if (Gp_role == GP_ROLE_EXECUTE)
		return;

	/* suppress schema rights check when rebuilding existing index */
	check_rights = !is_rebuild;
	/* skip index build if phase 3 will have to rewrite table anyway */
	skip_build = (tab->newvals != NIL);
	/* suppress notices when rebuilding existing index */
	quiet = is_rebuild;

	/* The IndexStmt has already been through transformIndexStmt */

	DefineIndex(stmt->relation, /* relation */
				stmt->idxname,	/* index name */
				InvalidOid,		/* no predefined OID */
				stmt->accessMethod,		/* am name */
				stmt->tableSpace,
				stmt->indexParams,		/* parameters */
				(Expr *) stmt->whereClause,
				stmt->options,
				stmt->excludeOpNames,
				stmt->unique,
				stmt->primary,
				stmt->isconstraint,
				stmt->deferrable,
				stmt->initdeferred,
				true,			/* is_alter_table */
				check_rights,
				skip_build,
				quiet,
				false,
				stmt);

	/* 
	 * If we're the master and this is a partitioned table, cascade index
	 * creation for all children.
	 */
	if (Gp_role == GP_ROLE_DISPATCH &&
		rel_is_partitioned(RelationGetRelid(rel)))
	{
		List *children = find_all_inheritors(RelationGetRelid(rel), NoLock);
		ListCell *lc;
		bool prefix_match = false;
		char *pname = RelationGetRelationName(rel);
		char *iname = stmt->idxname ? stmt->idxname : "idx";
		DestReceiver *dest = None_Receiver;

		/* is the parent relation name a prefix of the index name? */
		if (strlen(iname) > strlen(pname) &&
			strncmp(pname, iname, strlen(pname)) == 0)
			prefix_match = true;

		foreach(lc, children)
		{
			Oid relid = lfirst_oid(lc);
			Relation crel;
			IndexStmt *istmt;
			AlterTableStmt *ats;
			AlterTableCmd *atc;
			RangeVar *rv;
			char *idxname;

			if (relid == RelationGetRelid(rel))
				continue;

 			crel = heap_open(relid, AccessShareLock);
			istmt = copyObject(stmt);
			istmt->is_part_child = true;

			ats = makeNode(AlterTableStmt);
			atc = makeNode(AlterTableCmd);

			rv = makeRangeVar(get_namespace_name(RelationGetNamespace(rel)),
							  get_rel_name(relid), -1);
			istmt->relation = rv;
			if (prefix_match)
			{
				/* 
				 * If the next character in the index name is '_', absorb
				 * it, as ChooseRelationName() will add another.
				 */
				int off = 0;
				if (iname[strlen(pname)] == '_')
					off = 1;
				idxname = ChooseRelationName(RelationGetRelationName(crel),
											 NULL,
											 (iname + strlen(pname) + off),
											 RelationGetNamespace(crel));
			}
			else
				idxname = ChooseRelationName(RelationGetRelationName(crel),
											 NULL,
											 iname,
											 RelationGetNamespace(crel));
			istmt->idxname = idxname;
			atc->subtype = AT_AddIndex;
			atc->def = (Node *)istmt;
			atc->part_expanded = true;

			ats->relation = copyObject(istmt->relation);
			ats->cmds = list_make1(atc);
			ats->relkind = OBJECT_TABLE;

			heap_close(crel, AccessShareLock); /* already locked master */

			ProcessUtility((Node *)ats,
						   synthetic_sql,
						   NULL,
						   false, /* not top level */
						   dest,
						   NULL);
		}
	}

	/* MPP-6929: metadata tracking */
	if ((Gp_role == GP_ROLE_DISPATCH)
		&& MetaTrackValidKindNsp(rel->rd_rel))
		MetaTrackUpdObject(RelationRelationId,
						   RelationGetRelid(rel),
						   GetUserId(),
						   "ALTER", "ADD INDEX"
				);

}

/*
 * ALTER TABLE ADD CONSTRAINT
 */

static void
ATExecAddConstraint(List **wqueue, AlteredTableInfo *tab, Relation rel,
					Constraint *newConstraint, bool recurse)
{
	Assert(IsA(newConstraint, Constraint));

	/*
	 * Currently, we only expect to see CONSTR_CHECK and CONSTR_FOREIGN nodes
	 * arriving here (see the preprocessing done in parse_utilcmd.c).  Use a
	 * switch anyway to make it easier to add more code later.
	 */
	switch (newConstraint->contype)
	{
		case CONSTR_CHECK:
			ATAddCheckConstraint(wqueue, tab, rel,
								 newConstraint, recurse, false);
			break;

		case CONSTR_FOREIGN:
			/*
			 * Note that we currently never recurse for FK constraints, so
			 * the "recurse" flag is silently ignored.
			 *
			 * Assign or validate constraint name
			 */
			if (newConstraint->conname)
			{
				if (ConstraintNameIsUsed(CONSTRAINT_RELATION,
										 RelationGetRelid(rel),
										 RelationGetNamespace(rel),
										 newConstraint->conname))
					ereport(ERROR,
							(errcode(ERRCODE_DUPLICATE_OBJECT),
							 errmsg("constraint \"%s\" for relation \"%s\" already exists",
									newConstraint->conname,
									RelationGetRelationName(rel))));
			}
			else
				newConstraint->conname =
					ChooseConstraintName(RelationGetRelationName(rel),
										 strVal(linitial(newConstraint->fk_attrs)),
										 "fkey",
										 RelationGetNamespace(rel),
										 NIL);

			ATAddForeignKeyConstraint(tab, rel, newConstraint);
			break;

		default:
			elog(ERROR, "unrecognized constraint type: %d",
				 (int) newConstraint->contype);
	}

	/* MPP-6929: metadata tracking */
	if ((Gp_role == GP_ROLE_DISPATCH)
		&& MetaTrackValidKindNsp(rel->rd_rel))
		MetaTrackUpdObject(RelationRelationId,
						   RelationGetRelid(rel),
						   GetUserId(),
						   "ALTER", "ADD CONSTRAINT"
				);

}

/*
 * Add a check constraint to a single table and its children
 *
 * Subroutine for ATExecAddConstraint.
 *
 * We must recurse to child tables during execution, rather than using
 * ALTER TABLE's normal prep-time recursion.  The reason is that all the
 * constraints *must* be given the same name, else they won't be seen as
 * related later.  If the user didn't explicitly specify a name, then
 * AddRelationNewConstraints would normally assign different names to the
 * child constraints.  To fix that, we must capture the name assigned at
 * the parent table and pass that down.
 */
static void
ATAddCheckConstraint(List **wqueue, AlteredTableInfo *tab, Relation rel,
					 Constraint *constr, bool recurse, bool recursing)
{
	List	   *newcons;
	ListCell   *lcon;
	List	   *children;
	ListCell   *child;

	/* At top level, permission check was done in ATPrepCmd, else do it */
	if (recursing)
		ATSimplePermissions(rel, false);

	/*
	 * Call AddRelationNewConstraints to do the work, making sure it works on
	 * a copy of the Constraint so transformExpr can't modify the original. It
	 * returns a list of cooked constraints.
	 *
	 * If the constraint ends up getting merged with a pre-existing one, it's
	 * omitted from the returned list, which is what we want: we do not need
	 * to do any validation work.  That can only happen at child tables,
	 * though, since we disallow merging at the top level.
	 */
	newcons = AddRelationNewConstraints(rel, NIL,
										list_make1(copyObject(constr)),
										recursing, !recursing);

	/* Add each constraint to Phase 3's queue */
	foreach(lcon, newcons)
	{
		CookedConstraint *ccon = (CookedConstraint *) lfirst(lcon);
		NewConstraint *newcon;

		newcon = (NewConstraint *) palloc0(sizeof(NewConstraint));
		newcon->name = ccon->name;
		newcon->contype = ccon->contype;
		/* ExecQual wants implicit-AND format */
		newcon->qual = (Node *) make_ands_implicit((Expr *) ccon->expr);

		tab->constraints = lappend(tab->constraints, newcon);

		/* Save the actually assigned name if it was defaulted */
		if (constr->conname == NULL)
			constr->conname = ccon->name;
	}

	/* At this point we must have a locked-down name to use */
	Assert(constr->conname != NULL);

	/* Advance command counter in case same table is visited multiple times */
	CommandCounterIncrement();

	/*
	 * Propagate to children as appropriate.  Unlike most other ALTER routines,
	 * we have to do this one level of recursion at a time; we can't use
	 * find_all_inheritors to do it in one pass.
	 */
	children = find_inheritance_children(RelationGetRelid(rel),
										 AccessExclusiveLock);

	/*
	 * If we are told not to recurse, there had better not be any child tables;
	 * else the addition would put them out of step.
	 */
	if (Gp_role == GP_ROLE_DISPATCH && children && !recurse)
		ereport(ERROR,
				(errcode(ERRCODE_INVALID_TABLE_DEFINITION),
				 errmsg("constraint must be added to child tables too")));

	/*
	 * If this constraint needs to be recursed, this is a base/parent table,
	 * and we are the master, then cascade check constraint creation for all
	 * children.  We do it here to synchronize pg_constraint oid.
	 */
	if (recurse)
	{
		foreach(child, children)
		{
			Oid			childrelid = lfirst_oid(child);
			Relation	childrel;
			AlteredTableInfo *childtab;

			/* find_inheritance_children already got lock */
			childrel = heap_open(childrelid, NoLock);
			CheckTableNotInUse(childrel, "ALTER TABLE");

			/* Find or create work queue entry for this table */
			childtab = ATGetQueueEntry(wqueue, childrel);

			/* Recurse to child */
			ATAddCheckConstraint(wqueue, childtab, childrel,
								 constr, recurse, true);

			heap_close(childrel, NoLock);
		}
	}
}

/*
 * Add a foreign-key constraint to a single table
 *
 * Subroutine for ATExecAddConstraint.	Must already hold exclusive
 * lock on the rel, and have done appropriate validity checks for it.
 * We do permissions checks here, however.
 */
static void
ATAddForeignKeyConstraint(AlteredTableInfo *tab, Relation rel,
						  Constraint *fkconstraint)
{
	Relation	pkrel;
	int16		pkattnum[INDEX_MAX_KEYS];
	int16		fkattnum[INDEX_MAX_KEYS];
	Oid			pktypoid[INDEX_MAX_KEYS];
	Oid			fktypoid[INDEX_MAX_KEYS];
	Oid			opclasses[INDEX_MAX_KEYS];
	Oid			pfeqoperators[INDEX_MAX_KEYS];
	Oid			ppeqoperators[INDEX_MAX_KEYS];
	Oid			ffeqoperators[INDEX_MAX_KEYS];
	int			i;
	int			numfks,
				numpks;
	Oid			indexOid;
	Oid			constrOid;

	/*
	 * Grab an exclusive lock on the pk table, so that someone doesn't delete
	 * rows out from under us. (Although a lesser lock would do for that
	 * purpose, we'll need exclusive lock anyway to add triggers to the pk
	 * table; trying to start with a lesser lock will just create a risk of
	 * deadlock.)
	 */
	pkrel = heap_openrv(fkconstraint->pktable, AccessExclusiveLock);

	/*
	 * Validity checks (permission checks wait till we have the column
	 * numbers)
	 */
	if (pkrel->rd_rel->relkind != RELKIND_RELATION)
		ereport(ERROR,
				(errcode(ERRCODE_WRONG_OBJECT_TYPE),
				 errmsg("referenced relation \"%s\" is not a table",
						RelationGetRelationName(pkrel))));

	if (!allowSystemTableModsDDL && IsSystemRelation(pkrel))
		ereport(ERROR,
				(errcode(ERRCODE_INSUFFICIENT_PRIVILEGE),
				 errmsg("permission denied: \"%s\" is a system catalog",
						RelationGetRelationName(pkrel))));

	/*
	 * Disallow reference from permanent table to temp table or vice versa.
	 * (The ban on perm->temp is for fairly obvious reasons.  The ban on
	 * temp->perm is because other backends might need to run the RI triggers
	 * on the perm table, but they can't reliably see tuples the owning
	 * backend has created in the temp table, because non-shared buffers are
	 * used for temp tables.)
	 */
	if (pkrel->rd_istemp)
	{
		if (!rel->rd_istemp)
			ereport(ERROR,
					(errcode(ERRCODE_INVALID_TABLE_DEFINITION),
					 errmsg("cannot reference temporary table from permanent table constraint")));
	}
	else
	{
		if (rel->rd_istemp)
			ereport(ERROR,
					(errcode(ERRCODE_INVALID_TABLE_DEFINITION),
					 errmsg("cannot reference permanent table from temporary table constraint")));
	}
	
	/*
	 * Disallow reference to a part of a partitioned table.  A foreign key 
	 * must reference the whole partitioned table or none of it.
	 */
	if ( rel_is_child_partition(RelationGetRelid(pkrel)) )
	{
		ereport(ERROR,
				(errcode(ERRCODE_INVALID_TABLE_DEFINITION),
				 errmsg("cannot reference just part of a partitioned table")));
	}

	/*
	 * Look up the referencing attributes to make sure they exist, and record
	 * their attnums and type OIDs.
	 */
	MemSet(pkattnum, 0, sizeof(pkattnum));
	MemSet(fkattnum, 0, sizeof(fkattnum));
	MemSet(pktypoid, 0, sizeof(pktypoid));
	MemSet(fktypoid, 0, sizeof(fktypoid));
	MemSet(opclasses, 0, sizeof(opclasses));
	MemSet(pfeqoperators, 0, sizeof(pfeqoperators));
	MemSet(ppeqoperators, 0, sizeof(ppeqoperators));
	MemSet(ffeqoperators, 0, sizeof(ffeqoperators));

	numfks = transformColumnNameList(RelationGetRelid(rel),
									 fkconstraint->fk_attrs,
									 fkattnum, fktypoid);

	/*
	 * If the attribute list for the referenced table was omitted, lookup the
	 * definition of the primary key and use it.  Otherwise, validate the
	 * supplied attribute list.  In either case, discover the index OID and
	 * index opclasses, and the attnums and type OIDs of the attributes.
	 */
	if (fkconstraint->pk_attrs == NIL)
	{
		numpks = transformFkeyGetPrimaryKey(pkrel, &indexOid,
											&fkconstraint->pk_attrs,
											pkattnum, pktypoid,
											opclasses);
	}
	else
	{
		numpks = transformColumnNameList(RelationGetRelid(pkrel),
										 fkconstraint->pk_attrs,
										 pkattnum, pktypoid);
		/* Look for an index matching the column list */
		indexOid = transformFkeyCheckAttrs(pkrel, numpks, pkattnum,
										   opclasses);
	}

	/*
	 * Now we can check permissions.
	 */
	checkFkeyPermissions(pkrel, pkattnum, numpks);
	checkFkeyPermissions(rel, fkattnum, numfks);

	/*
	 * Look up the equality operators to use in the constraint.
	 *
	 * Note that we have to be careful about the difference between the actual
	 * PK column type and the opclass' declared input type, which might be
	 * only binary-compatible with it.	The declared opcintype is the right
	 * thing to probe pg_amop with.
	 */
	if (numfks != numpks)
		ereport(ERROR,
				(errcode(ERRCODE_INVALID_FOREIGN_KEY),
				 errmsg("number of referencing and referenced columns for foreign key disagree")));

	for (i = 0; i < numpks; i++)
	{
		Oid			pktype = pktypoid[i];
		Oid			fktype = fktypoid[i];
		Oid			fktyped;
		HeapTuple	cla_ht;
		Form_pg_opclass cla_tup;
		Oid			amid;
		Oid			opfamily;
		Oid			opcintype;
		Oid			pfeqop;
		Oid			ppeqop;
		Oid			ffeqop;
		int16		eqstrategy;

		/* We need several fields out of the pg_opclass entry */
		cla_ht = SearchSysCache(CLAOID,
								ObjectIdGetDatum(opclasses[i]),
								0, 0, 0);
		if (!HeapTupleIsValid(cla_ht))
			elog(ERROR, "cache lookup failed for opclass %u", opclasses[i]);
		cla_tup = (Form_pg_opclass) GETSTRUCT(cla_ht);
		amid = cla_tup->opcmethod;
		opfamily = cla_tup->opcfamily;
		opcintype = cla_tup->opcintype;
		ReleaseSysCache(cla_ht);

		/*
		 * Check it's a btree; currently this can never fail since no other
		 * index AMs support unique indexes.  If we ever did have other types
		 * of unique indexes, we'd need a way to determine which operator
		 * strategy number is equality.  (Is it reasonable to insist that
		 * every such index AM use btree's number for equality?)
		 */
		if (amid != BTREE_AM_OID)
			elog(ERROR, "only b-tree indexes are supported for foreign keys");
		eqstrategy = BTEqualStrategyNumber;

		/*
		 * There had better be a primary equality operator for the index.
		 * We'll use it for PK = PK comparisons.
		 */
		ppeqop = get_opfamily_member(opfamily, opcintype, opcintype,
									 eqstrategy);

		if (!OidIsValid(ppeqop))
			elog(ERROR, "missing operator %d(%u,%u) in opfamily %u",
				 eqstrategy, opcintype, opcintype, opfamily);

		/*
		 * Are there equality operators that take exactly the FK type? Assume
		 * we should look through any domain here.
		 */
		fktyped = getBaseType(fktype);

		pfeqop = get_opfamily_member(opfamily, opcintype, fktyped,
									 eqstrategy);
		if (OidIsValid(pfeqop))
			ffeqop = get_opfamily_member(opfamily, fktyped, fktyped,
										 eqstrategy);
		else
			ffeqop = InvalidOid;	/* keep compiler quiet */

		if (!(OidIsValid(pfeqop) && OidIsValid(ffeqop)))
		{
			/*
			 * Otherwise, look for an implicit cast from the FK type to the
			 * opcintype, and if found, use the primary equality operator.
			 * This is a bit tricky because opcintype might be a polymorphic
			 * type such as ANYARRAY or ANYENUM; so what we have to test is
			 * whether the two actual column types can be concurrently cast to
			 * that type.  (Otherwise, we'd fail to reject combinations such
			 * as int[] and point[].)
			 */
			Oid			input_typeids[2];
			Oid			target_typeids[2];

			input_typeids[0] = pktype;
			input_typeids[1] = fktype;
			target_typeids[0] = opcintype;
			target_typeids[1] = opcintype;
			if (can_coerce_type(2, input_typeids, target_typeids,
								COERCION_IMPLICIT))
				pfeqop = ffeqop = ppeqop;
		}

		if (!(OidIsValid(pfeqop) && OidIsValid(ffeqop)))
			ereport(ERROR,
					(errcode(ERRCODE_DATATYPE_MISMATCH),
					 errmsg("foreign key constraint \"%s\" "
							"cannot be implemented",
							fkconstraint->conname),
					 errdetail("Key columns \"%s\" and \"%s\" "
							   "are of incompatible types: %s and %s.",
							   strVal(list_nth(fkconstraint->fk_attrs, i)),
							   strVal(list_nth(fkconstraint->pk_attrs, i)),
							   format_type_be(fktype),
							   format_type_be(pktype))));

		pfeqoperators[i] = pfeqop;
		ppeqoperators[i] = ppeqop;
		ffeqoperators[i] = ffeqop;
	}

	/*
	 * Record the FK constraint in pg_constraint.
	 */
	constrOid = CreateConstraintEntry(fkconstraint->conname,
									  RelationGetNamespace(rel),
									  CONSTRAINT_FOREIGN,
									  fkconstraint->deferrable,
									  fkconstraint->initdeferred,
									  RelationGetRelid(rel),
									  fkattnum,
									  numfks,
									  InvalidOid,		/* not a domain
														 * constraint */
									  indexOid,
									  RelationGetRelid(pkrel),
									  pkattnum,
									  pfeqoperators,
									  ppeqoperators,
									  ffeqoperators,
									  numpks,
									  fkconstraint->fk_upd_action,
									  fkconstraint->fk_del_action,
									  fkconstraint->fk_matchtype,
									  NULL,		/* no exclusion constraint */
									  NULL,		/* no check constraint */
									  NULL,
									  NULL,
									  true,		/* islocal */
									  0);		/* inhcount */

	/*
	 * Create the triggers that will enforce the constraint.
	 */
	createForeignKeyTriggers(rel, fkconstraint, constrOid, indexOid);

	/*
	 * Tell Phase 3 to check that the constraint is satisfied by existing rows
	 * (we can skip this during table creation).
	 */
	if (!fkconstraint->skip_validation)
	{
		NewConstraint *newcon;

		newcon = (NewConstraint *) palloc0(sizeof(NewConstraint));
		newcon->name = fkconstraint->conname;
		newcon->contype = CONSTR_FOREIGN;
		newcon->refrelid = RelationGetRelid(pkrel);
		newcon->refindid = indexOid;
		newcon->conid = constrOid;
		newcon->qual = (Node *) fkconstraint;

		tab->constraints = lappend(tab->constraints, newcon);
	}

	/*
	 * Close pk table, but keep lock until we've committed.
	 */
	heap_close(pkrel, NoLock);
}


/*
 * transformColumnNameList - transform list of column names
 *
 * Lookup each name and return its attnum and type OID
 */
static int
transformColumnNameList(Oid relId, List *colList,
						int16 *attnums, Oid *atttypids)
{
	ListCell   *l;
	int			attnum;

	attnum = 0;
	foreach(l, colList)
	{
		char	   *attname = strVal(lfirst(l));
		HeapTuple	atttuple;

		atttuple = SearchSysCacheAttName(relId, attname);

		if (!HeapTupleIsValid(atttuple))
			ereport(ERROR,
					(errcode(ERRCODE_UNDEFINED_COLUMN),
					 errmsg("column \"%s\" referenced in foreign key constraint does not exist",
							attname)));
		if (attnum >= INDEX_MAX_KEYS)
			ereport(ERROR,
					(errcode(ERRCODE_TOO_MANY_COLUMNS),
					 errmsg("cannot have more than %d keys in a foreign key",
							INDEX_MAX_KEYS)));
		attnums[attnum] = ((Form_pg_attribute) GETSTRUCT(atttuple))->attnum;
		atttypids[attnum] = ((Form_pg_attribute) GETSTRUCT(atttuple))->atttypid;

		ReleaseSysCache(atttuple);

		attnum++;
	}

	return attnum;
}

/*
 * transformFkeyGetPrimaryKey -
 *
 *	Look up the names, attnums, and types of the primary key attributes
 *	for the pkrel.	Also return the index OID and index opclasses of the
 *	index supporting the primary key.
 *
 *	All parameters except pkrel are output parameters.	Also, the function
 *	return value is the number of attributes in the primary key.
 *
 *	Used when the column list in the REFERENCES specification is omitted.
 */
static int
transformFkeyGetPrimaryKey(Relation pkrel, Oid *indexOid,
						   List **attnamelist,
						   int16 *attnums, Oid *atttypids,
						   Oid *opclasses)
{
	List	   *indexoidlist;
	ListCell   *indexoidscan;
	HeapTuple	indexTuple = NULL;
	Form_pg_index indexStruct = NULL;
	Datum		indclassDatum;
	bool		isnull;
	oidvector  *indclass;
	int			i;

	/*
	 * Get the list of index OIDs for the table from the relcache, and look up
	 * each one in the pg_index syscache until we find one marked primary key
	 * (hopefully there isn't more than one such).  Insist it's valid, too.
	 */
	*indexOid = InvalidOid;

	indexoidlist = RelationGetIndexList(pkrel);

	foreach(indexoidscan, indexoidlist)
	{
		Oid			indexoid = lfirst_oid(indexoidscan);

		indexTuple = SearchSysCache(INDEXRELID,
									ObjectIdGetDatum(indexoid),
									0, 0, 0);
		if (!HeapTupleIsValid(indexTuple))
			elog(ERROR, "cache lookup failed for index %u", indexoid);
		indexStruct = (Form_pg_index) GETSTRUCT(indexTuple);
		if (indexStruct->indisprimary && IndexIsValid(indexStruct))
		{
			/*
			 * Refuse to use a deferrable primary key.  This is per SQL spec,
			 * and there would be a lot of interesting semantic problems if
			 * we tried to allow it.
			 */
			if (!indexStruct->indimmediate)
				ereport(ERROR,
						(errcode(ERRCODE_OBJECT_NOT_IN_PREREQUISITE_STATE),
						 errmsg("cannot use a deferrable primary key for referenced table \"%s\"",
								RelationGetRelationName(pkrel))));

			*indexOid = indexoid;
			break;
		}
		ReleaseSysCache(indexTuple);
	}

	list_free(indexoidlist);

	/*
	 * Check that we found it
	 */
	if (!OidIsValid(*indexOid))
		ereport(ERROR,
				(errcode(ERRCODE_UNDEFINED_OBJECT),
				 errmsg("there is no primary key for referenced table \"%s\"",
						RelationGetRelationName(pkrel))));

	/* Must get indclass the hard way */
	indclassDatum = SysCacheGetAttr(INDEXRELID, indexTuple,
									Anum_pg_index_indclass, &isnull);
	Assert(!isnull);
	indclass = (oidvector *) DatumGetPointer(indclassDatum);

	/*
	 * Now build the list of PK attributes from the indkey definition (we
	 * assume a primary key cannot have expressional elements)
	 */
	*attnamelist = NIL;
	for (i = 0; i < indexStruct->indnatts; i++)
	{
		int			pkattno = indexStruct->indkey.values[i];

		attnums[i] = pkattno;
		atttypids[i] = attnumTypeId(pkrel, pkattno);
		opclasses[i] = indclass->values[i];
		*attnamelist = lappend(*attnamelist,
			   makeString(pstrdup(NameStr(*attnumAttName(pkrel, pkattno)))));
	}

	ReleaseSysCache(indexTuple);

	return i;
}

/*
 * transformFkeyCheckAttrs -
 *
 *	Make sure that the attributes of a referenced table belong to a unique
 *	(or primary key) constraint.  Return the OID of the index supporting
 *	the constraint, as well as the opclasses associated with the index
 *	columns.
 */
Oid
transformFkeyCheckAttrs(Relation pkrel,
						int numattrs, int16 *attnums,
						Oid *opclasses) /* output parameter */
{
	Oid			indexoid = InvalidOid;
	bool		found = false;
	bool		found_deferrable = false;
	List	   *indexoidlist;
	ListCell   *indexoidscan;

	/*
	 * Get the list of index OIDs for the table from the relcache, and look up
	 * each one in the pg_index syscache, and match unique indexes to the list
	 * of attnums we are given.
	 */
	indexoidlist = RelationGetIndexList(pkrel);

	foreach(indexoidscan, indexoidlist)
	{
		HeapTuple	indexTuple;
		Form_pg_index indexStruct;
		int			i,
					j;

		indexoid = lfirst_oid(indexoidscan);
		indexTuple = SearchSysCache(INDEXRELID,
									ObjectIdGetDatum(indexoid),
									0, 0, 0);
		if (!HeapTupleIsValid(indexTuple))
			elog(ERROR, "cache lookup failed for index %u", indexoid);
		indexStruct = (Form_pg_index) GETSTRUCT(indexTuple);

		/*
		 * Must have the right number of columns; must be unique and not a
		 * partial index; forget it if there are any expressions, too. Invalid
		 * indexes are out as well.
		 */
		if (indexStruct->indnatts == numattrs &&
			indexStruct->indisunique &&
			IndexIsValid(indexStruct) &&
			heap_attisnull(indexTuple, Anum_pg_index_indpred) &&
			heap_attisnull(indexTuple, Anum_pg_index_indexprs))
		{
			/* Must get indclass the hard way */
			Datum		indclassDatum;
			bool		isnull;
			oidvector  *indclass;

			indclassDatum = SysCacheGetAttr(INDEXRELID, indexTuple,
											Anum_pg_index_indclass, &isnull);
			Assert(!isnull);
			indclass = (oidvector *) DatumGetPointer(indclassDatum);

			/*
			 * The given attnum list may match the index columns in any order.
			 * Check that each list is a subset of the other.
			 */
			for (i = 0; i < numattrs; i++)
			{
				found = false;
				for (j = 0; j < numattrs; j++)
				{
					if (attnums[i] == indexStruct->indkey.values[j])
					{
						found = true;
						break;
					}
				}
				if (!found)
					break;
			}
			if (found)
			{
				for (i = 0; i < numattrs; i++)
				{
					found = false;
					for (j = 0; j < numattrs; j++)
					{
						if (attnums[j] == indexStruct->indkey.values[i])
						{
							opclasses[j] = indclass->values[i];
							found = true;
							break;
						}
					}
					if (!found)
						break;
				}
			}

			/*
			 * Refuse to use a deferrable unique/primary key.  This is per
			 * SQL spec, and there would be a lot of interesting semantic
			 * problems if we tried to allow it.
			 */
			if (found && !indexStruct->indimmediate)
			{
				/*
				 * Remember that we found an otherwise matching index, so
				 * that we can generate a more appropriate error message.
				 */
				found_deferrable = true;
				found = false;
			}
		}
		ReleaseSysCache(indexTuple);
		if (found)
			break;
	}

	if (!found)
	{
		if (found_deferrable)
			ereport(ERROR,
					(errcode(ERRCODE_OBJECT_NOT_IN_PREREQUISITE_STATE),
					 errmsg("cannot use a deferrable unique constraint for referenced table \"%s\"",
							RelationGetRelationName(pkrel))));
		else
			ereport(ERROR,
					(errcode(ERRCODE_INVALID_FOREIGN_KEY),
					 errmsg("there is no unique constraint matching given keys for referenced table \"%s\"",
							RelationGetRelationName(pkrel))));
	}

	list_free(indexoidlist);

	return indexoid;
}

/* Permissions checks for ADD FOREIGN KEY */
static void
checkFkeyPermissions(Relation rel, int16 *attnums, int natts)
{
	Oid			roleid = GetUserId();
	AclResult	aclresult;
	int			i;

	/* Okay if we have relation-level REFERENCES permission */
	aclresult = pg_class_aclcheck(RelationGetRelid(rel), roleid,
								  ACL_REFERENCES);
	if (aclresult == ACLCHECK_OK)
		return;
	/* Else we must have REFERENCES on each column */
	for (i = 0; i < natts; i++)
	{
		aclresult = pg_attribute_aclcheck(RelationGetRelid(rel), attnums[i],
										  roleid, ACL_REFERENCES);
		if (aclresult != ACLCHECK_OK)
			aclcheck_error(aclresult, ACL_KIND_CLASS,
						   RelationGetRelationName(rel));
	}
}

/*
 * Scan the existing rows in a table to verify they meet a proposed FK
 * constraint.
 *
 * Caller must have opened and locked both relations.
 */
static void
validateForeignKeyConstraint(Constraint *fkconstraint,
							 Relation rel,
							 Relation pkrel,
							 Oid pkindOid,
							 Oid constraintOid)
{
	HeapScanDesc scan;
	HeapTuple	tuple;
	Trigger		trig;

	/*
	 * Build a trigger call structure; we'll need it either way.
	 */
	MemSet(&trig, 0, sizeof(trig));
	trig.tgoid = InvalidOid;
	trig.tgname = fkconstraint->conname;
	trig.tgenabled = TRIGGER_FIRES_ON_ORIGIN;
	trig.tgisconstraint = TRUE;
	trig.tgconstrrelid = RelationGetRelid(pkrel);
	trig.tgconstrindid = pkindOid;
	trig.tgconstraint = constraintOid;
	trig.tgdeferrable = FALSE;
	trig.tginitdeferred = FALSE;
	/* we needn't fill in tgargs or tgqual */

	/*
	 * See if we can do it with a single LEFT JOIN query.  A FALSE result
	 * indicates we must proceed with the fire-the-trigger method.
	 */
	if (RI_Initial_Check(&trig, rel, pkrel))
		return;

	/*
	 * Scan through each tuple, calling RI_FKey_check_ins (insert trigger) as
	 * if that tuple had just been inserted.  If any of those fail, it should
	 * ereport(ERROR) and that's that.
	 */
	scan = heap_beginscan(rel, SnapshotNow, 0, NULL);

	while ((tuple = heap_getnext(scan, ForwardScanDirection)) != NULL)
	{
		FunctionCallInfoData fcinfo;
		TriggerData trigdata;

		/*
		 * Make a call to the trigger function
		 *
		 * No parameters are passed, but we do set a context
		 */
		MemSet(&fcinfo, 0, sizeof(fcinfo));

		/*
		 * We assume RI_FKey_check_ins won't look at flinfo...
		 */
		trigdata.type = T_TriggerData;
		trigdata.tg_event = TRIGGER_EVENT_INSERT | TRIGGER_EVENT_ROW;
		trigdata.tg_relation = rel;
		trigdata.tg_trigtuple = tuple;
		trigdata.tg_newtuple = NULL;
		trigdata.tg_trigger = &trig;
		trigdata.tg_trigtuplebuf = scan->rs_cbuf;
		trigdata.tg_newtuplebuf = InvalidBuffer;

		fcinfo.context = (Node *) &trigdata;

		RI_FKey_check_ins(&fcinfo);
	}

	heap_endscan(scan);
}

static void
CreateFKCheckTrigger(RangeVar *myRel, Constraint *fkconstraint,
					 Oid constraintOid, Oid indexOid, bool on_insert)
{
	CreateTrigStmt *fk_trigger;
	Oid trigobj;

	fk_trigger = makeNode(CreateTrigStmt);
	fk_trigger->trigname = fkconstraint->conname;
	fk_trigger->relation = myRel;
	fk_trigger->before = false;
	fk_trigger->row = true;

	/* Either ON INSERT or ON UPDATE */
	if (on_insert)
	{
		fk_trigger->funcname = SystemFuncName("RI_FKey_check_ins");
		fk_trigger->events = TRIGGER_TYPE_INSERT;
		fk_trigger->trigOid = fkconstraint->trig1Oid;
	}
	else
	{
		fk_trigger->funcname = SystemFuncName("RI_FKey_check_upd");
		fk_trigger->events = TRIGGER_TYPE_UPDATE;
		fk_trigger->trigOid = fkconstraint->trig2Oid;
	}

	fk_trigger->columns = NIL;
	fk_trigger->whenClause = NULL;
	fk_trigger->isconstraint = true;
	fk_trigger->deferrable = fkconstraint->deferrable;
	fk_trigger->initdeferred = fkconstraint->initdeferred;
	fk_trigger->constrrel = fkconstraint->pktable;
	fk_trigger->args = NIL;

<<<<<<< HEAD
	trigobj = CreateTrigger(fk_trigger, constraintOid, false);

	if (on_insert)
		fkconstraint->trig1Oid = trigobj;
	else
		fkconstraint->trig2Oid = trigobj;
=======
	(void) CreateTrigger(fk_trigger, NULL, constraintOid, indexOid,
						 "RI_ConstraintTrigger", false);
>>>>>>> 78a09145

	/* Make changes-so-far visible */
	CommandCounterIncrement();
}

/*
 * Create the triggers that implement an FK constraint.
 */
static void
createForeignKeyTriggers(Relation rel, Constraint *fkconstraint,
						 Oid constraintOid, Oid indexOid)
{
	RangeVar   *myRel;
	CreateTrigStmt *fk_trigger;

	/*
	 * Special for Greenplum Database: Ignore foreign keys for now, with warning
	 */
	if (Gp_role == GP_ROLE_DISPATCH || Gp_role == GP_ROLE_EXECUTE)
	{
		if (Gp_role == GP_ROLE_DISPATCH)
			ereport(WARNING,
				(errcode(ERRCODE_INVALID_TABLE_DEFINITION),
				 errmsg("Referential integrity (FOREIGN KEY) constraints are not supported in Greenplum Database, will not be enforced.")));
	}

	/*
	 * Reconstruct a RangeVar for my relation (not passed in, unfortunately).
	 */
	myRel = makeRangeVar(get_namespace_name(RelationGetNamespace(rel)),
						 pstrdup(RelationGetRelationName(rel)),
						 -1);

	/* Make changes-so-far visible */
	CommandCounterIncrement();

	/*
<<<<<<< HEAD
=======
	 * Build and execute a CREATE CONSTRAINT TRIGGER statement for the CHECK
	 * action for both INSERTs and UPDATEs on the referencing table.
	 */
	CreateFKCheckTrigger(myRel, fkconstraint, constraintOid, indexOid, true);
	CreateFKCheckTrigger(myRel, fkconstraint, constraintOid, indexOid, false);

	/*
>>>>>>> 78a09145
	 * Build and execute a CREATE CONSTRAINT TRIGGER statement for the ON
	 * DELETE action on the referenced table.
	 */
	fk_trigger = makeNode(CreateTrigStmt);
	fk_trigger->trigname = fkconstraint->conname;
	fk_trigger->relation = fkconstraint->pktable;
	fk_trigger->before = false;
	fk_trigger->row = true;
	fk_trigger->events = TRIGGER_TYPE_DELETE;
	fk_trigger->columns = NIL;
	fk_trigger->whenClause = NULL;
	fk_trigger->isconstraint = true;
	fk_trigger->constrrel = myRel;
	switch (fkconstraint->fk_del_action)
	{
		case FKCONSTR_ACTION_NOACTION:
			fk_trigger->deferrable = fkconstraint->deferrable;
			fk_trigger->initdeferred = fkconstraint->initdeferred;
			fk_trigger->funcname = SystemFuncName("RI_FKey_noaction_del");
			break;
		case FKCONSTR_ACTION_RESTRICT:
			fk_trigger->deferrable = false;
			fk_trigger->initdeferred = false;
			fk_trigger->funcname = SystemFuncName("RI_FKey_restrict_del");
			break;
		case FKCONSTR_ACTION_CASCADE:
			fk_trigger->deferrable = false;
			fk_trigger->initdeferred = false;
			fk_trigger->funcname = SystemFuncName("RI_FKey_cascade_del");
			break;
		case FKCONSTR_ACTION_SETNULL:
			fk_trigger->deferrable = false;
			fk_trigger->initdeferred = false;
			fk_trigger->funcname = SystemFuncName("RI_FKey_setnull_del");
			break;
		case FKCONSTR_ACTION_SETDEFAULT:
			fk_trigger->deferrable = false;
			fk_trigger->initdeferred = false;
			fk_trigger->funcname = SystemFuncName("RI_FKey_setdefault_del");
			break;
		default:
			elog(ERROR, "unrecognized FK action type: %d",
				 (int) fkconstraint->fk_del_action);
			break;
	}
	fk_trigger->args = NIL;
	fk_trigger->trigOid = fkconstraint->trig3Oid;

<<<<<<< HEAD
	fkconstraint->trig3Oid = CreateTrigger(fk_trigger, constraintOid, false);
=======
	(void) CreateTrigger(fk_trigger, NULL, constraintOid, indexOid,
						 "RI_ConstraintTrigger", false);
>>>>>>> 78a09145

	/* Make changes-so-far visible */
	CommandCounterIncrement();

	/*
	 * Build and execute CREATE CONSTRAINT TRIGGER statements for the CHECK
	 * action for both INSERTs and UPDATEs on the referencing table.
	 *
	 * Note: for a self-referential FK (referencing and referenced tables are
	 * the same), it is important that the ON UPDATE action fires before the
	 * CHECK action, since both triggers will fire on the same row during an
	 * UPDATE event; otherwise the CHECK trigger will be checking a non-final
	 * state of the row.  Because triggers fire in name order, we are
	 * effectively relying on the OIDs of the triggers to sort correctly as
	 * text.  This will work except when the OID counter wraps around or adds
	 * a digit, eg "99999" sorts after "100000".  That is infrequent enough,
	 * and the use of self-referential FKs is rare enough, that we live with
	 * it for now.  There will be a real fix in PG 9.2.
	 */
	CreateFKCheckTrigger(myRel, fkconstraint, constraintOid, true);
	CreateFKCheckTrigger(myRel, fkconstraint, constraintOid, false);

	/*
	 * Build and execute a CREATE CONSTRAINT TRIGGER statement for the ON
	 * UPDATE action on the referenced table.
	 */
	fk_trigger = makeNode(CreateTrigStmt);
	fk_trigger->trigname = fkconstraint->conname;
	fk_trigger->relation = fkconstraint->pktable;
	fk_trigger->before = false;
	fk_trigger->row = true;
	fk_trigger->events = TRIGGER_TYPE_UPDATE;
	fk_trigger->columns = NIL;
	fk_trigger->whenClause = NULL;
	fk_trigger->isconstraint = true;
	fk_trigger->constrrel = myRel;
	switch (fkconstraint->fk_upd_action)
	{
		case FKCONSTR_ACTION_NOACTION:
			fk_trigger->deferrable = fkconstraint->deferrable;
			fk_trigger->initdeferred = fkconstraint->initdeferred;
			fk_trigger->funcname = SystemFuncName("RI_FKey_noaction_upd");
			break;
		case FKCONSTR_ACTION_RESTRICT:
			fk_trigger->deferrable = false;
			fk_trigger->initdeferred = false;
			fk_trigger->funcname = SystemFuncName("RI_FKey_restrict_upd");
			break;
		case FKCONSTR_ACTION_CASCADE:
			fk_trigger->deferrable = false;
			fk_trigger->initdeferred = false;
			fk_trigger->funcname = SystemFuncName("RI_FKey_cascade_upd");
			break;
		case FKCONSTR_ACTION_SETNULL:
			fk_trigger->deferrable = false;
			fk_trigger->initdeferred = false;
			fk_trigger->funcname = SystemFuncName("RI_FKey_setnull_upd");
			break;
		case FKCONSTR_ACTION_SETDEFAULT:
			fk_trigger->deferrable = false;
			fk_trigger->initdeferred = false;
			fk_trigger->funcname = SystemFuncName("RI_FKey_setdefault_upd");
			break;
		default:
			elog(ERROR, "unrecognized FK action type: %d",
				 (int) fkconstraint->fk_upd_action);
			break;
	}
	fk_trigger->args = NIL;

<<<<<<< HEAD
	fk_trigger->trigOid = fkconstraint->trig4Oid;

	fkconstraint->trig4Oid = CreateTrigger(fk_trigger, constraintOid, false);
=======
	(void) CreateTrigger(fk_trigger, NULL, constraintOid, indexOid,
						 "RI_ConstraintTrigger", false);
>>>>>>> 78a09145
}

/*
 * ALTER TABLE DROP CONSTRAINT
 *
 * Like DROP COLUMN, we can't use the normal ALTER TABLE recursion mechanism.
 */
static void
ATExecDropConstraint(Relation rel, const char *constrName,
					 DropBehavior behavior,
					 bool recurse, bool recursing,
					 bool missing_ok)
{
	List	   *children;
	ListCell   *child;
	Relation	conrel;
	Form_pg_constraint con;
	SysScanDesc scan;
	ScanKeyData key;
	HeapTuple	tuple;
	bool		found = false;
	bool		is_check_constraint = false;

	/* At top level, permission check was done in ATPrepCmd, else do it */
	if (recursing)
		ATSimplePermissions(rel, false);

	conrel = heap_open(ConstraintRelationId, RowExclusiveLock);

	/*
	 * Find and drop the target constraint
	 */
	ScanKeyInit(&key,
				Anum_pg_constraint_conrelid,
				BTEqualStrategyNumber, F_OIDEQ,
				ObjectIdGetDatum(RelationGetRelid(rel)));
	scan = systable_beginscan(conrel, ConstraintRelidIndexId,
							  true, SnapshotNow, 1, &key);

	while (HeapTupleIsValid(tuple = systable_getnext(scan)))
	{
		ObjectAddress conobj;

		con = (Form_pg_constraint) GETSTRUCT(tuple);

		if (strcmp(NameStr(con->conname), constrName) != 0)
			continue;

		/* Don't drop inherited constraints */
		if (con->coninhcount > 0 && !recursing)
			ereport(ERROR,
					(errcode(ERRCODE_INVALID_TABLE_DEFINITION),
					 errmsg("cannot drop inherited constraint \"%s\" of relation \"%s\"",
							constrName, RelationGetRelationName(rel))));

		/* Right now only CHECK constraints can be inherited */
		if (con->contype == CONSTRAINT_CHECK)
			is_check_constraint = true;

		/*
		 * Perform the actual constraint deletion
		 */
		conobj.classId = ConstraintRelationId;
		conobj.objectId = HeapTupleGetOid(tuple);
		conobj.objectSubId = 0;

		performDeletion(&conobj, behavior);

		found = true;
	}

	systable_endscan(scan);

	if (!found){
		if (!missing_ok){
			ereport(ERROR,
					(errcode(ERRCODE_UNDEFINED_OBJECT),
					 errmsg("constraint \"%s\" of relation \"%s\" does not exist",
							constrName, RelationGetRelationName(rel))));
		}
		else
		{
			ereport(NOTICE,
					(errmsg("constraint \"%s\" of relation \"%s\" does not exist, skipping",
							constrName, RelationGetRelationName(rel))));
			heap_close(conrel, RowExclusiveLock);
			return;
		}
	}
	/*
	 * Propagate to children as appropriate.  Unlike most other ALTER
	 * routines, we have to do this one level of recursion at a time; we can't
	 * use find_all_inheritors to do it in one pass.
	 */
	if (is_check_constraint)
		children = find_inheritance_children(RelationGetRelid(rel),
											 AccessExclusiveLock);
	else
		children = NIL;

	foreach(child, children)
	{
		Oid			childrelid = lfirst_oid(child);
		Relation	childrel;

		/* find_inheritance_children already got lock */
		childrel = heap_open(childrelid, NoLock);
		CheckTableNotInUse(childrel, "ALTER TABLE");

		ScanKeyInit(&key,
					Anum_pg_constraint_conrelid,
					BTEqualStrategyNumber, F_OIDEQ,
					ObjectIdGetDatum(childrelid));
		scan = systable_beginscan(conrel, ConstraintRelidIndexId,
								  true, SnapshotNow, 1, &key);

		found = false;

		while (HeapTupleIsValid(tuple = systable_getnext(scan)))
		{
			HeapTuple	copy_tuple;

			con = (Form_pg_constraint) GETSTRUCT(tuple);

			/* Right now only CHECK constraints can be inherited */
			if (con->contype != CONSTRAINT_CHECK)
				continue;

			if (strcmp(NameStr(con->conname), constrName) != 0)
				continue;

			found = true;

			if (con->coninhcount <= 0)	/* shouldn't happen */
				elog(ERROR, "relation %u has non-inherited constraint \"%s\"",
					 childrelid, constrName);

			copy_tuple = heap_copytuple(tuple);
			con = (Form_pg_constraint) GETSTRUCT(copy_tuple);

			if (recurse)
			{
				/*
				 * If the child constraint has other definition sources, just
				 * decrement its inheritance count; if not, recurse to delete
				 * it.
				 */
				if (con->coninhcount == 1 && !con->conislocal)
				{
					/* Time to delete this child constraint, too */
					ATExecDropConstraint(childrel, constrName, behavior,
										 true, true,
										 false);
				}
				else
				{
					/* Child constraint must survive my deletion */
					con->coninhcount--;
					simple_heap_update(conrel, &copy_tuple->t_self, copy_tuple);
					CatalogUpdateIndexes(conrel, copy_tuple);

					/* Make update visible */
					CommandCounterIncrement();
				}
			}
			else
			{
				/*
				 * If we were told to drop ONLY in this table (no recursion),
				 * we need to mark the inheritors' constraints as locally
				 * defined rather than inherited.
				 */
				con->coninhcount--;
				con->conislocal = true;

				simple_heap_update(conrel, &copy_tuple->t_self, copy_tuple);
				CatalogUpdateIndexes(conrel, copy_tuple);

				/* Make update visible */
				CommandCounterIncrement();
			}

			heap_freetuple(copy_tuple);
		}

		systable_endscan(scan);

		if (!found)
			ereport(ERROR,
					(errcode(ERRCODE_UNDEFINED_OBJECT),
				errmsg("constraint \"%s\" of relation \"%s\" does not exist",
					   constrName,
					   RelationGetRelationName(childrel))));

		heap_close(childrel, NoLock);
	}

	/* MPP-6929: metadata tracking */
	if ((Gp_role == GP_ROLE_DISPATCH) && MetaTrackValidKindNsp(rel->rd_rel))
		MetaTrackUpdObject(RelationRelationId,
						   RelationGetRelid(rel),
						   GetUserId(),
						   "ALTER", "DROP CONSTRAINT");

	heap_close(conrel, RowExclusiveLock);
}

/*
 * ALTER COLUMN TYPE
 */
static void
ATPrepAlterColumnType(List **wqueue,
					  AlteredTableInfo *tab, Relation rel,
					  bool recurse, bool recursing,
					  AlterTableCmd *cmd)
{
	char	   *colName = cmd->name;
	TypeName   *typeName = (TypeName *) cmd->def;
	HeapTuple	tuple;
	Form_pg_attribute attTup;
	AttrNumber	attnum;
	Oid			targettype;
	int32		targettypmod;
	Node	   *transform;
	NewColumnValue *newval;
	ParseState *pstate = make_parsestate(NULL);

	/* lookup the attribute so we can check inheritance status */
	tuple = SearchSysCacheAttName(RelationGetRelid(rel), colName);
	if (!HeapTupleIsValid(tuple))
		ereport(ERROR,
				(errcode(ERRCODE_UNDEFINED_COLUMN),
				 errmsg("column \"%s\" of relation \"%s\" does not exist",
						colName, RelationGetRelationName(rel))));
	attTup = (Form_pg_attribute) GETSTRUCT(tuple);
	attnum = attTup->attnum;

	/* Can't alter a system attribute */
	if (attnum <= 0)
		ereport(ERROR,
				(errcode(ERRCODE_FEATURE_NOT_SUPPORTED),
				 errmsg("cannot alter system column \"%s\"",
						colName)));

	/* Don't alter inherited columns */
	if (attTup->attinhcount > 0 && !recursing)
		ereport(ERROR,
				(errcode(ERRCODE_INVALID_TABLE_DEFINITION),
				 errmsg("cannot alter inherited column \"%s\"",
						colName)));

	/* Look up the target type */
	targettype = typenameTypeId(NULL, typeName, &targettypmod);

	/* make sure datatype is legal for a column */
	CheckAttributeType(colName, targettype,
					   list_make1_oid(rel->rd_rel->reltype));

	/*
	 * Set up an expression to transform the old data value to the new type.
	 * If a USING option was given, transform and use that expression, else
	 * just take the old value and try to coerce it.  We do this first so that
	 * type incompatibility can be detected before we waste effort, and
	 * because we need the expression to be parsed against the original table
	 * rowtype.
	 */

	/* GPDB: we always need the RTE */
	{
		RangeTblEntry *rte;

		/* Expression must be able to access vars of old table */
		rte = addRangeTableEntryForRelation(pstate,
											rel,
											NULL,
											false,
											true);
		addRTEtoQuery(pstate, rte, false, true, true);
	}

	if (cmd->transform)
	{
		transform = transformExpr(pstate, cmd->transform,
								  EXPR_KIND_ALTER_COL_TRANSFORM);

		/* It can't return a set */
		if (expression_returns_set(transform))
			ereport(ERROR,
					(errcode(ERRCODE_DATATYPE_MISMATCH),
					 errmsg("transform expression must not return a set")));
	}
	else
	{
		transform = (Node *) makeVar(1, attnum,
									 attTup->atttypid, attTup->atttypmod,
									 0);
	}

	transform = coerce_to_target_type(pstate,
									  transform, exprType(transform),
									  targettype, targettypmod,
									  COERCION_ASSIGNMENT,
									  COERCE_IMPLICIT_CAST,
									  -1);
	if (transform == NULL)
		ereport(ERROR,
				(errcode(ERRCODE_DATATYPE_MISMATCH),
				 errmsg("column \"%s\" cannot be cast to type %s",
						colName, format_type_be(targettype))));

	free_parsestate(pstate);

	/*
	 * Add a work queue item to make ATRewriteTable update the column
	 * contents.
	 */
	newval = (NewColumnValue *) palloc0(sizeof(NewColumnValue));
	newval->attnum = attnum;
	newval->expr = (Expr *) transform;

	tab->newvals = lappend(tab->newvals, newval);

	ReleaseSysCache(tuple);

	/*
	 * The recursion case is handled by ATSimpleRecursion.	However, if we are
	 * told not to recurse, there had better not be any child tables; else the
	 * alter would put them out of step.
	 */
	if (recurse)
		ATSimpleRecursion(wqueue, rel, cmd, recurse);
	else if (!recursing &&
			 find_inheritance_children(RelationGetRelid(rel), NoLock) != NIL)
		ereport(ERROR,
				(errcode(ERRCODE_INVALID_TABLE_DEFINITION),
				 errmsg("type of inherited column \"%s\" must be changed in child tables too",
						colName)));
}

static void
ATExecAlterColumnType(AlteredTableInfo *tab, Relation rel,
					  const char *colName, TypeName *typeName)
{
	HeapTuple	heapTup;
	Form_pg_attribute attTup;
	AttrNumber	attnum;
	HeapTuple	typeTuple;
	Form_pg_type tform;
	Oid			targettype;
	int32		targettypmod;
	Node	   *defaultexpr;
	Relation	attrelation;
	Relation	depRel;
	ScanKeyData key[3];
	SysScanDesc scan;
	HeapTuple	depTup;
	GpPolicy   *policy = rel->rd_cdbpolicy;
	bool		sourceIsInt = false;
	bool		targetIsInt = false;
	bool		sourceIsVarlenA = false;
	bool		targetIsVarlenA = false;
	bool		hashCompatible = false;
	bool		relContainsTuples = false;

	attrelation = heap_open(AttributeRelationId, RowExclusiveLock);

	/* Look up the target column */
	heapTup = SearchSysCacheCopyAttName(RelationGetRelid(rel), colName);
	if (!HeapTupleIsValid(heapTup))		/* shouldn't happen */
		ereport(ERROR,
				(errcode(ERRCODE_UNDEFINED_COLUMN),
				 errmsg("column \"%s\" of relation \"%s\" does not exist",
						colName, RelationGetRelationName(rel))));
	attTup = (Form_pg_attribute) GETSTRUCT(heapTup);
	attnum = attTup->attnum;

	/* Check for multiple ALTER TYPE on same column --- can't cope */
	if (attTup->atttypid != tab->oldDesc->attrs[attnum - 1]->atttypid ||
		attTup->atttypmod != tab->oldDesc->attrs[attnum - 1]->atttypmod)
		ereport(ERROR,
				(errcode(ERRCODE_FEATURE_NOT_SUPPORTED),
				 errmsg("cannot alter type of column \"%s\" twice",
						colName)));

	/* Look up the target type (should not fail, since prep found it) */
	typeTuple = typenameType(NULL, typeName, &targettypmod);
	tform = (Form_pg_type) GETSTRUCT(typeTuple);
	targettype = HeapTupleGetOid(typeTuple);

	if (targettype == INT4OID ||
		targettype == INT2OID ||
		targettype == INT8OID)
		sourceIsInt = true;

	if (attTup->atttypid == INT4OID ||
		attTup->atttypid == INT2OID ||
		attTup->atttypid == INT8OID)
		targetIsInt = true;

	if (targettype == VARCHAROID ||
		targettype == CHAROID ||
		targettype == TEXTOID)
		targetIsVarlenA = true;

	if (attTup->atttypid == VARCHAROID ||
		attTup->atttypid == CHAROID ||
		attTup->atttypid == TEXTOID)
		sourceIsVarlenA = true;

	if (sourceIsInt && targetIsInt)
		hashCompatible = true;
	else if (sourceIsVarlenA && targetIsVarlenA)
		hashCompatible = true;

	/*
	 * If there is a default expression for the column, get it and ensure we
	 * can coerce it to the new datatype.  (We must do this before changing
	 * the column type, because build_column_default itself will try to
	 * coerce, and will not issue the error message we want if it fails.)
	 *
	 * We remove any implicit coercion steps at the top level of the old
	 * default expression; this has been agreed to satisfy the principle of
	 * least surprise.	(The conversion to the new column type should act like
	 * it started from what the user sees as the stored expression, and the
	 * implicit coercions aren't going to be shown.)
	 */
	if (attTup->atthasdef)
	{
		defaultexpr = build_column_default(rel, attnum);
		Assert(defaultexpr);
		defaultexpr = strip_implicit_coercions(defaultexpr);
		defaultexpr = coerce_to_target_type(NULL,		/* no UNKNOWN params */
										  defaultexpr, exprType(defaultexpr),
											targettype, targettypmod,
											COERCION_ASSIGNMENT,
											COERCE_IMPLICIT_CAST,
											-1);
		if (defaultexpr == NULL)
			ereport(ERROR,
					(errcode(ERRCODE_DATATYPE_MISMATCH),
				errmsg("default for column \"%s\" cannot be cast to type %s",
					   colName, format_type_be(targettype))));
	}
	else
		defaultexpr = NULL;

	if (Gp_role == GP_ROLE_DISPATCH &&
		policy != NULL &&
		policy->ptype == POLICYTYPE_PARTITIONED &&
		!hashCompatible)
	{
		relContainsTuples = cdbRelMaxSegSize(rel) > 0;
	}

	/*
	 * Find everything that depends on the column (constraints, indexes, etc),
	 * and record enough information to let us recreate the objects.
	 *
	 * The actual recreation does not happen here, but only after we have
	 * performed all the individual ALTER TYPE operations.	We have to save
	 * the info before executing ALTER TYPE, though, else the deparser will
	 * get confused.
	 *
	 * There could be multiple entries for the same object, so we must check
	 * to ensure we process each one only once.  Note: we assume that an index
	 * that implements a constraint will not show a direct dependency on the
	 * column.
	 */
	depRel = heap_open(DependRelationId, RowExclusiveLock);

	ScanKeyInit(&key[0],
				Anum_pg_depend_refclassid,
				BTEqualStrategyNumber, F_OIDEQ,
				ObjectIdGetDatum(RelationRelationId));
	ScanKeyInit(&key[1],
				Anum_pg_depend_refobjid,
				BTEqualStrategyNumber, F_OIDEQ,
				ObjectIdGetDatum(RelationGetRelid(rel)));
	ScanKeyInit(&key[2],
				Anum_pg_depend_refobjsubid,
				BTEqualStrategyNumber, F_INT4EQ,
				Int32GetDatum((int32) attnum));

	scan = systable_beginscan(depRel, DependReferenceIndexId, true,
							  SnapshotNow, 3, key);

	while (HeapTupleIsValid(depTup = systable_getnext(scan)))
	{
		Form_pg_depend foundDep = (Form_pg_depend) GETSTRUCT(depTup);
		ObjectAddress foundObject;

		/* We don't expect any PIN dependencies on columns */
		if (foundDep->deptype == DEPENDENCY_PIN)
			elog(ERROR, "cannot alter type of a pinned column");

		foundObject.classId = foundDep->classid;
		foundObject.objectId = foundDep->objid;
		foundObject.objectSubId = foundDep->objsubid;

		switch (getObjectClass(&foundObject))
		{
			case OCLASS_CLASS:
				{
					char		relKind = get_rel_relkind(foundObject.objectId);

					if (relKind == RELKIND_INDEX)
					{
						Assert(foundObject.objectSubId == 0);
						if (!list_member_oid(tab->changedIndexOids, foundObject.objectId))
						{
							char *indexdefstring = pg_get_indexdef_string(foundObject.objectId);
							tab->changedIndexOids = lappend_oid(tab->changedIndexOids,
													   foundObject.objectId);
							tab->changedIndexDefs = lappend(tab->changedIndexDefs,
															indexdefstring);

							if (indexdefstring != NULL &&
								strstr(indexdefstring," UNIQUE ") != 0 &&
								relContainsTuples)
							{
								Assert(Gp_role == GP_ROLE_DISPATCH &&
									   policy != NULL &&
									   policy->ptype == POLICYTYPE_PARTITIONED &&
									   !hashCompatible);

								for (int ia = 0; ia < policy->nattrs; ia++)
								{
									if (attnum == policy->attrs[ia])
									{
										ereport(ERROR,
												(errcode(ERRCODE_FEATURE_NOT_SUPPORTED),
												 errmsg("Changing the type of a column that is part of the "
														"distribution policy and used in a unique index is "
														"not allowed")));
									}
								}
							}
						}
					}
					else if (relKind == RELKIND_SEQUENCE)
					{
						/*
						 * This must be a SERIAL column's sequence.  We need
						 * not do anything to it.
						 */
						Assert(foundObject.objectSubId == 0);
					}
					else
					{
						/* Not expecting any other direct dependencies... */
						elog(ERROR, "unexpected object depending on column: %s",
							 getObjectDescription(&foundObject));
					}
					break;
				}

			case OCLASS_CONSTRAINT:
				Assert(foundObject.objectSubId == 0);
				if (!list_member_oid(tab->changedConstraintOids,
									 foundObject.objectId))
				{
					char	   *defstring = pg_get_constraintdef_string(foundObject.objectId);

					if (relContainsTuples &&
						(strstr(defstring," UNIQUE") != 0 || strstr(defstring,"PRIMARY KEY") != 0))
					{
						Assert(Gp_role == GP_ROLE_DISPATCH &&
							   !hashCompatible &&
							   policy != NULL &&
							   policy->ptype == POLICYTYPE_PARTITIONED);

						for (int ia = 0; ia < policy->nattrs; ia++)
						{
							if (attnum == policy->attrs[ia])
							{
								ereport(ERROR,
										(errcode(ERRCODE_FEATURE_NOT_SUPPORTED),
										 errmsg("Changing the type of a column that is used in a "
												"UNIQUE or PRIMARY KEY constraint is not allowed")));
							}
						}
					}

					/*
					 * Put NORMAL dependencies at the front of the list and
					 * AUTO dependencies at the back.  This makes sure that
					 * foreign-key constraints depending on this column will
					 * be dropped before unique or primary-key constraints of
					 * the column; which we must have because the FK
					 * constraints depend on the indexes belonging to the
					 * unique constraints.
					 */
					if (foundDep->deptype == DEPENDENCY_NORMAL)
					{
						tab->changedConstraintOids =
							lcons_oid(foundObject.objectId,
									  tab->changedConstraintOids);
						tab->changedConstraintDefs =
							lcons(defstring,
								  tab->changedConstraintDefs);
					}
					else
					{
						tab->changedConstraintOids =
							lappend_oid(tab->changedConstraintOids,
										foundObject.objectId);
						tab->changedConstraintDefs =
							lappend(tab->changedConstraintDefs,
									defstring);
					}
				}
				break;

			case OCLASS_REWRITE:
				/* XXX someday see if we can cope with revising views */
				ereport(ERROR,
						(errcode(ERRCODE_FEATURE_NOT_SUPPORTED),
						 errmsg("cannot alter type of a column used by a view or rule"),
						 errdetail("%s depends on column \"%s\"",
								   getObjectDescription(&foundObject),
								   colName)));
				break;

			case OCLASS_DEFAULT:

				/*
				 * Ignore the column's default expression, since we will fix
				 * it below.
				 */
				Assert(defaultexpr);
				break;

			case OCLASS_PROC:
			case OCLASS_TYPE:
			case OCLASS_CAST:
			case OCLASS_CONVERSION:
			case OCLASS_LANGUAGE:
			case OCLASS_LARGEOBJECT:
			case OCLASS_OPERATOR:
			case OCLASS_OPCLASS:
			case OCLASS_OPFAMILY:
			case OCLASS_AMOP:
			case OCLASS_AMPROC:
			case OCLASS_TRIGGER:
			case OCLASS_SCHEMA:
			case OCLASS_TSPARSER:
			case OCLASS_TSDICT:
			case OCLASS_TSTEMPLATE:
			case OCLASS_TSCONFIG:
<<<<<<< HEAD
			case OCLASS_EXTENSION:
=======
			case OCLASS_ROLE:
			case OCLASS_DATABASE:
			case OCLASS_TBLSPACE:
			case OCLASS_FDW:
			case OCLASS_FOREIGN_SERVER:
			case OCLASS_USER_MAPPING:
			case OCLASS_DEFACL:
>>>>>>> 78a09145

				/*
				 * We don't expect any of these sorts of objects to depend on
				 * a column.
				 */
				elog(ERROR, "unexpected object depending on column: %s",
					 getObjectDescription(&foundObject));
				break;

			default:
				elog(ERROR, "unrecognized object class: %u",
					 foundObject.classId);
		}
	}

	systable_endscan(scan);

	/*
	 * Now scan for dependencies of this column on other things.  The only
	 * thing we should find is the dependency on the column datatype, which we
	 * want to remove.
	 */
	ScanKeyInit(&key[0],
				Anum_pg_depend_classid,
				BTEqualStrategyNumber, F_OIDEQ,
				ObjectIdGetDatum(RelationRelationId));
	ScanKeyInit(&key[1],
				Anum_pg_depend_objid,
				BTEqualStrategyNumber, F_OIDEQ,
				ObjectIdGetDatum(RelationGetRelid(rel)));
	ScanKeyInit(&key[2],
				Anum_pg_depend_objsubid,
				BTEqualStrategyNumber, F_INT4EQ,
				Int32GetDatum((int32) attnum));

	scan = systable_beginscan(depRel, DependDependerIndexId, true,
							  SnapshotNow, 3, key);

	while (HeapTupleIsValid(depTup = systable_getnext(scan)))
	{
		Form_pg_depend foundDep = (Form_pg_depend) GETSTRUCT(depTup);

		if (foundDep->deptype != DEPENDENCY_NORMAL)
			elog(ERROR, "found unexpected dependency type '%c'",
				 foundDep->deptype);
		if (foundDep->refclassid != TypeRelationId ||
			foundDep->refobjid != attTup->atttypid)
			elog(ERROR, "found unexpected dependency for column");

		simple_heap_delete(depRel, &depTup->t_self);
	}

	systable_endscan(scan);

	heap_close(depRel, RowExclusiveLock);

	if (Gp_role == GP_ROLE_DISPATCH &&
		policy != NULL &&
		policy->ptype == POLICYTYPE_PARTITIONED &&
		!hashCompatible)
	{
		ListCell *lc;
		List *partkeys;

		partkeys = rel_partition_key_attrs(rel->rd_id);
		foreach (lc, partkeys)
		{
			if (attnum == lfirst_int(lc))
				ereport(ERROR,
						(errcode(ERRCODE_FEATURE_NOT_SUPPORTED),
						 errmsg("cannot alter type of a column used in "
								"a partitioning key")));
		}

		if (relContainsTuples)
		{
			for (int ia = 0; ia < policy->nattrs; ia++)
			{
				if (attnum == policy->attrs[ia])
					ereport(ERROR,
							(errcode(ERRCODE_FEATURE_NOT_SUPPORTED),
							 errmsg("cannot alter type of a column used in "
									"a distribution policy")));
			}
		}
	}

	/*
	 * Here we go --- change the recorded column type.	(Note heapTup is a
	 * copy of the syscache entry, so okay to scribble on.)
	 */
	attTup->atttypid = targettype;
	attTup->atttypmod = targettypmod;
	attTup->attndims = list_length(typeName->arrayBounds);
	attTup->attlen = tform->typlen;
	attTup->attbyval = tform->typbyval;
	attTup->attalign = tform->typalign;
	attTup->attstorage = tform->typstorage;

	ReleaseSysCache(typeTuple);

	simple_heap_update(attrelation, &heapTup->t_self, heapTup);

	/* keep system catalog indexes current */
	CatalogUpdateIndexes(attrelation, heapTup);

	heap_close(attrelation, RowExclusiveLock);

	/* Install dependency on new datatype */
	add_column_datatype_dependency(RelationGetRelid(rel), attnum, targettype);

	/*
	 * Drop any pg_statistic entry for the column, since it's now wrong type
	 */
	RemoveStatistics(RelationGetRelid(rel), attnum);

	/*
	 * Update the default, if present, by brute force --- remove and re-add
	 * the default.  Probably unsafe to take shortcuts, since the new version
	 * may well have additional dependencies.  (It's okay to do this now,
	 * rather than after other ALTER TYPE commands, since the default won't
	 * depend on other column types.)
	 */
	if (defaultexpr)
	{
		/* Must make new row visible since it will be updated again */
		CommandCounterIncrement();

		/*
		 * We use RESTRICT here for safety, but at present we do not expect
		 * anything to depend on the default.
		 */
		RemoveAttrDefault(RelationGetRelid(rel), attnum, DROP_RESTRICT, true);

		StoreAttrDefault(rel, attnum, defaultexpr);
	}

	/* Cleanup */
	heap_freetuple(heapTup);

	/* metadata tracking */
	if ((Gp_role == GP_ROLE_DISPATCH) && MetaTrackValidKindNsp(rel->rd_rel))
		MetaTrackUpdObject(RelationRelationId,
						   RelationGetRelid(rel),
						   GetUserId(),
						   "ALTER", "ALTER COLUMN TYPE");
}

/*
 * Cleanup after we've finished all the ALTER TYPE operations for a
 * particular relation.  We have to drop and recreate all the indexes
 * and constraints that depend on the altered columns.
 */
static void
ATPostAlterTypeCleanup(List **wqueue, AlteredTableInfo *tab)
{
	ObjectAddress obj;
	ListCell   *l;

	/*
	 * Re-parse the index and constraint definitions, and attach them to the
	 * appropriate work queue entries.	We do this before dropping because in
	 * the case of a FOREIGN KEY constraint, we might not yet have exclusive
	 * lock on the table the constraint is attached to, and we need to get
	 * that before dropping.  It's safe because the parser won't actually look
	 * at the catalogs to detect the existing entry.
	 */
	foreach(l, tab->changedIndexDefs)
	{
		/*
		 * Temporary workaround for MPP-1318. INDEX CREATE is dispatched
		 * immediately, which unfortunately breaks the ALTER work queue.
		 */
		ereport(ERROR,
			(errcode(ERRCODE_FEATURE_NOT_SUPPORTED),
			 errmsg("cannot alter indexed column"),
			 errhint("DROP the index first, and recreate it after the ALTER")));
		/*ATPostAlterTypeParse((char *) lfirst(l), wqueue);*/
	}

	foreach(l, tab->changedConstraintDefs)
		ATPostAlterTypeParse((char *) lfirst(l), wqueue);

	/*
	 * Now we can drop the existing constraints and indexes --- constraints
	 * first, since some of them might depend on the indexes.  In fact, we
	 * have to delete FOREIGN KEY constraints before UNIQUE constraints, but
	 * we already ordered the constraint list to ensure that would happen. It
	 * should be okay to use DROP_RESTRICT here, since nothing else should be
	 * depending on these objects.
	 */
	foreach(l, tab->changedConstraintOids)
	{
		obj.classId = ConstraintRelationId;
		obj.objectId = lfirst_oid(l);
		obj.objectSubId = 0;
		performDeletion(&obj, DROP_RESTRICT);
	}

	foreach(l, tab->changedIndexOids)
	{
		obj.classId = RelationRelationId;
		obj.objectId = lfirst_oid(l);
		obj.objectSubId = 0;
		performDeletion(&obj, DROP_RESTRICT);
	}

	/*
	 * The objects will get recreated during subsequent passes over the work
	 * queue.
	 */
}

static void
ATPostAlterTypeParse(char *cmd, List **wqueue)
{
	List	   *raw_parsetree_list;
	List	   *querytree_list;
	ListCell   *list_item;

	/*
	 * We expect that we will get only ALTER TABLE and CREATE INDEX
	 * statements. Hence, there is no need to pass them through
	 * parse_analyze() or the rewriter, but instead we need to pass them
	 * through parse_utilcmd.c to make them ready for execution.
	 */
	raw_parsetree_list = raw_parser(cmd);
	querytree_list = NIL;
	foreach(list_item, raw_parsetree_list)
	{
		Node	   *stmt = (Node *) lfirst(list_item);

		if (IsA(stmt, IndexStmt))
			querytree_list = list_concat(querytree_list,
									 transformIndexStmt((IndexStmt *) stmt,
														cmd));
		else if (IsA(stmt, AlterTableStmt))
			querytree_list = list_concat(querytree_list,
							 transformAlterTableStmt((AlterTableStmt *) stmt,
													 cmd));
		else
			querytree_list = lappend(querytree_list, stmt);
	}

	/*
	 * Attach each generated command to the proper place in the work queue.
	 * Note this could result in creation of entirely new work-queue entries.
	 */
	foreach(list_item, querytree_list)
	{
		Node	   *stm = (Node *) lfirst(list_item);
		Relation	rel;
		AlteredTableInfo *tab;

		switch (nodeTag(stm))
		{
			case T_IndexStmt:
				{
					IndexStmt  *stmt = (IndexStmt *) stm;
					AlterTableCmd *newcmd;

					rel = relation_openrv(stmt->relation, AccessExclusiveLock);
					tab = ATGetQueueEntry(wqueue, rel);
					newcmd = makeNode(AlterTableCmd);
					newcmd->subtype = AT_ReAddIndex;
					newcmd->def = (Node *) stmt;
					tab->subcmds[AT_PASS_OLD_INDEX] =
						lappend(tab->subcmds[AT_PASS_OLD_INDEX], newcmd);
					relation_close(rel, NoLock);
					break;
				}
			case T_AlterTableStmt:
				{
					AlterTableStmt *stmt = (AlterTableStmt *) stm;
					ListCell   *lcmd;

					rel = relation_openrv(stmt->relation, AccessExclusiveLock);
					tab = ATGetQueueEntry(wqueue, rel);
					foreach(lcmd, stmt->cmds)
					{
						AlterTableCmd *cmd = (AlterTableCmd *) lfirst(lcmd);

						switch (cmd->subtype)
						{
							case AT_AddIndex:
								cmd->subtype = AT_ReAddIndex;
								tab->subcmds[AT_PASS_OLD_INDEX] =
									lappend(tab->subcmds[AT_PASS_OLD_INDEX], cmd);
								break;
							case AT_AddConstraint:
								tab->subcmds[AT_PASS_OLD_CONSTR] =
									lappend(tab->subcmds[AT_PASS_OLD_CONSTR], cmd);
								break;
							default:
								elog(ERROR, "unexpected statement type: %d",
									 (int) cmd->subtype);
						}
					}
					relation_close(rel, NoLock);
					break;
				}
			default:
				elog(ERROR, "unexpected statement type: %d",
					 (int) nodeTag(stm));
		}
	}
}


/*
 * ALTER TABLE OWNER
 *
 * recursing is true if we are recursing from a table to its indexes,
 * sequences, or toast table.  We don't allow the ownership of those things to
 * be changed separately from the parent table.  Also, we can skip permission
 * checks (this is necessary not just an optimization, else we'd fail to
 * handle toast tables properly).
 *
 * recursing is also true if ALTER TYPE OWNER is calling us to fix up a
 * free-standing composite type.
 */
void
ATExecChangeOwner(Oid relationOid, Oid newOwnerId, bool recursing)
{
	Relation	target_rel;
	Relation	class_rel;
	HeapTuple	tuple;
	Form_pg_class tuple_class;

	/*
	 * Get exclusive lock till end of transaction on the target table. Use
	 * relation_open so that we can work on indexes and sequences.
	 */
	target_rel = relation_open(relationOid, AccessExclusiveLock);

	/* Get its pg_class tuple, too */
	class_rel = heap_open(RelationRelationId, RowExclusiveLock);

	tuple = SearchSysCache(RELOID,
						   ObjectIdGetDatum(relationOid),
						   0, 0, 0);
	if (!HeapTupleIsValid(tuple))
		elog(ERROR, "cache lookup failed for relation %u", relationOid);
	tuple_class = (Form_pg_class) GETSTRUCT(tuple);

	/* Can we change the ownership of this tuple? */
	switch (tuple_class->relkind)
	{
		case RELKIND_RELATION:
		case RELKIND_VIEW:
			/* ok to change owner */
			break;
		case RELKIND_INDEX:
			if (!recursing)
			{
				/*
				 * Because ALTER INDEX OWNER used to be allowed, and in fact
				 * is generated by old versions of pg_dump, we give a warning
				 * and do nothing rather than erroring out.  Also, to avoid
				 * unnecessary chatter while restoring those old dumps, say
				 * nothing at all if the command would be a no-op anyway.
				 */
				if (tuple_class->relowner != newOwnerId)
					ereport(WARNING,
							(errcode(ERRCODE_WRONG_OBJECT_TYPE),
							 errmsg("cannot change owner of index \"%s\"",
									NameStr(tuple_class->relname)),
							 errhint("Change the ownership of the index's table, instead.")));
				/* quick hack to exit via the no-op path */
				newOwnerId = tuple_class->relowner;
			}
			break;
		case RELKIND_SEQUENCE:
			if (!recursing &&
				tuple_class->relowner != newOwnerId)
			{
				/* if it's an owned sequence, disallow changing it by itself */
				Oid			tableId;
				int32		colId;

				if (sequenceIsOwned(relationOid, &tableId, &colId))
					ereport(ERROR,
							(errcode(ERRCODE_FEATURE_NOT_SUPPORTED),
							 errmsg("cannot change owner of sequence \"%s\"",
									NameStr(tuple_class->relname)),
					  errdetail("Sequence \"%s\" is linked to table \"%s\".",
								NameStr(tuple_class->relname),
								get_rel_name(tableId))));
			}
			break;
		case RELKIND_COMPOSITE_TYPE:
			if (recursing)
				break;
			ereport(ERROR,
					(errcode(ERRCODE_WRONG_OBJECT_TYPE),
					 errmsg("\"%s\" is a composite type",
							NameStr(tuple_class->relname)),
					 errhint("Use ALTER TYPE instead.")));
			break;
		case RELKIND_TOASTVALUE:
		case RELKIND_AOSEGMENTS:
		case RELKIND_AOBLOCKDIR:
		case RELKIND_AOVISIMAP:
			if (recursing)
				break;
			/* FALL THRU */
		default:
			ereport(ERROR,
					(errcode(ERRCODE_WRONG_OBJECT_TYPE),
					 errmsg("\"%s\" is not a table, view, or sequence",
							NameStr(tuple_class->relname))));
	}

	/*
	 * If the new owner is the same as the existing owner, consider the
	 * command to have succeeded.  This is for dump restoration purposes.
	 */
	if (tuple_class->relowner != newOwnerId)
	{
		Datum		repl_val[Natts_pg_class];
		bool		repl_null[Natts_pg_class];
		bool		repl_repl[Natts_pg_class];
		Acl		   *newAcl;
		Datum		aclDatum;
		bool		isNull;
		HeapTuple	newtuple;

		/* skip permission checks when recursing to index or toast table */
		if (!recursing)
		{
			/* Superusers can always do it */
			if (!superuser())
			{
				Oid			namespaceOid = tuple_class->relnamespace;
				AclResult	aclresult;

				/* Otherwise, must be owner of the existing object */
				if (!pg_class_ownercheck(relationOid, GetUserId()))
					aclcheck_error(ACLCHECK_NOT_OWNER, ACL_KIND_CLASS,
								   RelationGetRelationName(target_rel));

				/* Must be able to become new owner */
				check_is_member_of_role(GetUserId(), newOwnerId);

				/* New owner must have CREATE privilege on namespace */
				aclresult = pg_namespace_aclcheck(namespaceOid, newOwnerId,
												  ACL_CREATE);
				if (aclresult != ACLCHECK_OK)
					aclcheck_error(aclresult, ACL_KIND_NAMESPACE,
								   get_namespace_name(namespaceOid));
			}
		}

		memset(repl_null, false, sizeof(repl_null));
		memset(repl_repl, false, sizeof(repl_repl));

		repl_repl[Anum_pg_class_relowner - 1] = true;
		repl_val[Anum_pg_class_relowner - 1] = ObjectIdGetDatum(newOwnerId);

		/*
		 * Determine the modified ACL for the new owner.  This is only
		 * necessary when the ACL is non-null.
		 */
		aclDatum = SysCacheGetAttr(RELOID, tuple,
								   Anum_pg_class_relacl,
								   &isNull);
		if (!isNull)
		{
			newAcl = aclnewowner(DatumGetAclP(aclDatum),
								 tuple_class->relowner, newOwnerId);
			repl_repl[Anum_pg_class_relacl - 1] = true;
			repl_val[Anum_pg_class_relacl - 1] = PointerGetDatum(newAcl);
		}

		newtuple = heap_modify_tuple(tuple, RelationGetDescr(class_rel), repl_val, repl_null, repl_repl);

		simple_heap_update(class_rel, &newtuple->t_self, newtuple);
		CatalogUpdateIndexes(class_rel, newtuple);

		heap_freetuple(newtuple);

		/*
		 * Update owner dependency reference, if any.  A composite type has
		 * none, because it's tracked for the pg_type entry instead of here;
		 * indexes and TOAST tables don't have their own entries either.
		 */
		if (tuple_class->relkind != RELKIND_COMPOSITE_TYPE &&
			tuple_class->relkind != RELKIND_INDEX &&
			tuple_class->relkind != RELKIND_TOASTVALUE)
			changeDependencyOnOwner(RelationRelationId, relationOid,
									newOwnerId);

		/*
		 * Also change the ownership of the table's rowtype, if it has one
		 */
		if (tuple_class->relkind != RELKIND_INDEX)
			AlterTypeOwnerInternal(tuple_class->reltype, newOwnerId,
							 tuple_class->relkind == RELKIND_COMPOSITE_TYPE);

		/*
		 * If we are operating on a table, also change the ownership of any
		 * indexes and sequences that belong to the table, as well as the
		 * table's toast table (if it has one)
		 */
		if (tuple_class->relkind == RELKIND_RELATION ||
			tuple_class->relkind == RELKIND_TOASTVALUE ||
			tuple_class->relkind == RELKIND_AOSEGMENTS ||
			tuple_class->relkind == RELKIND_AOBLOCKDIR ||
			tuple_class->relkind == RELKIND_AOVISIMAP)
		{
			List	   *index_oid_list;
			ListCell   *i;

			/* Find all the indexes belonging to this relation */
			index_oid_list = RelationGetIndexList(target_rel);

			/* For each index, recursively change its ownership */
			foreach(i, index_oid_list)
				ATExecChangeOwner(lfirst_oid(i), newOwnerId, true);

			list_free(index_oid_list);
		}

		if (tuple_class->relkind == RELKIND_RELATION)
		{
			/* If it has a toast table, recurse to change its ownership */
			if (tuple_class->reltoastrelid != InvalidOid)
				ATExecChangeOwner(tuple_class->reltoastrelid, newOwnerId,
								  true);

			if(RelationIsAoRows(target_rel) || RelationIsAoCols(target_rel))
			{
				Oid segrelid, blkdirrelid;
				Oid visimap_relid;
				GetAppendOnlyEntryAuxOids(relationOid, SnapshotNow,
										  &segrelid,
										  &blkdirrelid, NULL,
										  &visimap_relid, NULL);
				
				/* If it has an AO segment table, recurse to change its
				 * ownership */
				if (segrelid != InvalidOid)
					ATExecChangeOwner(segrelid, newOwnerId, true);

				/* If it has an AO block directory table, recurse to change its
				 * ownership */
				if (blkdirrelid != InvalidOid)
					ATExecChangeOwner(blkdirrelid, newOwnerId, true);

				/* If it has an AO visimap table, recurse to change its 
				 * ownership */
				if (visimap_relid != InvalidOid)
				{
					ATExecChangeOwner(visimap_relid, newOwnerId, true);
				}
			}
			
			/* If it has dependent sequences, recurse to change them too */
			change_owner_recurse_to_sequences(relationOid, newOwnerId);
		}
	}

	ReleaseSysCache(tuple);
	heap_close(class_rel, RowExclusiveLock);
	relation_close(target_rel, NoLock);

	/* MPP-6929: metadata tracking */
	if ((Gp_role == GP_ROLE_DISPATCH)
		&& MetaTrackValidKindNsp(tuple_class)
			)
		MetaTrackUpdObject(RelationRelationId,
						   relationOid,
						   GetUserId(),
						   "ALTER", "OWNER"
				);
}

/*
 * change_owner_recurse_to_sequences
 *
 * Helper function for ATExecChangeOwner.  Examines pg_depend searching
 * for sequences that are dependent on serial columns, and changes their
 * ownership.
 */
static void
change_owner_recurse_to_sequences(Oid relationOid, Oid newOwnerId)
{
	Relation	depRel;
	SysScanDesc scan;
	ScanKeyData key[2];
	HeapTuple	tup;

	/*
	 * SERIAL sequences are those having an auto dependency on one of the
	 * table's columns (we don't care *which* column, exactly).
	 */
	depRel = heap_open(DependRelationId, AccessShareLock);

	ScanKeyInit(&key[0],
				Anum_pg_depend_refclassid,
				BTEqualStrategyNumber, F_OIDEQ,
				ObjectIdGetDatum(RelationRelationId));
	ScanKeyInit(&key[1],
				Anum_pg_depend_refobjid,
				BTEqualStrategyNumber, F_OIDEQ,
				ObjectIdGetDatum(relationOid));
	/* we leave refobjsubid unspecified */

	scan = systable_beginscan(depRel, DependReferenceIndexId, true,
							  SnapshotNow, 2, key);

	while (HeapTupleIsValid(tup = systable_getnext(scan)))
	{
		Form_pg_depend depForm = (Form_pg_depend) GETSTRUCT(tup);
		Relation	seqRel;

		/* skip dependencies other than auto dependencies on columns */
		if (depForm->refobjsubid == 0 ||
			depForm->classid != RelationRelationId ||
			depForm->objsubid != 0 ||
			depForm->deptype != DEPENDENCY_AUTO)
			continue;

		/* Use relation_open just in case it's an index */
		seqRel = relation_open(depForm->objid, AccessExclusiveLock);

		/* skip non-sequence relations */
		if (RelationGetForm(seqRel)->relkind != RELKIND_SEQUENCE)
		{
			/* No need to keep the lock */
			relation_close(seqRel, AccessExclusiveLock);
			continue;
		}

		/* We don't need to close the sequence while we alter it. */
		ATExecChangeOwner(depForm->objid, newOwnerId, true);

		/* Now we can close it.  Keep the lock till end of transaction. */
		relation_close(seqRel, NoLock);
	}

	systable_endscan(scan);

	relation_close(depRel, AccessShareLock);
}

/*
 * ALTER TABLE CLUSTER ON
 *
 * The only thing we have to do is to change the indisclustered bits.
 */
static void
ATExecClusterOn(Relation rel, const char *indexName)
{
	Oid			indexOid;

	if (RelationIsAoRows(rel) || RelationIsAoCols(rel))
	{
		ereport(ERROR,
				(errcode(ERRCODE_FEATURE_NOT_SUPPORTED),
				 errmsg("cannot cluster append-only table \"%s\": not supported",
						RelationGetRelationName(rel))));
		return;
	}

	indexOid = get_relname_relid(indexName, rel->rd_rel->relnamespace);

	if (!OidIsValid(indexOid))
		ereport(ERROR,
				(errcode(ERRCODE_UNDEFINED_OBJECT),
				 errmsg("index \"%s\" for table \"%s\" does not exist",
						indexName, RelationGetRelationName(rel))));

	/* Check index is valid to cluster on */
	check_index_is_clusterable(rel, indexOid, false);

	/* And do the work */
	mark_index_clustered(rel, indexOid);

	/* MPP-6929: metadata tracking */
	if ((Gp_role == GP_ROLE_DISPATCH)
		&& MetaTrackValidKindNsp(rel->rd_rel))
		MetaTrackUpdObject(RelationRelationId,
						   RelationGetRelid(rel),
						   GetUserId(),
						   "ALTER", "CLUSTER ON"
				);
}

/*
 * ALTER TABLE SET WITHOUT CLUSTER
 *
 * We have to find any indexes on the table that have indisclustered bit
 * set and turn it off.
 */
static void
ATExecDropCluster(Relation rel)
{
	mark_index_clustered(rel, InvalidOid);

	/* MPP-6929: metadata tracking */
	if ((Gp_role == GP_ROLE_DISPATCH)
		&& MetaTrackValidKindNsp(rel->rd_rel))
		MetaTrackUpdObject(RelationRelationId,
						   RelationGetRelid(rel),
						   GetUserId(),
						   "ALTER", "SET WITHOUT CLUSTER"
				);

}

/*
 * ALTER TABLE SET TABLESPACE
 */

/* 
 * Convert tablespace name to pg_tablespace Oid.  Error out if not valid and
 * settable by the current user.
 */
Oid
get_settable_tablespace_oid(char *tablespacename)
{
	Oid			tablespaceId;
	AclResult	aclresult;

	/* Check that the tablespace exists */
	tablespaceId = get_tablespace_oid(tablespacename, false);
	/* Check its permissions */
	aclresult = pg_tablespace_aclcheck(tablespaceId, GetUserId(), ACL_CREATE);
	if (aclresult != ACLCHECK_OK)
		aclcheck_error(aclresult, ACL_KIND_TABLESPACE, tablespacename);

	return tablespaceId;
}

static void
ATPrepSetTableSpace(AlteredTableInfo *tab, Relation rel, char *tablespacename)
{
	Oid			tablespaceId;

	tablespaceId = get_settable_tablespace_oid(tablespacename);

	/* Save info for Phase 3 to do the real work */
	if (OidIsValid(tab->newTableSpace))
		ereport(ERROR,
				(errcode(ERRCODE_SYNTAX_ERROR),
				 errmsg("cannot have multiple SET TABLESPACE subcommands")));
	tab->newTableSpace = tablespaceId;
}

/* 
 * ATPartsPrepSetTableSpace is like ATPrepSetTableSpace except that it generates work queue
 * entries for the command (an ALTER TABLE ... SET TABLESPACE ...)  for each part within the 
 * sub-hierarchy indicated by the oid list. 
 *
 * Designed to be called from the AT_PartAlter case of ATPrepCmd.
 */
static void
ATPartsPrepSetTableSpace(List **wqueue, Relation rel, AlterTableCmd *cmd, List *oids)
{
	ListCell *lc;
	Oid tablespaceId;
	int pass = AT_PASS_MISC;
	
	Assert( cmd && cmd->subtype == AT_SetTableSpace );
	Assert( oids );
	
	tablespaceId = get_settable_tablespace_oid(cmd->name);
	Assert(tablespaceId);
	
	ereport(DEBUG1,
			(errmsg("Expanding ALTER TABLE %s SET TABLESPACE...", 
					RelationGetRelationName(rel))
			 ));
	
	foreach(lc, oids)
	{
		Oid partrelid = lfirst_oid(lc);
		Relation partrel = relation_open(partrelid, NoLock); 
		/* NoLock because we should be holding AccessExclusiveLock on parent */
		AlterTableCmd *partcmd = copyObject(cmd);
		AlteredTableInfo *parttab = ATGetQueueEntry(wqueue, partrel);
		if( OidIsValid(parttab->newTableSpace) )
			ereport(ERROR,
					(errcode(ERRCODE_SYNTAX_ERROR),
					 errmsg("conflicting SET TABLESPACE subcommands for \"%s\"",
							RelationGetRelationName(partrel))));
		
		parttab->newTableSpace = tablespaceId;
		parttab->subcmds[pass] = lappend(parttab->subcmds[pass], partcmd);
		
		ereport(DEBUG1,
				(errmsg("Will SET TABLESPACE on \"%s\"", 
						RelationGetRelationName(partrel))));
		
		relation_close(partrel, NoLock);
	}
}

/*
 * ALTER TABLE/INDEX SET (...) or RESET (...)
 */
static void
ATExecSetRelOptions(Relation rel, List *defList, bool isReset)
{
	Oid			relid;
	Relation	pgclass;
	HeapTuple	tuple;
	HeapTuple	newtuple;
	Datum		datum;
	bool		isnull;
	Datum		newOptions;
	Datum		repl_val[Natts_pg_class];
	bool		repl_null[Natts_pg_class];
	bool		repl_repl[Natts_pg_class];
	static char *validnsps[] = HEAP_RELOPT_NAMESPACES;

	if (defList == NIL)
		return;					/* nothing to do */

	pgclass = heap_open(RelationRelationId, RowExclusiveLock);

	/* Get the old reloptions */
	relid = RelationGetRelid(rel);
	tuple = SearchSysCache(RELOID,
						   ObjectIdGetDatum(relid),
						   0, 0, 0);
	if (!HeapTupleIsValid(tuple))
		elog(ERROR, "cache lookup failed for relation %u", relid);

	datum = SysCacheGetAttr(RELOID, tuple, Anum_pg_class_reloptions, &isnull);

	/* MPP-5777: disallow all options except fillfactor.
	 * Future work: could convert from SET to SET WITH codepath which
	 * can support additional reloption types
	 */
	if ((defList != NIL)
/*		&& ((rel->rd_rel->relkind == RELKIND_RELATION)
		|| (rel->rd_rel->relkind == RELKIND_TOASTVALUE)) */
			)
	{
		ListCell   *cell;

		foreach(cell, defList)
		{
			DefElem    *def = lfirst(cell);
			int			kw_len = strlen(def->defname);
			char	   *text_str = "fillfactor";
			int			text_len = strlen(text_str);

			if ((text_len != kw_len) ||
				(pg_strncasecmp(text_str, def->defname, kw_len) != 0))
				ereport(ERROR,
						(errcode(ERRCODE_WRONG_OBJECT_TYPE),
						 errmsg("cannot SET reloption \"%s\"",
								def->defname)));

		}
	}


	/* Generate new proposed reloptions (text array) */
	newOptions = transformRelOptions(isnull ? (Datum) 0 : datum,
								   defList, NULL, validnsps, false, isReset);

	/* Validate */
	switch (rel->rd_rel->relkind)
	{
		case RELKIND_RELATION:
		case RELKIND_TOASTVALUE:
		case RELKIND_AOSEGMENTS:
		case RELKIND_AOBLOCKDIR:
		case RELKIND_AOVISIMAP:
			if(RelationIsAoRows(rel) || RelationIsAoCols(rel))
				ereport(ERROR,
						(errcode(ERRCODE_WRONG_OBJECT_TYPE),
						 errmsg("altering reloptions for append only tables"
								" is not permitted")));

			(void) heap_reloptions(rel->rd_rel->relkind, newOptions, true);
			break;
		case RELKIND_INDEX:
			(void) index_reloptions(rel->rd_am->amoptions, newOptions, true);
			break;
		default:
			ereport(ERROR,
					(errcode(ERRCODE_WRONG_OBJECT_TYPE),
					 errmsg("\"%s\" is not a table, index, or TOAST table",
							RelationGetRelationName(rel))));
			break;
	}

	/*
	 * All we need do here is update the pg_class row; the new options will be
	 * propagated into relcaches during post-commit cache inval.
	 */
	memset(repl_val, 0, sizeof(repl_val));
	memset(repl_null, false, sizeof(repl_null));
	memset(repl_repl, false, sizeof(repl_repl));

	if (newOptions != (Datum) 0)
		repl_val[Anum_pg_class_reloptions - 1] = newOptions;
	else
		repl_null[Anum_pg_class_reloptions - 1] = true;

	repl_repl[Anum_pg_class_reloptions - 1] = true;

	newtuple = heap_modify_tuple(tuple, RelationGetDescr(pgclass),
								 repl_val, repl_null, repl_repl);

	simple_heap_update(pgclass, &newtuple->t_self, newtuple);

	CatalogUpdateIndexes(pgclass, newtuple);

	heap_freetuple(newtuple);

	ReleaseSysCache(tuple);

	/* repeat the whole exercise for the toast table, if there's one */
	if (OidIsValid(rel->rd_rel->reltoastrelid))
	{
		Relation	toastrel;
		Oid			toastid = rel->rd_rel->reltoastrelid;

		toastrel = heap_open(toastid, AccessExclusiveLock);

		/* Get the old reloptions */
		tuple = SearchSysCache(RELOID,
							   ObjectIdGetDatum(toastid),
							   0, 0, 0);
		if (!HeapTupleIsValid(tuple))
			elog(ERROR, "cache lookup failed for relation %u", toastid);

		datum = SysCacheGetAttr(RELOID, tuple, Anum_pg_class_reloptions, &isnull);

		newOptions = transformRelOptions(isnull ? (Datum) 0 : datum,
								defList, "toast", validnsps, false, isReset);

		(void) heap_reloptions(RELKIND_TOASTVALUE, newOptions, true);

		memset(repl_val, 0, sizeof(repl_val));
		memset(repl_null, false, sizeof(repl_null));
		memset(repl_repl, false, sizeof(repl_repl));

		if (newOptions != (Datum) 0)
			repl_val[Anum_pg_class_reloptions - 1] = newOptions;
		else
			repl_null[Anum_pg_class_reloptions - 1] = true;

		repl_repl[Anum_pg_class_reloptions - 1] = true;

		newtuple = heap_modify_tuple(tuple, RelationGetDescr(pgclass),
									 repl_val, repl_null, repl_repl);

		simple_heap_update(pgclass, &newtuple->t_self, newtuple);

		CatalogUpdateIndexes(pgclass, newtuple);

		heap_freetuple(newtuple);

		ReleaseSysCache(tuple);

		heap_close(toastrel, NoLock);
	}

	heap_close(pgclass, RowExclusiveLock);

	/* MPP-6929: metadata tracking */
	if ((Gp_role == GP_ROLE_DISPATCH)
		&& MetaTrackValidKindNsp(rel->rd_rel))
		MetaTrackUpdObject(RelationRelationId,
						   RelationGetRelid(rel),
						   GetUserId(),
						   "ALTER", isReset ? "RESET" : "SET" 
				);
}

/*
 * Execute ALTER TABLE SET TABLESPACE for cases where there is no tuple
 * rewriting to be done, so we just want to copy the data as fast as possible.
 */
static void
ATExecSetTableSpace(Oid tableOid, Oid newTableSpace)
{
	Relation    rel;
	Oid			oldTableSpace;
	Oid			reltoastrelid;
	Oid			reltoastidxid;
	Oid			relaosegrelid = InvalidOid;
	Oid			relaoblkdirrelid = InvalidOid;
	Oid			relaoblkdiridxid = InvalidOid;
	Oid         relaovisimaprelid = InvalidOid;
	Oid         relaovisimapidxid = InvalidOid;
	Oid			relbmrelid = InvalidOid;
	Oid			relbmidxid = InvalidOid;
	Oid			newrelfilenode;
	RelFileNode newrnode;
	SMgrRelation dstrel;
	Relation	pg_class;
	HeapTuple	tuple;
	Form_pg_class rd_rel;
	ForkNumber	forkNum;

	/*
	 * Need lock here in case we are recursing to toast table or index
	 */
	rel = relation_open(tableOid, AccessExclusiveLock);

	/*
	 * We can never allow moving of shared or nailed-in-cache relations,
	 * because we can't support changing their reltablespace values.
	 */
	if (rel->rd_rel->relisshared || rel->rd_isnailed)
		ereport(ERROR,
				(errcode(ERRCODE_FEATURE_NOT_SUPPORTED),
				 errmsg("cannot move system relation \"%s\"",
						RelationGetRelationName(rel))));

	/* Can't move a non-shared relation into pg_global */
	if (newTableSpace == GLOBALTABLESPACE_OID)
		ereport(ERROR,
				(errcode(ERRCODE_INVALID_PARAMETER_VALUE),
				 errmsg("only shared relations can be placed in pg_global tablespace")));

	/*
	 * Don't allow moving temp tables of other backends ... their local buffer
	 * manager is not going to cope.
	 */
	if (RELATION_IS_OTHER_TEMP(rel))
		ereport(ERROR,
				(errcode(ERRCODE_FEATURE_NOT_SUPPORTED),
				 errmsg("cannot move temporary tables of other sessions")));

	/*
	 * No work if no change in tablespace.
	 */
	oldTableSpace = rel->rd_rel->reltablespace;
	if (newTableSpace == oldTableSpace ||
		(newTableSpace == MyDatabaseTableSpace && oldTableSpace == 0))
	{
		relation_close(rel, NoLock);
		return;
	}

	reltoastrelid = rel->rd_rel->reltoastrelid;
	reltoastidxid = rel->rd_rel->reltoastidxid;

	/* Get the ao sub objects */
	if (RelationIsAoRows(rel) || RelationIsAoCols(rel))
		GetAppendOnlyEntryAuxOids(tableOid, SnapshotNow,
								  &relaosegrelid,
								  &relaoblkdirrelid, &relaoblkdiridxid,
								  &relaovisimaprelid, &relaovisimapidxid);

	/* Get the bitmap sub objects */
	if (RelationIsBitmapIndex(rel))
		GetBitmapIndexAuxOids(rel, &relbmrelid, &relbmidxid);

	/* Get a modifiable copy of the relation's pg_class row */
	pg_class = heap_open(RelationRelationId, RowExclusiveLock);

	tuple = SearchSysCacheCopy(RELOID,
							   ObjectIdGetDatum(tableOid),
							   0, 0, 0);
	if (!HeapTupleIsValid(tuple))
		elog(ERROR, "cache lookup failed for relation %u", tableOid);
	rd_rel = (Form_pg_class) GETSTRUCT(tuple);

	/*
	 * Since we copy the file directly without looking at the shared buffers,
	 * we'd better first flush out any pages of the source relation that are
	 * in shared buffers.  We assume no new changes will be made while we are
	 * holding exclusive lock on the rel.
	 */
	FlushRelationBuffers(rel);

	/*
	 * Relfilenodes are not unique across tablespaces, so we need to allocate
	 * a new one in the new tablespace.
	 */
	newrelfilenode = GetNewRelFileNode(newTableSpace,
									   rel->rd_rel->relisshared);

	/* Open old and new relation */
	newrnode = rel->rd_node;
	newrnode.relNode = newrelfilenode;
	newrnode.spcNode = newTableSpace;
	dstrel = smgropen(newrnode);

	RelationOpenSmgr(rel);

	/*
	 * Create and copy all forks of the relation, and schedule unlinking of
	 * old physical files.
	 *
	 * NOTE: any conflict in relfilenode value will be caught in
	 * RelationCreateStorage().
	 */
	RelationCreateStorage(newrnode, rel->rd_istemp);

	if (RelationIsAoRows(rel) || RelationIsAoCols(rel))
	{
		copy_append_only_data(rel->rd_node, newrnode, rel->rd_istemp);
	}
	else
	{
		/* copy main fork */
		copy_relation_data(rel->rd_smgr, dstrel, MAIN_FORKNUM, rel->rd_istemp);

		/* copy those extra forks that exist */
		for (forkNum = MAIN_FORKNUM + 1; forkNum <= MAX_FORKNUM; forkNum++)
		{
			if (smgrexists(rel->rd_smgr, forkNum))
			{
				smgrcreate(dstrel, forkNum, false);
				copy_relation_data(rel->rd_smgr, dstrel, forkNum, rel->rd_istemp);
			}
		}
	}

	/* drop old relation, and close new one */
	RelationDropStorage(rel);
	smgrclose(dstrel);

	/* update the pg_class row */
	rd_rel->reltablespace = (newTableSpace == MyDatabaseTableSpace) ? InvalidOid : newTableSpace;
	rd_rel->relfilenode = newrelfilenode;
	simple_heap_update(pg_class, &tuple->t_self, tuple);
	CatalogUpdateIndexes(pg_class, tuple);

	heap_freetuple(tuple);

	heap_close(pg_class, RowExclusiveLock);

	/* MPP-6929: metadata tracking */
	if ((Gp_role == GP_ROLE_DISPATCH) && MetaTrackValidKindNsp(rel->rd_rel))
		MetaTrackUpdObject(RelationRelationId,
						   RelationGetRelid(rel),
						   GetUserId(),
						   "ALTER", "SET TABLESPACE");

	relation_close(rel, NoLock);

	/* Make sure the reltablespace change is visible */
	CommandCounterIncrement();

	/* Move associated toast relation and/or index, too */
	if (OidIsValid(reltoastrelid))
		ATExecSetTableSpace(reltoastrelid, newTableSpace);
	if (OidIsValid(reltoastidxid))
		ATExecSetTableSpace(reltoastidxid, newTableSpace);

	/* Move associated ao subobjects */
	if (OidIsValid(reltoastrelid))
		ATExecSetTableSpace(reltoastrelid, newTableSpace);
	if (OidIsValid(reltoastidxid))
		ATExecSetTableSpace(reltoastidxid, newTableSpace);
	if (OidIsValid(relaosegrelid))
		ATExecSetTableSpace(relaosegrelid, newTableSpace);
	if (OidIsValid(relaoblkdirrelid))
		ATExecSetTableSpace(relaoblkdirrelid, newTableSpace);
	if (OidIsValid(relaoblkdiridxid))
		ATExecSetTableSpace(relaoblkdiridxid, newTableSpace);
	if (OidIsValid(relaovisimaprelid))
		ATExecSetTableSpace(relaovisimaprelid, newTableSpace);
	if (OidIsValid(relaovisimapidxid))
		ATExecSetTableSpace(relaovisimapidxid, newTableSpace);

	/* 
	 * MPP-7996 - bitmap index subobjects w/Alter Table Set tablespace
	 */
	if (OidIsValid(relbmrelid))
	{
		Assert(!relaosegrelid);
		ATExecSetTableSpace(relbmrelid, newTableSpace);
	}
	if (OidIsValid(relbmidxid))
		ATExecSetTableSpace(relbmidxid, newTableSpace);
}

/*
 * Copy data, block by block
 */
static void
copy_relation_data(SMgrRelation src, SMgrRelation dst,
				   ForkNumber forkNum, bool istemp)
{
	bool		use_wal;
	char	   *buf;
	Page		page;
	BlockNumber nblocks;
	BlockNumber blkno;

	/*
	 * palloc the buffer so that it's MAXALIGN'd.  If it were just a local
	 * char[] array, the compiler might align it on any byte boundary, which
	 * can seriously hurt transfer speed to and from the kernel; not to
	 * mention possibly making log_newpage's accesses to the page header fail.
	 */
	buf = (char *) palloc(BLCKSZ);
	page = (Page) buf;

	/*
	 * We need to log the copied data in WAL iff WAL archiving/streaming is
	 * enabled AND it's not a temp rel.
	 */
	use_wal = XLogIsNeeded() && !istemp;

	nblocks = smgrnblocks(src, forkNum);

	for (blkno = 0; blkno < nblocks; blkno++)
	{
		/* If we got a cancel signal during the copy of the data, quit */
		CHECK_FOR_INTERRUPTS();

		smgrread(src, forkNum, blkno, buf);

		if (!PageIsVerified(page, blkno))
			ereport(ERROR,
					(errcode(ERRCODE_DATA_CORRUPTED),
					 errmsg("invalid page in block %u of relation %s",
							blkno, relpath(src->smgr_rnode, forkNum))));

		/* XLOG stuff */
		if (use_wal)
			log_newpage_relFileNode(&dst->smgr_rnode, forkNum, blkno, page);

		PageSetChecksumInplace(page, blkno);

		/*
		 * Now write the page.	We say isTemp = true even if it's not a temp
		 * rel, because there's no need for smgr to schedule an fsync for this
		 * write; we'll do it ourselves below.
		 */
		smgrextend(dst, forkNum, blkno, buf, true);
	}

	pfree(buf);

	/*
	 * If the rel isn't temp, we must fsync it down to disk before it's safe
	 * to commit the transaction.  (For a temp rel we don't care since the rel
	 * will be uninteresting after a crash anyway.)
	 *
	 * It's obvious that we must do this when not WAL-logging the copy. It's
	 * less obvious that we have to do it even if we did WAL-log the copied
	 * pages. The reason is that since we're copying outside shared buffers, a
	 * CHECKPOINT occurring during the copy has no way to flush the previously
	 * written data to disk (indeed it won't know the new rel even exists).  A
	 * crash later on would replay WAL from the checkpoint, therefore it
	 * wouldn't replay our earlier WAL entries. If we do not fsync those pages
	 * here, they might still not be on disk when the crash occurs.
	 */
	if (!istemp)
		smgrimmedsync(dst, forkNum);
}

/*
 * Like copy_relation_data(), but for AO tables.
 *
 * Currently, AO tables don't have any extra forks.
 */
static void
copy_append_only_data(RelFileNode src, RelFileNode dst, bool istemp)
{
	DIR		   *dir;
	struct dirent *de;
	char	   *srcdir;
	char	   *srcfilename;
	char	   *srcfiledot;
	char	   *dstpath;
	char	   *buffer = palloc(BLCKSZ);

	/*
	 * Get the directory and base filename of the data file.
	 */
	reldir_and_filename(src, MAIN_FORKNUM, &srcdir, &srcfilename);
	srcfiledot = psprintf("%s.", srcfilename);
	dstpath = relpath(dst, MAIN_FORKNUM);

	/*
	 * Scan the directory, looking for files belonging to this relation.
	 * This is the same logic as in mdunlink(), see comments there.
	 */
	dir = AllocateDir(srcdir);
	while ((de = ReadDir(dir, srcdir)) != NULL)
	{
		char	   *suffix;
		char		srcsegpath[MAXPGPATH + 12];
		char		dstsegpath[MAXPGPATH + 12];
		File		srcFile;
		File		dstFile;
		int64		left;
		off_t		offset;
		int			segfilenum;

		if (strcmp(de->d_name, ".") == 0 ||
			strcmp(de->d_name, "..") == 0)
			continue;

		/* Does it begin with the relfilenode? */
		if (strlen(de->d_name) <= strlen(srcfiledot) ||
			strncmp(de->d_name, srcfiledot, strlen(srcfiledot)) != 0)
			continue;

		/*
		 * Does it have a digits-only suffix? (This is not really
		 * necessary to check, but better be conservative.)
		 */
		suffix = de->d_name + strlen(srcfiledot);
		if (strspn(suffix, "0123456789") != strlen(suffix) ||
			strlen(suffix) > 10)
			continue;

		/* Looks like a match. Go ahead and copy it. */
		segfilenum = pg_atoi(suffix, 4, 0);

		snprintf(srcsegpath, sizeof(srcsegpath), "%s/%s.%d", srcdir, srcfilename, segfilenum);
		snprintf(dstsegpath, sizeof(dstsegpath), "%s.%d", dstpath, segfilenum);

		srcFile = PathNameOpenFile(srcsegpath, O_RDONLY | PG_BINARY, 0600);
		if (srcFile < 0)
			ereport(ERROR,
					(errcode_for_file_access(),
					 (errmsg("could not open file %s: %m", srcsegpath))));
		dstFile = PathNameOpenFile(dstsegpath, O_WRONLY | O_CREAT | O_EXCL | PG_BINARY, 0600);
		if (dstFile < 0)
			ereport(ERROR,
					(errcode_for_file_access(),
					 (errmsg("could not create destination file %s: %m", dstsegpath))));

		left = FileSeek(srcFile, 0, SEEK_END);
		if (left < 0)
			ereport(ERROR,
					(errcode_for_file_access(),
					 (errmsg("could not seek to end of file %s: %m", srcsegpath))));

		if (FileSeek(srcFile, 0, SEEK_SET) < 0)
			ereport(ERROR,
					(errcode_for_file_access(),
					 (errmsg("could not seek to beginning of file %s: %m", srcsegpath))));

		offset = 0;
		while(left > 0)
		{
			int			len;

			CHECK_FOR_INTERRUPTS();

			len = Min(left, BLCKSZ);
			if (FileRead(srcFile, buffer, len) != len)
				ereport(ERROR,
						(errcode_for_file_access(),
						 errmsg("could not read %d bytes from file \"%s\": %m",
								len, srcsegpath)));

			if (FileWrite(dstFile, buffer, len) != len)
				ereport(ERROR,
						(errcode_for_file_access(),
						 errmsg("could not write %d bytes to file \"%s\": %m",
								len, dstsegpath)));

			xlog_ao_insert(dst, segfilenum, offset, buffer, len);

			offset += len;
			left -= len;
		}

		if (FileSync(dstFile) != 0)
			ereport(ERROR,
					(errcode_for_file_access(),
					 errmsg("could not fsync file \"%s\": %m",
							dstsegpath)));
		FileClose(srcFile);
		FileClose(dstFile);
	}
	FreeDir(dir);
}

/*
 * ALTER TABLE ENABLE/DISABLE TRIGGER
 *
 * We just pass this off to trigger.c.
 */
static void
ATExecEnableDisableTrigger(Relation rel, char *trigname,
						   char fires_when, bool skip_system)
{
	EnableDisableTrigger(rel, trigname, fires_when, skip_system);

	/* MPP-6929: metadata tracking */
	if (Gp_role == GP_ROLE_DISPATCH && MetaTrackValidKindNsp(rel->rd_rel))
	{
		char	   *subtype;
		switch (fires_when)
		{
			case TRIGGER_FIRES_ON_ORIGIN:
				subtype = "ENABLE TRIGGER";
				break;
			case TRIGGER_FIRES_ALWAYS:
				subtype = "ENABLE ALWAYS TRIGGER";
				break;
			case TRIGGER_FIRES_ON_REPLICA:
				subtype = "ENABLE REPLICA TRIGGER";
				break;
			case TRIGGER_DISABLED:
				subtype = "DISBLE TRIGGER";
				break;
			default:
				subtype = "unknown trigger mode";
				break;
		}
		MetaTrackUpdObject(RelationRelationId,
						   RelationGetRelid(rel),
						   GetUserId(),
						   "ALTER", 
						   subtype);
	}
}

/*
 * ALTER TABLE ENABLE/DISABLE RULE
 *
 * We just pass this off to rewriteDefine.c.
 */
static void
ATExecEnableDisableRule(Relation rel, char *trigname,
						char fires_when)
{
	EnableDisableRule(rel, trigname, fires_when);
}

static void
inherit_parent(Relation parent_rel, Relation child_rel, bool is_partition, List *inhAttrNameList)
{
	Relation	catalogRelation;
	SysScanDesc scan;
	ScanKeyData key;
	HeapTuple	inheritsTuple;
	int32		inhseqno;
	List	   *children;

	/*
	 * Check for duplicates in the list of parents, and determine the highest
	 * inhseqno already present; we'll use the next one for the new parent.
	 * (Note: get RowExclusiveLock because we will write pg_inherits below.)
	 *
	 * Note: we do not reject the case where the child already inherits from
	 * the parent indirectly; CREATE TABLE doesn't reject comparable cases.
	 */
	catalogRelation = heap_open(InheritsRelationId, RowExclusiveLock);
	ScanKeyInit(&key,
				Anum_pg_inherits_inhrelid,
				BTEqualStrategyNumber, F_OIDEQ,
				ObjectIdGetDatum(RelationGetRelid(child_rel)));
	scan = systable_beginscan(catalogRelation, InheritsRelidSeqnoIndexId,
							  true, SnapshotNow, 1, &key);

	/* inhseqno sequences start at 1 */
	inhseqno = 0;
	while (HeapTupleIsValid(inheritsTuple = systable_getnext(scan)))
	{
		Form_pg_inherits inh = (Form_pg_inherits) GETSTRUCT(inheritsTuple);
		if (inh->inhparent == RelationGetRelid(parent_rel))
			ereport(ERROR,
					(errcode(ERRCODE_DUPLICATE_TABLE),
			 errmsg("relation \"%s\" would be inherited from more than once",
					RelationGetRelationName(parent_rel))));
		if (inh->inhseqno > inhseqno)
			inhseqno = inh->inhseqno;
	}
	systable_endscan(scan);

	/*
	 * Prevent circularity by seeing if proposed parent inherits from child.
	 * (In particular, this disallows making a rel inherit from itself.)
	 *
	 * This is not completely bulletproof because of race conditions: in
	 * multi-level inheritance trees, someone else could concurrently be
	 * making another inheritance link that closes the loop but does not join
	 * either of the rels we have locked.  Preventing that seems to require
	 * exclusive locks on the entire inheritance tree, which is a cure worse
	 * than the disease.  find_all_inheritors() will cope with circularity
	 * anyway, so don't sweat it too much.
	 *
	 * We use weakest lock we can on child's children, namely AccessShareLock.
	 */
	children = find_all_inheritors(RelationGetRelid(child_rel),
								   AccessShareLock);

	if (list_member_oid(children, RelationGetRelid(parent_rel)))
		ereport(ERROR,
				(errcode(ERRCODE_DUPLICATE_TABLE),
				 errmsg("circular inheritance not allowed"),
				 errdetail("\"%s\" is already a child of \"%s\".",
						   RelationGetRelationName(parent_rel),
						   RelationGetRelationName(child_rel))));

	/* If parent has OIDs then child must have OIDs */
	if (parent_rel->rd_rel->relhasoids && !child_rel->rd_rel->relhasoids)
		ereport(ERROR,
				(errcode(ERRCODE_WRONG_OBJECT_TYPE),
				 errmsg("table \"%s\" without OIDs cannot inherit from table \"%s\" with OIDs",
						RelationGetRelationName(child_rel),
						RelationGetRelationName(parent_rel))));

	/* Match up the columns and bump attinhcount and attislocal */
	MergeAttributesIntoExisting(child_rel, parent_rel, inhAttrNameList, is_partition);

	/* Match up the constraints and bump coninhcount as needed */
	MergeConstraintsIntoExisting(child_rel, parent_rel);

	/*
	 * OK, it looks valid.	Make the catalog entries that show inheritance.
	 */
	StoreCatalogInheritance1(RelationGetRelid(child_rel),
							 RelationGetRelid(parent_rel),
							 inhseqno + 1,
							 catalogRelation, is_partition);

	/* Now we're done with pg_inherits */
	heap_close(catalogRelation, RowExclusiveLock);

}

/*
 * ALTER TABLE INHERIT
 *
 * Add a parent to the child's parents. This verifies that all the columns and
 * check constraints of the parent appear in the child and that they have the
 * same data types and expressions.
 */
static void
ATExecAddInherit(Relation child_rel, Node *node)
{
	Relation	parent_rel;
	bool		is_partition;
	RangeVar   *parent;
	List	   *inhAttrNameList = NIL;

	Assert(PointerIsValid(node));

	if (IsA(node, InheritPartitionCmd))
	{
		parent = ((InheritPartitionCmd *) node)->parent;
		is_partition = true;
	}
	else
	{
		parent = (RangeVar *) node;
		is_partition = false;
	}

	/*
	 * AccessShareLock on the parent is what's obtained during normal CREATE
	 * TABLE ... INHERITS ..., so should be enough here.
	 */
	parent_rel = heap_openrv(parent, AccessShareLock);

	/*
	 * Must be owner of both parent and child -- child was checked by
	 * ATSimplePermissions call in ATPrepCmd
	 */
	ATSimplePermissions(parent_rel, false);

	/* Permanent rels cannot inherit from temporary ones */
	if (!isTempNamespace(RelationGetNamespace(child_rel)) &&
		isTempNamespace(RelationGetNamespace(parent_rel)))
		ereport(ERROR,
				(errcode(ERRCODE_WRONG_OBJECT_TYPE),
				 errmsg("cannot inherit from temporary relation \"%s\"",
						RelationGetRelationName(parent_rel))));

	if (is_partition)
	{
		/* lookup all attrs */
		int attno;

		for (attno = 0; attno < parent_rel->rd_att->natts; attno++)
		{
			Form_pg_attribute	 attribute = parent_rel->rd_att->attrs[attno];
			char				*attributeName = NameStr(attribute->attname);

			/* MPP-5397: ignore dropped cols */
			if (!attribute->attisdropped)
				inhAttrNameList =
						lappend(inhAttrNameList,
								makeString(attributeName));
		}

	}
	inherit_parent(parent_rel, child_rel, is_partition, inhAttrNameList);

	/*
	 * Also copy the ACL from the parent, if we're attaching a new partition
	 * to a partitioned table.
	 */
	if (is_partition)
	{
		/*
		 * make any previous changes to the pg_class and pg_attribute entries
		 * visible to us, first.
		 */
		CommandCounterIncrement();
		CopyRelationAcls(RelationGetRelid(parent_rel),
						 RelationGetRelid(child_rel));
	}

	/*
	 * Keep our lock on the parent relation until commit, unless we're
	 * doing partitioning, in which case the parent is sufficiently locked.
	 * We want to unlock here in case we're doing deep sub partitioning. We do
	 * not want to acquire too many locks since we're overflow the lock buffer.
	 * An exclusive lock on the parent table is sufficient to guard against
	 * concurrency issues.
	 */
	if (is_partition)
		heap_close(parent_rel, AccessShareLock);
	else
		heap_close(parent_rel, NoLock);

	/* MPP-6929: metadata tracking */
	if ((Gp_role == GP_ROLE_DISPATCH)
		&& MetaTrackValidKindNsp(child_rel->rd_rel))
		MetaTrackUpdObject(RelationRelationId,
						   RelationGetRelid(child_rel),
						   GetUserId(),
						   "ALTER", "INHERIT"
				);
}

/*
 * Obtain the source-text form of the constraint expression for a check
 * constraint, given its pg_constraint tuple
 */
static char *
decompile_conbin(HeapTuple contup, TupleDesc tupdesc)
{
	Form_pg_constraint con;
	bool		isnull;
	Datum		attr;
	Datum		expr;

	con = (Form_pg_constraint) GETSTRUCT(contup);
	attr = heap_getattr(contup, Anum_pg_constraint_conbin, tupdesc, &isnull);
	if (isnull)
		elog(ERROR, "null conbin for constraint %u", HeapTupleGetOid(contup));

	expr = DirectFunctionCall2(pg_get_expr, attr,
							   ObjectIdGetDatum(con->conrelid));
	return TextDatumGetCString(expr);
}

/*
 * Determine whether two check constraints are functionally equivalent
 *
 * The test we apply is to see whether they reverse-compile to the same
 * source string.  This insulates us from issues like whether attributes
 * have the same physical column numbers in parent and child relations.
 */
static bool
constraints_equivalent(HeapTuple a, HeapTuple b, TupleDesc tupleDesc)
{
	Form_pg_constraint acon = (Form_pg_constraint) GETSTRUCT(a);
	Form_pg_constraint bcon = (Form_pg_constraint) GETSTRUCT(b);

	if (acon->condeferrable != bcon->condeferrable ||
		acon->condeferred != bcon->condeferred ||
		strcmp(decompile_conbin(a, tupleDesc),
			   decompile_conbin(b, tupleDesc)) != 0)
		return false;
	else
		return true;
}

/*
 * Check columns in child table match up with columns in parent, and increment
 * their attinhcount.
 *
 * Called by ATExecAddInherit
 *
 * Currently all parent columns must be found in child. Missing columns are an
 * error.  One day we might consider creating new columns like CREATE TABLE
 * does.  However, that is widely unpopular --- in the common use case of
 * partitioned tables it's a foot-gun.
 *
 * The data type must match exactly. If the parent column is NOT NULL then
 * the child must be as well. Defaults are not compared, however.
 */
static void
MergeAttributesIntoExisting(Relation child_rel, Relation parent_rel, List *inhAttrNameList,
							bool is_partition)
{
	Relation	attrrel;
	AttrNumber	parent_attno;
	int			parent_natts;
	TupleDesc	tupleDesc;
	TupleConstr *constr;
	HeapTuple	tuple;
	ListCell	*attNameCell;

	attrrel = heap_open(AttributeRelationId, RowExclusiveLock);

	tupleDesc = RelationGetDescr(parent_rel);
	parent_natts = tupleDesc->natts;
	constr = tupleDesc->constr;

	/*
	 * If we have an inherited column list, ensure all named columns exist in
	 * parent and that the list excludes system columns.
	 */
	foreach( attNameCell, inhAttrNameList )
	{
		bool	columnDefined = false;
		char   *inhAttrName = strVal((Value *) lfirst(attNameCell));

		for (parent_attno = 1; parent_attno <= parent_natts && !columnDefined; parent_attno++)
		{
			char	*attributeName;
			Form_pg_attribute attribute = tupleDesc->attrs[parent_attno - 1];
			if (attribute->attisdropped)
				continue;
			attributeName = NameStr(attribute->attname);
			columnDefined = (strcmp(inhAttrName, attributeName) == 0);
		}

		if (!columnDefined)
			ereport(ERROR,
					(errcode(ERRCODE_UNDEFINED_COLUMN),
					errmsg("column \"%s\" does not exist in parent table \"%s\"",
							inhAttrName,
							RelationGetRelationName(parent_rel))));
	}

	for (parent_attno = 1; parent_attno <= parent_natts; parent_attno++)
	{
		Form_pg_attribute attribute = tupleDesc->attrs[parent_attno - 1];
		char	   *attributeName = NameStr(attribute->attname);

		/* Ignore dropped columns in the parent. */
		if (attribute->attisdropped)
			continue;

		/* Find same column in child (matching on column name). */
		tuple = SearchSysCacheCopyAttName(RelationGetRelid(child_rel),
										  attributeName);
		if (HeapTupleIsValid(tuple))
		{
			/* Check they are same type and typmod */
			Form_pg_attribute childatt = (Form_pg_attribute) GETSTRUCT(tuple);

			if (attribute->atttypid != childatt->atttypid ||
				attribute->atttypmod != childatt->atttypmod)
				ereport(ERROR,
						(errcode(ERRCODE_DATATYPE_MISMATCH),
						 errmsg("child table \"%s\" has different type for column \"%s\"",
								RelationGetRelationName(child_rel),
								attributeName)));

			if (attribute->attnotnull && !childatt->attnotnull)
				ereport(ERROR,
						(errcode(ERRCODE_DATATYPE_MISMATCH),
				errmsg("column \"%s\" in child table must be marked NOT NULL",
					   attributeName)));

			/*
			 * OK, bump the child column's inheritance count.  (If we fail
			 * later on, this change will just roll back.)
			 */
			childatt->attinhcount++;

			/*
			 * For locally-defined attributes, check to see if the attribute is
			 * named in the "fully-inherited" list.  If so, mark the child
			 * attribute as not locally defined.  (Default/standard behaviour
			 * is to leave the attribute locally defined.)
			 */
			if (childatt->attislocal)
			{
				/* never local when we're doing partitioning */
				if (is_partition)
					childatt->attislocal = false;
				else
				{
					foreach(attNameCell, inhAttrNameList)
					{
						char	*inhAttrName;
						
						inhAttrName = strVal((Value *) lfirst(attNameCell));
						if (strcmp(attributeName, inhAttrName) == 0)
						{
							childatt->attislocal = false;
							break;
						}
					}
				}
			}

			simple_heap_update(attrrel, &tuple->t_self, tuple);
			CatalogUpdateIndexes(attrrel, tuple);
			heap_freetuple(tuple);
		}
		else
		{
			ereport(ERROR,
					(errcode(ERRCODE_DATATYPE_MISMATCH),
					 errmsg("child table is missing column \"%s\"",
							attributeName)));
		}
	}

	heap_close(attrrel, RowExclusiveLock);
}

/*
 * Check constraints in child table match up with constraints in parent,
 * and increment their coninhcount.
 *
 * Called by ATExecAddInherit and exchange_part_inheritance
 *
 * Currently all constraints in parent must be present in the child. One day we
 * may consider adding new constraints like CREATE TABLE does. We may also want
 * to allow an optional flag on parent table constraints indicating they are
 * intended to ONLY apply to the master table, not to the children. That would
 * make it possible to ensure no records are mistakenly inserted into the
 * master in partitioned tables rather than the appropriate child.
 *
 * XXX This is O(N^2) which may be an issue with tables with hundreds of
 * constraints. As long as tables have more like 10 constraints it shouldn't be
 * a problem though. Even 100 constraints ought not be the end of the world.
 */
static void
MergeConstraintsIntoExisting(Relation child_rel, Relation parent_rel)
{
	Relation	catalog_relation;
	TupleDesc	tuple_desc;
	SysScanDesc parent_scan;
	ScanKeyData parent_key;
	HeapTuple	parent_tuple;

	catalog_relation = heap_open(ConstraintRelationId, RowExclusiveLock);
	tuple_desc = RelationGetDescr(catalog_relation);

	/* Outer loop scans through the parent's constraint definitions */
	ScanKeyInit(&parent_key,
				Anum_pg_constraint_conrelid,
				BTEqualStrategyNumber, F_OIDEQ,
				ObjectIdGetDatum(RelationGetRelid(parent_rel)));
	parent_scan = systable_beginscan(catalog_relation, ConstraintRelidIndexId,
									 true, SnapshotNow, 1, &parent_key);

	while (HeapTupleIsValid(parent_tuple = systable_getnext(parent_scan)))
	{
		Form_pg_constraint parent_con = (Form_pg_constraint) GETSTRUCT(parent_tuple);
		SysScanDesc child_scan;
		ScanKeyData child_key;
		HeapTuple	child_tuple;
		bool		found = false;

		if (parent_con->contype != CONSTRAINT_CHECK)
			continue;

		/* Search for a child constraint matching this one */
		ScanKeyInit(&child_key,
					Anum_pg_constraint_conrelid,
					BTEqualStrategyNumber, F_OIDEQ,
					ObjectIdGetDatum(RelationGetRelid(child_rel)));
		child_scan = systable_beginscan(catalog_relation, ConstraintRelidIndexId,
										true, SnapshotNow, 1, &child_key);

		while (HeapTupleIsValid(child_tuple = systable_getnext(child_scan)))
		{
			Form_pg_constraint child_con = (Form_pg_constraint) GETSTRUCT(child_tuple);
			HeapTuple	child_copy;

			if (child_con->contype != CONSTRAINT_CHECK)
				continue;

			if (strcmp(NameStr(parent_con->conname),
					   NameStr(child_con->conname)) != 0)
				continue;

			if (!constraints_equivalent(parent_tuple, child_tuple, tuple_desc))
				ereport(ERROR,
						(errcode(ERRCODE_DATATYPE_MISMATCH),
						 errmsg("child table \"%s\" has different definition for check constraint \"%s\"",
								RelationGetRelationName(child_rel),
								NameStr(parent_con->conname))));

			/*
			 * OK, bump the child constraint's inheritance count.  (If we fail
			 * later on, this change will just roll back.)
			 */
			child_copy = heap_copytuple(child_tuple);
			child_con = (Form_pg_constraint) GETSTRUCT(child_copy);
			child_con->coninhcount++;
			simple_heap_update(catalog_relation, &child_copy->t_self, child_copy);
			CatalogUpdateIndexes(catalog_relation, child_copy);
			heap_freetuple(child_copy);

			found = true;
			break;
		}

		systable_endscan(child_scan);

		if (!found)
			ereport(ERROR,
					(errcode(ERRCODE_DATATYPE_MISMATCH),
					 errmsg("child table is missing constraint \"%s\"",
							NameStr(parent_con->conname))));
	}

	systable_endscan(parent_scan);
	heap_close(catalog_relation, RowExclusiveLock);
}

/*
 * ALTER TABLE NO INHERIT
 *
 * Drop a parent from the child's parents. This just adjusts the attinhcount
 * and attislocal of the columns and removes the pg_inherit and pg_depend
 * entries.
 *
 * If attinhcount goes to 0 then attislocal gets set to true. If it goes back
 * up attislocal stays true, which means if a child is ever removed from a
 * parent then its columns will never be automatically dropped which may
 * surprise. But at least we'll never surprise by dropping columns someone
 * isn't expecting to be dropped which would actually mean data loss.
 *
 * coninhcount and conislocal for inherited constraints are adjusted in
 * exactly the same way.
 */
static void
ATExecDropInherit(Relation rel, RangeVar *parent, bool is_partition)
{
	Relation	parent_rel;
	Relation	catalogRelation;
	SysScanDesc scan;
	ScanKeyData key[3];
	HeapTuple	inheritsTuple,
				attributeTuple,
				constraintTuple,
				depTuple;
	List	   *connames;
	bool		found = false;

	/*
	 * AccessShareLock on the parent is probably enough, seeing that DROP
	 * TABLE doesn't lock parent tables at all.  We need some lock since we'll
	 * be inspecting the parent's schema.
	 */
	parent_rel = heap_openrv(parent, AccessShareLock);

	/*
	 * We don't bother to check ownership of the parent table --- ownership of
	 * the child is presumed enough rights.
	 */

	/*
	 * Find and destroy the pg_inherits entry linking the two, or error out if
	 * there is none.
	 */
	catalogRelation = heap_open(InheritsRelationId, RowExclusiveLock);
	ScanKeyInit(&key[0],
				Anum_pg_inherits_inhrelid,
				BTEqualStrategyNumber, F_OIDEQ,
				ObjectIdGetDatum(RelationGetRelid(rel)));
	scan = systable_beginscan(catalogRelation, InheritsRelidSeqnoIndexId,
							  true, SnapshotNow, 1, key);

	while (HeapTupleIsValid(inheritsTuple = systable_getnext(scan)))
	{
		Oid			inhparent;

		inhparent = ((Form_pg_inherits) GETSTRUCT(inheritsTuple))->inhparent;
		if (inhparent == RelationGetRelid(parent_rel))
		{
			simple_heap_delete(catalogRelation, &inheritsTuple->t_self);
			found = true;
			break;
		}
	}

	systable_endscan(scan);
	heap_close(catalogRelation, RowExclusiveLock);

	if (!found)
		ereport(ERROR,
				(errcode(ERRCODE_UNDEFINED_TABLE),
				 errmsg("relation \"%s\" is not a parent of relation \"%s\"",
						RelationGetRelationName(parent_rel),
						RelationGetRelationName(rel))));

	/*
	 * Search through child columns looking for ones matching parent rel
	 */
	catalogRelation = heap_open(AttributeRelationId, RowExclusiveLock);
	ScanKeyInit(&key[0],
				Anum_pg_attribute_attrelid,
				BTEqualStrategyNumber, F_OIDEQ,
				ObjectIdGetDatum(RelationGetRelid(rel)));
	scan = systable_beginscan(catalogRelation, AttributeRelidNumIndexId,
							  true, SnapshotNow, 1, key);
	while (HeapTupleIsValid(attributeTuple = systable_getnext(scan)))
	{
		Form_pg_attribute att = (Form_pg_attribute) GETSTRUCT(attributeTuple);

		/* Ignore if dropped or not inherited */
		if (att->attisdropped)
			continue;
		if (att->attinhcount <= 0)
			continue;

		if (SearchSysCacheExistsAttName(RelationGetRelid(parent_rel),
										NameStr(att->attname)))
		{
			/* Decrement inhcount and possibly set islocal to true */
			HeapTuple	copyTuple = heap_copytuple(attributeTuple);
			Form_pg_attribute copy_att = (Form_pg_attribute) GETSTRUCT(copyTuple);

			copy_att->attinhcount--;
			if (copy_att->attinhcount == 0)
				copy_att->attislocal = true;

			simple_heap_update(catalogRelation, &copyTuple->t_self, copyTuple);
			CatalogUpdateIndexes(catalogRelation, copyTuple);
			heap_freetuple(copyTuple);
		}
	}
	systable_endscan(scan);
	heap_close(catalogRelation, RowExclusiveLock);

	/*
	 * Likewise, find inherited check constraints and disinherit them. To do
	 * this, we first need a list of the names of the parent's check
	 * constraints.  (We cheat a bit by only checking for name matches,
	 * assuming that the expressions will match.)
	 */
	catalogRelation = heap_open(ConstraintRelationId, RowExclusiveLock);
	ScanKeyInit(&key[0],
				Anum_pg_constraint_conrelid,
				BTEqualStrategyNumber, F_OIDEQ,
				ObjectIdGetDatum(RelationGetRelid(parent_rel)));
	scan = systable_beginscan(catalogRelation, ConstraintRelidIndexId,
							  true, SnapshotNow, 1, key);

	connames = NIL;

	while (HeapTupleIsValid(constraintTuple = systable_getnext(scan)))
	{
		Form_pg_constraint con = (Form_pg_constraint) GETSTRUCT(constraintTuple);

		if (con->contype == CONSTRAINT_CHECK)
			connames = lappend(connames, pstrdup(NameStr(con->conname)));
	}

	systable_endscan(scan);

	/* Now scan the child's constraints */
	ScanKeyInit(&key[0],
				Anum_pg_constraint_conrelid,
				BTEqualStrategyNumber, F_OIDEQ,
				ObjectIdGetDatum(RelationGetRelid(rel)));
	scan = systable_beginscan(catalogRelation, ConstraintRelidIndexId,
							  true, SnapshotNow, 1, key);

	while (HeapTupleIsValid(constraintTuple = systable_getnext(scan)))
	{
		Form_pg_constraint con = (Form_pg_constraint) GETSTRUCT(constraintTuple);
		bool		match;
		ListCell   *lc;

		if (con->contype != CONSTRAINT_CHECK)
			continue;

		match = false;
		foreach(lc, connames)
		{
			if (strcmp(NameStr(con->conname), (char *) lfirst(lc)) == 0)
			{
				match = true;
				break;
			}
		}

		if (match)
		{
			/* Decrement inhcount and possibly set islocal to true */
			HeapTuple	copyTuple = heap_copytuple(constraintTuple);
			Form_pg_constraint copy_con = (Form_pg_constraint) GETSTRUCT(copyTuple);

			if (copy_con->coninhcount <= 0)		/* shouldn't happen */
				elog(ERROR, "relation %u has non-inherited constraint \"%s\"",
					 RelationGetRelid(rel), NameStr(copy_con->conname));

			copy_con->coninhcount--;
			if (copy_con->coninhcount == 0)
				copy_con->conislocal = true;

			simple_heap_update(catalogRelation, &copyTuple->t_self, copyTuple);
			CatalogUpdateIndexes(catalogRelation, copyTuple);
			heap_freetuple(copyTuple);
		}
	}

	systable_endscan(scan);
	heap_close(catalogRelation, RowExclusiveLock);

	/*
	 * Drop the dependency
	 *
	 * There's no convenient way to do this, so go trawling through pg_depend
	 */
	catalogRelation = heap_open(DependRelationId, RowExclusiveLock);

	ScanKeyInit(&key[0],
				Anum_pg_depend_classid,
				BTEqualStrategyNumber, F_OIDEQ,
				ObjectIdGetDatum(RelationRelationId));
	ScanKeyInit(&key[1],
				Anum_pg_depend_objid,
				BTEqualStrategyNumber, F_OIDEQ,
				ObjectIdGetDatum(RelationGetRelid(rel)));
	ScanKeyInit(&key[2],
				Anum_pg_depend_objsubid,
				BTEqualStrategyNumber, F_INT4EQ,
				Int32GetDatum(0));

	scan = systable_beginscan(catalogRelation, DependDependerIndexId, true,
							  SnapshotNow, 3, key);

	while (HeapTupleIsValid(depTuple = systable_getnext(scan)))
	{
		Form_pg_depend dep = (Form_pg_depend) GETSTRUCT(depTuple);

		if (dep->refclassid == RelationRelationId &&
			dep->refobjid == RelationGetRelid(parent_rel) &&
			dep->refobjsubid == 0 &&
			((dep->deptype == DEPENDENCY_NORMAL && !is_partition) ||
			 (dep->deptype == DEPENDENCY_AUTO && is_partition)))
		{
			simple_heap_delete(catalogRelation, &depTuple->t_self);
		}
	}

	systable_endscan(scan);
	heap_close(catalogRelation, RowExclusiveLock);

	/* keep our lock on the parent relation until commit */
	heap_close(parent_rel, NoLock);

	/* MPP-6929: metadata tracking */
	if ((Gp_role == GP_ROLE_DISPATCH)
		&& MetaTrackValidKindNsp(rel->rd_rel))
		MetaTrackUpdObject(RelationRelationId,
						   RelationGetRelid(rel),
						   GetUserId(),
						   "ALTER", "NO INHERIT"
				);
}

/*
 * deparse pg_class.reloptions into a list.
 */
static List *
reloptions_list(Oid relid)
{
	Datum		reloptions;
	HeapTuple	tuple;
	bool		isNull = true;
	List	   *opts = NIL;

	tuple = SearchSysCache1(RELOID,
							ObjectIdGetDatum(relid));
	if (!HeapTupleIsValid(tuple))
        elog(ERROR, "cache lookup failed for relation %u", relid);

    reloptions = SysCacheGetAttr(RELOID, tuple,
								 Anum_pg_class_reloptions,
								 &isNull);
    if (!isNull)
		opts = untransformRelOptions(reloptions);

	ReleaseSysCache(tuple);

	return opts;
}

/*
 * Update the pg_attribute entries of dropped columns in given relation,
 * as if they were of type int4.
 *
 * This is used by ALTER TABLE SET DISTRIBUTED BY, which swaps the
 * relation file with a newly constructed temp table. The temp table is
 * constructed with int4 columns standing in for the dropped columns,
 * and this function is used to update the original table's definition
 * to match that.
 */
static void
change_dropped_col_datatypes(Relation rel)
{
	Relation	catalogRelation;
	SysScanDesc scan;
	ScanKeyData key;
	HeapTuple	tuple;

	/*
	 * Loop through all dropped columns.
	 */
	catalogRelation = heap_open(AttributeRelationId, RowExclusiveLock);
	ScanKeyInit(&key,
				Anum_pg_attribute_attrelid,
				BTEqualStrategyNumber, F_OIDEQ,
				ObjectIdGetDatum(RelationGetRelid(rel)));
	scan = systable_beginscan(catalogRelation, AttributeRelidNumIndexId,
							  true, SnapshotNow, 1, &key);
	while (HeapTupleIsValid(tuple = systable_getnext(scan)))
	{
		Form_pg_attribute att = (Form_pg_attribute) GETSTRUCT(tuple);
		HeapTuple copyTuple;

		if (att->attisdropped)
		{
			Assert(att->attnum > 0 && att->attnum <= RelationGetNumberOfAttributes(rel));

			copyTuple = heap_copytuple(tuple);
			att = (Form_pg_attribute) GETSTRUCT(copyTuple);

			att->attlen = sizeof(int32);
			att->attndims = 0;
			att->atttypmod = -1;
			att->attbyval = true;
			att->attstorage = 'p';
			att->attalign = 'i';

			simple_heap_update(catalogRelation, &tuple->t_self, copyTuple);
			CatalogUpdateIndexes(catalogRelation, copyTuple);
		}
	}
	systable_endscan(scan);

	heap_close(catalogRelation, RowExclusiveLock);
}

/*
 * Build:
 *
 * CREATE TABLE pg_temp_<NNNN> AS SELECT * FROM rel
 *   DISTRIBUTED BY dist_clause
 */
static QueryDesc *
build_ctas_with_dist(Relation rel, List *dist_clause,
					 List *storage_opts, RangeVar **tmprv,
					 bool useExistingColumnAttributes)
{
	Query *q;
	SelectStmt *s = makeNode(SelectStmt);
	Node *n;
	RangeVar *from_tbl;
	List *rewritten;
	PlannedStmt *stmt;
	DestReceiver *dest;
	QueryDesc *queryDesc;
	RangeVar *tmprel = make_temp_table_name(rel, MyBackendId);
	TupleDesc	tupdesc;
	int			attno;
	bool		pre_built;

	tupdesc = RelationGetDescr(rel);

	for (attno = 0; attno < tupdesc->natts; attno++)
	{
		Form_pg_attribute att = tupdesc->attrs[attno];
		ResTarget  *t;

		t = makeNode(ResTarget);

		if (!att->attisdropped)
		{
			ColumnRef 		   *c;

			c = makeNode(ColumnRef);
			c->location = -1;
			c->fields = lappend(c->fields, makeString(pstrdup(get_namespace_name(RelationGetNamespace(rel)))));
			c->fields = lappend(c->fields, makeString(pstrdup(RelationGetRelationName(rel))));
			c->fields = lappend(c->fields, makeString(pstrdup(NameStr(att->attname))));
			t->val = (Node *) c;
		}
		else
		{
			/* Use a dummy NULL::int4 column to stand in for any dropped columns. */
			t->val = (Node *) makeConst(INT4OID, -1, sizeof(int32), (Datum) 0, true, true);
		}
		t->location = -1;

		s->targetList = lappend(s->targetList, t);
	}

	from_tbl = makeRangeVar(get_namespace_name(RelationGetNamespace(rel)),
							pstrdup(RelationGetRelationName(rel)), -1);
	from_tbl->inhOpt = INH_NO; /* MPP-5300: turn off inheritance -
								* Otherwise, the data from the child
								* tables is added to the parent!
								*/
	s->fromClause = list_make1(from_tbl);

	/* Handle tables with OIDS */
	if (rel->rd_rel->relhasoids)
		storage_opts = lappend(storage_opts, defWithOids(true));

	pre_built = prebuild_temp_table(rel, tmprel, dist_clause,
									storage_opts,
									(RelationIsAoRows(rel) ||
									 RelationIsAoCols(rel)),
									useExistingColumnAttributes);
	if (pre_built)
	{
		InsertStmt *i = makeNode(InsertStmt);

		i->relation = tmprel;
		i->selectStmt = (Node *)s;
		n = (Node *)i;
	}
	else
	{
		Oid tblspc = rel->rd_rel->reltablespace;

		s->intoClause = makeNode(IntoClause);
		s->intoClause->rel = tmprel;
		s->intoClause->options = storage_opts;
		s->intoClause->tableSpaceName = get_tablespace_name(tblspc);
		s->distributedBy = dist_clause;
		n = (Node *)s;
	}
	*tmprv = tmprel;

	q = parse_analyze((Node *) n, synthetic_sql, NULL, 0);

	AcquireRewriteLocks(q);

	/* Rewrite through rule system */
	rewritten = QueryRewrite(q);

	/* We don't expect more or less than one result query */
	Assert(list_length(rewritten) == 1);

	q = (Query *) linitial(rewritten);
	Assert(q->commandType == CMD_SELECT || q->commandType == CMD_INSERT);

	/* plan the query */
	stmt = planner(q, 0, NULL);

	/*
	 * Update snapshot command ID to ensure this query sees results of any
	 * previously executed queries.
	 */
	PushUpdatedSnapshot(GetActiveSnapshot());

	/* Create dest receiver for COPY OUT */
	dest = CreateDestReceiver(DestIntoRel);

	/* Create a QueryDesc requesting no output */
	queryDesc = CreateQueryDesc(stmt, pstrdup("(internal SELECT INTO query)"),
								GetActiveSnapshot(), InvalidSnapshot,
								dest, NULL, INSTRUMENT_NONE);

	PopActiveSnapshot();

	return queryDesc;
}

static Datum
new_rel_opts(Relation rel, List *lwith)
{
	Datum newOptions = PointerGetDatum(NULL);
	bool make_heap = false;
	if (lwith && list_length(lwith))
	{
		ListCell *lc;

		/*
		 * See if user has specified appendonly = false. If so, we
		 * have no use for the existing reloptions
		 */
		foreach(lc, lwith)
		{
			DefElem *e = lfirst(lc);
			if (pg_strcasecmp(e->defname, "appendonly") == 0 &&
				pg_strcasecmp(defGetString(e), "false") == 0)
			{
				make_heap = true;
				break;
			}
		}
	}

	if (!make_heap)
	{
		/* Get the old reloptions */
		bool isnull;
		Oid relid = RelationGetRelid(rel);
		HeapTuple optsTuple;

		optsTuple = SearchSysCache1(RELOID,
									ObjectIdGetDatum(relid));
		if (!HeapTupleIsValid(optsTuple))
				elog(ERROR, "cache lookup failed for relation %u", relid);

		newOptions = SysCacheGetAttr(RELOID, optsTuple,
									 Anum_pg_class_reloptions, &isnull);

		/* take a copy since we're using it after ReleaseSysCache() */
		if (!isnull)
			newOptions = datumCopy(newOptions, false, -1);

		ReleaseSysCache(optsTuple);
	}

	/* Generate new proposed reloptions (text array) */
	newOptions = transformRelOptions(newOptions, lwith, NULL, NULL, false, false);

	return newOptions;
}

static RangeVar *
make_temp_table_name(Relation rel, BackendId id)
{
	char	   *nspname;
	char		tmpname[NAMEDATALEN];

	/* temporary enough */
	snprintf(tmpname, NAMEDATALEN, "pg_temp_%u_%i", RelationGetRelid(rel), id);
	nspname = get_namespace_name(RelationGetNamespace(rel));

	return makeRangeVar(nspname, pstrdup(tmpname), -1);
}

/*
 * If the table has dropped columns, we must create the table and
 * drop the columns before we can dispatch the select statement.
 * Return true if we do it, false if we do not. If we return false,
 * there are no dropped columns and we can do a SELECT INTO later.
 * If we need to do it, but fail, issue an error. (See make_type.)
 *
 * Specifically for build_ctas_with_dist.
 *
 * Note that the caller should guarantee that isTmpTableAo has
 * a value that matches 'opts'.
 */
static bool
prebuild_temp_table(Relation rel, RangeVar *tmpname, List *distro, List *opts,
					bool isTmpTableAo, bool useExistingColumnAttributes)
{
	bool need_rebuild = false;
	int attno = 0;
	TupleDesc tupdesc = RelationGetDescr(rel);

	/* 
	 * We cannot CTAS and do per column compression for AOCO tables so we need
	 * to CREATE and then INSERT.
	 */
	if (RelationIsAoCols(rel))
		need_rebuild = true;

	if (!need_rebuild)
	{
		for (attno = 0; attno < tupdesc->natts; attno++)
		{
			if (tupdesc->attrs[attno]->attisdropped)
			{
				need_rebuild = true;
				break;
			}
		}
	}

	/*
	 * If the new table is an AO table with indexes, always use
	 * Create Table + Insert Into. During Create Table phase,
	 * we determine whether to create the block directory
	 * depending on whether the original table has indexes. It is
	 * important to create the block directory to support the reindex
	 * later. See MPP-9545 for more info.
	 */
	if (isTmpTableAo &&
		rel->rd_rel->relhasindex)
		need_rebuild = true;

	if (need_rebuild)
	{
		CreateStmt *cs = makeNode(CreateStmt);
		Query *q;
		DestReceiver *dest = None_Receiver;
		List **col_encs = NULL;

		cs->relKind = RELKIND_RELATION;
		cs->distributedBy = distro;
		cs->relation = tmpname;
		cs->ownerid = rel->rd_rel->relowner;
		cs->tablespacename = get_tablespace_name(rel->rd_rel->reltablespace);
		cs->buildAoBlkdir = false;

		if (isTmpTableAo &&
			rel->rd_rel->relhasindex)
			cs->buildAoBlkdir = true;

		if (RelationIsAoCols(rel))
		{
			if (useExistingColumnAttributes)
			{
				/* 
				 * Need to remove table level compression settings for the
				 * AOCO case since they're set at the column level.
				 */
				ListCell *lc;

				foreach(lc, opts)
				{
					DefElem *de = lfirst(lc);

					if (de->defname &&
						(strcmp("compresstype", de->defname) == 0 ||
						 strcmp("compresslevel", de->defname) == 0 ||
						 strcmp("blocksize", de->defname) == 0))
						continue;
					else
						cs->options = lappend(cs->options, de);
				}
				col_encs = RelationGetUntransformedAttributeOptions(rel);
			}
			else
			{
				ListCell *lc;

				foreach(lc, opts)
				{
					DefElem *de = lfirst(lc);
					cs->options = lappend(cs->options, de);
				}
			}
		}
		else
			cs->options = opts;

		for (attno = 0; attno < tupdesc->natts; attno++)
		{
			ColumnDef *cd = makeNode(ColumnDef);
			TypeName *tname = NULL;
			Form_pg_attribute att = tupdesc->attrs[attno];

			cd->is_local = true;

			if (att->attisdropped)
			{
				/*
				 * Use dummy int4 columns to stand in for dropped columns.
				 * We cannot easily reconstruct the original layout, because
				 * we don't know what the original datatype was, and it might
				 * not even exist anymore. This means that the temp table is
				 * not binary-compatible with the old table. We will fix that
				 * by updating the catalogs of the original table, to match
				 * the temp table we build here, before swapping the relation
				 * files.
				 */
				tname = makeTypeNameFromOid(INT4OID, -1);
				cd->colname = pstrdup(NameStr(att->attname));
			}
			else
			{
				Type typ = typeidType(att->atttypid);
				Oid typnamespace = ((Form_pg_type) GETSTRUCT(typ))->typnamespace;
				char *nspname = get_namespace_name(typnamespace);
				int arno;
				char *typstr;
				int4 ndims = att->attndims;

				tname = makeNode(TypeName);

				if (!PointerIsValid(nspname))
					elog(ERROR, "could not lookup namespace %d", typnamespace);
				cd->colname = pstrdup(NameStr(att->attname));
				typstr = typeTypeName(typ);
				tname->names = list_make2(makeString(nspname),
										  makeString(typstr));
				ReleaseSysCache(typ);
				tname->typemod = att->atttypmod;

				/*
				 * If this is a built in array type, like _int4, then reduce
				 * the array dimensions by 1. This is an annoying postgres
				 * hack which I wish would go away.
				 */
				if (typstr && typstr[0] == '_' && ndims > 0)
					ndims--;

				for (arno = 0; arno < ndims; arno++)
					/* bound of -1 are fine because this has no effect on data */
					tname->arrayBounds = lappend(tname->arrayBounds,
												 makeInteger(-1));

				/* Per column encoding settings */
				if (col_encs)
					cd->encoding = col_encs[attno];
			}

			tname->location = -1;
			cd->typeName = tname;
			cs->tableElts = lappend(cs->tableElts, cd);
		}
		q = parse_analyze((Node *) cs, synthetic_sql, NULL, 0);
		ProcessUtility((Node *)q->utilityStmt,
					   synthetic_sql,
					   NULL,
					   false, /* not top level */
					   dest,
					   NULL);
		CommandCounterIncrement();
	}
	return need_rebuild;
}

/* Build a human readable tag for what we're doing */
static char *
make_distro_str(List *lwith, List *ldistro)
{
    char       *distro_str = "SET WITH DISTRIBUTED BY";

	if (lwith && ldistro)
		distro_str = "SET WITH DISTRIBUTED BY";
	else
	{
		if (lwith)
			distro_str = "SET WITH";
		else if (ldistro)
			distro_str = "SET DISTRIBUTED BY";
	}
	return pstrdup(distro_str); /* don't return a stack address */
}

/*
 * Check if distribution key compatible with unique index
 */
static void checkUniqueIndexCompatible(Relation rel, GpPolicy *pol)
{
	List *indexoidlist = RelationGetIndexList(rel);
	ListCell *indexoidscan = NULL;
	Bitmapset *polbm = NULL;
	int i = 0;

	if(pol == NULL || pol->nattrs == 0)
		return;

	for (i = 0; i < pol->nattrs; i++)
		polbm = bms_add_member(polbm, pol->attrs[i]);

	/* Loop over all indexes on the relation */
	foreach(indexoidscan, indexoidlist)
	{
		Oid			indexoid = lfirst_oid(indexoidscan);
		HeapTuple	indexTuple;
		Form_pg_index indexStruct;
		int			i;
		Bitmapset  *indbm = NULL;

		indexTuple = SearchSysCache1(INDEXRELID,
									 ObjectIdGetDatum(indexoid));
		if (!HeapTupleIsValid(indexTuple))
			elog(ERROR, "cache lookup failed for index %u", indexoid);
		indexStruct = (Form_pg_index) GETSTRUCT(indexTuple);

		/* If the index is not a unique key, skip the check */
		if (indexStruct->indisunique)
		{
			for (i = 0; i < indexStruct->indnatts; i++)
			{
				indbm = bms_add_member(indbm, indexStruct->indkey.values[i]);
			}

			if (!bms_is_subset(polbm, indbm))
			{
				ereport(ERROR,
						(errcode(ERRCODE_INVALID_PARAMETER_VALUE),
						 errmsg("UNIQUE INDEX and DISTRIBUTED BY definitions incompatible"),
						 errhint("the DISTRIBUTED BY columns must be equal to "
								 "or a left-subset of the UNIQUE INDEX columns.")));
			}

			bms_free(indbm);
		}

		ReleaseSysCache(indexTuple);
	}

	list_free(indexoidlist);
	bms_free(polbm);
}

/*
 * ALTER TABLE SET DISTRIBUTED BY
 *
 * set distribution policy for rel
 */
static void
ATExecSetDistributedBy(Relation rel, Node *node, AlterTableCmd *cmd)
{
	List 	   *lprime;
	List 	   *lwith, *ldistro;
	List	   *cols = NIL;
	ListCell   *lc;
	GpPolicy   *policy = NULL;
	QueryDesc  *queryDesc;
	RangeVar   *tmprv;
	Oid			tmprelid;
	Oid			tarrelid = RelationGetRelid(rel);
	List	   *oid_map = NIL;
	bool        rand_pol = false;
	bool        force_reorg = false;
	Datum		newOptions = PointerGetDatum(NULL);
	bool		change_policy = false;
	bool		is_ao = false;
	bool        is_aocs = false;
	char        relstorage = RELSTORAGE_HEAP;
	int         nattr; /* number of attributes */
	bool useExistingColumnAttributes = true;
	SetDistributionCmd *qe_data = NULL; 

	/* Permissions checks */
	if (!pg_class_ownercheck(RelationGetRelid(rel), GetUserId()))
		aclcheck_error(ACLCHECK_NOT_OWNER, ACL_KIND_CLASS,
					   RelationGetRelationName(rel));

	/* Can't ALTER TABLE SET system catalogs */
	if (IsSystemRelation(rel))
		ereport(ERROR,
			(errcode(ERRCODE_INSUFFICIENT_PRIVILEGE),
			errmsg("permission denied: \"%s\" is a system catalog", RelationGetRelationName(rel))));

	Assert(PointerIsValid(node));
	Assert(IsA(node, List));

	lprime = (List *)node;

	/* 
	 * First element is the WITH clause, second element is the actual
	 * distribution clause.
	 */
	lwith   = (List *)linitial(lprime);
	ldistro = (List *)lsecond(lprime);

	if (Gp_role == GP_ROLE_UTILITY)
		ereport(ERROR,
			(errcode(ERRCODE_FEATURE_NOT_SUPPORTED),
			 errmsg("SET DISTRIBUTED BY not supported in utility mode")));

	/* we only support fully distributed tables */
	if (Gp_role == GP_ROLE_DISPATCH)
	{
		if (rel->rd_cdbpolicy->ptype != POLICYTYPE_PARTITIONED)
			ereport(ERROR,
				(errcode(ERRCODE_FEATURE_NOT_SUPPORTED),
				 errmsg("%s not supported on non-distributed tables",
						ldistro ? "SET DISTRIBUTED BY" : "SET WITH")));
	}

	if (Gp_role == GP_ROLE_DISPATCH)
	{
		if (lwith)
		{
			bool		 seen_reorg = false;
			ListCell	*lc;
			char		*reorg_str = "reorganize";
			List		*nlist = NIL;

			/* remove the "REORGANIZE=true/false" from the WITH clause */
			foreach(lc, lwith)
			{
				DefElem	*def = lfirst(lc);

				if (pg_strcasecmp(reorg_str, def->defname) != 0)
				{
					/* MPP-7770: disable changing storage options for now */
					if (!gp_setwith_alter_storage)
						ereport(ERROR,
								(errcode(ERRCODE_FEATURE_NOT_SUPPORTED),
								 errmsg("option \"%s\" not supported",
								 		def->defname)));

					if (pg_strcasecmp(def->defname, "appendonly") == 0)
					{
						if (IsA(def->arg, String) && pg_strcasecmp(strVal(def->arg), "true") == 0)
						{
							is_ao = true;
							relstorage = RELSTORAGE_AOROWS;
						}
						else
							is_ao = false;
					}
					else if (pg_strcasecmp(def->defname, "orientation") == 0)
					{
						if (IsA(def->arg, String) && pg_strcasecmp(strVal(def->arg), "column") == 0)
						{
							is_aocs = true;
							relstorage = RELSTORAGE_AOCOLS;
						}
						else
						{
							if (!IsA(def->arg, String) || pg_strcasecmp(strVal(def->arg), "row") != 0)
								ereport(ERROR,
										(errcode(ERRCODE_INVALID_PARAMETER_VALUE),
										 errmsg("invalid orientation option"),
										 errhint("Valid orientation options are \"column\" or \"row\".")));
						}
					}
					else
					{
						useExistingColumnAttributes=false;
					}

					nlist = lappend(nlist, def);
				}
				else
				{
					/* have we been here before ? */
					if (seen_reorg)
						ereport(ERROR,
								(errcode(ERRCODE_INVALID_PARAMETER_VALUE),
								 errmsg("\"%s\" specified more than once",
								 		reorg_str)));

					seen_reorg = true;
					if (!def->arg)
						force_reorg = true;
					else
					{
						if (IsA(def->arg, String) && pg_strcasecmp("TRUE", strVal(def->arg)) == 0)
							force_reorg = true;
						else if (IsA(def->arg, String) && pg_strcasecmp("FALSE", strVal(def->arg)) == 0)
							force_reorg = false;
						else
							ereport(ERROR,
									(errcode(ERRCODE_INVALID_PARAMETER_VALUE),
									 errmsg("Invalid REORGANIZE option"),
									 errhint("Valid REORGANIZE options are \"true\" or \"false\".")));
					}
				}
			}

			if (is_aocs && !is_ao)
			{
				ereport(ERROR,
						(errcode(ERRCODE_INVALID_PARAMETER_VALUE),
						 errmsg("specified orientation requires appendonly")));
			}

			lwith = nlist;

			/*
			 * If there are other storage options, but REORGANIZE is not
			 * specified, then the storage must be re-org'd.  But if REORGANIZE
			 * was specified use that setting.
			 *
			 * If the user specified we not force a reorg but there are other
			 * WITH clause items, then we cannot honour what the user has
			 * requested.
			 */
			if (!seen_reorg && list_length(lwith))
				force_reorg = true;
			else if (seen_reorg && force_reorg == false && list_length(lwith))
				ereport(ERROR,
						(errcode(ERRCODE_INVALID_PARAMETER_VALUE),
						 errmsg("%s must be set to true when changing storage type",
						 		reorg_str)));

			newOptions = new_rel_opts(rel, lwith);

			/* ensure that the options parse */
			if (newOptions)
				(void) heap_reloptions(rel->rd_rel->relkind, newOptions, true);
		}
		else
		{
			newOptions = new_rel_opts(rel, NIL);
		}

		if (ldistro)
			change_policy = true;

		if (ldistro && linitial(ldistro) == NULL)
		{
			Insist(list_length(ldistro) == 1);

			rand_pol = true;

			if (!force_reorg)
			{
				if (rel->rd_cdbpolicy->nattrs == 0)
					ereport(WARNING,
							(errcode(ERRCODE_DUPLICATE_OBJECT),
							 errmsg("distribution policy of relation \"%s\" already set to DISTRIBUTED RANDOMLY",
									RelationGetRelationName(rel)),
							 errhint("Use ALTER TABLE \"%s\" SET WITH (REORGANIZE=TRUE) DISTRIBUTED RANDOMLY to force a random redistribution.",
									 RelationGetRelationName(rel))));
			}

			policy = createRandomDistribution();
			rel->rd_cdbpolicy = GpPolicyCopy(GetMemoryChunkContext(rel), policy);
			GpPolicyReplace(RelationGetRelid(rel), policy);

			/* only need to rebuild if have new storage options */
			if (!(DatumGetPointer(newOptions) || force_reorg))
			{
				/*
				 * caller expects ATExecSetDistributedBy() to close rel
				 * (see the non-random distribution case below for why.
				 */
				heap_close(rel, NoLock);
				lsecond(lprime) = makeNode(SetDistributionCmd); 
				goto l_distro_fini;
			}
		}
	}

	/*--
	 * Changing a table from random distribution to a specific distribution
	 * policy is the hard bit. For that, we must do the following:
	 *
	 * a) Ensure that the proposed policy is sensible
	 * b) Create a temporary table and reorganise data according to our desired
	 *    distribution policy. To do this, we build a Query node which express
	 *    the query:
	 *    CREATE TABLE tmp_tab_nam AS SELECT * FROM cur_table DISTRIBUTED BY (policy)
	 * c) Execute the query across all nodes
	 * d) Update our parse tree to include the details of the newly created
	 *    table
	 * e) Update the ownership of the temporary table
	 * f) Swap the relfilenodes of the existing table and the temporary table
	 * g) Update the policy on the QD to reflect the underlying data
	 * h) Drop the temporary table -- and with it, the old copy of the data
	 *--
	 */
	if (Gp_role == GP_ROLE_DISPATCH)
	{
		if (change_policy)
		{
			policy = palloc(sizeof(GpPolicy) + sizeof(policy->attrs[0]) * list_length(ldistro));
			policy->ptype = POLICYTYPE_PARTITIONED;
			policy->nattrs = 0;

			/* Step (a) */
			if (!rand_pol)
			{
				foreach(lc, ldistro)
				{
					char	   *colName = strVal((Value *)lfirst(lc));
					HeapTuple	tuple;
					AttrNumber	attnum;

					tuple = SearchSysCacheAttName(RelationGetRelid(rel), colName);

					if (!HeapTupleIsValid(tuple))
						ereport(ERROR,
								(errcode(ERRCODE_UNDEFINED_COLUMN),
								 errmsg("column \"%s\" of relation \"%s\" does not exist",
										colName,
										RelationGetRelationName(rel))));

					attnum = ((Form_pg_attribute) GETSTRUCT(tuple))->attnum;

					/* Prevent them from altering a system attribute */
					if (attnum <= 0)
						ereport(ERROR,
								(errcode(ERRCODE_FEATURE_NOT_SUPPORTED),
								 errmsg("cannot distribute by system column \"%s\"",
										colName)));

					policy->attrs[policy->nattrs++] = attnum;

					ReleaseSysCache(tuple);
					cols = lappend(cols, lfirst(lc));
				} /* end foreach */

				Assert(policy->nattrs > 0);

				/*
				 * See if the the old policy is the same as the new one but
				 * remember, we still might have to rebuild if there are new
				 * storage options.
				 */
				if (!DatumGetPointer(newOptions) && !force_reorg &&
					(policy->nattrs == rel->rd_cdbpolicy->nattrs))
				{
					int i;
					bool diff = false;

					for (i = 0; i < policy->nattrs; i++)
					{
						if (policy->attrs[i] != rel->rd_cdbpolicy->attrs[i])
						{
							diff = true;
							break;
						}
					}
					if (!diff)
					{
						/*
						 * This string length calculation relies on that we add
						 * a comma after each column entry except the last one,
						 * at which point the string should be NULL terminated
						 * instead.
						 */
						char *dist = palloc(list_length(ldistro) * (NAMEDATALEN + 1));

						dist[0] = '\0';

						foreach(lc, ldistro)
						{
							if (lc != list_head(ldistro))
								strcat(dist, ",");
							strcat(dist, strVal(lfirst(lc)));
						}
						ereport(WARNING,
							(errcode(ERRCODE_DUPLICATE_OBJECT),
							 errmsg("distribution policy of relation \"%s\" "
								"already set to (%s)",
								RelationGetRelationName(rel),
								dist),
							 errhint("Use ALTER TABLE \"%s\" "
								"SET WITH (REORGANIZE=TRUE) "
								"DISTRIBUTED BY (%s) "
								"to force redistribution",
								RelationGetRelationName(rel),
								dist)));
						heap_close(rel, NoLock);
						/* Tell QEs to do nothing */
						linitial(lprime) = NULL;
						lsecond(lprime) = makeNode(SetDistributionCmd); 

						return;
						/* don't goto l_distro_fini -- didn't do anything! */
					}
				}
			}

			checkUniqueIndexCompatible(rel, policy);
		}

		if (!ldistro)
			ldistro = make_dist_clause(rel);

		/*
		 * Force the use of legacy query optimizer, since PQO will not
		 * redistribute the tuples if the current and required distributions
		 * are both RANDOM even when reorganize is set to "true"
		 */
		bool saveOptimizerGucValue = optimizer;
		optimizer = false;

		if (saveOptimizerGucValue)
			ereport(LOG,
					(errmsg("ALTER SET DISTRIBUTED BY: falling back to legacy query optimizer to ensure re-distribution of tuples.")));

		GpPolicy *original_policy = NULL;

		if (force_reorg && !rand_pol)
		{
			/*
			 * since we force the reorg, we don't care about the original
			 * distribution policy of the source table hence, we can set the
			 * policy to random, which will force it to redistribute if the new
			 * distribution policy is partitioned, even the new partition policy
			 * is same as the original one, the query optimizer will generate
			 * redistribute plan.
			 */
			GpPolicy *random_policy = createRandomDistribution();

			original_policy = rel->rd_cdbpolicy;
			rel->rd_cdbpolicy = GpPolicyCopy(GetMemoryChunkContext(rel),
											 random_policy);
			GpPolicyReplace(RelationGetRelid(rel), random_policy);
		}

		/* Step (b) - build CTAS */
		queryDesc = build_ctas_with_dist(rel, ldistro,
						untransformRelOptions(newOptions),
						&tmprv,
						useExistingColumnAttributes);

		/* 
		 * We need to update our snapshot here to make sure we see all
		 * committed work. We have an exclusive lock on the table so no one
		 * will be able to access the table now.
		 */
		PushActiveSnapshot(GetLatestSnapshot());
	
		/* Step (c) - run on all nodes */
		ExecutorStart(queryDesc, 0);
		ExecutorRun(queryDesc, ForwardScanDirection, 0L);
		ExecutorEnd(queryDesc);
		FreeQueryDesc(queryDesc);

		/* Restore the old snapshot */
		PopActiveSnapshot();
		optimizer = saveOptimizerGucValue;

		CommandCounterIncrement(); /* see the effects of the command */

		if (original_policy)
		{
			rel->rd_cdbpolicy = original_policy;
			GpPolicyReplace(RelationGetRelid(rel), original_policy);
		}

		/*
		 * Step (d) - tell the seg nodes about the temporary relation. This
		 * involves stomping on the node we've been given
		 */
		qe_data = makeNode(SetDistributionCmd);
		qe_data->backendId = MyBackendId;
		qe_data->relids = list_make1_oid(tarrelid); 
	}
	else
	{
		int			backend_id;
		bool		reorg = false;
		ListCell   *lc;
		DefElem    *def;

		Assert(list_length(lprime) >= 2);

		lwith = linitial(lprime);
		qe_data = lsecond(lprime);

		/* Remove "reorganize" since we don't want it in reloptions of pg_class */	
		foreach(lc, lwith)
		{
			def = lfirst(lc);
			if (pg_strcasecmp(def->defname, "reorganize") == 0)
			{
				if (pg_strcasecmp(strVal(def->arg), "true") == 0)
					reorg = true;
				lwith = list_delete(lwith, def);
				break;
			}
		}

		/* Set to random distribution on master with no reorganisation */
		if (!reorg && qe_data->backendId == 0)
		{
			/* caller expects rel to be closed for this AT type */
			heap_close(rel, NoLock);
			goto l_distro_fini;			
		}

		if (!list_member_oid(qe_data->relids, tarrelid))
		{
			heap_close(rel, NoLock);
			goto l_distro_fini;			
		}

		backend_id = qe_data->backendId;
		tmprv = make_temp_table_name(rel, backend_id);
		oid_map = qe_data->indexOidMap;

		if (list_length(lprime) == 3)
		{
			Value *v = lthird(lprime);
			if (intVal(v) == 1)
			{
				is_ao = true;
				relstorage = RELSTORAGE_AOROWS;
			}
			else if (intVal(v) == 2)
			{
				is_ao = true;
				is_aocs = true;
				relstorage = RELSTORAGE_AOCOLS;
			}
			else
			{
				is_ao = false;
				relstorage = RELSTORAGE_HEAP;
			}
		}

		newOptions = new_rel_opts(rel, lwith);
	}

	/*
	 * Step (e) - Correct ownership on temporary table:
	 *   necessary so that the toast tables/indices have the correct
	 *   owner after we swap them.
	 *
	 * Note: ATExecChangeOwner does NOT dispatch, so this does not
	 * belong in the dispatch block above (MPP-9663).
	 */
	ATExecChangeOwner(RangeVarGetRelid(tmprv, false),
					  rel->rd_rel->relowner, true);
	CommandCounterIncrement(); /* see the effects of the command */

	/*
	 * Update pg_attribute for dropped columns. The temp table we built
	 * uses int4 to stand in for any dropped columns, so we need to update
	 * the original table's definition to match the new contents.
	 */
	change_dropped_col_datatypes(rel);

	/*
	 * Step (f) - swap relfilenodes and MORE !!!
	 *
	 * Just lookup the Oid and pass it to swap_relation_files(). To do
	 * this we must close the rel, since it needs to be forgotten by
	 * the cache, we keep the lock though. ATRewriteCatalogs() knows
	 * that we've closed the relation here.
	 */
	nattr = RelationGetNumberOfAttributes(rel);
	heap_close(rel, NoLock);
	rel = NULL;
	tmprelid = RangeVarGetRelid(tmprv, false);
	swap_relation_files(tarrelid, tmprelid, RecentXmin, false);

	if (DatumGetPointer(newOptions))
	{
		Datum		repl_val[Natts_pg_class];
		bool		repl_null[Natts_pg_class];
		bool		repl_repl[Natts_pg_class];
		HeapTuple	newOptsTuple;
		HeapTuple	tuple;
		Relation	relationRelation;

		/*
		 * All we need do here is update the pg_class row; the new
		 * options will be propagated into relcaches during
		 * post-commit cache inval.
		 */
		MemSet(repl_val, 0, sizeof(repl_val));
		MemSet(repl_null, false, sizeof(repl_null));
		MemSet(repl_repl, false, sizeof(repl_repl));

		if (newOptions != (Datum) 0)
			repl_val[Anum_pg_class_reloptions - 1] = newOptions;
		else
			repl_null[Anum_pg_class_reloptions - 1] = true;

		repl_repl[Anum_pg_class_reloptions - 1] = true;

		relationRelation = heap_open(RelationRelationId, RowExclusiveLock);
		tuple = SearchSysCache(RELOID,
							   ObjectIdGetDatum(tarrelid),
							   0, 0, 0);

		Insist(HeapTupleIsValid(tuple));
		newOptsTuple = heap_modify_tuple(tuple, RelationGetDescr(relationRelation),
										 repl_val, repl_null, repl_repl);

		simple_heap_update(relationRelation, &tuple->t_self, newOptsTuple);
		CatalogUpdateIndexes(relationRelation, newOptsTuple);

		heap_freetuple(newOptsTuple);

		ReleaseSysCache(tuple);

		heap_close(relationRelation, RowExclusiveLock);

		/*
		 * Increment cmd counter to make updates visible; this is
		 * needed because the same tuple has to be updated again
		 */
		CommandCounterIncrement();
	}

	if (gp_setwith_alter_storage)
	{
		RemoveAttributeEncodingsByRelid(tarrelid);
		cloneAttributeEncoding(tmprelid, tarrelid, nattr);
	}

	/* now, reindex */
	reindex_relation(tarrelid, false);

	/* Step (g) */
	if (Gp_role == GP_ROLE_DISPATCH)
	{
		if (change_policy)
			GpPolicyReplace(tarrelid, policy);

		qe_data->indexOidMap = oid_map;

		linitial(lprime) = lwith;
		lsecond(lprime) = qe_data;
		lprime = lappend(lprime, makeInteger(is_ao ? (is_aocs ? 2 : 1) : 0));
	}

	/* Step (h) Drop the table */
	{
		ObjectAddress object;
		object.classId = RelationRelationId;
		object.objectId = tmprelid;
		object.objectSubId = 0;

		performDeletion(&object, DROP_RESTRICT);
	}

l_distro_fini:

	/* MPP-6929: metadata tracking */
	if (Gp_role == GP_ROLE_DISPATCH)
	{
		char *distro_str = make_distro_str(lwith, ldistro);
		/* don't check relkind - must be a table */
		MetaTrackUpdObject(RelationRelationId, tarrelid, GetUserId(), "ALTER",
						   distro_str);
	}
}


/*
 * rel could be a toast table, toast table index or index on a
 * table. Get that table's OID.
 */
static Oid
rel_get_table_oid(Relation rel)
{
	Oid toid = RelationGetRelid(rel);
	Relation thisrel = NULL;

	if (rel->rd_rel->relkind == RELKIND_INDEX)
	{
		HeapTuple	indexTuple;
		Form_pg_index indexStruct;

		indexTuple = SearchSysCache1(INDEXRELID,
									 ObjectIdGetDatum(toid));
		if (!HeapTupleIsValid(indexTuple))
			elog(ERROR, "cache lookup failure: cannot find pg_index entry for OID %u",
				 toid);
		indexStruct = (Form_pg_index) GETSTRUCT(indexTuple);

		toid = indexStruct->indrelid;

		ReleaseSysCache(indexTuple);

		thisrel = relation_open(toid, NoLock);
		toid = rel_get_table_oid(thisrel); /* **RECURSIVE** */
		relation_close(thisrel, NoLock);

		return toid;
	}
	else if (rel->rd_rel->relkind == RELKIND_AOSEGMENTS ||
			 rel->rd_rel->relkind == RELKIND_AOBLOCKDIR ||
			 rel->rd_rel->relkind == RELKIND_AOVISIMAP ||
			 rel->rd_rel->relkind == RELKIND_TOASTVALUE)
	{
		/* use pg_depend to find parent */
		Relation	deprel;
		HeapTuple	tup;
		ScanKeyData scankey[2];
		SysScanDesc sscan;

		deprel = heap_open(DependRelationId, AccessShareLock);

		/* SELECT * FROM pg_depend WHERE classid = :1 AND objid = :2 */
		ScanKeyInit(&scankey[0],
					Anum_pg_depend_classid,
					BTEqualStrategyNumber, F_OIDEQ,
					ObjectIdGetDatum(RelationRelationId));
		ScanKeyInit(&scankey[1],
					Anum_pg_depend_objid,
					BTEqualStrategyNumber, F_OIDEQ,
					ObjectIdGetDatum(toid));

		sscan = systable_beginscan(deprel, DependDependerIndexId, true,
								   SnapshotNow, 2, scankey);

		while (HeapTupleIsValid(tup = systable_getnext(sscan)))
		{
			Form_pg_depend foundDep = (Form_pg_depend) GETSTRUCT(tup);

			if (foundDep->deptype == DEPENDENCY_INTERNAL)
			{
				toid = foundDep->refobjid;
				break;
			}
		}
		systable_endscan(sscan);
		heap_close(deprel, AccessShareLock);
	}
	return toid;
}

/*
 * partition children, toast tables and indexes, and indexes on partition
 * children do not long lived locks because the lock on the partition master
 * protects us.
 */
bool
rel_needs_long_lock(Oid relid)
{
	bool needs_lock = true;
	Relation rel = relation_open(relid, NoLock);

	relid = rel_get_table_oid(rel);

	relation_close(rel, NoLock);

	if (Gp_role == GP_ROLE_DISPATCH)
		needs_lock = !rel_is_child_partition(relid);
	else
	{
		Relation inhrel;
		ScanKeyData scankey[2];
		SysScanDesc sscan;

		ScanKeyInit(&scankey[0],
					Anum_pg_inherits_inhrelid,
					BTEqualStrategyNumber, F_OIDEQ,
					ObjectIdGetDatum(relid));
		ScanKeyInit(&scankey[1],
					Anum_pg_inherits_inhseqno,
					BTEqualStrategyNumber, F_INT4EQ,
					Int32GetDatum(1));

		inhrel = heap_open(InheritsRelationId, AccessShareLock);

		sscan = systable_beginscan(inhrel, InheritsRelidSeqnoIndexId,
								   true, SnapshotNow, 2, scankey);

		if (systable_getnext(sscan))
			needs_lock = false;

		systable_endscan(sscan);
		heap_close(inhrel, AccessShareLock);
	}
	return needs_lock;
}


/*
 * ALTER TABLE ... ADD PARTITION
 *
 */

static 	AlterPartitionId *
wack_pid_relname(AlterPartitionId 		 *pid,
				 PartitionNode  		**ppNode,
				 Relation 				  rel,
				 PgPartRule 			**ppar_prule,
				 char 					**plrelname,
				 char 					 *lRelNameBuf)
{
	AlterPartitionId 	*locPid = pid;	/* local pid if IDRule */

	if (!pid)
		return NULL;

	if (AT_AP_IDRule == locPid->idtype)
	{
		List 		*l1		   = (List *)pid->partiddef;
		ListCell 	*lc;
		PgPartRule 	*par_prule = NULL;

		lc = list_head(l1);
		*ppar_prule = (PgPartRule*) lfirst(lc);

		par_prule = *ppar_prule;

		*plrelname = par_prule->relname;

		if (par_prule && par_prule->topRule && par_prule->topRule->children)
			*ppNode = par_prule->topRule->children;

		lc = lnext(lc);

		locPid = (AlterPartitionId *)lfirst(lc);

		Assert(locPid);
	}
	else
	{
		*ppNode = RelationBuildPartitionDesc(rel, false);

		snprintf(lRelNameBuf, (NAMEDATALEN*2),
					 "relation \"%s\"",
					 RelationGetRelationName(rel));
		*plrelname = lRelNameBuf;
	}

	return locPid;
}

static void
ATPExecPartAdd(AlteredTableInfo *tab,
			   Relation rel,
               AlterPartitionCmd *pc,
			   AlterTableType att)
{
	AlterPartitionId 	*pid 		= (AlterPartitionId *)pc->partid;
	PgPartRule   		*prule 		= NULL;
	PartitionNode  		*pNode 		= NULL;
	char           		*parTypName = NULL;
	char			 	 namBuf[NAMEDATALEN];
	AlterPartitionId 	*locPid 	= NULL;	/* local pid if IDRule */
	PgPartRule* 		 par_prule 	= NULL;	/* prule for parent if IDRule */
	char 		 		 lRelNameBuf[(NAMEDATALEN*2)];
	char 				*lrelname   = NULL;
	Node 				*pSubSpec 	= NULL;
	bool				 is_split = false;
	bool				 bSetTemplate = (att == AT_PartSetTemplate);
	PartitionElem *pelem;
	List	   *colencs = NIL;

	/* This whole function is QD only. */
	if (Gp_role != GP_ROLE_DISPATCH)
		return;

	if (att == AT_PartAddForSplit)
	{
		is_split = true;
		colencs = (List *) pc->arg2;
	}
	pelem = (PartitionElem *) pc->arg1;

	locPid =
			wack_pid_relname(pid,
							 &pNode,
							 rel,
							 &par_prule,
							 &lrelname,
							 lRelNameBuf);

	if (!pNode)
		ereport(ERROR,
				(errcode(ERRCODE_UNDEFINED_OBJECT),
				 errmsg("%s is not partitioned", lrelname)));

	switch (pNode->part->parkind)
	{
		case 'r': /* range */
			parTypName = "RANGE";
			break;
		case 'l': /* list */
			parTypName = "LIST";
			break;
		default:
			elog(ERROR, "unrecognized partitioning kind '%c'",
				 pNode->part->parkind);
			Assert(false);
			break;
	} /* end switch */


	if (locPid->idtype == AT_AP_IDName)
		snprintf(namBuf, sizeof(namBuf), " \"%s\"", strVal(locPid->partiddef));
	else
		namBuf[0] = '\0';

	/* partition must have a valid name */
	if ((locPid->idtype != AT_AP_IDName)
		&& (locPid->idtype != AT_AP_IDNone))
		ereport(ERROR,
				(errcode(ERRCODE_INVALID_TABLE_DEFINITION),
				 errmsg("cannot ADD partition%s to %s by rank or value",
						namBuf,
						lrelname),
					 errhint("use a named partition")));

	/* don't check if splitting or setting a subpartition template */
	if (!is_split && !bSetTemplate)
	{
		/* We complain if partition already exists, so prule should be NULL */
		prule = get_part_rule(rel, pid, true, false, NULL, false);
	}

	if (!prule)
	{
		bool isDefault = pelem->isDefault;

		/* DEFAULT checks */
		if (!isDefault && (pNode->default_part) &&
			!is_split && !bSetTemplate) /* MPP-6093: ok to reset template */
			ereport(ERROR,
				(errcode(ERRCODE_INVALID_TABLE_DEFINITION),
				 errmsg("cannot add %s partition%s to "
						"%s with DEFAULT partition \"%s\"",
						parTypName,
						namBuf,
						lrelname,
						pNode->default_part->parname),
				 errhint("need to SPLIT partition \"%s\"",
						 pNode->default_part->parname)));

		if (isDefault && !is_split)
		{
			/* MPP-6093: ok to reset template */
			if (pNode->default_part && !bSetTemplate)
				ereport(ERROR,
						(errcode(ERRCODE_DUPLICATE_OBJECT),
						 errmsg("DEFAULT partition \"%s\" for "
								"%s already exists",
								pNode->default_part->parname,
								lrelname)));

			/* XXX XXX: move this check to gram.y ? */
			if (pelem->boundSpec)
				ereport(ERROR,
						(errcode(ERRCODE_INVALID_TABLE_DEFINITION),
						 errmsg("invalid use of boundary specification "
								"for DEFAULT partition%s of %s",
								namBuf,
								lrelname)));
		}

		/* Do the real work for add ... */

		if ('r' == pNode->part->parkind)
		{
			pSubSpec =
			atpxPartAddList(rel, is_split, colencs, pNode,
							(locPid->idtype == AT_AP_IDName) ?
							strVal(locPid->partiddef) : NULL, /* partition name */
							isDefault, pelem,
							PARTTYP_RANGE,
							par_prule,
							lrelname,
							bSetTemplate,
							rel->rd_rel->relowner);
		}
		else if ('l' == pNode->part->parkind)
		{
			pSubSpec =
			atpxPartAddList(rel, is_split, colencs, pNode,
							(locPid->idtype == AT_AP_IDName) ?
							strVal(locPid->partiddef) : NULL, /* partition name */
							isDefault, pelem,
							PARTTYP_LIST,
							par_prule,
							lrelname,
							bSetTemplate,
							rel->rd_rel->relowner);
		}

	}

	/* MPP-6929: metadata tracking */
	if (!is_split && !bSetTemplate)
		MetaTrackUpdObject(RelationRelationId,
						   RelationGetRelid(rel),
						   GetUserId(),
						   "PARTITION", "ADD"
				);

} /* end ATPExecPartAdd */


/*
 * Add partition hierarchy to catalogs.
 *
 * parts is a list, with a partitioning rule and potentially sub-partitions.
 */
static void
ATExecPartAddInternal(Relation rel, Node *def)
{
	PartitionBy *part = (PartitionBy *)def;
	add_part_to_catalog(RelationGetRelid(rel), part, false);
}


/* ALTER TABLE ... ALTER PARTITION */
static void
ATPExecPartAlter(List **wqueue, AlteredTableInfo *tab, Relation rel,
                 AlterPartitionCmd *pc)
{
	AlterPartitionId 	*pid		   = (AlterPartitionId *)pc->partid;
	AlterTableCmd 		*atc		   = (AlterTableCmd *)pc->arg1;
	PgPartRule   		*prule		   = NULL;
	List 				*pidlst		   = NIL;
	AlterPartitionId 	*pid2		   = makeNode(AlterPartitionId);
	AlterPartitionCmd 	*pc2		   = NULL;
	bool				 bPartitionCmd = true;	/* true if a "partition" cmd */
	Relation			 rel2		   = rel;
	bool				prepCmd		= false;	/* true if the sub command of ALTER PARTITION is a SPLIT PARTITION */

	while (1)
	{
		pidlst = lappend(pidlst, pid);

		if (atc->subtype != AT_PartAlter)
			break;
		pc2 = (AlterPartitionCmd *)atc->def;
		pid = (AlterPartitionId *)pc2->partid;
		atc = (AlterTableCmd *)pc2->arg1;
	}

	/* let split, exchange through */
	if (!(atc->subtype == AT_PartExchange ||
		  atc->subtype == AT_PartSplit ||
		  atc->subtype == AT_SetDistributedBy) &&
		Gp_role != GP_ROLE_DISPATCH)
		return;

	switch (atc->subtype)
	{
		case AT_PartSplit:				/* Split */
		{
			prepCmd = true; /* if sub-command is split partition then it will require some preprocessing */
		}
		case AT_PartAdd:				/* Add */
		case AT_PartAddForSplit:		/* Add, as part of a split */
		case AT_PartDrop:				/* Drop */
		case AT_PartSetTemplate:		/* Set Subpartition Template */
				if (!gp_allow_non_uniform_partitioning_ddl)
				{
					ereport(ERROR,
						   (errcode(ERRCODE_FEATURE_NOT_SUPPORTED),
							errmsg("Cannot modify multi-level partitioned table to have non-uniform partitioning hierarchy.")));
				}
				break;
				/* XXX XXX: treat set subpartition template special:

				need to pass the pNode to ATPExecPartSetTemplate and bypass
				ATExecCmd ...

				*/
		case AT_PartRename:	 			/* Rename */
		case AT_PartExchange:			/* Exchange */
		case AT_PartTruncate:			/* Truncate */
				break;

		/* Next, list of ALTER TABLE commands applicable to a child table */
		case AT_SetTableSpace:			/* Set Tablespace */
		case AT_SetDistributedBy:	/* SET DISTRIBUTED BY */
				bPartitionCmd = false;
				break;
		default:
			ereport(ERROR,
					(errcode(ERRCODE_FEATURE_NOT_SUPPORTED),
					 errmsg("cannot ALTER PARTITION for relation \"%s\"",
							RelationGetRelationName(rel))));
	}

	if (Gp_role == GP_ROLE_DISPATCH)
	{
		pid2->idtype = AT_AP_IDList;
		pid2->partiddef = (Node *)pidlst;
		pid2->location  = -1;

		prule = get_part_rule(rel, pid2, true, true, NULL, false);

		if (!prule)
			ereport(ERROR,
					(errcode(ERRCODE_FEATURE_NOT_SUPPORTED),
					 errmsg("cannot ALTER PARTITION for relation \"%s\"",
							RelationGetRelationName(rel))));
		if (bPartitionCmd)
		{
			/* build the IDRule for the nested ALTER PARTITION cmd ... */
			Assert(IsA(atc->def, AlterPartitionCmd));

			pc2 = (AlterPartitionCmd *)atc->def;
			pid = (AlterPartitionId *)pc2->partid;

			pid2->idtype = AT_AP_IDRule;
			pid2->partiddef = (Node *)list_make2((Node *)prule, pid);
			pid2->location  = -1;

			pc2->partid = (Node *)pid2;

			if (prepCmd) /* Prep the split partition sub-command */
			{
				PgPartRule			*prule1	= NULL;
				bool is_at = true;
				prule1 = get_part_rule(rel, pid2, true, true, NULL, false);

				if (linitial((List *)pc2->arg1)) /* Check if the SPLIT PARTITION command has an AT clause */
					is_at = false;

				prepSplitCmd(rel, prule1, is_at);
			}
		}
		else /* treat as a table */
		{
			/* Update PID for use on QEs */
			pid2->idtype = AT_AP_IDRule;
			pid2->partiddef = (Node *)list_make2((Node *)prule, pid);
			pid2->location  = -1;
			pc->partid = (Node *)pid2;

			/* get the child table relid */
			rel2 = heap_open(prule->topRule->parchildrelid,
							 AccessExclusiveLock);

			/* MPP-5524: check if can change distribution policy */
			if (atc->subtype == AT_SetDistributedBy)
			{
				List *dist_cnames = NIL;
				Assert(IsA(atc->def, List));

				dist_cnames = lsecond((List*)atc->def);

				/*	might be null if no policy set, e.g. just a change
				 *	of storage options...
				 */
				if (dist_cnames)
				{
					Assert(IsA(dist_cnames, List));

					if (! can_implement_dist_on_part(rel, dist_cnames) )
						ereport(ERROR,
								(errcode(ERRCODE_FEATURE_NOT_SUPPORTED),
								 errmsg("cannot ALTER PARTITION ... SET "
										"DISTRIBUTED BY for %s",
										prule->relname),
										errhint("distribution policy of "
												"partition must match parent")
										));
				}

			}

			/*
			 * Give the notice first, because it looks weird if it
			 * comes after a failure message
			 */
			ereport(NOTICE,
					(errmsg("altering table \"%s\" "
							"(%s)",
							RelationGetRelationName(rel2),
							prule->relname)));
		}
	}
	else if (Gp_role == GP_ROLE_EXECUTE && atc->subtype == AT_SetDistributedBy)
	{
		pid = (AlterPartitionId *)pc->partid;
		Assert(IsA(pid->partiddef, List));
		prule = (PgPartRule *)linitial((List *)pid->partiddef);
		/* get the child table relid */
		rel2 = heap_open(prule->topRule->parchildrelid,
						 AccessExclusiveLock);
		bPartitionCmd = false;
	}

	/* execute the command */
	ATExecCmd(wqueue, tab, rel2, atc);

	if (!bPartitionCmd)
	{
		/* NOTE: for the case of Set Distro,
		 * ATExecSetDistributedBy rebuilds the relation, so rel2
		 * is already gone!
		 */
		if (atc->subtype != AT_SetDistributedBy)
			heap_close(rel2, NoLock);
	}

	/* MPP-6929: metadata tracking - don't track this! */

} /* end ATPExecPartAlter */


/* ALTER TABLE ... DROP PARTITION */

static void
ATPExecPartDrop(Relation rel,
                AlterPartitionCmd *pc)
{
	AlterPartitionId 	*pid 		 = (AlterPartitionId *)pc->partid;
	PgPartRule   		*prule 		 = NULL;
	PartitionNode  		*pNode  	 = NULL;
	DropStmt 			*ds 		 = (DropStmt *)pc->arg1;
	bool 				 bCheckMaybe = !(ds->missing_ok);
	AlterPartitionId 	*locPid 	 = pid;  /* local pid if IDRule */
	PgPartRule* 		 par_prule 	 = NULL; /* prule for parent if IDRule */
	char 		 		 lRelNameBuf[(NAMEDATALEN*2)];
	char 				*lrelname	= NULL;
	bool 				 bForceDrop	= false;

	if (Gp_role != GP_ROLE_DISPATCH)
		return;

	if (pc->arg2 &&
		IsA(pc->arg2, AlterPartitionCmd))
	{
		/* NOTE: Ugh, I hate this hack.  Normally, PartDrop has a null
		 * pc->arg2 (the DropStmt is on arg1).  However, for SPLIT, we
		 * have the case where we may need to DROP that last partition
		 * of a table, which in only ok because we will re-ADD two
		 * partitions to replace it.  So allow bForceDrop only for
		 * this case.  We need a better way to decorate the ALTER cmd
		 * structs to annotate these special cases.
		 */
		bForceDrop = true;
	}

	/* missing partition id only ok for range partitions -- just get
	 * first one */

	locPid =
			wack_pid_relname(pid,
							 &pNode,
							 rel,
							 &par_prule,
							 &lrelname,
							 lRelNameBuf);

	if (AT_AP_IDNone == locPid->idtype)
	{
		if (pNode && pNode->part && (pNode->part->parkind != 'r'))
		{
			if (strlen(lrelname))
				ereport(ERROR,
						(errcode(ERRCODE_SYNTAX_ERROR),
						 errmsg("missing name or value for DROP for %s",
								lrelname)));
			else
				ereport(ERROR,
						(errcode(ERRCODE_SYNTAX_ERROR),
						 errmsg("missing name or value for DROP")));
		}

		/* if a range partition, and not specified, just get the first one */
		locPid->idtype = AT_AP_IDRank;
		locPid->partiddef = (Node *)makeInteger(1);
	}

	prule = get_part_rule(rel, pid, bCheckMaybe, true, NULL, false);

	/* MPP-3722: complain if for(value) matches the default partition */
	if ((locPid->idtype == AT_AP_IDValue)
		&& prule &&
		(prule->topRule == prule->pNode->default_part))
			ereport(ERROR,
					(errcode(ERRCODE_WRONG_OBJECT_TYPE),
					 errmsg("FOR expression matches "
							"DEFAULT partition%s of %s",
							prule->partIdStr,
							prule->relname),
					 errhint("FOR expression may only specify "
							 "a non-default partition in this context.")));

	if (!prule)
	{
		Assert(ds->missing_ok);
		switch (locPid->idtype)
		{
			case AT_AP_IDNone:				/* no ID */
				/* should never happen */
				Assert(false);
				break;
			case AT_AP_IDName:				/* IDentify by Name */
				ereport(NOTICE,
					(errcode(ERRCODE_UNDEFINED_OBJECT),
					 errmsg("partition \"%s\" of %s does not "
							"exist, skipping",
							strVal(locPid->partiddef),
							lrelname
							)));

				break;
			case AT_AP_IDValue:				/* IDentifier FOR Value */
				ereport(NOTICE,
					(errcode(ERRCODE_UNDEFINED_OBJECT),
					 errmsg("partition for specified value of "
							"%s does not exist, skipping",
							lrelname
							 )));

				break;
			case AT_AP_IDRank:				/* IDentifier FOR Rank */
				ereport(NOTICE,
					(errcode(ERRCODE_UNDEFINED_OBJECT),
					 errmsg("partition for specified rank of "
							"%s does not exist, skipping",
							lrelname
							 )));

				break;
			case AT_AP_ID_oid:				/* IDentifier by oid */
				ereport(NOTICE,
					(errcode(ERRCODE_UNDEFINED_OBJECT),
					 errmsg("partition for specified oid of "
							"%s does not exist, skipping",
							lrelname
							 )));
				break;
			case AT_AP_IDDefault:			/* IDentify DEFAULT partition */
				ereport(NOTICE,
					(errcode(ERRCODE_UNDEFINED_OBJECT),
					 errmsg("DEFAULT partition for "
							"%s does not exist, skipping",
							lrelname
							 )));
				break;
			default: /* XXX XXX */
				Assert(false);
		}
		return;
	}
	else
	{
		char* prelname;
		int   numParts = list_length(prule->pNode->rules);
		DestReceiver 	*dest = None_Receiver;
		Relation rel2;
		RangeVar *relation;
		char *namespace_name;

		/* add the default partition to the count of partitions */
		if (prule->pNode->default_part)
			numParts++;

		/* maybe ERRCODE_INVALID_TABLE_DEFINITION ? */

		/* cannot drop last partition of table */
		if (!bForceDrop && (numParts <= 1))
		{
			if (AT_AP_IDRule != pid->idtype)
				ereport(ERROR,
						(errcode(ERRCODE_DEPENDENT_OBJECTS_STILL_EXIST),
						 errmsg("cannot drop partition%s of "
								"%s -- only one remains",
								prule->partIdStr,
								prule->relname),
						 errhint("Use DROP TABLE \"%s\" to remove the "
								 "table and the final partition ",
								 RelationGetRelationName(rel))));
			else
				ereport(ERROR,
						(errcode(ERRCODE_DEPENDENT_OBJECTS_STILL_EXIST),
						 errmsg("cannot drop partition%s of "
								"%s -- only one remains",
								prule->partIdStr,
								prule->relname),
						 errhint("DROP the parent partition to remove the "
								 "final partition ")));

		}
		rel2 = heap_open(prule->topRule->parchildrelid, NoLock);

		elog(DEBUG5, "dropping partition oid %u", prule->topRule->parchildrelid);
		prelname = pstrdup(RelationGetRelationName(rel2));
		namespace_name = get_namespace_name(rel2->rd_rel->relnamespace);

		/* XXX XXX : don't need "relation" unless fix to use removerelation */
		relation = makeRangeVar(namespace_name, prelname, -1);
		relation->location = pc->location;

		heap_close(rel2, NoLock);

		ds->removeType = OBJECT_TABLE;
		ds->bAllowPartn = true; /* allow drop of partitions */

		if (prule->topRule->children)
		{
			List *l1 = atpxDropList(rel2, prule->topRule->children);

			ds->objects = lappend(l1,
								  list_make2(makeString(namespace_name),
											 makeString(prelname)));
		}
		else
			ds->objects = list_make1(list_make2(makeString(namespace_name),
												makeString(prelname)));

		ProcessUtility((Node *) ds,
					   synthetic_sql,
					   NULL,
					   false, /* not top level */
					   dest,
					   NULL);

		/* Notify of name if did not use name for partition id spec */
		if (prule->topRule && prule->topRule->children
			&& (ds->behavior != DROP_CASCADE ))
		{
			ereport(NOTICE,
					(errmsg("dropped partition%s for %s and its children",
							prule->partIdStr,
							prule->relname)));
		}
		else if ((pid->idtype != AT_AP_IDName)
				 && prule->isName)
				ereport(NOTICE,
						(errmsg("dropped partition%s for %s",
								prule->partIdStr,
								prule->relname)));


		/* MPP-6929: metadata tracking */
		MetaTrackUpdObject(RelationRelationId,
						   RelationGetRelid(rel),
						   GetUserId(),
						   "PARTITION", "DROP"
				);
	}

} /* end ATPExecPartDrop */

static void
exchange_part_inheritance(Oid oldrelid, Oid newrelid)
{
	Oid			parentid;
	Relation	oldrel;
	Relation	newrel;
	Relation	parent;
	Relation	catalogRelation;
	ScanKeyData scankey;
	SysScanDesc scan;
	HeapTuple	tuple;

	oldrel = heap_open(oldrelid, AccessExclusiveLock);
	newrel = heap_open(newrelid, AccessExclusiveLock);

	/* SELECT inhparent FROM pg_inherits WHERE inhrelid = :1 */
	catalogRelation = heap_open(InheritsRelationId, AccessShareLock);
	ScanKeyInit(&scankey,
				Anum_pg_inherits_inhrelid,
				BTEqualStrategyNumber, F_OIDEQ,
				ObjectIdGetDatum(oldrelid));
	scan = systable_beginscan(catalogRelation, InheritsRelidSeqnoIndexId,
							  true, SnapshotNow, 1, &scankey);

	/* should be one and only one parent when it comes to inheritance */
	tuple = systable_getnext(scan);
	if (!tuple)
		elog(ERROR, "could not find pg_inherits row for rel %u", oldrelid);

	parentid = ((Form_pg_inherits) GETSTRUCT(tuple))->inhparent;

	Assert(systable_getnext(scan) == NULL);

	systable_endscan(scan);
	heap_close(catalogRelation, AccessShareLock);

	parent = heap_open(parentid, AccessShareLock); /* should be enough */
	ATExecDropInherit(oldrel,
			makeRangeVar(get_namespace_name(parent->rd_rel->relnamespace),
					     RelationGetRelationName(parent), -1),
			true);

	inherit_parent(parent, newrel, true /* it's a partition */, NIL);
	heap_close(parent, NoLock);
	heap_close(oldrel, NoLock);
	heap_close(newrel, NoLock);
}

/* ALTER TABLE ... EXCHANGE PARTITION 
 * 
 * Do the exchange that was validated earlier (in ATPrepExchange).
 */
static void
ATPExecPartExchange(AlteredTableInfo *tab, Relation rel, AlterPartitionCmd *pc)
{
	Oid					 oldrelid 	= InvalidOid;
	Oid					 newrelid 	= InvalidOid;
	PgPartRule   	    *orig_prule = NULL;
	AlterPartitionCmd	*pc2 = NULL;
	bool is_split = false;
	List				*pcols = NIL; /* partitioned attributes of rel */
	AlterPartitionIdType orig_pid_type = AT_AP_IDNone;	/* save for NOTICE msg at end... */

	if (Gp_role == GP_ROLE_UTILITY)
		return;
	
	/* Exchange for SPLIT is different from user-requested EXCHANGE.  The special
	 * coding to indicate SPLIT is obscure. */
	is_split = ((AlterPartitionCmd *)pc->arg2)->arg2 != NULL;

	if (Gp_role == GP_ROLE_DISPATCH)
	{
		AlterPartitionId   *pid   = (AlterPartitionId *)pc->partid;
		PgPartRule   	   *prule = NULL;
		RangeVar       	   *newrelrv  = (RangeVar *)pc->arg1;
		RangeVar		   *oldrelrv;
		PartitionNode 	   *pn;
		Relation			oldrel;

		pn = RelationBuildPartitionDesc(rel, false);
		pcols = get_partition_attrs(pn);

		prule = get_part_rule(rel, pid, true, true, NULL, false);

		if (!prule)
			return;

		if (prule && prule->topRule && prule->topRule->children)
			ereport(ERROR,
					(errcode(ERRCODE_FEATURE_NOT_SUPPORTED),
					 errmsg("cannot EXCHANGE PARTITION for "
							"%s -- partition has children",
							prule->relname
							 )));

		newrelid = RangeVarGetRelid(newrelrv, false);
		Assert(OidIsValid(newrelid));

		orig_pid_type = pid->idtype;
		orig_prule = prule;
		oldrelid = prule->topRule->parchildrelid;

		/*
		 * We are here because we are either doing an EXCHANGE PARTITION, or SPLIT PARTITION.
		 * We do not allow EXCHANGE PARTITION for the default partition, so let's check for that
		 * and error out.
		 */
		bool fExchangeDefaultPart = !is_split && rel_is_default_partition(oldrelid);

		if (fExchangeDefaultPart && !gp_enable_exchange_default_partition)
		{
			ereport(ERROR,
					(errcode(ERRCODE_SYNTAX_ERROR),
							errmsg("cannot exchange DEFAULT partition")));
		}

		pfree(pc->partid);

		oldrel = heap_open(oldrelid, NoLock);
		oldrelrv =
			makeRangeVar(get_namespace_name(RelationGetNamespace(oldrel)),
						 get_rel_name(oldrelid), -1);
		heap_close(oldrel, NoLock);

		pc->partid = (Node *)oldrelrv;
		pc2 = (AlterPartitionCmd *)pc->arg2;
		pc2->arg2 = (Node *)pcols; /* for execute nodes */

		if (fExchangeDefaultPart)
		{
			elog(WARNING, "Exchanging default partition may result in unexpected query results if "
					"the data being exchanged should have been inserted into a different partition");
		}

		/* MPP-6929: metadata tracking */
		MetaTrackUpdObject(RelationRelationId,
						   RelationGetRelid(rel),
						   GetUserId(),
						   "PARTITION", "EXCHANGE"
				);
	}
	else if (Gp_role == GP_ROLE_EXECUTE)
	{
		RangeVar *oldrelrv;
		RangeVar *newrelrv;

		Assert(IsA(pc->partid, RangeVar));
		Assert(IsA(pc->arg1, RangeVar));
		oldrelrv = (RangeVar *)pc->partid;
		newrelrv = (RangeVar *)pc->arg1;
		oldrelid = RangeVarGetRelid(oldrelrv, false);
		newrelid = RangeVarGetRelid(newrelrv, false);
		pc2 = (AlterPartitionCmd *)pc->arg2;
		pcols = (List *)pc2->arg2;
	}

	Assert(OidIsValid(oldrelid));
	Assert(OidIsValid(newrelid));

#if IF_ONLY_IT_WAS_THAT_SIMPLE
	swap_relation_files(oldrelid, newrelid, false);
	CommandCounterIncrement();
#else
	/*
	 * It would be nice to just swap the relfilenodes. In fact, we could
	 * do that in most cases, the exceptions being tables with dropped 
	 * columns and append only tables.
	 *
	 * So instead, we swap the names of the tables, the type names, the 
	 * constraints, inheritance. We do not swap indexes, ao information
	 * or statistics.
	 *
	 * Note that the state, whether QD or QE, at this point is
	 * - rel -- relid of partitioned table
	 * - oldrelid -- relid of part currently in place
	 * - newrelid -- relid of candidate part to exchange in
	 * - orig_pid_type -- what kind of AlterTablePartitionId id'd the part
	 * - orig_prule -- Used in issuing notice in occasional case.
	 * - pc2->arg1 -- integer Value node: 1 validate, else 0.
	 * - pcols -- integer list of master partitioning columns
	 */
	{
		char			 tmpname1[NAMEDATALEN];
		char			 tmpname2[NAMEDATALEN];
		char			*newname;
		char			*oldname;
		Relation		 newrel;
		Relation		 oldrel;
		AttrMap			*newmap; /* used for compatability check below only */
		AttrMap			*oldmap; /* used for compatability check below only */
		List			*newcons;
		bool			 ok;
		bool			 validate	= intVal(pc2->arg1) ? true : false;
		Oid				 oldnspid	= InvalidOid;
		Oid				 newnspid	= InvalidOid;
		char			*newNspName = NULL;
		char			*oldNspName = NULL;

		newrel = heap_open(newrelid, AccessExclusiveLock);
		if (RelationIsExternal(newrel) && validate)
			ereport(ERROR,
					(errcode(ERRCODE_FEATURE_NOT_SUPPORTED),
					 errmsg("validation of external tables not supported"),
					 errhint("Use WITHOUT VALIDATION.")));

		oldrel = heap_open(oldrelid, AccessExclusiveLock);

		oldnspid = RelationGetNamespace(oldrel);
		newnspid = RelationGetNamespace(newrel);

		if (oldnspid != newnspid)
		{
			newNspName = pstrdup(get_namespace_name(newnspid));
			oldNspName = pstrdup(get_namespace_name(oldnspid));
		}

		newname = pstrdup(RelationGetRelationName(newrel));
		oldname = pstrdup(RelationGetRelationName(oldrel));
		
		ok = map_part_attrs(rel, newrel, &newmap, TRUE);
		Assert(ok);
		ok = map_part_attrs(rel, oldrel, &oldmap, TRUE);
		Assert(ok);

		newcons = cdb_exchange_part_constraints(
				rel, oldrel, newrel, validate, is_split, pc);
		tab->constraints = list_concat(tab->constraints, newcons);
		CommandCounterIncrement();

		exchange_part_inheritance(RelationGetRelid(oldrel), RelationGetRelid(newrel));
		CommandCounterIncrement();

		snprintf(tmpname1, sizeof(tmpname1), "pg_temp_%u", oldrelid);
		snprintf(tmpname2, sizeof(tmpname2), "pg_temp_%u", newrelid);

		exchange_permissions(RelationGetRelid(oldrel),
							 RelationGetRelid(newrel));
		CommandCounterIncrement();

		heap_close(newrel, NoLock);
		heap_close(oldrel, NoLock);

		/* RenameRelation renames the type too */
		RenameRelation(oldrelid, tmpname1, OBJECT_TABLE, NULL);
		CommandCounterIncrement();
		RelationForgetRelation(oldrelid);

		/* MPP-6979: if the namespaces are different, switch them */
		if (newNspName)
		{
			ObjectAddresses *objsMoved = new_object_addresses();

			/* move the old partition (which has a temporary name) to
			 * the new namespace 
			 */
			oldrel = heap_open(oldrelid, AccessExclusiveLock);
			AlterTableNamespaceInternal(oldrel, oldnspid, newnspid, objsMoved);
			heap_close(oldrel, NoLock);
			CommandCounterIncrement();
			RelationForgetRelation(oldrelid);

			/* before we move the new table to the old namespace,
			 * rename it to a temporary name to avoid a name
			 * collision.  It would be nice to have an atomic
			 * operation to rename and renamespace a relation... 
			 */
			RenameRelation(newrelid, tmpname2, OBJECT_TABLE, NULL);
			CommandCounterIncrement();
			RelationForgetRelation(newrelid);

			newrel = heap_open(newrelid, AccessExclusiveLock);
			AlterTableNamespaceInternal(newrel, newnspid, oldnspid, objsMoved);
			heap_close(newrel, NoLock);
			CommandCounterIncrement();
			RelationForgetRelation(newrelid);

			free_object_addresses(objsMoved);
		}

		RenameRelation(newrelid, oldname, OBJECT_TABLE, NULL);
		CommandCounterIncrement();
		RelationForgetRelation(newrelid);

		RenameRelation(oldrelid, newname, OBJECT_TABLE, NULL);
		CommandCounterIncrement();
		RelationForgetRelation(oldrelid);

		CommandCounterIncrement();

		/* fix up partitioning rule if we're on the QD*/
		if (Gp_role == GP_ROLE_DISPATCH)
		{
			exchange_part_rule(oldrelid, newrelid);
			CommandCounterIncrement();

			/* Notify of name if did not use name for partition id spec */
			if ( orig_pid_type != AT_AP_IDName && orig_prule->isName )
				ereport(NOTICE,
						(errmsg("exchanged partition%s of "
								"%s with relation \"%s\"",
								orig_prule->partIdStr,
								orig_prule->relname,
								newname)));
		}
	}
	tab->exchange_relid = newrelid;
#endif
}

/* ALTER TABLE ... RENAME PARTITION */

static void
ATPExecPartRename(Relation rel,
                  AlterPartitionCmd *pc)
{
	AlterPartitionId 	*pid 	   = (AlterPartitionId *)pc->partid;
	PgPartRule   		*prule 	   = NULL;
	PartitionNode  		*pNode     = NULL;
	AlterPartitionId 	*locPid    = pid;	/* local pid if IDRule */
	PgPartRule* 		 par_prule = NULL;	/* prule for parent if IDRule */
	char 		 		 lRelNameBuf[(NAMEDATALEN*2)];
	char 				*lrelname=NULL;

	if (Gp_role != GP_ROLE_DISPATCH)
		return;

	locPid =
			wack_pid_relname(pid,
							 &pNode,
							 rel,
							 &par_prule,
							 &lrelname,
							 lRelNameBuf);

	prule = get_part_rule(rel, pid, true, true, NULL, false);

	if (prule)
	{
		AlterPartitionId		 newpid;
		PgPartRule   		   	*prule2 	 = NULL;
		Relation			 	 targetrelation;
		char        		 	 targetrelname[NAMEDATALEN];
		Relation			 	 parentrelation;
		Oid						 namespaceId;
		char	   			   	*newpartname = strVal(pc->arg1);
		char	   			   	*relname;
		char	  			 	 parentname[NAMEDATALEN];
		int 				 	 partDepth 	 = prule->pNode->part->parlevel;
		RenameStmt 			   	*renStmt 	 = makeNode(RenameStmt);
		DestReceiver 		   	*dest  		 = None_Receiver;
		Relation				 part_rel;
		HeapTuple				 tuple;
		Form_pg_partition_rule	 pgrule;
		List 					*renList 	 = NIL;
		int 					 skipped 	 = 0;
		int 					 renamed 	 = 0;

		newpid.idtype = AT_AP_IDName;
		newpid.partiddef = pc->arg1;
		newpid.location = -1;

		/* ERROR if exists */
		prule2 = get_part_rule1(rel, &newpid, true, false,
								NULL,
								pNode,
								lrelname,
								NULL);

		targetrelation = relation_open(prule->topRule->parchildrelid,
									   AccessExclusiveLock);

		StrNCpy(targetrelname, RelationGetRelationName(targetrelation),
				NAMEDATALEN);

		namespaceId = RelationGetNamespace(targetrelation);

		relation_close(targetrelation, AccessExclusiveLock);

		if (0 == prule->topRule->parparentoid)
		{
			StrNCpy(parentname,
					RelationGetRelationName(rel), NAMEDATALEN);
		}
		else
		{
			Assert(par_prule);
			if (par_prule)
			{
				/* look in the parent prule */
				parentrelation =
					RelationIdGetRelation(par_prule->topRule->parchildrelid);
				StrNCpy(parentname,
						RelationGetRelationName(parentrelation), NAMEDATALEN);
				RelationClose(parentrelation);
			}
		}

		/* MPP-3523: the "label" portion of the new relation is
		 * prt_`newpartname', and makeObjectName won't truncate this
		 * portion of the partition name -- it will assert instead.
		 */
		if (strlen(newpartname) > (NAMEDATALEN - 8))
			ereport(ERROR,
					(errcode(ERRCODE_INVALID_TABLE_DEFINITION),
					 errmsg("name \"%s\" for child partition "
							"is too long",
							newpartname)));

		relname = ChoosePartitionName(parentname,
									  partDepth,
									  newpartname,
									  namespaceId);
		/* does CommandCounterIncrement */

		renStmt->renameType = OBJECT_TABLE;
		renStmt->relation = makeRangeVar(get_namespace_name(namespaceId),
										 pstrdup(targetrelname), -1);

		renStmt->subname = NULL;
		renStmt->newname = relname;
		renStmt->bAllowPartn = true; /* allow rename of partitions */

		if (prule && prule->topRule && prule->topRule->children)
				pNode = prule->topRule->children;
		else
				pNode = NULL;

		/* rename the children as well */
		renList = atpxRenameList(pNode, targetrelname, relname, &skipped);

		part_rel = heap_open(PartitionRuleRelationId, RowExclusiveLock);

		tuple = SearchSysCacheCopy1(PARTRULEOID,
									ObjectIdGetDatum(prule->topRule->parruleid));
		Insist(HeapTupleIsValid(tuple));

		pgrule = (Form_pg_partition_rule)GETSTRUCT(tuple);
		namestrcpy(&(pgrule->parname), newpartname);

		simple_heap_update(part_rel, &tuple->t_self, tuple);
		CatalogUpdateIndexes(part_rel, tuple);

		heap_freetuple(tuple);
		heap_close(part_rel, NoLock);

		CommandCounterIncrement();

		ProcessUtility((Node *) renStmt,
					   synthetic_sql,
					   NULL,
					   false, /* not top level */
					   dest,
					   NULL);

		/* process children if there are any */
		if (renList)
		{
			ListCell 		*lc;

			foreach(lc, renList)
			{
				ListCell 		*lc2;
				List  			*lpair = lfirst(lc);

				lc2 = list_head(lpair);

				renStmt->relation = (RangeVar *)lfirst(lc2);
				lc2 = lnext(lc2);
				renStmt->newname = (char *)lfirst(lc2);

				ProcessUtility((Node *) renStmt,
							   synthetic_sql,
							   NULL,
							   false, /* not top level */
							   dest,
							   NULL);
				renamed++;
			}
		}

		/* MPP-6929: metadata tracking */
		MetaTrackUpdObject(RelationRelationId,
						   RelationGetRelid(rel),
						   GetUserId(),
						   "PARTITION", "RENAME"
				);

		/* Notify of name if did not use name for partition id spec */
		if ((pid->idtype != AT_AP_IDName)
			&& prule->isName)
			ereport(NOTICE,
					(errmsg("renamed partition%s to \"%s\" for %s",
							prule->partIdStr,
							newpartname,
							prule->relname)));

		/* MPP-3542: warn when skip child partitions */
		if (skipped)
		{
			ereport(WARNING,
					(errcode(ERRCODE_INVALID_PARAMETER_VALUE),
					 errmsg("renamed %d partitions, skipped %d child partitions due to name truncation",
							renamed, skipped)));
		}

	}

} /* end ATPExecPartRename */


/* ALTER TABLE ... SET SUBPARTITION TEMPLATE  */
static void
ATPExecPartSetTemplate(AlteredTableInfo *tab,
					   Relation rel,
                       AlterPartitionCmd *pc)
{
	AlterPartitionId	*pid   = (AlterPartitionId *)pc->partid;
	PgPartRule			*prule = NULL;
	int					 lvl   = 1;

	if (Gp_role != GP_ROLE_DISPATCH)
		return;

	/* set template for top level table */
    if (pid && (pid->idtype != AT_AP_IDName))
    {
		Assert((pid->idtype == AT_AP_IDRule) && IsA(pid->partiddef, List));

		/* MPP-5941: work correctly with many levels of templates */
		/* wah! the idrule is invalid, so can't use get_part_rule.
		 * So pull the pgpartrule directly from the idrule (yuck!)
		 */
		prule = (PgPartRule *)linitial((List*)pid->partiddef);

		Assert(prule);

		/* current pnode level is one below current (our parent), and
		 * we want the one above us (our subpartition), so add 2
		 */
		lvl = prule->pNode->part->parlevel + 2;

		Assert (lvl > 1);
	}

	{
		/* relid, level, no parent */
		switch (del_part_template(RelationGetRelid(rel), lvl, 0))
		{
			case 0:
				if (pc->arg1)
				{
					/* no prior template - just add new one */
					ereport(NOTICE,
							(errmsg("%s level %d "
									"subpartition template specification "
									"for relation \"%s\"",
									"adding",
									lvl,
									RelationGetRelationName(rel))));
				}
				else
				{
					/* tried to drop non-existent template */
					ereport(ERROR,
							(errcode(ERRCODE_UNDEFINED_OBJECT),
							 errmsg("relation \"%s\" does not have a "
									"level %d "
									"subpartition template specification",
									RelationGetRelationName(rel),
									lvl)));
				}
				break;
			case 1:
					/* if have new spec,
					 * note old spec is being replaced,
					 * else just note it is dropped
					 */
					ereport(NOTICE,
							(errmsg("%s level %d "
									"subpartition template specification "
									"for relation \"%s\"",
									(pc->arg1) ? "replacing" : "dropped",
									lvl,
									RelationGetRelationName(rel))));
				break;
			default:
					elog(ERROR,
						 "could not drop "
						 "level %d "
						 "subpartition template specification "
						 "for relation \"%s\"",
						 lvl,
						 RelationGetRelationName(rel));
					break;
		}

	}

	if (pc->arg1)
		ATPExecPartAdd(tab, rel, pc, AT_PartSetTemplate);

	/* MPP-6929: metadata tracking */
	MetaTrackUpdObject(RelationRelationId,
					   RelationGetRelid(rel),
					   GetUserId(),
					   "ALTER", "SET SUBPARTITION TEMPLATE"
			);


} /* end ATPExecPartSetTemplate */


/* part rule update */
typedef struct part_rule_cxt
{
	Oid			old_oid;
	Oid			new_oid;
} part_rule_cxt;

static bool
partrule_walker(Node *node, void *context)
{
	part_rule_cxt *p = (part_rule_cxt *)context;

	if (node == NULL)
		return false;
	if (IsA(node, PgPartRule))
	{
		PgPartRule *pg = (PgPartRule *)node;

		partrule_walker((Node *)pg->topRule, p);
		partrule_walker((Node *)pg->pNode, p);
		return false;
	}
	else if (IsA(node, Partition))
	{
		return false;
	}
	else if (IsA(node, PartitionRule))
	{
		PartitionRule *pr = (PartitionRule *)node;

		if (pr->parchildrelid == p->old_oid)
			pr->parchildrelid = p->new_oid;

		return partrule_walker((Node *)pr->children, p);

	}
	else if (IsA(node, PartitionNode))
	{
		PartitionNode *pn = (PartitionNode *)node;
		ListCell *lc;

		partrule_walker((Node *)pn->default_part, p);
		foreach(lc, pn->rules)
		{
			PartitionRule *r = lfirst(lc);
			partrule_walker((Node *)r, p);
		}
		return false;
	}

	return expression_tree_walker(node, partrule_walker, p);
}

/* 
 * Build a basic ResultRelInfo for executing split. We only need
 * the relation descriptor and index information.
 */
static ResultRelInfo *
make_split_resultrel(Relation rel)
{
	ResultRelInfo *rri;

	rri = palloc0(sizeof(ResultRelInfo));
	rri->type = T_ResultRelInfo;
	rri->ri_RelationDesc = rel;
	rri->ri_NumIndices = 0;

	ExecOpenIndices(rri);
	return rri;
}

/*
 * Close indexes and free memory
 */
static void
destroy_split_resultrel(ResultRelInfo *rri)
{
	ExecCloseIndices(rri);

	/* 
	 * Don't do anything with the relation descriptor, that's our caller's job
	 */
	pfree(rri);

}

/*
 * Scan tuples from the temprel (origin, T) and route them to split parts (A, B)
 * based on the constraints.  It is important that the origin may have dropped
 * columns while the new relations will not.
 *
 * This also covers index tuple population.  Note this doesn't handle row OID
 * as it's not allowed in partition.
 */
static void
split_rows(Relation intoa, Relation intob, Relation temprel)
{
	ResultRelInfo *rria = make_split_resultrel(intoa);
	ResultRelInfo *rrib = make_split_resultrel(intob);
	EState *estate = CreateExecutorState();
	TupleDesc		tupdescT = temprel->rd_att;
	TupleTableSlot *slotT = MakeSingleTupleTableSlot(tupdescT);
	HeapScanDesc heapscan = NULL;
	AppendOnlyScanDesc aoscan = NULL;
    AOCSScanDesc aocsscan = NULL;
    bool *aocsproj = NULL;
	MemoryContext oldCxt;
	AppendOnlyInsertDesc aoinsertdesc_a = NULL;
	AppendOnlyInsertDesc aoinsertdesc_b = NULL;
    AOCSInsertDesc aocsinsertdesc_a = NULL;
    AOCSInsertDesc aocsinsertdesc_b = NULL;
	ExprState *achk = NULL;
	ExprState *bchk = NULL;

	/*
	 * Set up for reconstructMatchingTupleSlot.  In split operation,
	 * slot/tupdesc should look same between A and B, but here we don't
	 * assume so just in case, to be safe.
	 */
	rria->ri_partSlot = MakeSingleTupleTableSlot(RelationGetDescr(intoa));
	rrib->ri_partSlot = MakeSingleTupleTableSlot(RelationGetDescr(intob));
	map_part_attrs(temprel, intoa, &rria->ri_partInsertMap, true);
	map_part_attrs(temprel, intob, &rrib->ri_partInsertMap, true);
	Assert(NULL != rria->ri_RelationDesc);
	rria->ri_resultSlot = MakeSingleTupleTableSlot(rria->ri_RelationDesc->rd_att);
	Assert(NULL != rrib->ri_RelationDesc);
	rrib->ri_resultSlot = MakeSingleTupleTableSlot(rrib->ri_RelationDesc->rd_att);

	/* constr might not be defined if this is a default partition */
	if (intoa->rd_att->constr && intoa->rd_att->constr->num_check)
	{
		uint16 idx;
		List *bins = NIL;
		
		for (idx = 0; idx < intoa->rd_att->constr->num_check; idx++)
		{
			bins = list_concat(bins,
					make_ands_implicit(
						(Expr *)stringToNode(intoa->rd_att->constr->check[idx].ccbin)));
		}

		achk = ExecPrepareExpr((Expr *)bins, estate);
	}

	if (intob->rd_att->constr && intob->rd_att->constr->num_check)
	{
		uint16 idx;
		List *bins = NIL;
		
		for (idx = 0; idx < intob->rd_att->constr->num_check; idx++)
		{
			bins = list_concat(bins,
					make_ands_implicit(
						(Expr *)stringToNode(intob->rd_att->constr->check[idx].ccbin)));
		}

		bchk = ExecPrepareExpr((Expr *)bins, estate);
	}

	/* be careful about AO vs. normal heap tables */
	if (RelationIsHeap(temprel))
		heapscan = heap_beginscan(temprel, SnapshotNow, 0, NULL);
	else if (RelationIsAoRows(temprel))
		aoscan = appendonly_beginscan(temprel, SnapshotNow, SnapshotNow, 0, NULL);
	else if (RelationIsAoCols(temprel))
	{
		int nvp = temprel->rd_att->natts;
		int i;

		aocsproj = (bool *) palloc(sizeof(bool) * nvp);
		for(i=0; i<nvp; ++i)
			aocsproj[i] = true;

		aocsscan = aocs_beginscan(temprel, SnapshotNow, SnapshotNow, NULL /* relationTupleDesc */, aocsproj);
	}
	else
	{
		Assert(false);
	}

	oldCxt = MemoryContextSwitchTo(GetPerTupleMemoryContext(estate));

	while (true)
	{
		ExprContext *econtext = GetPerTupleExprContext(estate);
		bool targetIsA;
		Relation targetRelation;
		AppendOnlyInsertDesc *targetAODescPtr;
		AOCSInsertDesc *targetAOCSDescPtr;
		TupleTableSlot	   *targetSlot;
		ItemPointer			tid = NULL;
		ResultRelInfo	   *targetRelInfo = NULL;
		AOTupleId			aoTupleId;

		/* read next tuple from temprel */
		if (RelationIsHeap(temprel))
		{
			HeapTuple tuple;

			tuple = heap_getnext(heapscan, ForwardScanDirection);
			if (!HeapTupleIsValid(tuple))
				break;

			tuple = heap_copytuple(tuple);
			ExecStoreHeapTuple(tuple, slotT, InvalidBuffer, false);
		}
		else if (RelationIsAoRows(temprel))
		{
			MemTuple mtuple;

			mtuple = appendonly_getnext(aoscan, ForwardScanDirection, slotT);
			if (!PointerIsValid(mtuple))
				break;

			TupClearShouldFree(slotT);
		}
		else if (RelationIsAoCols(temprel))
		{
			aocs_getnext(aocsscan, ForwardScanDirection, slotT);
			if (TupIsNull(slotT))
				break;
		}

		/* prepare for ExecQual */
		econtext->ecxt_scantuple = slotT;

		/* determine if we are inserting into a or b */
		if (achk)
		{
			targetIsA = ExecQual((List *)achk, econtext, false);
		}
		else
		{
			Assert(PointerIsValid(bchk));

			targetIsA = !ExecQual((List *)bchk, econtext, false);
		}

		/* load variables for the specific target */
		if (targetIsA)
		{
			targetRelation = intoa;
			targetAODescPtr = &aoinsertdesc_a;
			targetAOCSDescPtr = &aocsinsertdesc_a;
			targetRelInfo = rria;
		}
		else
		{
			targetRelation = intob;
			targetAODescPtr = &aoinsertdesc_b;
			targetAOCSDescPtr = &aocsinsertdesc_b;
			targetRelInfo = rrib;
		}

		/*
		 * Map attributes from origin to target.  We should consider dropped
		 * columns in the origin.
		 */
		targetSlot = reconstructMatchingTupleSlot(slotT, targetRelInfo);

		/* insert into the target table */
		if (RelationIsHeap(targetRelation))
		{
			HeapTuple tuple;

			tuple = ExecFetchSlotHeapTuple(targetSlot);
			simple_heap_insert(targetRelation, tuple);

			/* cache TID for later updating of indexes */
			tid = &(((HeapTuple) tuple)->t_self);
		}
		else if (RelationIsAoRows(targetRelation))
		{
			MemTuple	mtuple;

			if (!(*targetAODescPtr))
			{
				MemoryContextSwitchTo(oldCxt);
				*targetAODescPtr = appendonly_insert_init(targetRelation,
														  RESERVED_SEGNO, false);
				MemoryContextSwitchTo(GetPerTupleMemoryContext(estate));
			}

			mtuple = ExecFetchSlotMemTuple(targetSlot, false);
			appendonly_insert(*targetAODescPtr, mtuple, InvalidOid, &aoTupleId);

			/* cache TID for later updating of indexes */
			tid = (ItemPointer) &aoTupleId;
		}
		else if (RelationIsAoCols(targetRelation))
		{
			if (!*targetAOCSDescPtr)
			{
				MemoryContextSwitchTo(oldCxt);
				*targetAOCSDescPtr = aocs_insert_init(targetRelation,
													  RESERVED_SEGNO, false);
				MemoryContextSwitchTo(GetPerTupleMemoryContext(estate));
			}

			aocs_insert(*targetAOCSDescPtr, targetSlot);

			/* cache TID for later updating of indexes */
			tid = slot_get_ctid(targetSlot);
		}
		else
		{
			Assert(false);
		}

		/*
		 * Insert index for this tuple.
		 * TODO: for performance reason, should we call index_build() instead?
		 */
		if (targetRelInfo->ri_NumIndices > 0)
		{
			estate->es_result_relation_info = targetRelInfo;
			ExecInsertIndexTuples(targetSlot, tid, estate, false);
			estate->es_result_relation_info = NULL;
		}

		/* done, clean up context for this pass */
		ResetExprContext(econtext);
	}

	if (aoinsertdesc_a)
		appendonly_insert_finish(aoinsertdesc_a);
	if (aoinsertdesc_b)
		appendonly_insert_finish(aoinsertdesc_b);
	if (aocsinsertdesc_a)
		aocs_insert_finish(aocsinsertdesc_a);
	if (aocsinsertdesc_b)
		aocs_insert_finish(aocsinsertdesc_b);

	MemoryContextSwitchTo(oldCxt);
	ExecDropSingleTupleTableSlot(slotT);
	ExecDropSingleTupleTableSlot(rria->ri_partSlot);
	ExecDropSingleTupleTableSlot(rrib->ri_partSlot);

	/*
	 * We created our target result tuple table slots upfront.
	 * We can drop them now.
	 */
	Assert(NULL != rria->ri_resultSlot);
	Assert(NULL != rria->ri_resultSlot->tts_tupleDescriptor);
	ExecDropSingleTupleTableSlot(rria->ri_resultSlot);
	rria->ri_resultSlot = NULL;

	Assert(NULL != rrib->ri_resultSlot);
	Assert(NULL != rrib->ri_resultSlot->tts_tupleDescriptor);
	ExecDropSingleTupleTableSlot(rrib->ri_resultSlot);
	rrib->ri_resultSlot = NULL;

	if (rria->ri_partInsertMap)
		pfree(rria->ri_partInsertMap);
	if (rrib->ri_partInsertMap)
		pfree(rrib->ri_partInsertMap);

	if (RelationIsHeap(temprel))
		heap_endscan(heapscan);
	else if (RelationIsAoRows(temprel))
		appendonly_endscan(aoscan);
	else if (RelationIsAoCols(temprel))
	{
		pfree(aocsproj);
		aocs_endscan(aocsscan);
	}

	destroy_split_resultrel(rria);
	destroy_split_resultrel(rrib);
}

/* ALTER TABLE ... SPLIT PARTITION */

/* Given a Relation, make a distributed by () clause for parser consumption. */
List *
make_dist_clause(Relation rel)
{
	int i;
	List *distro = NIL;

	for (i = 0; i < rel->rd_cdbpolicy->nattrs; i++)
	{
		AttrNumber attno = rel->rd_cdbpolicy->attrs[i];
		TupleDesc tupdesc = RelationGetDescr(rel);
		Value *attstr;
		NameData attname;

		attname = tupdesc->attrs[attno - 1]->attname;
		attstr = makeString(pstrdup(NameStr(attname)));

		distro = lappend(distro, attstr);
	}

	if (!distro)
	{
		/* must be random distribution */
		distro = list_make1(NULL);
	}
	return distro;
}

/*
 * Given a relation, get all column encodings for that relation as a list of
 * ColumnReferenceStorageDirective structures.
 */
static List *
rel_get_column_encodings(Relation rel)
{
	List **colencs = RelationGetUntransformedAttributeOptions(rel);
	List *out = NIL;

	if (colencs)
	{
		AttrNumber attno;

		for (attno = 0; attno < RelationGetNumberOfAttributes(rel); attno++)
		{
			if (colencs[attno] && !rel->rd_att->attrs[attno]->attisdropped)
			{
				ColumnReferenceStorageDirective *d =
					makeNode(ColumnReferenceStorageDirective);
				d->column = pstrdup(NameStr(rel->rd_att->attrs[attno]->attname));
				d->encoding = colencs[attno];
		
				out = lappend(out, d);
			}
		}
	}
	return out;
}

/*
 * Depending on whether a table is heap, append only or append only column
 * oriented, return NIL, (appendonly=true) or (appendonly=true,
 * orientation=column) respectively.
 */
static List *
make_orientation_options(Relation rel)
{
	List *l = NIL;

	if (RelationIsAoRows(rel) ||
		RelationIsAoCols(rel))
	{
		l = lappend(l, makeDefElem("appendonly", (Node *)makeString("true")));

		if (RelationIsAoCols(rel))
		{
			l = lappend(l, makeDefElem("orientation",
									   (Node *)makeString("column")));
		}
	}
	return l;
}

static void
ATPExecPartSplit(Relation *rel,
                 AlterPartitionCmd *pc)
{
	Relation temprel = NULL;
	Relation intoa = NULL;
	Relation intob = NULL;
	Oid temprelid;

	if (Gp_role == GP_ROLE_DISPATCH)
	{
		CreateStmt *ct = makeNode(CreateStmt);
		char tmpname[NAMEDATALEN];
		InhRelation *inh = makeNode(InhRelation);
		DestReceiver *dest = None_Receiver;
		Node *at = lsecond((List *)pc->arg1);
		AlterPartitionCmd *pc2 = (AlterPartitionCmd *)pc->arg2;
		AlterPartitionId *pid = (AlterPartitionId *)pc->partid;
		AlterTableStmt *ats = makeNode(AlterTableStmt);
		RangeVar *rv;
		AlterTableCmd *cmd = makeNode(AlterTableCmd);
		AlterPartitionCmd *mypc = makeNode(AlterPartitionCmd);
		AlterPartitionCmd *mypc2 = makeNode(AlterPartitionCmd);
		AlterPartitionId *idpid;
		RangeVar *tmprv;
		PgPartRule *prule;
		DropStmt *ds = makeNode(DropStmt);
		Query *q;
		char *nspname = get_namespace_name(RelationGetNamespace(*rel));
		char *relname = get_rel_name(RelationGetRelid(*rel));
		Oid relid = RelationGetRelid(*rel);
		RangeVar *rva = NULL;
		RangeVar *rvb = NULL;
		int into_exists = 0; /* which into partition exists? */
		int i;
		AlterPartitionId *intopid1 = NULL;
		AlterPartitionId *intopid2 = NULL;
		int default_pos = 0;
		Oid rel_to_drop = InvalidOid;
		AlterPartitionId *aapid = NULL; /* just for alter partition pids */
		Relation existrel;
		List *existstorage_opts;
		char *defparname = NULL; /* name of default partition (if specified) */
		List *distro = NIL;
		List *colencs = NIL;
		List *orient = NIL;

		/* Get target meta data */
		prule = get_part_rule(*rel, pid, true, true, NULL, false);

		/* Error out on external partition */
		existrel = heap_open(prule->topRule->parchildrelid, NoLock);
		if (RelationIsExternal(existrel))
		{
			heap_close(existrel, NoLock);
			elog(ERROR, "Cannot split external partition");
		}
		heap_close(existrel, NoLock);

		/*
		 * In order to implement SPLIT, we do the following:
		 *
		 * 1) Build a temporary table T on all nodes.
		 * 2) Exchange that table with the target partition P
		 *    Now, T has all the data or P
		 * 3) Drop partition P
		 * 4) Create two new partitions in the place of the old one
		 */

		/* look up INTO clause info, if the user supplied it */
		if (!pc2) /* no INTO */
		{
			if (prule->topRule->parisdefault)
			{
				defparname = pstrdup(prule->topRule->parname);
				into_exists = 2;
			}
		}
		else /* has INTO clause */
		{
			bool isdef = false;
			bool exists = false;
			char *parname = NULL;

			/*
			 * If we're working on a subpartition, the INTO partition is
			 * actually a child partition of the parent identified by
			 * prule. So, we cannot just use get_part_rule() to determine
			 * if one of them is a default.
			 */

			/* first item */
			if (pid->idtype == AT_AP_IDRule)
			{
				if (prule->pNode->default_part &&
					((AlterPartitionId *)pc2->partid)->idtype == AT_AP_IDDefault)
				{
					isdef = true;
					exists = true;
					parname = prule->pNode->default_part->parname;
					if (!defparname && isdef) 
						defparname = pstrdup(parname);
				}
				else
				{
					ListCell *rc;
					AlterPartitionId *id = (AlterPartitionId *)pc2->partid;

					if (id->idtype == AT_AP_IDDefault)
						ereport(ERROR,
								(errcode(ERRCODE_UNDEFINED_OBJECT),
								 errmsg("relation \"%s\" does not have a "
										"default partition",
										RelationGetRelationName(*rel))));

					foreach(rc, prule->pNode->rules)
					{
						PartitionRule *r = lfirst(rc);

						if (strcmp(r->parname, strVal((Value *)id->partiddef)) == 0)
						{
							isdef = false;
							exists = true;
							parname = r->parname;
						}
					}

					if (prule->pNode->default_part &&
						strcmp(prule->pNode->default_part->parname,
							   strVal((Value *)id->partiddef)) == 0)
					{
						isdef = true;
						exists = true;
						parname = prule->pNode->default_part->parname;
						if (!defparname && isdef) 
							defparname = pstrdup(parname);
					}
				}
			}
			else /* not a AT_AP_IDRule */
			{
				PgPartRule *tmprule;
				tmprule = get_part_rule(*rel, (AlterPartitionId *)pc2->partid,
										false, false, NULL, false);
				if (tmprule)
				{
					isdef = tmprule->topRule->parisdefault;
					exists = true;
					parname = tmprule->topRule->parname;
					if (!defparname && isdef) 
						defparname = pstrdup(parname);
				}
			}

			if (exists && isdef)
			{
				default_pos = 1;
				intopid2 = (AlterPartitionId *)pc2->partid;
				intopid1 = (AlterPartitionId *)pc2->arg1;
				into_exists = 2;

				if (intopid2->idtype == AT_AP_IDDefault)
					 intopid2->partiddef = (Node *)makeString(pstrdup(parname));
			}
			else
			{
				if (exists)
					into_exists = 1;

				intopid1 = (AlterPartitionId *)pc2->partid;
				intopid2 = (AlterPartitionId *)pc2->arg1;
			}

			/* second item */
			exists = false;
			isdef = false;
			parname = NULL;
			if (pid->idtype == AT_AP_IDRule)
			{
				if (prule->pNode->default_part &&
					((AlterPartitionId *)pc2->arg1)->idtype == AT_AP_IDDefault)
				{
					isdef = true;
					exists = true;
					parname = prule->pNode->default_part->parname;
					if (!defparname && isdef) 
						defparname = pstrdup(parname);
				}
				else
				{
					ListCell *rc;
					AlterPartitionId *id = (AlterPartitionId *)pc2->arg1;

					if (id->idtype == AT_AP_IDDefault)
						ereport(ERROR,
								(errcode(ERRCODE_UNDEFINED_OBJECT),
								 errmsg("relation \"%s\" does not have a "
										"default partition",
										RelationGetRelationName(*rel))));

					foreach(rc, prule->pNode->rules)
					{
						PartitionRule *r = lfirst(rc);

						if (strcmp(r->parname, strVal((Value *)id->partiddef)) == 0)
						{
							isdef = false;
							exists = true;
							parname = r->parname;
						}
					}

					if (prule->pNode->default_part &&
						strcmp(prule->pNode->default_part->parname,
							   strVal((Value *)id->partiddef)) == 0)
					{
						isdef = true;
						exists = true;
						parname = prule->pNode->default_part->parname;
						if (!defparname && isdef) 
							defparname = pstrdup(parname);
					}

				}
			}
			else
			{
				PgPartRule *tmprule;
				tmprule = get_part_rule(*rel, (AlterPartitionId *)pc2->arg1,
										false, false, NULL, false);
				if (tmprule)
				{
					isdef = tmprule->topRule->parisdefault;
					exists = true;
					parname = tmprule->topRule->parname;
					if (!defparname && isdef) 
						defparname = pstrdup(parname);
				}
			}

			if (exists)
			{
				if (into_exists != 0)
					ereport(ERROR,
							(errcode(ERRCODE_DUPLICATE_OBJECT),
							 errmsg("both INTO partitions "
									"already exist")));

				into_exists = 2;
				intopid1 = (AlterPartitionId *)pc2->partid;
				intopid2 = (AlterPartitionId *)pc2->arg1;

				if (isdef)
				{
					default_pos = 2;

					if (intopid2->idtype == AT_AP_IDDefault)
						 intopid2->partiddef = (Node *)makeString(parname);
				}
			}
		}

		existrel = heap_open(prule->topRule->parchildrelid, NoLock);
		existstorage_opts = reloptions_list(RelationGetRelid(existrel));
		distro = make_dist_clause(existrel);
		colencs = rel_get_column_encodings(existrel);
		orient = make_orientation_options(existrel);

		heap_close(existrel, NoLock);

		/* 1) Create temp table */
		rv = makeRangeVar(nspname, relname, -1);
		inh->relation = copyObject(rv);
        inh->options = list_make3_int(CREATE_TABLE_LIKE_INCLUDING_DEFAULTS,
									  CREATE_TABLE_LIKE_INCLUDING_CONSTRAINTS,
									  CREATE_TABLE_LIKE_INCLUDING_INDEXES);
		ct->tableElts = list_make1(inh);
		ct->distributedBy = list_copy(distro); /* must preserve the list for later */

		/* should be unique enough */
		snprintf(tmpname, NAMEDATALEN, "pg_temp_%u", relid);
		tmprv = makeRangeVar(nspname, tmpname, -1);
		ct->relation = tmprv;
		ct->relKind = RELKIND_RELATION;
		ct->ownerid = (*rel)->rd_rel->relowner;
		ct->is_split_part = true;
		/* No transformation happens for this stmt in parse_analyze() */
		q = parse_analyze((Node *) ct, synthetic_sql, NULL, 0);
		ProcessUtility((Node *)q->utilityStmt,
					   synthetic_sql,
					   NULL,
					   false, /* not top level */
					   dest,
					   NULL);
		CommandCounterIncrement();

		/* get the oid of the temporary table */
		temprelid = get_relname_relid(tmpname,
									  RelationGetNamespace(*rel));

		if (pid->idtype == AT_AP_IDRule)
		{
			idpid = copyObject(pid);
		}
		else
		{
			idpid = makeNode(AlterPartitionId);
			idpid->idtype = AT_AP_IDRule;
			idpid->partiddef = (Node *)list_make2((Node *)prule, pid);
			idpid->location  = -1;
		}

		/* 2) EXCHANGE temp with target */
		rel_to_drop = prule->topRule->parchildrelid;

		ats->relation = copyObject(rv);
		ats->relkind = OBJECT_TABLE;

		cmd->subtype = AT_PartExchange;

		mypc->partid = (Node *)idpid;
		mypc->arg1 = (Node *)tmprv;
		mypc->arg2 = (Node *)mypc2;

		mypc2->arg1 = (Node *)makeInteger(0);
		mypc2->arg2 = (Node *)makeInteger(1); /* tell them we're SPLIT */
		mypc2->location = -1;
		cmd->def = (Node *)mypc;
		ats->cmds = list_make1(cmd);
		/* No transformation happens for this stmt in parse_analyze() */
		q = parse_analyze((Node *) ats, synthetic_sql, NULL, 0);

		heap_close(*rel, NoLock);
		ProcessUtility((Node *)q->utilityStmt,
					   synthetic_sql,
					   NULL,
					   false, /* not top level */
					   dest,
					   NULL);
		*rel = heap_open(relid, AccessExclusiveLock);
		CommandCounterIncrement();

		/* 3) drop the old partition */
		if (pid->idtype == AT_AP_IDRule)
		{
			PgPartRule *pr;
			part_rule_cxt cxt;

			idpid = copyObject(pid);


			/* need to update the OID reference */
			pr = linitial((List *)idpid->partiddef);
			cxt.old_oid = rel_to_drop;
			cxt.new_oid = temprelid;
			partrule_walker((Node *)pr, (void *)&cxt);
			elog(DEBUG5, "dropping OID %u", temprelid);
		}
		else
		{
			/* refresh prule, out of date due to EXCHANGE */
			prule = get_part_rule(*rel, pid, true, true, NULL, false);
			idpid = makeNode(AlterPartitionId);
			idpid->idtype = AT_AP_IDRule;
			idpid->partiddef = (Node *)list_make2((Node *)prule, pid);
			idpid->location  = -1;
		}

		cmd->subtype = AT_PartDrop;

		ds->missing_ok = false;
		ds->behavior = DROP_RESTRICT;
		ds->removeType = OBJECT_TABLE;

		mypc->partid = (Node *)idpid;
		mypc->arg1 = (Node *)ds;
		/* MPP-6589: make DROP work, even if last one
		 * NOTE: hateful hackery.  Normally, the arg2 for the PartDrop
		 * cmd is null.  But since SPLIT may need to DROP the last
		 * partition before it re-ADDs two new ones, we pass a non-null
		 * arg2 as a flag to enable ForceDrop in ATPExecPartDrop().  
		*/
		mypc->arg2 = (Node *)makeNode(AlterPartitionCmd);

		cmd->def = (Node *)mypc;
		/* No transformation happens for this stmt in parse_analyze() */
		q = parse_analyze((Node *) ats, synthetic_sql, NULL, 0);
		heap_close(*rel, NoLock);

		ProcessUtility((Node *)q->utilityStmt,
					   synthetic_sql,
					   NULL,
					   false, /* not top level */
					   dest,
					   NULL);

		*rel = heap_open(relid, AccessExclusiveLock);
		CommandCounterIncrement();

		elog(DEBUG5, "Split partition: adding two new partitions");

		/* 4) add two new partitions, via a loop to reduce code duplication */
		for (i = 1; i <= 2; i++)
		{
			/*
			 * Now that we've dropped the partition, we need to handle updating
			 * the PgPartRule pid for the case where it is a pid representing
			 * ALTER PARTITION ... ALTER PARTITION ...
			 *
			 * For the normal case, we'll just run get_part_rule() again deeper
			 * in the code.
			 */
			if (pid->idtype == AT_AP_IDRule)
			{
				/*
				 * MPP-10223: pid contains a "stale" pgPartRule with a
				 * partition rule for the partition we just dropped.
				 * Refresh partition rule from the catalog.
				 */
				AlterPartitionId *tmppid = copyObject(pid);

				/*
				 * Save the pointer value before we modify the partition rule
				 * tree.
				 */
				aapid = tmppid;


				while (tmppid->idtype == AT_AP_IDRule)
				{
					PgPartRule	*tmprule = NULL;
					PgPartRule	*newRule = NULL;

					List *l = (List *) tmppid->partiddef;

					/*
					 * We need to update the PgPartNode under
					 * our AlterPartitionId because it still
					 * contains the partition that we just
					 * dropped. If we do not remove it here
					 * PartAdd will find it and refuse to
					 * add the new partition.
					 */
					tmprule = (PgPartRule *) linitial(l);
					Assert(nodeTag(tmprule) == T_PgPartRule);

					AlterPartitionId *apidByName = makeNode(AlterPartitionId);

					apidByName->partiddef = (Node *)makeString(tmprule->topRule->parname);
					apidByName->idtype = AT_AP_IDName;

					newRule = get_part_rule(*rel, apidByName, true, true, NULL, false);
					list_nth_replace(l, 0, newRule);
					pfree(tmprule);

					tmppid = lsecond(l);
				}
			}

			/* build up commands for adding two. */
			AlterPartitionId *mypid = makeNode(AlterPartitionId);
			char *parname = NULL;
			AlterPartitionId *intopid = NULL;
			PartitionElem *pelem = makeNode(PartitionElem);
			Oid newchildrelid = InvalidOid;
			AlterPartitionCmd *storenode = NULL;

			/* use storage options for existing rel */
			if (existstorage_opts)
			{
				storenode = makeNode(AlterPartitionCmd);
				storenode->arg1 = (Node *)existstorage_opts;
				storenode->location = -1;
			}
			pelem->storeAttr = (Node *)storenode;

			if (pc2)
			{
				if (i == 1)
					intopid = intopid1;
				else
					intopid = intopid2;
			}
			else
			{
				if (into_exists == i && prule->topRule->parname)
					parname = pstrdup(prule->topRule->parname);
			}

			mypid->idtype = AT_AP_IDNone;
			mypid->location = -1;
			mypid->partiddef = NULL;

			mypc->partid = (Node *)mypid;

			if (intopid)
				parname = strVal(intopid->partiddef);

			if (prule->topRule->parisdefault && i == into_exists)
			{
				/* nothing to do */
			}
			else
			{
				if (prule->pNode->part->parkind == 'r')
				{
					PartitionBoundSpec *a = makeNode(PartitionBoundSpec);

					if (prule->topRule->parisdefault)
					{
						a->partStart = linitial((List *)pc->arg1);
						a->partEnd = lsecond((List *)pc->arg1);
					}
					else if (i == 1)
					{
						PartitionRangeItem *ri;

						/* MPP-6589: if the partition has an "open"
						 * START, pass a NULL partStart 
						 */
						if (prule->topRule &&
							prule->topRule->parrangestart)
						{
							ri = makeNode(PartitionRangeItem);
							ri->location = -1;
							ri->everycount = 0;
							ri->partRangeVal = 
									copyObject(prule->topRule->parrangestart);
							ri->partedge =
									prule->topRule->parrangestartincl ? 
									PART_EDGE_INCLUSIVE : PART_EDGE_EXCLUSIVE;

							a->partStart = (Node *)ri;
						}
						else
							a->partStart = NULL;

						ri = makeNode(PartitionRangeItem);
						ri->location = -1;
						ri->everycount = 0;
						ri->partRangeVal = copyObject(at);
						ri->partedge = PART_EDGE_EXCLUSIVE;

						a->partEnd = (Node *)ri;
					}
					else if (i == 2)
					{
						PartitionRangeItem *ri;
						ri = makeNode(PartitionRangeItem);
						ri->location = -1;
						ri->everycount = 0;
						ri->partRangeVal = copyObject(at);
						ri->partedge = PART_EDGE_INCLUSIVE;

						a->partStart = (Node *)ri;

						/* MPP-6589: if the partition has an "open"
						 * END, pass a NULL partEnd 
						 */
						if (prule->topRule &&
							prule->topRule->parrangeend)
						{
							ri = makeNode(PartitionRangeItem);
							ri->location = -1;
							ri->everycount = 0;
							ri->partRangeVal =
									copyObject(prule->topRule->parrangeend);
							ri->partedge = prule->topRule->parrangeendincl ? 
									PART_EDGE_INCLUSIVE : PART_EDGE_EXCLUSIVE;

							a->partEnd = (Node *)ri;
						}
						else
							a->partEnd = NULL;

					}
					pelem->boundSpec = (Node *)a;
				}
				else
				{
					if ((into_exists && into_exists != i &&
						 prule->topRule->parisdefault) ||
						(i == 2 && !prule->topRule->parisdefault))
					{
						PartitionValuesSpec *valuesspec =
							makeNode(PartitionValuesSpec);

						valuesspec->partValues = copyObject(at);
						valuesspec->location = -1;
						pelem->boundSpec = (Node *)valuesspec;
					}
					else
					{
						PartitionValuesSpec *valuesspec =
							makeNode(PartitionValuesSpec);
						List *lv = prule->topRule->parlistvalues;
						List *newvals = NIL;
						ListCell *lc;
						List *atlist = (List *)at;

						/* must be LIST */
						Assert(prule->pNode->part->parkind == 'l');

						/*
						 * Iterate through list of existing constraints and
						 * pick out those not in AT() clause
						 */
						foreach(lc, lv)
						{
							List *cols = lfirst(lc);
							ListCell *parvals = list_head(atlist);
							int16 nkeys = prule->pNode->part->parnatts;
							bool found = false;

							while (parvals)
							{
								/*
								 * In multilevel partitioning with
								 * lowest level as list, we don't find
								 * AlterPartitionCmd->arg1 to be what
								 * we expect.  We expect it as a list
								 * of lists of A_Const, where the
								 * A_Const is the value in AT()
								 * clause.  Instead, what we get as
								 * arg1 is a list whose member is
								 * A_Const.  In order to prevent a
								 * segfault and PANIC down the line,
								 * we abort here.  It should be
								 * removed after the issue is fixed.
								 */
								if (!IsA(lfirst(parvals), List))
								{
									ereport(ERROR,
											(errcode(ERRCODE_GP_FEATURE_NOT_SUPPORTED),
											 errmsg("split partition is not "
													"currently supported when the "
													"lowest level is list partitioned")));
								}
								List *vals = lfirst(parvals);
								ListCell *lcv = list_head(vals);
								ListCell *lcc = list_head(cols);
								int parcol;
								bool matched = true;

								for (parcol = 0; parcol < nkeys; parcol++)
								{
									Oid			opclass;
									Oid			opfam;
									Oid			intype;
									Oid			funcid;
									Const *v = lfirst(lcv);
									Const *c = lfirst(lcc);
									Datum d;

									opclass =  prule->pNode->part->parclass[parcol];
									intype = get_opclass_input_type(opclass);
									opfam = get_opclass_family(opclass);
									funcid = get_opfamily_proc(opfam, intype, intype,
															   BTORDER_PROC);

									if (v->constisnull && c->constisnull)
										continue;
									else if (v->constisnull || c->constisnull)
									{
										matched = false;
										break;
									}

									d = OidFunctionCall2(funcid, c->constvalue,
														 v->constvalue);

									if (DatumGetInt32(d) != 0)
									{
										matched = false;
										break;
									}

									lcv = lnext(lcv);
									lcc = lnext(lcc);
								}

								if (matched)
								{
									found = true;
									break;
								}

								parvals = lnext(parvals);
							}
							if (!found)
							{
								/* Not in AT() clause, so keep it */
								newvals = lappend(newvals,
										copyObject((Node *)cols));
							}
						}
						valuesspec->partValues = newvals;
						valuesspec->location = -1;
						pelem->boundSpec = (Node *)valuesspec;
					}
				}
			}

			/*
			 * We always want to create a partition name because we
			 * need to recall the partition details below.
			 */
			if (!parname)
			{
				char n[NAMEDATALEN];

				snprintf(n, NAMEDATALEN, "r%lu", random());
				parname = pstrdup(n);

			}

			pelem->partName = parname;
			mypid->partiddef = (Node *)makeString(parname);
			mypid->idtype = AT_AP_IDName;

			pelem->location  = -1;
			/* MPP-10421: determine if new partition, re-use of old
			 * partition, and/or is default partition 
			 */
			pelem->isDefault = (defparname && 
								parname &&
								(0 == strcmp(parname, defparname)));

			mypc->arg1 = (Node *) pelem;
			/*
			 * Pass the set of column encodings to the ADD PARTITION command
			 * (if any).
			 */
			mypc->arg2 = (Node *) colencs;
			mypc->location = -1;

			cmd->subtype = AT_PartAddForSplit;
			cmd->def = (Node *) mypc;

			/* turn this into ALTER PARTITION if need be */
			if (pid->idtype == AT_AP_IDRule)
			{
				AlterTableCmd *ac = makeNode(AlterTableCmd);
				AlterPartitionCmd *ap = makeNode(AlterPartitionCmd);

				ac->subtype = AT_PartAlter;
				ac->def = (Node *)ap;
				ap->partid = (Node *)aapid;
				ap->arg1 = (Node *)cmd; /* embed the real command */
				ap->location = -1;

				cmd = ac;
			}

			ats->cmds = list_make1(cmd);
			/* No transformation happens for this stmt in parse_analyze() */
			q = parse_analyze((Node *) ats, synthetic_sql, NULL, 0);

			heap_close(*rel, NoLock);
			ProcessUtility((Node *)q->utilityStmt,
						   synthetic_sql,
						   NULL,
						   false, /* not top level */
						   dest,
						   NULL);
			*rel = heap_open(relid, AccessExclusiveLock);

			/* make our change visible */
			CommandCounterIncrement();

			/* get the rule back which ADD PARTITION just created */
			if (pid->idtype == AT_AP_IDRule)
			{
				ScanKeyData scankey[3];
				SysScanDesc scan;
				Relation	rulerel;
				HeapTuple	tuple;

				rulerel = heap_open(PartitionRuleRelationId, AccessShareLock);

				/*
				 * SELECT parchildrelid FROM pg_partition_rule
				 * WHERE paroid = :1
				 * AND parparentrule = :2
				 * AND parname = :3
				 */
				ScanKeyInit(&scankey[0], Anum_pg_partition_rule_paroid,
							BTEqualStrategyNumber, F_OIDEQ,
							ObjectIdGetDatum(prule->topRule->paroid));
				ScanKeyInit(&scankey[1], Anum_pg_partition_rule_parparentrule,
							BTEqualStrategyNumber, F_OIDEQ,
							ObjectIdGetDatum(prule->topRule->parparentoid));
				ScanKeyInit(&scankey[2], Anum_pg_partition_rule_parname,
							BTEqualStrategyNumber, F_NAMEEQ,
							CStringGetDatum(pelem->partName));

				/* XXX XXX: SnapshotSelf - but we just did a
				 * CommandCounterIncrement()
				 *
				 * XXX: No suitable index
				 */
				scan = systable_beginscan(rulerel, InvalidOid, false,
										  SnapshotSelf, 3, scankey);

				tuple = systable_getnext(scan);
				Insist(tuple);
				newchildrelid = ((Form_pg_partition_rule) GETSTRUCT(tuple))->parchildrelid;

				systable_endscan(scan);

				heap_close(rulerel, NoLock);
			}
			else
			{
				PgPartRule *tmprule;
				tmprule = get_part_rule(*rel, mypid, true, true, NULL, false);
				newchildrelid = tmprule->topRule->parchildrelid;
			}

			Assert(OidIsValid(newchildrelid));

			if (i == 1)
			{
				intoa = heap_open(newchildrelid,
								  AccessExclusiveLock);

				rva = makeRangeVar(
							get_namespace_name(RelationGetNamespace(intoa)),
						    get_rel_name(RelationGetRelid(intoa)), -1);
			}
			else
			{
				intob = heap_open(newchildrelid,
								  AccessExclusiveLock);

				rvb = makeRangeVar(
							get_namespace_name(RelationGetNamespace(intob)),
						    get_rel_name(RelationGetRelid(intob)), -1);

			}
		}

		temprel = heap_open(rel_to_drop, AccessExclusiveLock);

		/* update parse tree with info for the QEs */
		Assert(PointerIsValid(rva));
		Assert(PointerIsValid(rvb));

		/* update for consumption by QEs */
		pc->partid = (Node *)makeInteger(RelationGetRelid(temprel));
		pc->arg1 = (Node *)copyObject(rva);
		pc->arg2 = (Node *)copyObject(rvb);

		/* MPP-6929: metadata tracking */
		MetaTrackUpdObject(RelationRelationId,
						   RelationGetRelid(*rel),
						   GetUserId(),
						   "PARTITION", "SPLIT"
				);

	} /* end if dispatch */
	else if (Gp_role == GP_ROLE_EXECUTE)
	{
		Oid temprelid;
		RangeVar *rva;
		RangeVar *rvb;

		temprelid = (Oid)intVal((Value *)pc->partid);
		temprel = heap_open(temprelid, AccessExclusiveLock);
		rva = (RangeVar *)pc->arg1;
		intoa = heap_openrv(rva, AccessExclusiveLock);
		rvb = (RangeVar *)pc->arg2;
		intob = heap_openrv(rvb, AccessExclusiveLock);
	}
	else
		return;

	/*
	 * Now, on every node, scan the exchanged out table, splitting data
	 * between two new partitions.
	 *
	 * To do this, we use the CHECK constraints we just created on the
	 * tables via ADD PARTITION.
	 */
	split_rows(intoa, intob, temprel);

	elog(DEBUG5, "dropping temp rel %s", RelationGetRelationName(temprel));
	temprelid = RelationGetRelid(temprel);
	heap_close(temprel, NoLock);

	/* drop temp table */
	{
		ObjectAddress addr;
		addr.classId = RelationRelationId;
		addr.objectId = temprelid;
		addr.objectSubId = 0;

		performDeletion(&addr, DROP_RESTRICT);
	}

	heap_close(intoa, NoLock);
	heap_close(intob, NoLock);
}

/* ALTER TABLE ... TRUNCATE PARTITION */
static List *
atpxTruncateList(Relation rel, PartitionNode *pNode)
{
	List *l1 = NIL;
	ListCell *lc;

	if (!pNode)
		return l1;

	/* add the child lists first */
	foreach(lc, pNode->rules)
	{
		PartitionRule *rule = lfirst(lc);
		List *l2 = NIL;

		if (rule->children)
			l2 = atpxTruncateList(rel, rule->children);
		else
			l2 = NIL;

		if (l2)
		{
			if (l1)
				l1 = list_concat(l1, l2);
			else
				l1 = l2;
		}
	}

	/* and the default partition */
	if (pNode->default_part)
	{
		PartitionRule *rule = pNode->default_part;
		List *l2 = NIL;

		if (rule->children)
			l2 = atpxTruncateList(rel, rule->children);
		else
			l2 = NIL;

		if (l2)
		{
			if (l1)
				l1 = list_concat(l1, l2);
			else
				l1 = l2;
		}
	}

	/* add entries for rules at current level */
	foreach(lc, pNode->rules)
	{
		PartitionRule 	*rule = lfirst(lc);
		RangeVar 		*rv;
		Relation		 rel;

		rel = heap_open(rule->parchildrelid, AccessShareLock);

		rv = makeRangeVar(get_namespace_name(RelationGetNamespace(rel)),
						  pstrdup(RelationGetRelationName(rel)), -1);

		heap_close(rel, NoLock);

		if (l1)
			l1 = lappend(l1, rv);
		else
			l1 = list_make1(rv);
	}

	/* and the default partition */
	if (pNode->default_part)
	{
		PartitionRule 	*rule = pNode->default_part;
		RangeVar 		*rv;
		Relation		 rel;

		rel = heap_open(rule->parchildrelid, AccessShareLock);
		rv = makeRangeVar(get_namespace_name(RelationGetNamespace(rel)),
						  pstrdup(RelationGetRelationName(rel)), -1);

		heap_close(rel, NoLock);

		if (l1)
			l1 = lappend(l1, rv);
		else
			l1 = list_make1(rv);
	}

	return l1;
} /* end atpxTruncateList */

static void
ATPExecPartTruncate(Relation rel,
                    AlterPartitionCmd *pc)
{
	AlterPartitionId *pid = (AlterPartitionId *)pc->partid;
	PgPartRule   *prule = NULL;

	if (Gp_role != GP_ROLE_DISPATCH)
		return;

	prule = get_part_rule(rel, pid, true, true, NULL, false);

	if (prule)
	{
		RangeVar 		*rv;
		TruncateStmt 	*ts   = (TruncateStmt *)pc->arg1;
		DestReceiver 	*dest = None_Receiver;
		Relation	  	 rel2;

		rel2 = heap_open(prule->topRule->parchildrelid, AccessShareLock);
		if (RelationIsExternal(rel2))
			ereport(ERROR,
					(errcode(ERRCODE_FEATURE_NOT_SUPPORTED),
					 errmsg("cannot truncate external partition")));

		rv = makeRangeVar(get_namespace_name(RelationGetNamespace(rel2)),
						  pstrdup(RelationGetRelationName(rel2)), -1);

		rv->location = pc->location;

		if (prule->topRule->children)
		{
			List *l1 = atpxTruncateList(rel2, prule->topRule->children);

			ts->relations = lappend(l1, rv);
		}
		else
			ts->relations = list_make1(rv);

		heap_close(rel2, NoLock);

		ProcessUtility( (Node *) ts,
					   synthetic_sql,
					   NULL,
					   false, /* not top level */
					   dest,
					   NULL);

		/* Notify of name if did not use name for partition id spec */
		if (prule && prule->topRule && prule->topRule->children
			&& (ts->behavior != DROP_CASCADE ))
		{
			ereport(NOTICE,
					(errmsg("truncated partition%s for %s and its children",
							prule->partIdStr,
							prule->relname)));
		}
		else if ((pid->idtype != AT_AP_IDName)
				 && prule->isName)
				ereport(NOTICE,
						(errmsg("truncated partition%s for %s",
								prule->partIdStr,
								prule->relname)));
	}

} /* end ATPExecPartTruncate */

/*
 * Execute ALTER TABLE SET SCHEMA
 *
 * Note: caller must have checked ownership of the relation already
 */
void
AlterTableNamespace(RangeVar *relation, const char *newschema,
					ObjectType stmttype)
{
	Relation	rel;
	Oid			relid;
	Oid			oldNspOid;
	Oid			nspOid;
	ObjectAddresses *objsMoved;

	rel = relation_openrv(relation, AccessExclusiveLock);

	relid = RelationGetRelid(rel);
	oldNspOid = RelationGetNamespace(rel);

	/* Check relation type against type specified in the ALTER command */
	switch (stmttype)
	{
		case OBJECT_TABLE:

			/*
			 * For mostly-historical reasons, we allow ALTER TABLE to apply to
			 * all relation types.
			 */
			break;

		case OBJECT_SEQUENCE:
			if (rel->rd_rel->relkind != RELKIND_SEQUENCE)
				ereport(ERROR,
						(errcode(ERRCODE_WRONG_OBJECT_TYPE),
						 errmsg("\"%s\" is not a sequence",
								RelationGetRelationName(rel))));
			break;

		case OBJECT_VIEW:
			if (rel->rd_rel->relkind != RELKIND_VIEW)
				ereport(ERROR,
						(errcode(ERRCODE_WRONG_OBJECT_TYPE),
						 errmsg("\"%s\" is not a view",
								RelationGetRelationName(rel))));
			break;

		default:
			elog(ERROR, "unrecognized object type: %d", (int) stmttype);
	}

	/* Can we change the schema of this tuple? */
	switch (rel->rd_rel->relkind)
	{
		case RELKIND_RELATION:
		case RELKIND_VIEW:
			/* ok to change schema */
			break;
		case RELKIND_SEQUENCE:
			{
				/* if it's an owned sequence, disallow moving it by itself */
				Oid			tableId;
				int32		colId;

				if (sequenceIsOwned(relid, &tableId, &colId))
					ereport(ERROR,
							(errcode(ERRCODE_FEATURE_NOT_SUPPORTED),
							 errmsg("cannot move an owned sequence into another schema"),
					  errdetail("Sequence \"%s\" is linked to table \"%s\".",
								RelationGetRelationName(rel),
								get_rel_name(tableId))));
			}
			break;
		case RELKIND_COMPOSITE_TYPE:
			ereport(ERROR,
					(errcode(ERRCODE_WRONG_OBJECT_TYPE),
					 errmsg("\"%s\" is a composite type",
							RelationGetRelationName(rel)),
					 errhint("Use ALTER TYPE instead.")));
			break;
		case RELKIND_INDEX:
		case RELKIND_TOASTVALUE:
		case RELKIND_AOSEGMENTS:
		case RELKIND_AOBLOCKDIR:
		case RELKIND_AOVISIMAP:
			/* FALL THRU */
		default:
			ereport(ERROR,
					(errcode(ERRCODE_WRONG_OBJECT_TYPE),
					 errmsg("\"%s\" is not a table, view, or sequence",
							RelationGetRelationName(rel))));
	}

	/* get schema OID and check its permissions */
	nspOid = LookupCreationNamespace(newschema);

	/* common checks on switching namespaces */
	CheckSetNamespace(oldNspOid, nspOid, RelationRelationId, relid);

	/* OK, modify the pg_class row and pg_depend entry */
	objsMoved = new_object_addresses();
	AlterTableNamespaceInternal(rel, oldNspOid, nspOid, objsMoved);
	free_object_addresses(objsMoved);

	/* MPP-7825, MPP-6929, MPP-7600: metadata tracking */
	if ((Gp_role == GP_ROLE_DISPATCH)
		&& MetaTrackValidKindNsp(rel->rd_rel))
		MetaTrackUpdObject(RelationRelationId,
						   RelationGetRelid(rel),
						   GetUserId(),
						   "ALTER", "SET SCHEMA"
				);

	/* close rel, but keep lock until commit */
	relation_close(rel, NoLock);
}

/*
 * The guts of relocating a table to another namespace: besides moving
 * the table itself, its dependent objects are relocated to the new schema.
 */
void
AlterTableNamespaceInternal(Relation rel, Oid oldNspOid, Oid nspOid,
							ObjectAddresses *objsMoved)
{
	Relation        classRel;

	Assert(objsMoved != NULL);

	/* OK, modify the pg_class row and pg_depend entry */
	classRel = heap_open(RelationRelationId, RowExclusiveLock);

	AlterRelationNamespaceInternal(classRel, RelationGetRelid(rel), oldNspOid,
								   nspOid, true, objsMoved);

	/* Fix the table's row type too */
	AlterTypeNamespaceInternal(rel->rd_rel->reltype,
							   nspOid, false, false, objsMoved);

	/* Fix other dependent stuff */
	if (rel->rd_rel->relkind == RELKIND_RELATION)
	{
		AlterIndexNamespaces(classRel, rel, oldNspOid, nspOid, objsMoved);
		AlterSeqNamespaces(classRel, rel, oldNspOid, nspOid,
						   objsMoved, AccessExclusiveLock);
		AlterConstraintNamespaces(RelationGetRelid(rel), oldNspOid, nspOid,
								  false, objsMoved);
	}

	heap_close(classRel, RowExclusiveLock);
}

/*
 * The guts of relocating a relation to another namespace: fix the pg_class
 * entry, and the pg_depend entry if any.  Caller must already have
 * opened and write-locked pg_class.
 */
void
AlterRelationNamespaceInternal(Relation classRel, Oid relOid,
							   Oid oldNspOid, Oid newNspOid,
							   bool hasDependEntry, ObjectAddresses *objsMoved)
{
	HeapTuple	classTup;
	Form_pg_class classForm;
	ObjectAddress	thisobj;

	classTup = SearchSysCacheCopy1(RELOID, ObjectIdGetDatum(relOid));
	if (!HeapTupleIsValid(classTup))
		elog(ERROR, "cache lookup failed for relation %u", relOid);
	classForm = (Form_pg_class) GETSTRUCT(classTup);

	Assert(classForm->relnamespace == oldNspOid);

	thisobj.classId = RelationRelationId;
	thisobj.objectId = relOid;
	thisobj.objectSubId = 0;

	/*
	 * Do nothing when there's nothing to do.
	 */
	if (!object_address_present(&thisobj, objsMoved))
	{
		/* check for duplicate name (more friendly than unique-index failure) */
		if (get_relname_relid(NameStr(classForm->relname),
							  newNspOid) != InvalidOid)
			ereport(ERROR,
					(errcode(ERRCODE_DUPLICATE_TABLE),
					 errmsg("relation \"%s\" already exists in schema \"%s\"",
							NameStr(classForm->relname),
							get_namespace_name(newNspOid))));

		/* classTup is a copy, so OK to scribble on */
		classForm->relnamespace = newNspOid;

		simple_heap_update(classRel, &classTup->t_self, classTup);
		CatalogUpdateIndexes(classRel, classTup);

		/* Update dependency on schema if caller said so */
		if (hasDependEntry &&
			changeDependencyFor(RelationRelationId, relOid,
								NamespaceRelationId, oldNspOid, newNspOid) != 1)
			elog(ERROR, "failed to change schema dependency for relation \"%s\"",
				 NameStr(classForm->relname));

		add_exact_object_address(&thisobj, objsMoved);
	}

	heap_freetuple(classTup);
}

/*
 * Move all indexes for the specified relation to another namespace.
 *
 * Note: we assume adequate permission checking was done by the caller,
 * and that the caller has a suitable lock on the owning relation.
 */
static void
AlterIndexNamespaces(Relation classRel, Relation rel,
					 Oid oldNspOid, Oid newNspOid, ObjectAddresses *objsMoved)
{
	List	   *indexList;
	ListCell   *l;

	indexList = RelationGetIndexList(rel);

	foreach(l, indexList)
	{
		Oid			indexOid = lfirst_oid(l);
		ObjectAddress thisobj;

		thisobj.classId = RelationRelationId;
		thisobj.objectId = indexOid;
		thisobj.objectSubId = 0;

		/*
		 * Note: currently, the index will not have its own dependency on the
		 * namespace, so we don't need to do changeDependencyFor(). There's no
		 * rowtype in pg_type, either.
		 *
		 * XXX this objsMoved test may be pointless -- surely we have a single
		 * dependency link from a relation to each index?
		 */
		if (!object_address_present(&thisobj, objsMoved))
		{
			AlterRelationNamespaceInternal(classRel, indexOid,
										   oldNspOid, newNspOid,
										   false, objsMoved);
			add_exact_object_address(&thisobj, objsMoved);
		}
	}

	list_free(indexList);
}

/*
 * Move all SERIAL-column sequences of the specified relation to another
 * namespace.
 *
 * Note: we assume adequate permission checking was done by the caller,
 * and that the caller has a suitable lock on the owning relation.
 */
static void
AlterSeqNamespaces(Relation classRel, Relation rel,
				   Oid oldNspOid, Oid newNspOid, ObjectAddresses *objsMoved,
				   LOCKMODE lockmode)
{
	Relation	depRel;
	SysScanDesc scan;
	ScanKeyData key[2];
	HeapTuple	tup;

	/*
	 * SERIAL sequences are those having an auto dependency on one of the
	 * table's columns (we don't care *which* column, exactly).
	 */
	depRel = heap_open(DependRelationId, AccessShareLock);

	ScanKeyInit(&key[0],
				Anum_pg_depend_refclassid,
				BTEqualStrategyNumber, F_OIDEQ,
				ObjectIdGetDatum(RelationRelationId));
	ScanKeyInit(&key[1],
				Anum_pg_depend_refobjid,
				BTEqualStrategyNumber, F_OIDEQ,
				ObjectIdGetDatum(RelationGetRelid(rel)));
	/* we leave refobjsubid unspecified */

	scan = systable_beginscan(depRel, DependReferenceIndexId, true,
							  SnapshotNow, 2, key);

	while (HeapTupleIsValid(tup = systable_getnext(scan)))
	{
		Form_pg_depend depForm = (Form_pg_depend) GETSTRUCT(tup);
		Relation	seqRel;

		/* skip dependencies other than auto dependencies on columns */
		if (depForm->refobjsubid == 0 ||
			depForm->classid != RelationRelationId ||
			depForm->objsubid != 0 ||
			depForm->deptype != DEPENDENCY_AUTO)
			continue;

		/* Use relation_open just in case it's an index */
		seqRel = relation_open(depForm->objid, lockmode);

		/* skip non-sequence relations */
		if (RelationGetForm(seqRel)->relkind != RELKIND_SEQUENCE)
		{
			/* No need to keep the lock */
			relation_close(seqRel, lockmode);
			continue;
		}

		/* Fix the pg_class and pg_depend entries */
		AlterRelationNamespaceInternal(classRel, depForm->objid,
									   oldNspOid, newNspOid,
									   true, objsMoved);

		/*
		 * Sequences have entries in pg_type. We need to be careful to move
		 * them to the new namespace, too.
		 */
		AlterTypeNamespaceInternal(RelationGetForm(seqRel)->reltype,
								   newNspOid, false, false, objsMoved);

		/* Now we can close it.  Keep the lock till end of transaction. */
		relation_close(seqRel, NoLock);
	}

	systable_endscan(scan);

	relation_close(depRel, AccessShareLock);
}


/*
 * This code supports
 *	CREATE TEMP TABLE ... ON COMMIT { DROP | PRESERVE ROWS | DELETE ROWS }
 *
 * Because we only support this for TEMP tables, it's sufficient to remember
 * the state in a backend-local data structure.
 */

/*
 * Register a newly-created relation's ON COMMIT action.
 */
void
register_on_commit_action(Oid relid, OnCommitAction action)
{
	OnCommitItem *oc;
	MemoryContext oldcxt;

	/*
	 * We needn't bother registering the relation unless there is an ON COMMIT
	 * action we need to take.
	 */
	if (action == ONCOMMIT_NOOP || action == ONCOMMIT_PRESERVE_ROWS)
		return;

	oldcxt = MemoryContextSwitchTo(CacheMemoryContext);

	oc = (OnCommitItem *) palloc(sizeof(OnCommitItem));
	oc->relid = relid;
	oc->oncommit = action;
	oc->creating_subid = GetCurrentSubTransactionId();
	oc->deleting_subid = InvalidSubTransactionId;

	on_commits = lcons(oc, on_commits);

	MemoryContextSwitchTo(oldcxt);
}

/*
 * Unregister any ON COMMIT action when a relation is deleted.
 *
 * Actually, we only mark the OnCommitItem entry as to be deleted after commit.
 */
void
remove_on_commit_action(Oid relid)
{
	ListCell   *l;

	foreach(l, on_commits)
	{
		OnCommitItem *oc = (OnCommitItem *) lfirst(l);

		if (oc->relid == relid)
		{
			oc->deleting_subid = GetCurrentSubTransactionId();
			break;
		}
	}
}

/*
 * Perform ON COMMIT actions.
 *
 * This is invoked just before actually committing, since it's possible
 * to encounter errors.
 */
void
PreCommit_on_commit_actions(void)
{
	ListCell   *l;
	List	   *oids_to_truncate = NIL;

	/*
	 * We skip this operation in the catchup handler, especially
	 * between prepare and commit state, as we may not see the heap
	 * that has just been created in the prepared transaction that
	 * is not visible yet.  Skipping this under the catchup handler
	 * should be ok in known cases.
	 */
	if (in_process_catchup_event)
		return;

	foreach(l, on_commits)
	{
		OnCommitItem *oc = (OnCommitItem *) lfirst(l);

		/* Ignore entry if already dropped in this xact */
		if (oc->deleting_subid != InvalidSubTransactionId)
			continue;

		switch (oc->oncommit)
		{
			case ONCOMMIT_NOOP:
			case ONCOMMIT_PRESERVE_ROWS:
				/* Do nothing (there shouldn't be such entries, actually) */
				break;
			case ONCOMMIT_DELETE_ROWS:
				oids_to_truncate = lappend_oid(oids_to_truncate, oc->relid);
				break;
			case ONCOMMIT_DROP:
				{
					ObjectAddress object;

					object.classId = RelationRelationId;
					object.objectId = oc->relid;
					object.objectSubId = 0;
					performDeletion(&object, DROP_CASCADE);

					/*
					 * Note that table deletion will call
					 * remove_on_commit_action, so the entry should get marked
					 * as deleted.
					 */
					Assert(oc->deleting_subid != InvalidSubTransactionId);
					break;
				}
		}
	}
	if (oids_to_truncate != NIL)
	{
		heap_truncate(oids_to_truncate);
		CommandCounterIncrement();		/* XXX needed? */
	}
}

/*
 * Post-commit or post-abort cleanup for ON COMMIT management.
 *
 * All we do here is remove no-longer-needed OnCommitItem entries.
 *
 * During commit, remove entries that were deleted during this transaction;
 * during abort, remove those created during this transaction.
 */
void
AtEOXact_on_commit_actions(bool isCommit)
{
	ListCell   *cur_item;
	ListCell   *prev_item;

	prev_item = NULL;
	cur_item = list_head(on_commits);

	while (cur_item != NULL)
	{
		OnCommitItem *oc = (OnCommitItem *) lfirst(cur_item);

		if (isCommit ? oc->deleting_subid != InvalidSubTransactionId :
			oc->creating_subid != InvalidSubTransactionId)
		{
			/* cur_item must be removed */
			on_commits = list_delete_cell(on_commits, cur_item, prev_item);
			pfree(oc);
			if (prev_item)
				cur_item = lnext(prev_item);
			else
				cur_item = list_head(on_commits);
		}
		else
		{
			/* cur_item must be preserved */
			oc->creating_subid = InvalidSubTransactionId;
			oc->deleting_subid = InvalidSubTransactionId;
			prev_item = cur_item;
			cur_item = lnext(prev_item);
		}
	}
}

/*
 * Post-subcommit or post-subabort cleanup for ON COMMIT management.
 *
 * During subabort, we can immediately remove entries created during this
 * subtransaction.	During subcommit, just relabel entries marked during
 * this subtransaction as being the parent's responsibility.
 */
void
AtEOSubXact_on_commit_actions(bool isCommit, SubTransactionId mySubid,
							  SubTransactionId parentSubid)
{
	ListCell   *cur_item;
	ListCell   *prev_item;

	prev_item = NULL;
	cur_item = list_head(on_commits);

	while (cur_item != NULL)
	{
		OnCommitItem *oc = (OnCommitItem *) lfirst(cur_item);

		if (!isCommit && oc->creating_subid == mySubid)
		{
			/* cur_item must be removed */
			on_commits = list_delete_cell(on_commits, cur_item, prev_item);
			pfree(oc);
			if (prev_item)
				cur_item = lnext(prev_item);
			else
				cur_item = list_head(on_commits);
		}
		else
		{
			/* cur_item must be preserved */
			if (oc->creating_subid == mySubid)
				oc->creating_subid = parentSubid;
			if (oc->deleting_subid == mySubid)
				oc->deleting_subid = isCommit ? parentSubid : InvalidSubTransactionId;
			prev_item = cur_item;
			cur_item = lnext(prev_item);
		}
	}
}

/* ALTER TABLE DROP CONSTRAINT */
static void
ATPrepDropConstraint(List **wqueue, Relation rel, AlterTableCmd *cmd, bool recurse, bool recursing)
{
	char	   *constrName = cmd->name;

	/*
	 * This command never recurses, but the offered relation may be partitioned,
	 * in which case, we need to act as if the command specified the top-level
	 * list of parts.
	 */
	if (cmd->subtype == AT_DropConstraintRecurse)
		recursing = true;

	/* (!recurse &&  !recursing) is supposed to detect the ONLY clause.
	 * We allow operations on the root of a partitioning hierarchy, but
	 * not ONLY the root.
	 */
	ATExternalPartitionCheck(cmd->subtype, rel, recursing);
	ATPartitionCheck(cmd->subtype, rel, (!recurse && !recursing), recursing);

	/*
	 * If it's a UNIQUE or PRIMARY key constraint, and the table is partitioned,
	 * also drop the constraint from the partitions. (CHECK constraints are handled
	 * differently, by the normal constraint inheritance mechanism.)
	 */
	if (Gp_role == GP_ROLE_DISPATCH && rel_is_partitioned(RelationGetRelid(rel)))
	{
		List		*children;
		ListCell	*lchild;
		DestReceiver *dest = None_Receiver;
		bool		is_unique_or_primary_key = false;
		Relation	conrel;
		Form_pg_constraint con;
		SysScanDesc scan;
		ScanKeyData key;
		HeapTuple	tuple;

		/* Is it UNIQUE or PRIMARY KEY constraint? */
		conrel = heap_open(ConstraintRelationId, RowExclusiveLock);

		/*
		 * Find the target constraint
		 */
		ScanKeyInit(&key,
					Anum_pg_constraint_conrelid,
					BTEqualStrategyNumber, F_OIDEQ,
					ObjectIdGetDatum(RelationGetRelid(rel)));
		scan = systable_beginscan(conrel, ConstraintRelidIndexId,
								  true, SnapshotNow, 1, &key);

		while (HeapTupleIsValid(tuple = systable_getnext(scan)))
		{
			con = (Form_pg_constraint) GETSTRUCT(tuple);

			if (strcmp(NameStr(con->conname), constrName) == 0)
			{
				if (con->contype == CONSTRAINT_PRIMARY ||
					con->contype == CONSTRAINT_UNIQUE)
					is_unique_or_primary_key = true;

				break;
			}
		}

		/*
		 * If we don't find the constraint, assume it's not a UNIQUE or
		 * PRIMARY KEY. We'll throw an error later, in the execution
		 * phase.
		 */
		systable_endscan(scan);
		heap_close(conrel, RowExclusiveLock);

		if (is_unique_or_primary_key)
		{
			children = find_inheritance_children(RelationGetRelid(rel), NoLock);

			foreach(lchild, children)
			{
				Oid 			childrelid = lfirst_oid(lchild);
				Relation 		childrel;

				RangeVar 		*rv;
				AlterTableCmd 	*atc;
				AlterTableStmt 	*ats;

				if (childrelid == RelationGetRelid(rel))
					continue;

				childrel = heap_open(childrelid, AccessShareLock);
				CheckTableNotInUse(childrel, "ALTER TABLE");

				/* Recurse to child */
				atc = copyObject(cmd);
				atc->subtype = AT_DropConstraintRecurse;

				rv = makeRangeVar(get_namespace_name(RelationGetNamespace(childrel)),
								  get_rel_name(childrelid), -1);

				ats = makeNode(AlterTableStmt);
				ats->relation = rv;
				ats->cmds = list_make1(atc);
				ats->relkind = OBJECT_TABLE;

				heap_close(childrel, NoLock);

				ProcessUtility((Node *)ats,
							   synthetic_sql,
							   NULL,
							   false, /* not top level */
							   dest,
							   NULL);
			}
		}
	}
}


/* ALTER TABLE EXCHANGE
 *
 * NB different signature from non-partitioned table Prep functions.
 */
static void
ATPrepExchange(Relation rel, AlterPartitionCmd *pc)
{
	PgPartRule   	   	*prule 	= NULL;
	Relation			 oldrel = NULL;
	Relation			 newrel = NULL;
	
	if (Gp_role == GP_ROLE_DISPATCH)
	{
		AlterPartitionId *pid = (AlterPartitionId *) pc->partid;
		bool				is_split;
		
		is_split = ((AlterPartitionCmd *)pc->arg2)->arg2 != NULL;
		
		if (is_split)
			return;
		
		prule = get_part_rule(rel, pid, true, true, NULL, false);

		oldrel = heap_open(prule->topRule->parchildrelid, AccessExclusiveLock);
		newrel = heap_openrv((RangeVar *)pc->arg1, AccessExclusiveLock);
	}
	else
	{
		oldrel = heap_openrv((RangeVar *)pc->partid,
							 AccessExclusiveLock);
		newrel = heap_openrv((RangeVar *)pc->arg1,
							 AccessExclusiveLock);
		
	}
	ATSimplePermissions(rel, false);
	ATSimplePermissions(oldrel, false);
	ATSimplePermissions(newrel, false);
	
	/* Check that old and new look the same, error if not. */
	is_exchangeable(rel, oldrel, newrel, true);
	
	heap_close(oldrel, NoLock);
	heap_close(newrel, NoLock);
}

/*
 * Return a palloc'd string representing an AlterTableCmd type for use
 * in a message pattern like "can't %s a partitioned table".  The default
 * return string is "alter".
 *
 * This may pose a challenge for localization.  
 */
static
char *alterTableCmdString(AlterTableType subtype)
{
	char *cmdstring = NULL;
	
	switch (subtype)
	{
		case AT_AddColumn: /* add column */
		case AT_AddColumnRecurse: /* internal to command/tablecmds.c */
		case AT_AddColumnToView: /* implicitly via CREATE OR REPLACE VIEW */
			cmdstring = pstrdup("add a column to");
			break;

		case AT_ColumnDefault: /* alter column default */
		case AT_ColumnDefaultRecurse:
			cmdstring = pstrdup("alter a column default of");
			break;
			
		case AT_DropNotNull: /* alter column drop not null */
		case AT_SetNotNull: /* alter column set not null */
			cmdstring = pstrdup("alter a column null setting of");
			break;
			
		case AT_SetStatistics: /* alter column statistics */
		case AT_SetStorage: /* alter column storage */
			break;
			
		case AT_DropColumn: /* drop column */
		case AT_DropColumnRecurse: /* internal to commands/tablecmds.c */
			cmdstring = pstrdup("drop a column from");
			break;
			
		case AT_AddIndex: /* add index */
		case AT_ReAddIndex: /* internal to commands/tablecmds.c */
			cmdstring = pstrdup("add index or primary/unique key to");
			break;
			
		case AT_AddConstraint: /* add constraint */
		case AT_AddConstraintRecurse: /* internal to commands/tablecmds.c */
			cmdstring = pstrdup("add a constraint to");
			break;
			
		case AT_ProcessedConstraint: /* pre-processed add constraint (local in parser/analyze.c) */
			break;

		case AT_DropConstraintRecurse:
			break;

		case AT_DropConstraint: /* drop constraint */
			cmdstring = pstrdup("drop a constraint from");
			break;
			
		case AT_AlterColumnType: /* alter column type */
			cmdstring = pstrdup("alter a column datatype of");
			break;
			
		case AT_ChangeOwner: /* change owner */
			cmdstring = pstrdup("alter the owner of");
			break;
			
		case AT_ClusterOn: /* CLUSTER ON */
		case AT_DropCluster: /* SET WITHOUT CLUSTER */
			break;
			
		case AT_DropOids: /* SET WITHOUT OIDS */
			cmdstring = pstrdup("alter the oid setting of");
			break;
			
		case AT_SetTableSpace: /* SET TABLESPACE */
		case AT_SetRelOptions: /* SET (...) -- AM specific parameters */
		case AT_ResetRelOptions: /* RESET (...) -- AM specific parameters */
			break;
			
		case AT_EnableTrig: /* ENABLE TRIGGER name */
		case AT_EnableAlwaysTrig: /* ENABLE ALWAYS TRIGGER name */
		case AT_EnableReplicaTrig: /* ENABLE REPLICA TRIGGER name */
		case AT_DisableTrig: /* DISABLE TRIGGER name */
		case AT_EnableTrigAll: /* ENABLE TRIGGER ALL */
		case AT_DisableTrigAll: /* DISABLE TRIGGER ALL */
		case AT_EnableTrigUser: /* ENABLE TRIGGER USER */
		case AT_DisableTrigUser: /* DISABLE TRIGGER USER */
			cmdstring = pstrdup("enable or disable triggers on");
			break;

		case AT_EnableRule: /* ENABLE RULE name */
		case AT_EnableAlwaysRule: /* ENABLE ALWAYS RULE name */
		case AT_EnableReplicaRule: /* ENABLE REPLICA RULE  name */
		case AT_DisableRule: /* DISABLE TRIGGER name */
			cmdstring = pstrdup("enable or disable rules on");
			break;

		case AT_AddInherit: /* INHERIT parent */
		case AT_DropInherit: /* NO INHERIT parent */
			cmdstring = pstrdup("alter inheritance on");
			break;
			
		case AT_SetDistributedBy: /* SET DISTRIBUTED BY */
			cmdstring = pstrdup("set distributed on");
			break;
			
		case AT_PartAdd: /* Add */
		case AT_PartAddForSplit: /* Add */
		case AT_PartAlter: /* Alter */
		case AT_PartDrop: /* Drop */
			break;
			
		case AT_PartExchange: /* Exchange */
			cmdstring = pstrdup("exchange a part into");
			break;
			
		case AT_PartRename: /* Rename */
		case AT_PartSetTemplate: /* Set Subpartition Template */
			break;
			
		case AT_PartSplit: /* Split */
			cmdstring = pstrdup("split parts of");
			break;
			
		case AT_PartTruncate: /* Truncate */
		case AT_PartAddInternal: /* CREATE TABLE time partition addition */
			break;

		case AT_AddOids: /* ALTER TABLE SET WITH OIDS */
		case AT_AddOidsRecurse: /* ALTER TABLE SET WITH OIDS */
			break;
	}
	
	if ( cmdstring == NULL )
	{
		cmdstring = pstrdup("alter");
	}
	
	return cmdstring;
}

/*
 * CheckDropRelStorage
 *
 * Catch a mismatch between the DROP object type requested and the
 * actual object in the catalog. For example, if DROP EXTERNAL TABLE t
 * was issued, verify that t is indeed an external table, error if not.
 */
static void
CheckDropRelStorage(RangeVar *rel, ObjectType removeType)
{
	Oid			relOid;
	HeapTuple	tuple;
	char		relstorage;

	relOid = RangeVarGetRelid(rel, true);

	if (!OidIsValid(relOid))
		elog(ERROR, "Oid %u is invalid", relOid);

	/* Find out the relstorage */
	tuple = SearchSysCache1(RELOID, ObjectIdGetDatum(relOid));
	if (!HeapTupleIsValid(tuple))
		elog(ERROR, "cache lookup failed for relation %u", relOid);
	relstorage = ((Form_pg_class) GETSTRUCT(tuple))->relstorage;
	ReleaseSysCache(tuple);

	/*
	 * Skip the check if it's external partition. Also, rel_is_child_partition
	 * is only performed on QD and since we do the check there, no need to do
	 * it again on QE.
	 */
	if (relstorage == RELSTORAGE_EXTERNAL &&
		(Gp_segment != -1 || rel_is_child_partition(relOid)))
		return;

	if ((removeType == OBJECT_EXTTABLE && relstorage != RELSTORAGE_EXTERNAL) ||
		(removeType == OBJECT_TABLE && (relstorage == RELSTORAGE_EXTERNAL ||
										relstorage == RELSTORAGE_FOREIGN)))
	{
		/* we have a mismatch. format an error string and shoot */

		char	*want_type;
		char	*hint;

		if (removeType == OBJECT_EXTTABLE)
			want_type = pstrdup("an external");
		else
			want_type = pstrdup("a base");

		if (relstorage == RELSTORAGE_EXTERNAL)
			hint = pstrdup("Use DROP EXTERNAL TABLE to remove an external table.");
		else if (relstorage == RELSTORAGE_FOREIGN)
			hint = pstrdup("Use DROP FOREIGN TABLE to remove a foreign table.");
		else
			hint = pstrdup("Use DROP TABLE to remove a base table.");

		ereport(ERROR,
				(errcode(ERRCODE_WRONG_OBJECT_TYPE),
				 errmsg("\"%s\" is not %s table", rel->relname, want_type),
				 errhint("%s", hint)));
	}
}<|MERGE_RESOLUTION|>--- conflicted
+++ resolved
@@ -55,11 +55,8 @@
 #include "cdb/cdbaocsam.h"
 #include "cdb/cdbpartition.h"
 #include "commands/cluster.h"
-<<<<<<< HEAD
 #include "commands/copy.h"
-=======
 #include "commands/comment.h"
->>>>>>> 78a09145
 #include "commands/defrem.h"
 #include "commands/sequence.h"
 #include "commands/tablecmds.h"
@@ -72,13 +69,10 @@
 #include "nodes/nodeFuncs.h"
 #include "nodes/parsenodes.h"
 #include "optimizer/clauses.h"
-<<<<<<< HEAD
 #include "optimizer/plancat.h"
 #include "optimizer/planner.h"
 #include "optimizer/prep.h"
 #include "parser/gramparse.h"
-=======
->>>>>>> 78a09145
 #include "parser/parse_clause.h"
 #include "parser/parse_coerce.h"
 #include "parser/parse_expr.h"
@@ -185,22 +179,6 @@
 	List	   *changedIndexDefs;		/* string definitions of same */
 } AlteredTableInfo;
 
-<<<<<<< HEAD
-=======
-/* Struct describing one new constraint to check in Phase 3 scan */
-/* Note: new NOT NULL constraints are handled elsewhere */
-typedef struct NewConstraint
-{
-	char	   *name;			/* Constraint name, or NULL if none */
-	ConstrType	contype;		/* CHECK or FOREIGN */
-	Oid			refrelid;		/* PK rel, if FOREIGN */
-	Oid			refindid;		/* OID of PK's index, if FOREIGN */
-	Oid			conid;			/* OID of pg_constraint entry, if FOREIGN */
-	Node	   *qual;			/* Check expr or CONSTR_FOREIGN Constraint */
-	List	   *qualstate;		/* Execution state for CHECK */
-} NewConstraint;
-
->>>>>>> 78a09145
 /*
  * Struct describing one new column value that needs to be computed during
  * Phase 3 copy (this could be either a new column with a non-null default, or
@@ -384,7 +362,9 @@
 static void ATExecDropInherit(Relation rel, RangeVar *parent, bool is_partition);
 static void copy_relation_data(SMgrRelation rel, SMgrRelation dst,
 				   ForkNumber forkNum, bool istemp);
-<<<<<<< HEAD
+static const char *storage_name(char c);
+
+
 static void copy_append_only_data(RelFileNode src, RelFileNode dst, bool istemp);
 static void ATExecSetDistributedBy(Relation rel, Node *node,
 								   AlterTableCmd *cmd);
@@ -435,9 +415,6 @@
 static char *alterTableCmdString(AlterTableType subtype);
 
 static void change_dropped_col_datatypes(Relation rel);
-=======
-static const char *storage_name(char c);
->>>>>>> 78a09145
 
 static void CheckDropRelStorage(RangeVar *rel, ObjectType removeType);
 
@@ -760,12 +737,8 @@
 										  namespaceId,
 										  tablespaceId,
 										  InvalidOid,
-<<<<<<< HEAD
+										  InvalidOid,
 										  stmt->ownerid,
-=======
-										  InvalidOid,
-										  GetUserId(),
->>>>>>> 78a09145
 										  descriptor,
 										  cooked_constraints,
 										  /* relam */ InvalidOid,
@@ -775,16 +748,11 @@
 										  localHasOids,
 										  stmt->parentOidCount,
 										  stmt->oncommit,
-<<<<<<< HEAD
                                           stmt->policy,  /*CDB*/
                                           reloptions,
+										  true,
 										  allowSystemTableModsDDL,
 										  valid_opts);
-=======
-										  reloptions,
-										  true,
-										  allowSystemTableMods);
->>>>>>> 78a09145
 
 	StoreCatalogInheritance(relationId, stmt->inhOids);
 
@@ -1341,41 +1309,61 @@
  * relation.
  */
 void
-TruncateRelfiles(Relation rel)
+TruncateRelfiles(Relation rel, SubTransactionId mySubid)
 {
 	Oid			heap_relid;
-	Oid			toast_relid;
 	Oid			aoseg_relid = InvalidOid;
 	Oid			aoblkdir_relid = InvalidOid;
 	Oid			aovisimap_relid = InvalidOid;
 
 	Assert(CheckExclusiveAccess(rel));
 
-	/*
-	 * Create a new empty storage file for the relation, and assign it as
-	 * the relfilenode value.	The old storage file is scheduled for
-	 * deletion at commit.
-	 */
-	setNewRelfilenode(rel, RecentXmin);
-
 	heap_relid = RelationGetRelid(rel);
-	toast_relid = rel->rd_rel->reltoastrelid;
-
-	if (RelationIsAoRows(rel) ||
-		RelationIsAoCols(rel))
+
+	if (RelationIsAoRows(rel) || RelationIsAoCols(rel))
 		GetAppendOnlyEntryAuxOids(heap_relid, SnapshotNow,
 								  &aoseg_relid,
 								  &aoblkdir_relid, NULL,
 								  &aovisimap_relid, NULL);
 
 	/*
-	 * The same for the toast table, if any.
-	 */
-	if (OidIsValid(toast_relid))
-	{
-		rel = relation_open(toast_relid, AccessExclusiveLock);
+	 * Normally, we need a transaction-safe truncation here.  However,
+	 * if the table was either created in the current (sub)transaction
+	 * or has a new relfilenode in the current (sub)transaction, then
+	 * we can just truncate it in-place, because a rollback would
+	 * cause the whole table or the current physical file to be
+	 * thrown away anyway.
+	 */
+	if (rel->rd_createSubid == mySubid ||
+		rel->rd_newRelfilenodeSubid == mySubid)
+	{
+		/* Immediate, non-rollbackable truncation is OK */
+		heap_truncate_one_rel(rel);
+	}
+	else
+	{
+		Oid			toast_relid;
+
+		/*
+		 * Need the full transaction-safe pushups.
+		 *
+		 * Create a new empty storage file for the relation, and assign it
+		 * as the relfilenode value. The old storage file is scheduled for
+		 * deletion at commit.
+		 */
 		setNewRelfilenode(rel, RecentXmin);
-		heap_close(rel, NoLock);
+
+		toast_relid = rel->rd_rel->reltoastrelid;
+
+		/*
+		 * The same for the toast table, if any.
+		 */
+		if (OidIsValid(toast_relid))
+		{
+			rel = relation_open(toast_relid, AccessExclusiveLock);
+			setNewRelfilenode(rel, RecentXmin);
+			heap_close(rel, NoLock);
+		}
 	}
 
 	/*
@@ -1635,19 +1623,16 @@
 	/*
 	 * OK, truncate each table.
 	 */
-<<<<<<< HEAD
 	if (Gp_role == GP_ROLE_DISPATCH)
 		cdb_sync_oid_to_segments();
-=======
+
 	mySubid = GetCurrentSubTransactionId();
->>>>>>> 78a09145
 
 	foreach(cell, rels)
 	{
 		Relation	rel = (Relation) lfirst(cell);
-<<<<<<< HEAD
-
-		TruncateRelfiles(rel);
+
+		TruncateRelfiles(rel, mySubid);
 
 		/*
 		 * Reconstruct the indexes to match, and we're done.
@@ -1680,58 +1665,7 @@
 							   a_relid,
 							   GetUserId(),
 							   "TRUNCATE", "");
-=======
-
-		/*
-		 * Normally, we need a transaction-safe truncation here.  However,
-		 * if the table was either created in the current (sub)transaction
-		 * or has a new relfilenode in the current (sub)transaction, then
-		 * we can just truncate it in-place, because a rollback would
-		 * cause the whole table or the current physical file to be
-		 * thrown away anyway.
-		 */
-		if (rel->rd_createSubid == mySubid ||
-			rel->rd_newRelfilenodeSubid == mySubid)
-		{
-			/* Immediate, non-rollbackable truncation is OK */
-			heap_truncate_one_rel(rel);
->>>>>>> 78a09145
-		}
-		else
-		{
-			Oid			heap_relid;
-			Oid			toast_relid;
-
-<<<<<<< HEAD
-=======
-			/*
-			 * Need the full transaction-safe pushups.
-			 *
-			 * Create a new empty storage file for the relation, and assign it
-			 * as the relfilenode value. The old storage file is scheduled for
-			 * deletion at commit.
-			 */
-			setNewRelfilenode(rel, RecentXmin);
-
-			heap_relid = RelationGetRelid(rel);
-			toast_relid = rel->rd_rel->reltoastrelid;
-
-			/*
-			 * The same for the toast table, if any.
-			 */
-			if (OidIsValid(toast_relid))
-			{
-				rel = relation_open(toast_relid, AccessExclusiveLock);
-				setNewRelfilenode(rel, RecentXmin);
-				heap_close(rel, NoLock);
-			}
-
-			/*
-			 * Reconstruct the indexes to match, and we're done.
-			 */
-			reindex_relation(heap_relid, true);
-		}
->>>>>>> 78a09145
+		}
 	}
 
 	/*
@@ -2303,8 +2237,6 @@
 							 errdetail("%s versus %s",
 									   TypeNameToString(def->typeName),
 									   TypeNameToString(newdef->typeName))));
-<<<<<<< HEAD
-=======
 
 				/* Copy storage parameter */
 				if (def->storage == 0)
@@ -2318,7 +2250,6 @@
 										 storage_name(def->storage),
 										 storage_name(newdef->storage))));
 
->>>>>>> 78a09145
 				/* Mark the column as locally defined */
 				def->is_local = true;
 				/* Merge of NOT NULL constraints = OR 'em together */
@@ -2421,105 +2352,6 @@
 	return false;
 }
 
-<<<<<<< HEAD
-=======
-
-/*
- * Replace varattno values in an expression tree according to the given
- * map array, that is, varattno N is replaced by newattno[N-1].  It is
- * caller's responsibility to ensure that the array is long enough to
- * define values for all user varattnos present in the tree.  System column
- * attnos remain unchanged.
- *
- * Note that the passed node tree is modified in-place!
- */
-void
-change_varattnos_of_a_node(Node *node, const AttrNumber *newattno)
-{
-	/* no setup needed, so away we go */
-	(void) change_varattnos_walker(node, newattno);
-}
-
-static bool
-change_varattnos_walker(Node *node, const AttrNumber *newattno)
-{
-	if (node == NULL)
-		return false;
-	if (IsA(node, Var))
-	{
-		Var		   *var = (Var *) node;
-
-		if (var->varlevelsup == 0 && var->varno == 1 &&
-			var->varattno > 0)
-		{
-			/*
-			 * ??? the following may be a problem when the node is multiply
-			 * referenced though stringToNode() doesn't create such a node
-			 * currently.
-			 */
-			Assert(newattno[var->varattno - 1] > 0);
-			var->varattno = var->varoattno = newattno[var->varattno - 1];
-		}
-		return false;
-	}
-	return expression_tree_walker(node, change_varattnos_walker,
-								  (void *) newattno);
-}
-
-/*
- * Generate a map for change_varattnos_of_a_node from old and new TupleDesc's,
- * matching according to column name.
- */
-AttrNumber *
-varattnos_map(TupleDesc olddesc, TupleDesc newdesc)
-{
-	AttrNumber *attmap;
-	int			i,
-				j;
-
-	attmap = (AttrNumber *) palloc0(sizeof(AttrNumber) * olddesc->natts);
-	for (i = 1; i <= olddesc->natts; i++)
-	{
-		if (olddesc->attrs[i - 1]->attisdropped)
-			continue;			/* leave the entry as zero */
-
-		for (j = 1; j <= newdesc->natts; j++)
-		{
-			if (strcmp(NameStr(olddesc->attrs[i - 1]->attname),
-					   NameStr(newdesc->attrs[j - 1]->attname)) == 0)
-			{
-				attmap[i - 1] = j;
-				break;
-			}
-		}
-	}
-	return attmap;
-}
-
-/*
- * Generate a map for change_varattnos_of_a_node from a TupleDesc and a list
- * of ColumnDefs
- */
-AttrNumber *
-varattnos_map_schema(TupleDesc old, List *schema)
-{
-	AttrNumber *attmap;
-	int			i;
-
-	attmap = (AttrNumber *) palloc0(sizeof(AttrNumber) * old->natts);
-	for (i = 1; i <= old->natts; i++)
-	{
-		if (old->attrs[i - 1]->attisdropped)
-			continue;			/* leave the entry as zero */
-
-		attmap[i - 1] = findAttrByName(NameStr(old->attrs[i - 1]->attname),
-									   schema);
-	}
-	return attmap;
-}
-
-
->>>>>>> 78a09145
 /*
  * StoreCatalogInheritance
  *		Updates the system catalogs with proper inheritance information.
@@ -5568,7 +5400,7 @@
 		bistate = GetBulkInsertState();
 
 		hi_options = HEAP_INSERT_SKIP_FSM;
-		if (!XLogArchivingActive())
+		if (!XLogIsNeeded())
 			hi_options |= HEAP_INSERT_SKIP_WAL;
 	}
 	else
@@ -5772,10 +5604,7 @@
 								if (OidIsValid(tab->exchange_relid))
 									ereport(ERROR,
 											(errcode(ERRCODE_CHECK_VIOLATION),
-											 errmsg("exchange table contains "
-													"a row which violates the "
-													"partitioning "
-													"specification of \"%s\"",
+											 errmsg("exchange table contains a row which violates the partitioning specification of \"%s\"",
 													get_rel_name(tab->relid))));
 								else
 									ereport(ERROR,
@@ -5793,15 +5622,10 @@
 					}
 				}
 
-<<<<<<< HEAD
 				/* Write the tuple out to the new relation */
 				if (newrel)
-					simple_heap_insert(newrel, htuple);
-=======
-			/* Write the tuple out to the new relation */
-			if (newrel)
-				heap_insert(newrel, tuple, mycid, hi_options, bistate);
->>>>>>> 78a09145
+					heap_insert(newrel, htuple, mycid, hi_options, bistate,
+								GetCurrentTransactionId());
 
 				ResetExprContext(econtext);
 
@@ -5812,7 +5636,7 @@
 			heap_endscan(heapscan);
 
 		}
-		else if(relstorage == RELSTORAGE_AOROWS && Gp_role != GP_ROLE_DISPATCH)
+		else if (relstorage == RELSTORAGE_AOROWS && Gp_role != GP_ROLE_DISPATCH)
 		{
 			/*
 			 * When rewriting an appendonly table we choose to always insert
@@ -5829,26 +5653,11 @@
 
 			aoscan = appendonly_beginscan(oldrel, SnapshotNow, SnapshotNow, 0, NULL);
 
-<<<<<<< HEAD
 			/*
 			 * Switch to per-tuple memory context and reset it for each tuple
 			 * produced, so we don't leak memory.
 			 */
 			oldCxt = MemoryContextSwitchTo(GetPerTupleMemoryContext(estate));
-=======
-	heap_close(oldrel, NoLock);
-	if (newrel)
-	{
-		FreeBulkInsertState(bistate);
-
-		/* If we skipped writing WAL, then we need to sync the heap. */
-		if (hi_options & HEAP_INSERT_SKIP_WAL)
-			heap_sync(newrel);
-
-		heap_close(newrel, NoLock);
-	}
-}
->>>>>>> 78a09145
 
 			while ((mtuple = appendonly_getnext(aoscan, ForwardScanDirection, oldslot)) != NULL)
 			{
@@ -5952,10 +5761,10 @@
 			MemoryContextSwitchTo(oldCxt);
 			appendonly_endscan(aoscan);
 
-			if(newrel)
+			if (newrel)
 				appendonly_insert_finish(aoInsertDesc);
 		}
-		else if(relstorage == RELSTORAGE_AOCOLS && Gp_role != GP_ROLE_DISPATCH)
+		else if (relstorage == RELSTORAGE_AOCOLS && Gp_role != GP_ROLE_DISPATCH)
 		{
 			int segno = RESERVED_SEGNO;
 			AOCSInsertDesc idesc = NULL;
@@ -6046,15 +5855,14 @@
 					switch(con->contype)
 					{
 						case CONSTR_CHECK:
-							if(!ExecQual(con->qualstate, econtext, true))
+							if (!ExecQual(con->qualstate, econtext, true))
 								ereport(ERROR,
 										(errcode(ERRCODE_CHECK_VIOLATION),
-										 errmsg("check constraint \"%s\" is violated",
-												con->name
-											 )));
+										 errmsg("check constraint \"%s\" is violated by some row",
+												con->name)));
 							break;
 						case CONSTR_FOREIGN:
-							/* Nothing to do */
+							/* Nothing to do here */
 							break;
 						default:
 							elog(ERROR, "Unrecognized constraint type: %d",
@@ -6062,7 +5870,7 @@
 					}
 				}
 
-				if(newrel)
+				if (newrel)
 				{
 					MemoryContextSwitchTo(oldCxt);
 					aocs_insert(idesc, newslot);
@@ -6082,7 +5890,7 @@
 
 			pfree(proj);
 		}
-		else if(relstorage_is_ao(relstorage) && Gp_role == GP_ROLE_DISPATCH)
+		else if (relstorage_is_ao(relstorage) && Gp_role == GP_ROLE_DISPATCH)
 		{
 			/*
 			 * All we want to do on the QD during an AO table rewrite
@@ -6116,7 +5924,15 @@
 
 	heap_close(oldrel, NoLock);
 	if (newrel)
+	{
+		FreeBulkInsertState(bistate);
+
+		/* If we skipped writing WAL, then we need to sync the heap. */
+		if (hi_options & HEAP_INSERT_SKIP_WAL)
+			heap_sync(newrel);
+
 		heap_close(newrel, NoLock);
+	}
 }
 
 /*
@@ -8822,17 +8638,13 @@
 	fk_trigger->constrrel = fkconstraint->pktable;
 	fk_trigger->args = NIL;
 
-<<<<<<< HEAD
-	trigobj = CreateTrigger(fk_trigger, constraintOid, false);
+	trigobj = CreateTrigger(fk_trigger, NULL, constraintOid, indexOid,
+						 "RI_ConstraintTrigger", false);
 
 	if (on_insert)
 		fkconstraint->trig1Oid = trigobj;
 	else
 		fkconstraint->trig2Oid = trigobj;
-=======
-	(void) CreateTrigger(fk_trigger, NULL, constraintOid, indexOid,
-						 "RI_ConstraintTrigger", false);
->>>>>>> 78a09145
 
 	/* Make changes-so-far visible */
 	CommandCounterIncrement();
@@ -8870,16 +8682,16 @@
 	CommandCounterIncrement();
 
 	/*
-<<<<<<< HEAD
-=======
 	 * Build and execute a CREATE CONSTRAINT TRIGGER statement for the CHECK
 	 * action for both INSERTs and UPDATEs on the referencing table.
 	 */
+	/* Not in GPDB */
+#if 0
 	CreateFKCheckTrigger(myRel, fkconstraint, constraintOid, indexOid, true);
 	CreateFKCheckTrigger(myRel, fkconstraint, constraintOid, indexOid, false);
-
-	/*
->>>>>>> 78a09145
+#endif
+	
+	/*
 	 * Build and execute a CREATE CONSTRAINT TRIGGER statement for the ON
 	 * DELETE action on the referenced table.
 	 */
@@ -8928,12 +8740,8 @@
 	fk_trigger->args = NIL;
 	fk_trigger->trigOid = fkconstraint->trig3Oid;
 
-<<<<<<< HEAD
-	fkconstraint->trig3Oid = CreateTrigger(fk_trigger, constraintOid, false);
-=======
-	(void) CreateTrigger(fk_trigger, NULL, constraintOid, indexOid,
+	fkconstraint->trig3Oid = CreateTrigger(fk_trigger, NULL, constraintOid, indexOid,
 						 "RI_ConstraintTrigger", false);
->>>>>>> 78a09145
 
 	/* Make changes-so-far visible */
 	CommandCounterIncrement();
@@ -8953,8 +8761,10 @@
 	 * and the use of self-referential FKs is rare enough, that we live with
 	 * it for now.  There will be a real fix in PG 9.2.
 	 */
-	CreateFKCheckTrigger(myRel, fkconstraint, constraintOid, true);
-	CreateFKCheckTrigger(myRel, fkconstraint, constraintOid, false);
+	CreateFKCheckTrigger(myRel, fkconstraint, constraintOid,
+						 indexOid, true);
+	CreateFKCheckTrigger(myRel, fkconstraint, constraintOid,
+						 indexOid, false);
 
 	/*
 	 * Build and execute a CREATE CONSTRAINT TRIGGER statement for the ON
@@ -9004,14 +8814,10 @@
 	}
 	fk_trigger->args = NIL;
 
-<<<<<<< HEAD
 	fk_trigger->trigOid = fkconstraint->trig4Oid;
 
-	fkconstraint->trig4Oid = CreateTrigger(fk_trigger, constraintOid, false);
-=======
-	(void) CreateTrigger(fk_trigger, NULL, constraintOid, indexOid,
+	fkconstraint->trig4Oid = CreateTrigger(fk_trigger, NULL, constraintOid, indexOid,
 						 "RI_ConstraintTrigger", false);
->>>>>>> 78a09145
 }
 
 /*
@@ -9661,9 +9467,7 @@
 			case OCLASS_TSDICT:
 			case OCLASS_TSTEMPLATE:
 			case OCLASS_TSCONFIG:
-<<<<<<< HEAD
 			case OCLASS_EXTENSION:
-=======
 			case OCLASS_ROLE:
 			case OCLASS_DATABASE:
 			case OCLASS_TBLSPACE:
@@ -9671,7 +9475,6 @@
 			case OCLASS_FOREIGN_SERVER:
 			case OCLASS_USER_MAPPING:
 			case OCLASS_DEFACL:
->>>>>>> 78a09145
 
 				/*
 				 * We don't expect any of these sorts of objects to depend on
@@ -12011,7 +11814,7 @@
 
 	q = parse_analyze((Node *) n, synthetic_sql, NULL, 0);
 
-	AcquireRewriteLocks(q);
+	AcquireRewriteLocks(q, false);
 
 	/* Rewrite through rule system */
 	rewritten = QueryRewrite(q);
@@ -15109,9 +14912,9 @@
 		/* 1) Create temp table */
 		rv = makeRangeVar(nspname, relname, -1);
 		inh->relation = copyObject(rv);
-        inh->options = list_make3_int(CREATE_TABLE_LIKE_INCLUDING_DEFAULTS,
-									  CREATE_TABLE_LIKE_INCLUDING_CONSTRAINTS,
-									  CREATE_TABLE_LIKE_INCLUDING_INDEXES);
+        inh->options = CREATE_TABLE_LIKE_DEFAULTS
+			| CREATE_TABLE_LIKE_CONSTRAINTS
+			| CREATE_TABLE_LIKE_INDEXES;
 		ct->tableElts = list_make1(inh);
 		ct->distributedBy = list_copy(distro); /* must preserve the list for later */
 
@@ -16638,8 +16441,9 @@
 			cmdstring = pstrdup("alter a column null setting of");
 			break;
 			
-		case AT_SetStatistics: /* alter column statistics */
-		case AT_SetStorage: /* alter column storage */
+		case AT_SetStatistics: /* alter column set statistics */
+		case AT_SetDistinct: /* alter column set statistics distinct */
+		case AT_SetStorage: /* alter column set storage */
 			break;
 			
 		case AT_DropColumn: /* drop column */
