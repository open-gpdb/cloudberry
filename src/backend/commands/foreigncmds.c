--- conflicted
+++ resolved
@@ -43,6 +43,8 @@
 #include "utils/rel.h"
 #include "utils/syscache.h"
 
+#include "catalog/oid_dispatch.h"
+
 
 typedef struct
 {
@@ -618,8 +620,9 @@
 	memset(values, 0, sizeof(values));
 	memset(nulls, false, sizeof(nulls));
 
-	fdwId = GetNewOidWithIndex(rel, ForeignDataWrapperOidIndexId,
-							   Anum_pg_foreign_data_wrapper_oid);
+	fdwId = GetNewOidForForeignDataWrapper(rel, ForeignDataWrapperOidIndexId,
+										   Anum_pg_foreign_data_wrapper_oid,
+										   stmt->fdwname);
 	values[Anum_pg_foreign_data_wrapper_oid - 1] = ObjectIdGetDatum(fdwId);
 	values[Anum_pg_foreign_data_wrapper_fdwname - 1] =
 		DirectFunctionCall1(namein, CStringGetDatum(stmt->fdwname));
@@ -680,7 +683,6 @@
 	/* Post creation hook for new foreign data wrapper */
 	InvokeObjectPostCreateHook(ForeignDataWrapperRelationId, fdwId, 0);
 
-<<<<<<< HEAD
 	if (Gp_role == GP_ROLE_DISPATCH)
 	{
 		CdbDispatchUtilityStatement((Node *) stmt,
@@ -689,10 +691,7 @@
 									NULL);
 	}
 
-	heap_close(rel, RowExclusiveLock);
-=======
 	table_close(rel, RowExclusiveLock);
->>>>>>> 9e1c9f95
 
 	return myself;
 }
@@ -954,8 +953,9 @@
 	memset(values, 0, sizeof(values));
 	memset(nulls, false, sizeof(nulls));
 
-	srvId = GetNewOidWithIndex(rel, ForeignServerOidIndexId,
-							   Anum_pg_foreign_server_oid);
+	srvId = GetNewOidForForeignServer(rel, ForeignServerOidIndexId,
+									  Anum_pg_foreign_server_oid,
+									  stmt->servername);
 	values[Anum_pg_foreign_server_oid - 1] = ObjectIdGetDatum(srvId);
 	values[Anum_pg_foreign_server_srvname - 1] =
 		DirectFunctionCall1(namein, CStringGetDatum(stmt->servername));
@@ -1014,7 +1014,6 @@
 	/* Post creation hook for new foreign server */
 	InvokeObjectPostCreateHook(ForeignServerRelationId, srvId, 0);
 
-<<<<<<< HEAD
 	if (Gp_role == GP_ROLE_DISPATCH)
 	{
 		CdbDispatchUtilityStatement((Node *) stmt,
@@ -1023,10 +1022,7 @@
 									NULL);
 	}
 
-	heap_close(rel, RowExclusiveLock);
-=======
 	table_close(rel, RowExclusiveLock);
->>>>>>> 9e1c9f95
 
 	return myself;
 }
@@ -1125,7 +1121,6 @@
 
 	heap_freetuple(tp);
 
-<<<<<<< HEAD
 	if (Gp_role == GP_ROLE_DISPATCH)
 	{
 		CdbDispatchUtilityStatement((Node *) stmt,
@@ -1134,10 +1129,7 @@
 									NULL);
 	}
 
-	heap_close(rel, RowExclusiveLock);
-=======
 	table_close(rel, RowExclusiveLock);
->>>>>>> 9e1c9f95
 
 	return address;
 }
@@ -1261,8 +1253,9 @@
 	memset(values, 0, sizeof(values));
 	memset(nulls, false, sizeof(nulls));
 
-	umId = GetNewOidWithIndex(rel, UserMappingOidIndexId,
-							  Anum_pg_user_mapping_oid);
+	umId = GetNewOidForUserMapping(rel, UserMappingOidIndexId,
+								   Anum_pg_user_mapping_oid,
+								   useId, srv->serverid);
 	values[Anum_pg_user_mapping_oid - 1] = ObjectIdGetDatum(umId);
 	values[Anum_pg_user_mapping_umuser - 1] = ObjectIdGetDatum(useId);
 	values[Anum_pg_user_mapping_umserver - 1] = ObjectIdGetDatum(srv->serverid);
@@ -1310,7 +1303,6 @@
 	/* Post creation hook for new user mapping */
 	InvokeObjectPostCreateHook(UserMappingRelationId, umId, 0);
 
-<<<<<<< HEAD
 	if (Gp_role == GP_ROLE_DISPATCH)
 	{
 		CdbDispatchUtilityStatement((Node *) stmt,
@@ -1319,10 +1311,7 @@
 									NULL);
 	}
 
-	heap_close(rel, RowExclusiveLock);
-=======
 	table_close(rel, RowExclusiveLock);
->>>>>>> 9e1c9f95
 
 	return myself;
 }
@@ -1417,7 +1406,6 @@
 
 	heap_freetuple(tp);
 
-<<<<<<< HEAD
 	if (Gp_role == GP_ROLE_DISPATCH)
 	{
 		CdbDispatchUtilityStatement((Node *) stmt,
@@ -1426,10 +1414,7 @@
 									NULL);
 	}
 
-	heap_close(rel, RowExclusiveLock);
-=======
 	table_close(rel, RowExclusiveLock);
->>>>>>> 9e1c9f95
 
 	return address;
 }
@@ -1581,18 +1566,12 @@
 	 * get the actual FDW for option validation etc.
 	 */
 	server = GetForeignServerByName(stmt->servername, false);
-<<<<<<< HEAD
 	if (!skip_permission_check)
 	{
 		aclresult = pg_foreign_server_aclcheck(server->serverid, ownerId, ACL_USAGE);
 		if (aclresult != ACLCHECK_OK)
-			aclcheck_error(aclresult, ACL_KIND_FOREIGN_SERVER, server->servername);
-	}
-=======
-	aclresult = pg_foreign_server_aclcheck(server->serverid, ownerId, ACL_USAGE);
-	if (aclresult != ACLCHECK_OK)
-		aclcheck_error(aclresult, OBJECT_FOREIGN_SERVER, server->servername);
->>>>>>> 9e1c9f95
+			aclcheck_error(aclresult, OBJECT_FOREIGN_SERVER, server->servername);
+	}
 
 	fdw = GetForeignDataWrapper(server->fdwid);
 
