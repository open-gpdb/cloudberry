/*-------------------------------------------------------------------------
 *
 * copy.c
 *		Implements the COPY utility command
 *
 * Portions Copyright (c) 2005-2008, Greenplum inc
 * Portions Copyright (c) 2012-Present Pivotal Software, Inc.
 * Portions Copyright (c) 1996-2009, PostgreSQL Global Development Group
 * Portions Copyright (c) 1994, Regents of the University of California
 *
 *
 * IDENTIFICATION
 *	  $PostgreSQL: pgsql/src/backend/commands/copy.c,v 1.299 2008/05/12 20:01:59 alvherre Exp $
 *
 *-------------------------------------------------------------------------
 */
#include "postgres.h"

#include <ctype.h>
#include <unistd.h>
#include <sys/stat.h>
#include <netinet/in.h>
#include <arpa/inet.h>

#include "access/fileam.h"
#include "access/heapam.h"
#include "access/appendonlywriter.h"
#include "access/xact.h"
#include "catalog/namespace.h"
#include "catalog/pg_type.h"
#include "cdb/cdbappendonlyam.h"
#include "cdb/cdbaocsam.h"
#include "cdb/cdbpartition.h"
#include "commands/copy.h"
#include "commands/tablecmds.h"
#include "commands/trigger.h"
#include "commands/queue.h"
#include "executor/executor.h"
#include "executor/execDML.h"
#include "libpq/libpq.h"
#include "libpq/pqformat.h"
#include "libpq/pqsignal.h"
#include "mb/pg_wchar.h"
#include "miscadmin.h"
#include "optimizer/planner.h"
#include "parser/parse_relation.h"
#include "rewrite/rewriteHandler.h"
#include "storage/fd.h"
#include "tcop/tcopprot.h"
#include "tcop/utility.h"
#include "utils/acl.h"
#include "utils/builtins.h"
#include "utils/lsyscache.h"
#include "utils/memutils.h"
#include "utils/snapmgr.h"

#include "cdb/cdbvars.h"
#include "cdb/cdbcopy.h"
#include "cdb/cdbsreh.h"
#include "postmaster/autostats.h"
#include "utils/resscheduler.h"

extern int popen_with_stderr(int *rwepipe, const char *exe, bool forwrite);
extern int pclose_with_stderr(int pid, int *rwepipe, StringInfo sinfo);
extern char *make_command(const char *cmd, extvar_t *ev);

/* DestReceiver for COPY (SELECT) TO */
typedef struct
{
	DestReceiver pub;			/* publicly-known function pointers */
	CopyState	cstate;			/* CopyStateData for the command */
} DR_copy;

static const char BinarySignature[11] = "PGCOPY\n\377\r\n\0";


/* non-export function prototypes */
static void DoCopyTo(CopyState cstate);
extern void CopyToDispatch(CopyState cstate);
static void CopyTo(CopyState cstate);
extern void CopyFromDispatch(CopyState cstate);
static void CopyFrom(CopyState cstate);
static void CopyFromProcessDataFileHeader(CopyState cstate, CdbCopy *cdbCopy, bool *pfile_has_oids);
static char *CopyReadOidAttr(CopyState cstate, bool *isnull);
static void CopyAttributeOutText(CopyState cstate, char *string);
static void CopyAttributeOutCSV(CopyState cstate, char *string,
								bool use_quote, bool single_attr);
static bool DetectLineEnd(CopyState cstate, size_t bytesread  __attribute__((unused)));
static void CopyReadAttributesTextNoDelim(CopyState cstate, bool *nulls,
										  int num_phys_attrs, int attnum);
static Datum CopyReadBinaryAttribute(CopyState cstate,
									 int column_no, FmgrInfo *flinfo,
									 Oid typioparam, int32 typmod,
									 bool *isnull, bool skip_parsing);

/* Low-level communications functions */
static void SendCopyBegin(CopyState cstate);
static void ReceiveCopyBegin(CopyState cstate);
static void SendCopyEnd(CopyState cstate);
static void CopySendData(CopyState cstate, const void *databuf, int datasize);
static void CopySendString(CopyState cstate, const char *str);
static void CopySendChar(CopyState cstate, char c);
static int	CopyGetData(CopyState cstate, void *databuf, int datasize);

static void CopySendInt16(CopyState cstate, int16 val);
static void CopySendInt32(CopyState cstate, int32 val);
static bool CopyGetInt16(CopyState cstate, int16 *val);
static bool CopyGetInt32(CopyState cstate, int32 *val);
static bool CopyGetInt64(CopyState cstate, int64 *val);


/* byte scaning utils */
static char *scanTextLine(CopyState cstate, const char *s, char c, size_t len);
static char *scanCSVLine(CopyState cstate, const char *s, char c1, char c2, char c3, size_t len);

static void CopyExtractRowMetaData(CopyState cstate);
static void preProcessDataLine(CopyState cstate);
static void concatenateEol(CopyState cstate);
static char *escape_quotes(const char *src);
static void attr_get_key(CopyState cstate, CdbCopy *cdbCopy, int original_lineno_for_qe,
						 unsigned int target_seg, AttrNumber p_nattrs, AttrNumber *attrs,
						 Form_pg_attribute *attr_descs, int *attr_offsets, bool *attr_nulls,
						 FmgrInfo *in_functions, Oid *typioparams, Datum *values);
static void copy_in_error_callback(void *arg);
static void CopyInitPartitioningState(EState *estate);
static void CopyInitDataParser(CopyState cstate);
static bool CopyCheckIsLastLine(CopyState cstate);
static char *extract_line_buf(CopyState cstate);
uint64
DoCopyInternal(const CopyStmt *stmt, const char *queryString, CopyState cstate);

static GpDistributionData *
InitDistributionData(CopyState cstate, Form_pg_attribute *attr,
                     AttrNumber num_phys_attrs,
                     EState *estate, bool multi_dist_policy);
static void
FreeDistributionData(GpDistributionData *distData);
static void
InitPartitionData(PartitionData *partitionData, EState *estate, Form_pg_attribute *attr,
                  AttrNumber num_phys_attrs, MemoryContext ctxt);
static void
FreePartitionData(PartitionData *partitionData);
static GpDistributionData *
GetDistributionPolicyForPartition(CopyState cstate, EState *estate,
                                  PartitionData *partitionData, HTAB *hashmap,
                                  Oid *p_attr_types,
                                  GetAttrContext *getAttrContext,
                                  MemoryContext ctxt);
static unsigned int
GetTargetSeg(GpDistributionData *distData, Datum *baseValues, bool *baseNulls);
static ProgramPipes *open_program_pipes(char *command, bool forwrite);
static int close_program_pipes(CopyState cstate);

/* ==========================================================================
 * The following macros aid in major refactoring of data processing code (in
 * CopyFrom(+Dispatch)). We use macros because in some cases the code must be in
 * line in order to work (for example elog_dismiss() in PG_CATCH) while in
 * other cases we'd like to inline the code for performance reasons.
 *
 * NOTE that an almost identical set of macros exists in fileam.c. If you make
 * changes here you may want to consider taking a look there as well.
 * ==========================================================================
 */

#define RESET_LINEBUF \
cstate->line_buf.len = 0; \
cstate->line_buf.data[0] = '\0'; \
cstate->line_buf.cursor = 0;

#define RESET_ATTRBUF \
cstate->attribute_buf.len = 0; \
cstate->attribute_buf.data[0] = '\0'; \
cstate->attribute_buf.cursor = 0;

#define RESET_LINEBUF_WITH_LINENO \
line_buf_with_lineno.len = 0; \
line_buf_with_lineno.data[0] = '\0'; \
line_buf_with_lineno.cursor = 0;

/*
 * A data error happened. This code block will always be inside a PG_CATCH()
 * block right when a higher stack level produced an error. We handle the error
 * by checking which error mode is set (SREH or all-or-nothing) and do the right
 * thing accordingly. Note that we MUST have this code in a macro (as opposed
 * to a function) as elog_dismiss() has to be inlined with PG_CATCH in order to
 * access local error state variables.
 *
 * changing me? take a look at FILEAM_HANDLE_ERROR in fileam.c as well.
 */
#define COPY_HANDLE_ERROR \
if (cstate->errMode == ALL_OR_NOTHING) \
{ \
	/* re-throw error and abort */ \
	if (Gp_role == GP_ROLE_DISPATCH) \
		cdbCopyEnd(cdbCopy); \
	PG_RE_THROW(); \
} \
else \
{ \
	/* SREH - release error state and handle error */ \
\
	ErrorData	*edata; \
	MemoryContext oldcontext;\
	bool	rawdata_is_a_copy = false; \
	cur_row_rejected = true; \
\
	/* SREH must only handle data errors. all other errors must not be caught */\
	if (ERRCODE_TO_CATEGORY(elog_geterrcode()) != ERRCODE_DATA_EXCEPTION)\
	{\
		/* re-throw error and abort */ \
		if (Gp_role == GP_ROLE_DISPATCH) \
			cdbCopyEnd(cdbCopy); \
		PG_RE_THROW(); \
	}\
\
	/* save a copy of the error info */ \
	oldcontext = MemoryContextSwitchTo(cstate->cdbsreh->badrowcontext);\
	edata = CopyErrorData();\
	MemoryContextSwitchTo(oldcontext);\
\
	if (!elog_dismiss(DEBUG5)) \
		PG_RE_THROW(); /* <-- hope to never get here! */ \
\
	if (Gp_role == GP_ROLE_DISPATCH || cstate->on_segment)\
	{\
		Insist(cstate->err_loc_type == ROWNUM_ORIGINAL);\
		cstate->cdbsreh->rawdata = (char *) palloc(strlen(cstate->line_buf.data) * \
												   sizeof(char) + 1 + 24); \
\
		rawdata_is_a_copy = true; \
		sprintf(cstate->cdbsreh->rawdata, "%d%c%d%c%s", \
			    original_lineno_for_qe, \
				COPY_METADATA_DELIM, \
				cstate->line_buf_converted, \
				COPY_METADATA_DELIM, \
				cstate->line_buf.data);	\
	}\
	else\
	{\
		if (Gp_role == GP_ROLE_EXECUTE)\
		{\
			/* if line has embedded rownum, update the cursor to the pos right after */ \
			Insist(cstate->err_loc_type == ROWNUM_EMBEDDED);\
			cstate->line_buf.cursor = 0;\
			if(!cstate->md_error) \
				CopyExtractRowMetaData(cstate); \
		}\
\
		cstate->cdbsreh->rawdata = cstate->line_buf.data + cstate->line_buf.cursor; \
	}\
\
	cstate->cdbsreh->is_server_enc = cstate->line_buf_converted; \
	cstate->cdbsreh->linenumber = cstate->cur_lineno; \
	cstate->cdbsreh->processed = ++cstate->processed; \
	cstate->cdbsreh->consec_csv_err = cstate->num_consec_csv_err; \
\
	/* set the error message. Use original msg and add column name if available */ \
	if (cstate->cur_attname)\
	{\
		cstate->cdbsreh->errmsg = (char *) palloc((strlen(edata->message) + \
												  strlen(cstate->cur_attname) + \
												  10 + 1) * sizeof(char)); \
		sprintf(cstate->cdbsreh->errmsg, "%s, column %s", \
				edata->message, \
				cstate->cur_attname); \
	}\
	else\
	{\
		cstate->cdbsreh->errmsg = pstrdup(edata->message); \
	}\
\
	/* after all the prep work let cdbsreh do the real work */ \
	HandleSingleRowError(cstate->cdbsreh); \
\
	/* cleanup any extra memory copies we made */\
	if (rawdata_is_a_copy) \
		pfree(cstate->cdbsreh->rawdata); \
	if (!IsRejectLimitReached(cstate->cdbsreh)) \
		pfree(cstate->cdbsreh->errmsg); \
\
	MemoryContextReset(cstate->cdbsreh->badrowcontext);\
\
}

/*
 * if in SREH mode and data error occured it was already handled in
 * COPY_HANDLE_ERROR. Therefore, skip to the next row before attempting
 * to do any further processing on this one. There's a QE and QD versions
 * since the QE doesn't have a linebuf_with_lineno stringInfo.
 */
#define QD_GOTO_NEXT_ROW \
RESET_LINEBUF_WITH_LINENO; \
RESET_LINEBUF; \
cur_row_rejected = false; /* reset for next run */ \
continue; /* move on to the next data line */

#define QE_GOTO_NEXT_ROW \
RESET_LINEBUF; \
cur_row_rejected = false; /* reset for next run */ \
cstate->cur_attname = NULL;\
continue; /* move on to the next data line */

/*
 * Send copy start/stop messages for frontend copies.  These have changed
 * in past protocol redesigns.
 */
static void
SendCopyBegin(CopyState cstate)
{
	if (PG_PROTOCOL_MAJOR(FrontendProtocol) >= 3)
	{
		/* new way */
		StringInfoData buf;
		int			natts = list_length(cstate->attnumlist);
		int16		format = (cstate->binary ? 1 : 0);
		int			i;

		pq_beginmessage(&buf, 'H');
		pq_sendbyte(&buf, format);		/* overall format */
		pq_sendint(&buf, natts, 2);
		for (i = 0; i < natts; i++)
			pq_sendint(&buf, format, 2);		/* per-column formats */
		pq_endmessage(&buf);
		cstate->copy_dest = COPY_NEW_FE;
	}
	else if (PG_PROTOCOL_MAJOR(FrontendProtocol) >= 2)
	{
		/* old way */
		if (cstate->binary)
			ereport(ERROR,
					(errcode(ERRCODE_FEATURE_NOT_SUPPORTED),
			errmsg("COPY BINARY is not supported to stdout or from stdin")));
		pq_putemptymessage('H');
		/* grottiness needed for old COPY OUT protocol */
		pq_startcopyout();
		cstate->copy_dest = COPY_OLD_FE;
	}
	else
	{
		/* very old way */
		if (cstate->binary)
			ereport(ERROR,
					(errcode(ERRCODE_FEATURE_NOT_SUPPORTED),
			errmsg("COPY BINARY is not supported to stdout or from stdin")));
		pq_putemptymessage('B');
		/* grottiness needed for old COPY OUT protocol */
		pq_startcopyout();
		cstate->copy_dest = COPY_OLD_FE;
	}
}

static void
ReceiveCopyBegin(CopyState cstate)
{
	if (PG_PROTOCOL_MAJOR(FrontendProtocol) >= 3)
	{
		/* new way */
		StringInfoData buf;
		int			natts = list_length(cstate->attnumlist);
		int16		format = (cstate->binary ? 1 : 0);
		int			i;

		pq_beginmessage(&buf, 'G');
		pq_sendbyte(&buf, format);		/* overall format */
		pq_sendint(&buf, natts, 2);
		for (i = 0; i < natts; i++)
			pq_sendint(&buf, format, 2);		/* per-column formats */
		pq_endmessage(&buf);
		cstate->copy_dest = COPY_NEW_FE;
		cstate->fe_msgbuf = makeStringInfo();
	}
	else if (PG_PROTOCOL_MAJOR(FrontendProtocol) >= 2)
	{
		/* old way */
		if (cstate->binary)
			ereport(ERROR,
					(errcode(ERRCODE_FEATURE_NOT_SUPPORTED),
			errmsg("COPY BINARY is not supported to stdout or from stdin")));
		pq_putemptymessage('G');
		cstate->copy_dest = COPY_OLD_FE;
	}
	else
	{
		/* very old way */
		if (cstate->binary)
			ereport(ERROR,
					(errcode(ERRCODE_FEATURE_NOT_SUPPORTED),
			errmsg("COPY BINARY is not supported to stdout or from stdin")));
		pq_putemptymessage('D');
		cstate->copy_dest = COPY_OLD_FE;
	}
	/* We *must* flush here to ensure FE knows it can send. */
	pq_flush();
}

static void
SendCopyEnd(CopyState cstate)
{
	if (cstate->copy_dest == COPY_NEW_FE)
	{
		/* Shouldn't have any unsent data */
		Assert(cstate->fe_msgbuf->len == 0);
		/* Send Copy Done message */
		pq_putemptymessage('c');
	}
	else
	{
		CopySendData(cstate, "\\.", 2);
		/* Need to flush out the trailer (this also appends a newline) */
		CopySendEndOfRow(cstate);
		pq_endcopyout(false);
	}
}

/*----------
 * CopySendData sends output data to the destination (file or frontend)
 * CopySendString does the same for null-terminated strings
 * CopySendChar does the same for single characters
 * CopySendEndOfRow does the appropriate thing at end of each data row
 *	(data is not actually flushed except by CopySendEndOfRow)
 *
 * NB: no data conversion is applied by these functions
 *----------
 */
static void
CopySendData(CopyState cstate, const void *databuf, int datasize)
{
	if (!cstate->is_copy_in) /* copy out */
	{
		appendBinaryStringInfo(cstate->fe_msgbuf, (char *) databuf, datasize);
	}
	else /* hack for: copy in */
	{
		/* we call copySendData in copy-in to handle results
		 * of default functions that we wish to send from the
		 * dispatcher to the executor primary and mirror segments.
		 * we do so by concatenating the results to line buffer.
		 */
		appendBinaryStringInfo(&cstate->line_buf, (char *) databuf, datasize);
	}
}

static void
CopySendString(CopyState cstate, const char *str)
{
	CopySendData(cstate, (void *) str, strlen(str));
}

static void
CopySendChar(CopyState cstate, char c)
{
	CopySendData(cstate, &c, 1);
}

/* AXG: Note that this will both add a newline AND flush the data.
 * For the dispatcher COPY TO we don't want to use this method since
 * our newlines already exist. We use another new method similar to
 * this one to flush the data
 */
void
CopySendEndOfRow(CopyState cstate)
{
	StringInfo	fe_msgbuf = cstate->fe_msgbuf;

	switch (cstate->copy_dest)
	{
		case COPY_FILE:
			if (!cstate->binary)
			{
				/* Default line termination depends on platform */
#ifndef WIN32
				CopySendChar(cstate, '\n');
#else
				CopySendString(cstate, "\r\n");
#endif
			}

			(void) fwrite(fe_msgbuf->data, fe_msgbuf->len,
						  1, cstate->copy_file);
			if (ferror(cstate->copy_file))
			{
				if (cstate->is_program)
				{
					if (errno == EPIPE)
					{
						/*
						 * The pipe will be closed automatically on error at
						 * the end of transaction, but we might get a better
						 * error message from the subprocess' exit code than
						 * just "Broken Pipe"
						 */
						close_program_pipes(cstate);

						/*
						 * If close_program_pipes() didn't throw an error,
						 * the program terminated normally, but closed the
						 * pipe first. Restore errno, and throw an error.
						 */
						errno = EPIPE;
					}
					ereport(ERROR,
							(errcode_for_file_access(),
							 errmsg("could not write to COPY program: %m")));
				}
				else
					ereport(ERROR,
						(errcode_for_file_access(),
						 errmsg("could not write to COPY file: %m")));
			}

			break;
		case COPY_OLD_FE:
			/* The FE/BE protocol uses \n as newline for all platforms */
			if (!cstate->binary)
				CopySendChar(cstate, '\n');

			if (pq_putbytes(fe_msgbuf->data, fe_msgbuf->len))
			{
				/* no hope of recovering connection sync, so FATAL */
				ereport(FATAL,
						(errcode(ERRCODE_CONNECTION_FAILURE),
						 errmsg("connection lost during COPY to stdout")));
			}
			break;
		case COPY_NEW_FE:
			/* The FE/BE protocol uses \n as newline for all platforms */
			if (!cstate->binary)
				CopySendChar(cstate, '\n');

			/* Dump the accumulated row as one CopyData message */
			(void) pq_putmessage('d', fe_msgbuf->data, fe_msgbuf->len);
			break;
		case COPY_EXTERNAL_SOURCE:
			/* we don't actually do the write here, we let the caller do it */
#ifndef WIN32
			CopySendChar(cstate, '\n');
#else
			CopySendString(cstate, "\r\n");
#endif
			return; /* don't want to reset msgbuf quite yet */
	}

	resetStringInfo(fe_msgbuf);
}

/*
 * AXG: This one is equivalent to CopySendEndOfRow() besides that
 * it doesn't send end of row - it just flushed the data. We need
 * this method for the dispatcher COPY TO since it already has data
 * with newlines (from the executors).
 */
static void
CopyToDispatchFlush(CopyState cstate)
{
	StringInfo	fe_msgbuf = cstate->fe_msgbuf;

	switch (cstate->copy_dest)
	{
		case COPY_FILE:

			(void) fwrite(fe_msgbuf->data, fe_msgbuf->len,
						  1, cstate->copy_file);
			if (ferror(cstate->copy_file))
			{
				if (cstate->is_program)
				{
					if (errno == EPIPE)
					{
						/*
						 * The pipe will be closed automatically on error at
						 * the end of transaction, but we might get a better
						 * error message from the subprocess' exit code than
						 * just "Broken Pipe"
						 */
						close_program_pipes(cstate);

						/*
						 * If close_program_pipes() didn't throw an error,
						 * the program terminated normally, but closed the
						 * pipe first. Restore errno, and throw an error.
						 */
						errno = EPIPE;
					}
					ereport(ERROR,
							(errcode_for_file_access(),
							 errmsg("could not write to COPY program: %m")));
				}
				else
					ereport(ERROR,
						(errcode_for_file_access(),
						 errmsg("could not write to COPY file: %m")));
			}
			break;
		case COPY_OLD_FE:

			if (pq_putbytes(fe_msgbuf->data, fe_msgbuf->len))
			{
				/* no hope of recovering connection sync, so FATAL */
				ereport(FATAL,
						(errcode(ERRCODE_CONNECTION_FAILURE),
						 errmsg("connection lost during COPY to stdout")));
			}
			break;
		case COPY_NEW_FE:

			/* Dump the accumulated row as one CopyData message */
			(void) pq_putmessage('d', fe_msgbuf->data, fe_msgbuf->len);
			break;
		case COPY_EXTERNAL_SOURCE:
			Insist(false); /* internal error */
			break;

	}

	resetStringInfo(fe_msgbuf);
}

/*
 * CopyGetData reads data from the source (file or frontend)
 * CopyGetChar does the same for single characters
 *
 * CopyGetEof checks if EOF was detected by previous Get operation.
 *
 * Note: when copying from the frontend, we expect a proper EOF mark per
 * protocol; if the frontend simply drops the connection, we raise error.
 * It seems unwise to allow the COPY IN to complete normally in that case.
 *
 * NB: no data conversion is applied by these functions
 *
 * Returns: the number of bytes that were successfully read
 * into the data buffer.
 */
static int
CopyGetData(CopyState cstate, void *databuf, int datasize)
{
	size_t		bytesread = 0;

	switch (cstate->copy_dest)
	{
		case COPY_FILE:
			bytesread = fread(databuf, 1, datasize, cstate->copy_file);
			if (feof(cstate->copy_file))
				cstate->fe_eof = true;
			break;
		case COPY_OLD_FE:
			if (pq_getbytes((char *) databuf, datasize))
			{
				/* Only a \. terminator is legal EOF in old protocol */
				ereport(ERROR,
						(errcode(ERRCODE_CONNECTION_FAILURE),
						 errmsg("unexpected EOF on client connection")));
			}
			bytesread += datasize;		/* update the count of bytes that were
										 * read so far */
			break;
		case COPY_NEW_FE:
			while (datasize > 0 && !cstate->fe_eof)
			{
				int			avail;

				while (cstate->fe_msgbuf->cursor >= cstate->fe_msgbuf->len)
				{
					/* Try to receive another message */
					int			mtype;

			readmessage:
					mtype = pq_getbyte();
					if (mtype == EOF)
						ereport(ERROR,
								(errcode(ERRCODE_CONNECTION_FAILURE),
							 errmsg("unexpected EOF on client connection")));
					if (pq_getmessage(cstate->fe_msgbuf, 0))
						ereport(ERROR,
								(errcode(ERRCODE_CONNECTION_FAILURE),
							 errmsg("unexpected EOF on client connection")));
					switch (mtype)
					{
						case 'd':		/* CopyData */
							break;
						case 'c':		/* CopyDone */
							/* COPY IN correctly terminated by frontend */
							cstate->fe_eof = true;
							return bytesread;
						case 'f':		/* CopyFail */
							ereport(ERROR,
									(errcode(ERRCODE_QUERY_CANCELED),
									 errmsg("COPY from stdin failed: %s",
									   pq_getmsgstring(cstate->fe_msgbuf))));
							break;
						case 'H':		/* Flush */
						case 'S':		/* Sync */

							/*
							 * Ignore Flush/Sync for the convenience of client
							 * libraries (such as libpq) that may send those
							 * without noticing that the command they just
							 * sent was COPY.
							 */
							goto readmessage;
						default:
							ereport(ERROR,
									(errcode(ERRCODE_PROTOCOL_VIOLATION),
									 errmsg("unexpected message type 0x%02X during COPY from stdin",
											mtype)));
							break;
					}
				}
				avail = cstate->fe_msgbuf->len - cstate->fe_msgbuf->cursor;
				if (avail > datasize)
					avail = datasize;
				pq_copymsgbytes(cstate->fe_msgbuf, databuf, avail);
				databuf = (void *) ((char *) databuf + avail);
				bytesread += avail;		/* update the count of bytes that were
										 * read so far */
				datasize -= avail;
			}
			break;
		case COPY_EXTERNAL_SOURCE:
			Insist(false); /* RET read their own data with external_senddata() */
			break;

	}

	return bytesread;
}

/*
 * These functions do apply some data conversion
 */

/*
 * CopySendInt32 sends an int32 in network byte order
 */
static void
CopySendInt32(CopyState cstate, int32 val)
{
	uint32		buf;

	buf = htonl((uint32) val);
	CopySendData(cstate, &buf, sizeof(buf));
}

/*
 * CopyGetInt32 reads an int32 that appears in network byte order
 *
 * Returns true if OK, false if EOF
 */
static bool
CopyGetInt32(CopyState cstate, int32 *val)
{
	uint32		buf;

	if (CopyGetData(cstate, &buf, sizeof(buf)) != sizeof(buf))
	{
		*val = 0;				/* suppress compiler warning */
		return false;
	}
	*val = (int32) ntohl(buf);
	return true;
}

/*
 * CopyGetInt64 reads an int64 that appears in network byte order
 *
 * Returns true if OK, false if EOF
 */
static bool
CopyGetInt64(CopyState cstate, int64 *val)
{
	uint64		buf;

	if (CopyGetData(cstate, &buf, sizeof(buf)) != sizeof(buf))
	{
		*val = 0;				/* suppress compiler warning */
		return false;
	}
	*val = (int64) ntohll(buf);
	return true;
}

/*
 * CopySendInt16 sends an int16 in network byte order
 */
static void
CopySendInt16(CopyState cstate, int16 val)
{
	uint16		buf;

	buf = htons((uint16) val);
	CopySendData(cstate, &buf, sizeof(buf));
}

/*
 * CopyGetInt16 reads an int16 that appears in network byte order
 */
static bool
CopyGetInt16(CopyState cstate, int16 *val)
{
	uint16		buf;

	if (CopyGetData(cstate, &buf, sizeof(buf)) != sizeof(buf))
	{
		*val = 0;				/* suppress compiler warning */
		return false;
	}
	*val = (int16) ntohs(buf);
	return true;
}


/*
 * ValidateControlChars
 *
 * These routine is common for COPY and external tables. It validates the
 * control characters (delimiter, quote, etc..) and enforces the given rules.
 *
 * bool copy
 *  - pass true if you're COPY
 *  - pass false if you're an exttab
 *
 * bool load
 *  - pass true for inbound data (COPY FROM, SELECT FROM exttab)
 *  - pass false for outbound data (COPY TO, INSERT INTO exttab)
 */
void ValidateControlChars(bool copy, bool load, bool csv_mode, char *delim,
						char *null_print, char *quote, char *escape,
						List *force_quote, List *force_notnull,
						bool header_line, bool fill_missing, char *newline,
						int num_columns)
{
	bool	delim_off = (pg_strcasecmp(delim, "off") == 0);

	/*
	 * DELIMITER
	 *
	 * Only single-byte delimiter strings are supported. In addition, if the
	 * server encoding is a multibyte character encoding we only allow the
	 * delimiter to be an ASCII character (like postgresql. For more info
	 * on this see discussion and comments in MPP-3756).
	 */
	if (pg_database_encoding_max_length() == 1)
	{
		/* single byte encoding such as ascii, latinx and other */
		if (strlen(delim) != 1 && !delim_off)
			ereport(ERROR,
					(errcode(ERRCODE_FEATURE_NOT_SUPPORTED),
					errmsg("delimiter must be a single byte character, or \'off\'")));
	}
	else
	{
		/* multi byte encoding such as utf8 */
		if ((strlen(delim) != 1 || IS_HIGHBIT_SET(delim[0])) && !delim_off )
			ereport(ERROR,
					(errcode(ERRCODE_FEATURE_NOT_SUPPORTED),
					errmsg("delimiter must be a single ASCII character, or \'off\'")));
	}

	if (strchr(delim, '\r') != NULL ||
		strchr(delim, '\n') != NULL)
		ereport(ERROR,
				(errcode(ERRCODE_INVALID_PARAMETER_VALUE),
				errmsg("delimiter cannot be newline or carriage return")));

	if (strchr(null_print, '\r') != NULL ||
		strchr(null_print, '\n') != NULL)
		ereport(ERROR,
				(errcode(ERRCODE_INVALID_PARAMETER_VALUE),
				errmsg("null representation cannot use newline or carriage return")));

	if (!csv_mode && strchr(delim, '\\') != NULL)
		ereport(ERROR,
				(errcode(ERRCODE_INVALID_PARAMETER_VALUE),
				errmsg("delimiter cannot be backslash")));

	if (strchr(null_print, delim[0]) != NULL && !delim_off)
		ereport(ERROR,
				(errcode(ERRCODE_FEATURE_NOT_SUPPORTED),
		errmsg("delimiter must not appear in the NULL specification")));

	/*
	 * Disallow unsafe delimiter characters in non-CSV mode.  We can't allow
	 * backslash because it would be ambiguous.  We can't allow the other
	 * cases because data characters matching the delimiter must be
	 * backslashed, and certain backslash combinations are interpreted
	 * non-literally by COPY IN.  Disallowing all lower case ASCII letters
	 * is more than strictly necessary, but seems best for consistency and
	 * future-proofing.  Likewise we disallow all digits though only octal
	 * digits are actually dangerous.
	 */
	if (!csv_mode && !delim_off &&
		strchr("\\.abcdefghijklmnopqrstuvwxyz0123456789", delim[0]) != NULL)
		ereport(ERROR,
				(errcode(ERRCODE_INVALID_PARAMETER_VALUE),
				errmsg("delimiter cannot be \"%s\"", delim)));

	if (delim_off)
	{

		/*
		 * We don't support delimiter 'off' for COPY because the QD COPY
		 * sometimes internally adds columns to the data that it sends to
		 * the QE COPY modules, and it uses the delimiter for it. There
		 * are ways to work around this but for now it's not important and
		 * we simply don't support it.
		 */
		if (copy)
			ereport(ERROR,
					(errcode(ERRCODE_FEATURE_NOT_SUPPORTED),
					errmsg("Using no delimiter is only supported for external tables")));

		if (num_columns != 1)
			ereport(ERROR,
					(errcode(ERRCODE_FEATURE_NOT_SUPPORTED),
					errmsg("Using no delimiter is only possible for a single column table")));

	}

	/*
	 * HEADER
	 */
	if(header_line)
	{
		if(!copy && Gp_role == GP_ROLE_DISPATCH)
		{
			/* (exttab) */
			if(load)
			{
				/* RET */
				ereport(NOTICE,
						(errmsg("HEADER means that each one of the data files "
								"has a header row.")));				
			}
			else
			{
				/* WET */
				ereport(ERROR,
						(errcode(ERRCODE_GP_FEATURE_NOT_YET),
						errmsg("HEADER is not yet supported for writable external tables")));				
			}
		}
	}

	/*
	 * QUOTE
	 */
	if (!csv_mode && quote != NULL)
		ereport(ERROR,
				(errcode(ERRCODE_FEATURE_NOT_SUPPORTED),
				errmsg("quote available only in CSV mode")));

	if (csv_mode && strlen(quote) != 1)
		ereport(ERROR,
				(errcode(ERRCODE_FEATURE_NOT_SUPPORTED),
				errmsg("quote must be a single character")));

	if (csv_mode && strchr(null_print, quote[0]) != NULL)
		ereport(ERROR,
				(errcode(ERRCODE_FEATURE_NOT_SUPPORTED),
				errmsg("CSV quote character must not appear in the NULL specification")));

	if (csv_mode && delim[0] == quote[0])
		ereport(ERROR,
				(errcode(ERRCODE_INVALID_PARAMETER_VALUE),
				errmsg("delimiter and quote must be different")));

	/*
	 * ESCAPE
	 */
	if (csv_mode && strlen(escape) != 1)
		ereport(ERROR,
				(errcode(ERRCODE_FEATURE_NOT_SUPPORTED),
			errmsg("escape in CSV format must be a single character")));

	if (!csv_mode &&
		(strchr(escape, '\r') != NULL ||
		strchr(escape, '\n') != NULL))
		ereport(ERROR,
				(errcode(ERRCODE_INVALID_PARAMETER_VALUE),
				errmsg("escape representation in text format cannot use newline or carriage return")));

	if (!csv_mode && strlen(escape) != 1)
	{
		if (pg_strcasecmp(escape, "off"))
			ereport(ERROR,
					(errcode(ERRCODE_FEATURE_NOT_SUPPORTED),
					errmsg("escape must be a single character, or [OFF/off] to disable escapes")));
	}

	/*
	 * FORCE QUOTE
	 */
	if (!csv_mode && force_quote != NIL)
		ereport(ERROR,
				(errcode(ERRCODE_FEATURE_NOT_SUPPORTED),
				errmsg("force quote available only in CSV mode")));
	if (force_quote != NIL && load)
		ereport(ERROR,
				(errcode(ERRCODE_FEATURE_NOT_SUPPORTED),
				errmsg("force quote only available for data unloading, not loading")));

	/*
	 * FORCE NOT NULL
	 */
	if (!csv_mode && force_notnull != NIL)
		ereport(ERROR,
				(errcode(ERRCODE_FEATURE_NOT_SUPPORTED),
				errmsg("force not null available only in CSV mode")));
	if (force_notnull != NIL && !load)
		ereport(ERROR,
				(errcode(ERRCODE_FEATURE_NOT_SUPPORTED),
				errmsg("force not null only available for data loading, not unloading")));

	if (fill_missing && !load)
		ereport(ERROR,
				(errcode(ERRCODE_FEATURE_NOT_SUPPORTED),
				errmsg("fill missing fields only available for data loading, not unloading")));

	/*
	 * NEWLINE
	 */
	if (newline)
	{
		if (!load)
		{
			ereport(ERROR,
					(errcode(ERRCODE_GP_FEATURE_NOT_YET),
					errmsg("newline currently available for data loading only, not unloading")));
		}
		else
		{
			if(pg_strcasecmp(newline, "lf") != 0 &&
			   pg_strcasecmp(newline, "cr") != 0 &&
			   pg_strcasecmp(newline, "crlf") != 0)
				ereport(ERROR,
						(errcode(ERRCODE_FEATURE_NOT_SUPPORTED),
						errmsg("invalid value for NEWLINE (%s)", newline),
						errhint("valid options are: 'LF', 'CRLF', 'CR'")));
		}
	}
}


/*
 *	 DoCopy executes the SQL COPY statement
 *
 * Either unload or reload contents of table <relation>, depending on <from>.
 * (<from> = TRUE means we are inserting into the table.) In the "TO" case
 * we also support copying the output of an arbitrary SELECT query.
 *
 * If <pipe> is false, transfer is between the table and the file named
 * <filename>.	Otherwise, transfer is between the table and our regular
 * input/output stream. The latter could be either stdin/stdout or a
 * socket, depending on whether we're running under Postmaster control.
 *
 * Iff <binary>, unload or reload in the binary format, as opposed to the
 * more wasteful but more robust and portable text format.
 *
 * Iff <oids>, unload or reload the format that includes OID information.
 * On input, we accept OIDs whether or not the table has an OID column,
 * but silently drop them if it does not.  On output, we report an error
 * if the user asks for OIDs in a table that has none (not providing an
 * OID column might seem friendlier, but could seriously confuse programs).
 *
 * If in the text format, delimit columns with delimiter <delim> and print
 * NULL values as <null_print>.
 *
 * When loading in the text format from an input stream (as opposed to
 * a file), recognize a "\." on a line by itself as EOF. Also recognize
 * a stream EOF.  When unloading in the text format to an output stream,
 * write a "." on a line by itself at the end of the data.
 *
 * Do not allow a Postgres user without superuser privilege to read from
 * or write to a file.
 *
 * Do not allow the copy if user doesn't have proper permission to access
 * the table.
 */
uint64
DoCopyInternal(const CopyStmt *stmt, const char *queryString, CopyState cstate)
{
	bool		is_from = stmt->is_from;
	bool		pipe = (stmt->filename == NULL || Gp_role == GP_ROLE_EXECUTE);
	List	   *attnamelist = stmt->attlist;
	List	   *force_quote = NIL;
	List	   *force_notnull = NIL;
	AclMode		required_access = (is_from ? ACL_INSERT : ACL_SELECT);
	AclResult	aclresult;
	ListCell   *option;
	TupleDesc	tupDesc;
	int			num_phys_attrs;
	uint64		processed;
	bool		qe_copy_from = (is_from && (Gp_role == GP_ROLE_EXECUTE));
	/* save relationOid for auto-stats */
	Oid			relationOid = InvalidOid;

	/* Extract options from the statement node tree */
	foreach(option, stmt->options)
	{
		DefElem    *defel = (DefElem *) lfirst(option);

		if (strcmp(defel->defname, "binary") == 0)
		{
			if (cstate->binary)
				ereport(ERROR,
						(errcode(ERRCODE_SYNTAX_ERROR),
						 errmsg("conflicting or redundant options")));
			cstate->binary = intVal(defel->arg);
		}
		else if (strcmp(defel->defname, "oids") == 0)
		{
			if (cstate->oids)
				ereport(ERROR,
						(errcode(ERRCODE_SYNTAX_ERROR),
						 errmsg("conflicting or redundant options")));
			cstate->oids = intVal(defel->arg);
		}
		else if (strcmp(defel->defname, "delimiter") == 0)
		{
			if (cstate->delim)
				ereport(ERROR,
						(errcode(ERRCODE_SYNTAX_ERROR),
						 errmsg("conflicting or redundant options")));
			cstate->delim = strVal(defel->arg);
		}
		else if (strcmp(defel->defname, "null") == 0)
		{
			if (cstate->null_print)
				ereport(ERROR,
						(errcode(ERRCODE_SYNTAX_ERROR),
						 errmsg("conflicting or redundant options")));
			cstate->null_print = strVal(defel->arg);

			/*
			 * MPP-2010: unfortunately serialization function doesn't
			 * distinguish between 0x0 and empty string. Therefore we
			 * must assume that if NULL AS was indicated and has no value
			 * the actual value is an empty string.
			 */
			if(!cstate->null_print)
				cstate->null_print = "";
		}
		else if (strcmp(defel->defname, "csv") == 0)
		{
			if (cstate->csv_mode)
				ereport(ERROR,
						(errcode(ERRCODE_SYNTAX_ERROR),
						 errmsg("conflicting or redundant options")));
			cstate->csv_mode = intVal(defel->arg);
		}
		else if (strcmp(defel->defname, "header") == 0)
		{
			if (cstate->header_line)
				ereport(ERROR,
						(errcode(ERRCODE_SYNTAX_ERROR),
						 errmsg("conflicting or redundant options")));
			cstate->header_line = intVal(defel->arg);
		}
		else if (strcmp(defel->defname, "quote") == 0)
		{
			if (cstate->quote)
				ereport(ERROR,
						(errcode(ERRCODE_SYNTAX_ERROR),
						 errmsg("conflicting or redundant options")));
			cstate->quote = strVal(defel->arg);
		}
		else if (strcmp(defel->defname, "escape") == 0)
		{
			if (cstate->escape)
				ereport(ERROR,
						(errcode(ERRCODE_SYNTAX_ERROR),
						 errmsg("conflicting or redundant options")));
			cstate->escape = strVal(defel->arg);
		}
		else if (strcmp(defel->defname, "force_quote") == 0)
		{
			if (force_quote)
				ereport(ERROR,
						(errcode(ERRCODE_SYNTAX_ERROR),
						 errmsg("conflicting or redundant options")));
			force_quote = (List *) defel->arg;
		}
		else if (strcmp(defel->defname, "force_notnull") == 0)
		{
			if (force_notnull)
				ereport(ERROR,
						(errcode(ERRCODE_SYNTAX_ERROR),
						 errmsg("conflicting or redundant options")));
			force_notnull = (List *) defel->arg;
		}
		else if (strcmp(defel->defname, "fill_missing_fields") == 0)
		{
			if (cstate->fill_missing)
				ereport(ERROR,
						(errcode(ERRCODE_SYNTAX_ERROR),
						 errmsg("conflicting or redundant options")));
			cstate->fill_missing = intVal(defel->arg);
		}
		else if (strcmp(defel->defname, "newline") == 0)
		{
			if (cstate->eol_str)
				ereport(ERROR,
						(errcode(ERRCODE_SYNTAX_ERROR),
						 errmsg("conflicting or redundant options")));
			cstate->eol_str = strVal(defel->arg);
		}
		else if (strcmp(defel->defname, "on_segment") == 0)
		{
			if (cstate->on_segment)
				ereport(ERROR,
						(errcode(ERRCODE_SYNTAX_ERROR),
						 errmsg("conflicting or redundant options")));
			cstate->on_segment = TRUE;
		}
		else
			elog(ERROR, "option \"%s\" not recognized",
				 defel->defname);
	}

	/* Set defaults */

	/* Check for incompatible options */
	if (cstate->binary && cstate->delim)
		ereport(ERROR,
				(errcode(ERRCODE_SYNTAX_ERROR),
				 errmsg("cannot specify DELIMITER in BINARY mode")));

	if (stmt->is_program && stmt->filename == NULL)
		ereport(ERROR,
				(errcode(ERRCODE_SYNTAX_ERROR),
				 errmsg("STDIN/STDOUT not allowed with PROGRAM")));

	if (cstate->on_segment && stmt->filename == NULL)
		ereport(ERROR,
				(errcode(ERRCODE_SYNTAX_ERROR),
				 errmsg("STDIN and STDOUT are not supported by 'COPY ON SEGMENT'")));

	/*
	 * In PostgreSQL, HEADER is not allowed in text mode either, but in GPDB,
	 * only forbid it with BINARY.
	 */
	if (cstate->binary && cstate->header_line)
		ereport(ERROR,
				(errcode(ERRCODE_SYNTAX_ERROR),
				 errmsg("cannot specify HEADER in BINARY mode")));

	if (cstate->binary && cstate->csv_mode)
		ereport(ERROR,
				(errcode(ERRCODE_SYNTAX_ERROR),
				 errmsg("cannot specify CSV in BINARY mode")));

	if (cstate->binary && cstate->null_print)
		ereport(ERROR,
				(errcode(ERRCODE_SYNTAX_ERROR),
				 errmsg("cannot specify NULL in BINARY mode")));

	cstate->err_loc_type = ROWNUM_ORIGINAL;
	cstate->eol_type = EOL_UNKNOWN;
	cstate->escape_off = false;

	if (!cstate->delim)
		cstate->delim = cstate->csv_mode ? "," : "\t";

	if (!cstate->null_print)
		cstate->null_print = cstate->csv_mode ? "" : "\\N";

	if (cstate->csv_mode)
	{
		if (!cstate->quote)
			cstate->quote = "\"";
		if (!cstate->escape)
			cstate->escape = cstate->quote;
	}

	if (!cstate->csv_mode && !cstate->escape)
		cstate->escape = "\\";			/* default escape for text mode */

	/*
	 * Error handling setup
	 */
	if(stmt->sreh)
	{
		/* Single row error handling requested */
		SingleRowErrorDesc *sreh;
		bool		log_to_file = false;

		sreh = (SingleRowErrorDesc *)stmt->sreh;

		if (!is_from)
			ereport(ERROR,
					(errcode(ERRCODE_GP_FEATURE_NOT_SUPPORTED),
					 errmsg("COPY single row error handling only available using COPY FROM")));

		if (sreh->into_file)
		{
			cstate->errMode = SREH_LOG;
			log_to_file = true;
		}
		else
		{
			cstate->errMode = SREH_IGNORE;
		}
		cstate->cdbsreh = makeCdbSreh(sreh->rejectlimit,
									  sreh->is_limit_in_rows,
									  stmt->filename,
									  stmt->relation->relname,
									  log_to_file);
	}
	else
	{
		/* No single row error handling requested. Use "all or nothing" */
		cstate->cdbsreh = NULL; /* default - no SREH */
		cstate->errMode = ALL_OR_NOTHING; /* default */
	}

	cstate->skip_ext_partition = stmt->skip_ext_partition;

	/* We must be a QE if we received the partitioning config */
	if (stmt->partitions)
	{
		Assert(Gp_role == GP_ROLE_EXECUTE);
		cstate->partitions = stmt->partitions;
	}

	/*
	 * Validate our control characters and their combination
	 */
	ValidateControlChars(true,
						 is_from,
						 cstate->csv_mode,
						 cstate->delim,
						 cstate->null_print,
						 cstate->quote,
						 cstate->escape,
						 force_quote,
						 force_notnull,
						 cstate->header_line,
						 cstate->fill_missing,
						 cstate->eol_str,
						 0 /* pass correct value when COPY supports no delim */);

	if (!pg_strcasecmp(cstate->escape, "off"))
		cstate->escape_off = true;

	/* set end of line type if NEWLINE keyword was specified */
	if (cstate->eol_str)
		CopyEolStrToType(cstate);

	/* Disallow COPY to/from file or program except to superusers. */
	if (!pipe && !superuser())
	{
		if (stmt->is_program)
			ereport(ERROR,
					(errcode(ERRCODE_INSUFFICIENT_PRIVILEGE),
					 errmsg("must be superuser to COPY to or from an external program"),
					 errhint("Anyone can COPY to stdout or from stdin. "
							 "psql's \\copy command also works for anyone.")));
		else
			ereport(ERROR,
				(errcode(ERRCODE_INSUFFICIENT_PRIVILEGE),
				 errmsg("must be superuser to COPY to or from a file"),
				 errhint("Anyone can COPY to stdout or from stdin. "
						 "psql's \\copy command also works for anyone.")));
	}

	cstate->copy_dest = COPY_FILE;		/* default */
	if (Gp_role == GP_ROLE_EXECUTE)
	{
		if (cstate->on_segment) /* Save data to a local file */
		{
			StringInfoData filepath;
			initStringInfo(&filepath);
			appendStringInfoString(&filepath, stmt->filename);

			replaceStringInfoString(&filepath, "<SEG_DATA_DIR>", DataDir);

			if (strstr(stmt->filename, "<SEGID>") == NULL)
				ereport(ERROR,
					(errcode(ERRCODE_INVALID_PARAMETER_VALUE),
					 errmsg("<SEGID> is required for file name")));

			char segid_buf[8];
			snprintf(segid_buf, 8, "%d", GpIdentity.segindex);
			replaceStringInfoString(&filepath, "<SEGID>", segid_buf);

			cstate->filename = filepath.data;
			/* Rename filename if error log needed */
			if (NULL != cstate->cdbsreh)
			{
				snprintf(cstate->cdbsreh->filename,
						 sizeof(cstate->cdbsreh->filename), "%s",
						 filepath.data);
			}

			pipe = false;
		}
		else
		{
			cstate->filename = NULL; /* QE COPY always uses STDIN */
		}
	}
	else
	{
		cstate->filename = stmt->filename; /* Not on_segment, QD saves file to local */
	}
	cstate->copy_file = NULL;
	cstate->fe_msgbuf = NULL;
	cstate->fe_eof = false;
	cstate->missing_bytes = 0;
	cstate->is_program = stmt->is_program;
	
	if(!is_from)
	{
		if (pipe)
		{
			if (whereToSendOutput == DestRemote)
				cstate->fe_copy = true;
			else
				cstate->copy_file = stdout;
		}
		else
		{
			if (cstate->is_program)
			{
				if (cstate->on_segment && Gp_role == GP_ROLE_DISPATCH)
				{
					cstate->program_pipes = open_program_pipes("cat > /dev/null", true);
					cstate->copy_file = fdopen(cstate->program_pipes->pipes[0], PG_BINARY_W);
				}
				else
				{
					cstate->program_pipes = open_program_pipes(cstate->filename, true);
					cstate->copy_file = fdopen(cstate->program_pipes->pipes[0], PG_BINARY_W);
				}

				if (cstate->copy_file == NULL)
					ereport(ERROR,
							(errmsg("could not execute command \"%s\": %m",
									cstate->filename)));
			}
			else
			{
				mode_t		oumask; /* Pre-existing umask value */
				struct stat st;
				char *filename = cstate->filename;

				if (cstate->on_segment && Gp_role == GP_ROLE_DISPATCH)
					filename = "/dev/null";

				/*
				* Prevent write to relative path ... too easy to shoot oneself in the
				* foot by overwriting a database file ...
				*/
				if (!is_absolute_path(filename))
					ereport(ERROR,
							(errcode(ERRCODE_INVALID_NAME),
							errmsg("relative path not allowed for COPY to file")));

				oumask = umask((mode_t) 022);
				cstate->copy_file = AllocateFile(filename, PG_BINARY_W);
				umask(oumask);

				if (cstate->copy_file == NULL)
					ereport(ERROR,
							(errcode_for_file_access(),
							errmsg("could not open file \"%s\" for writing: %m", filename)));

				// Increase buffer size to improve performance  (cmcdevitt)
				setvbuf(cstate->copy_file, NULL, _IOFBF, 393216); // 384 Kbytes

				fstat(fileno(cstate->copy_file), &st);
				if (S_ISDIR(st.st_mode))
					ereport(ERROR,
							(errcode(ERRCODE_WRONG_OBJECT_TYPE),
							errmsg("\"%s\" is a directory", filename)));
			}
		}

	}

	elog(DEBUG1,"DoCopy starting");
	if (stmt->relation)
	{
		Assert(!stmt->query);
		cstate->queryDesc = NULL;

		/* Open and lock the relation, using the appropriate lock type. */
		cstate->rel = heap_openrv(stmt->relation,
							 (is_from ? RowExclusiveLock : AccessShareLock));

		/* save relation oid for auto-stats call later */
		relationOid = RelationGetRelid(cstate->rel);

		/* Check relation permissions. */
		aclresult = pg_class_aclcheck(RelationGetRelid(cstate->rel),
									  GetUserId(),
									  required_access);
		if (aclresult != ACLCHECK_OK)
			aclcheck_error(aclresult, ACL_KIND_CLASS,
						   RelationGetRelationName(cstate->rel));

		/* check read-only transaction */
		if (XactReadOnly && is_from &&
			!isTempNamespace(RelationGetNamespace(cstate->rel)))
			ereport(ERROR,
					(errcode(ERRCODE_READ_ONLY_SQL_TRANSACTION),
					 errmsg("transaction is read-only")));

		/* Don't allow COPY w/ OIDs to or from a table without them */
		if (cstate->oids && !cstate->rel->rd_rel->relhasoids)
			ereport(ERROR,
					(errcode(ERRCODE_UNDEFINED_COLUMN),
					 errmsg("table \"%s\" does not have OIDs",
							RelationGetRelationName(cstate->rel))));

		tupDesc = RelationGetDescr(cstate->rel);

		/* Update error log info */
		if (cstate->cdbsreh)
			cstate->cdbsreh->relid = RelationGetRelid(cstate->rel);
	}
	else
	{
		List	   *rewritten;
		Query	   *query;
		PlannedStmt *plan;
		DestReceiver *dest;

		Assert(!is_from);
		cstate->rel = NULL;

		/* Don't allow COPY w/ OIDs from a select */
		if (cstate->oids)
			ereport(ERROR,
					(errcode(ERRCODE_FEATURE_NOT_SUPPORTED),
					 errmsg("COPY (SELECT) WITH OIDS is not supported")));

		/*
		 * Run parse analysis and rewrite.	Note this also acquires sufficient
		 * locks on the source table(s).
		 *
		 * Because the parser and planner tend to scribble on their input, we
		 * make a preliminary copy of the source querytree.  This prevents
		 * problems in the case that the COPY is in a portal or plpgsql
		 * function and is executed repeatedly.  (See also the same hack in
		 * DECLARE CURSOR and PREPARE.)  XXX FIXME someday.
		 */
		rewritten = pg_analyze_and_rewrite((Node *) copyObject(stmt->query),
										   queryString, NULL, 0);

		/* We don't expect more or less than one result query */
		if (list_length(rewritten) != 1)
			elog(ERROR, "unexpected rewrite result");

		query = (Query *) linitial(rewritten);
		Assert(query->commandType == CMD_SELECT);
		Assert(query->utilityStmt == NULL);

		/* Query mustn't use INTO, either */
		if (query->intoClause)
			ereport(ERROR,
					(errcode(ERRCODE_FEATURE_NOT_SUPPORTED),
					 errmsg("COPY (SELECT INTO) is not supported")));

		/* plan the query */
		plan = planner(query, 0, NULL);

		/*
		 * Use a snapshot with an updated command ID to ensure this query sees
		 * results of any previously executed queries.
		 */
		PushUpdatedSnapshot(GetActiveSnapshot());

		/* Create dest receiver for COPY OUT */
		dest = CreateDestReceiver(DestCopyOut, NULL);
		((DR_copy *) dest)->cstate = cstate;

		/* Create a QueryDesc requesting no output */
<<<<<<< HEAD
		cstate->queryDesc = CreateQueryDesc(plan, queryString,
											ActiveSnapshot, InvalidSnapshot,
=======
		cstate->queryDesc = CreateQueryDesc(plan, GetActiveSnapshot(),
											InvalidSnapshot,
>>>>>>> 49f001d8
											dest, NULL, false);

		if (gp_enable_gpperfmon && Gp_role == GP_ROLE_DISPATCH)
		{
			Assert(queryString);
			gpmon_qlog_query_submit(cstate->queryDesc->gpmon_pkt);
			gpmon_qlog_query_text(cstate->queryDesc->gpmon_pkt,
					queryString,
					application_name,
					GetResqueueName(GetResQueueId()),
					GetResqueuePriority(GetResQueueId()));
		}

		/*
		 * Call ExecutorStart to prepare the plan for execution.
		 *
		 * ExecutorStart computes a result tupdesc for us
		 */
		ExecutorStart(cstate->queryDesc, 0);

		tupDesc = cstate->queryDesc->tupDesc;
	}

	cstate->attnamelist = attnamelist;
	/* Generate or convert list of attributes to process */
	cstate->attnumlist = CopyGetAttnums(tupDesc, cstate->rel, attnamelist);

	num_phys_attrs = tupDesc->natts;

	/* Convert FORCE QUOTE name list to per-column flags, check validity */
	cstate->force_quote_flags = (bool *) palloc0(num_phys_attrs * sizeof(bool));
	if (force_quote)
	{
		List	   *attnums;
		ListCell   *cur;

		attnums = CopyGetAttnums(tupDesc, cstate->rel, force_quote);

		foreach(cur, attnums)
		{
			int			attnum = lfirst_int(cur);

			if (!list_member_int(cstate->attnumlist, attnum))
				ereport(ERROR,
						(errcode(ERRCODE_INVALID_COLUMN_REFERENCE),
				   errmsg("FORCE QUOTE column \"%s\" not referenced by COPY",
						  NameStr(tupDesc->attrs[attnum - 1]->attname))));
			cstate->force_quote_flags[attnum - 1] = true;
		}
	}

	/* Convert FORCE NOT NULL name list to per-column flags, check validity */
	cstate->force_notnull_flags = (bool *) palloc0(num_phys_attrs * sizeof(bool));
	if (force_notnull)
	{
		List	   *attnums;
		ListCell   *cur;

		attnums = CopyGetAttnums(tupDesc, cstate->rel, force_notnull);

		foreach(cur, attnums)
		{
			int			attnum = lfirst_int(cur);

			if (!list_member_int(cstate->attnumlist, attnum))
				ereport(ERROR,
						(errcode(ERRCODE_INVALID_COLUMN_REFERENCE),
				errmsg("FORCE NOT NULL column \"%s\" not referenced by COPY",
					   NameStr(tupDesc->attrs[attnum - 1]->attname))));
			cstate->force_notnull_flags[attnum - 1] = true;
		}

		/* keep the raw version too, we will need it later */
		cstate->force_notnull = force_notnull;
	}

	/* Set up variables to avoid per-attribute overhead. */
	initStringInfo(&cstate->attribute_buf);
	initStringInfo(&cstate->line_buf);
	cstate->processed = 0;

	/*
	 * Set up encoding conversion info.  Even if the client and server
	 * encodings are the same, we must apply pg_client_to_server() to
	 * validate data in multibyte encodings. However, transcoding must
	 * be skipped for COPY FROM in executor mode since data already arrived
	 * in server encoding (was validated and trancoded by dispatcher mode
	 * COPY). For this same reason encoding_embeds_ascii can never be true
	 * for COPY FROM in executor mode.
	 */
	cstate->client_encoding = pg_get_client_encoding();
	cstate->need_transcoding =
		((cstate->client_encoding != GetDatabaseEncoding() ||
		  pg_database_encoding_max_length() > 1) && !qe_copy_from);

	cstate->encoding_embeds_ascii = (qe_copy_from ? false : PG_ENCODING_IS_CLIENT_ONLY(cstate->client_encoding));
	cstate->line_buf_converted = (Gp_role == GP_ROLE_EXECUTE ? true : false);
	setEncodingConversionProc(cstate, pg_get_client_encoding(), !is_from);

	/*
	 * some greenplum db specific vars
	 */
	cstate->is_copy_in = (is_from ? true : false);
	if (is_from)
	{
		cstate->error_on_executor = false;
		initStringInfo(&(cstate->executor_err_context));
	}

	if (is_from)				/* copy from file to database */
	{
		bool		pipe = (cstate->filename == NULL || Gp_role == GP_ROLE_EXECUTE);
		bool		shouldDispatch = (Gp_role == GP_ROLE_DISPATCH &&
									  cstate->rel->rd_cdbpolicy != NULL);
		char		relkind;

		Assert(cstate->rel);

		relkind = cstate->rel->rd_rel->relkind;

		if (relkind != RELKIND_RELATION)
		{
			if (relkind == RELKIND_VIEW)
				ereport(ERROR,
						(errcode(ERRCODE_WRONG_OBJECT_TYPE),
						 errmsg("cannot copy to view \"%s\"",
								RelationGetRelationName(cstate->rel))));
			else if (relkind == RELKIND_SEQUENCE)
				ereport(ERROR,
						(errcode(ERRCODE_WRONG_OBJECT_TYPE),
						 errmsg("cannot copy to sequence \"%s\"",
								RelationGetRelationName(cstate->rel))));
			else
				ereport(ERROR,
						(errcode(ERRCODE_WRONG_OBJECT_TYPE),
						 errmsg("cannot copy to non-table relation \"%s\"",
								RelationGetRelationName(cstate->rel))));
		}

		if(stmt->sreh && Gp_role != GP_ROLE_EXECUTE && !cstate->rel->rd_cdbpolicy)
			ereport(ERROR,
					(errcode(ERRCODE_GP_FEATURE_NOT_SUPPORTED),
					 errmsg("COPY single row error handling only available for distributed user tables")));

		if (pipe)
		{
			if (whereToSendOutput == DestRemote)
				ReceiveCopyBegin(cstate);
			else
				cstate->copy_file = stdin;
		}
		else
		{
			if (cstate->is_program)
			{
				if (cstate->on_segment && Gp_role == GP_ROLE_DISPATCH)
				{
					cstate->program_pipes = open_program_pipes("cat /dev/null", false);
					cstate->copy_file = fdopen(cstate->program_pipes->pipes[0], PG_BINARY_R);
				}
				else
				{
					cstate->program_pipes = open_program_pipes(cstate->filename, false);
					cstate->copy_file = fdopen(cstate->program_pipes->pipes[0], PG_BINARY_R);
				}

				if (cstate->copy_file == NULL)
					ereport(ERROR,
							(errmsg("could not execute command \"%s\": %m",
									cstate->filename)));
			}
			else
			{
				struct stat st;
				char *filename = cstate->filename;

				/* Use dummy file on master for COPY FROM ON SEGMENT */
				if (cstate->on_segment && Gp_role == GP_ROLE_DISPATCH)
					filename = "/dev/null";

				cstate->copy_file = AllocateFile(filename, PG_BINARY_R);

				if (cstate->copy_file == NULL)
					ereport(ERROR,
							(errcode_for_file_access(),
							errmsg("could not open file \"%s\" for reading: %m",
									filename)));

				// Increase buffer size to improve performance  (cmcdevitt)
				setvbuf(cstate->copy_file, NULL, _IOFBF, 393216); // 384 Kbytes

				fstat(fileno(cstate->copy_file), &st);
				if (S_ISDIR(st.st_mode))
					ereport(ERROR,
							(errcode(ERRCODE_WRONG_OBJECT_TYPE),
							errmsg("\"%s\" is a directory", filename)));
			}
		}


		/*
		 * Append Only Tables.
		 *
		 * If QD, build a list of all the relations (relids) that may get data
		 * inserted into them as a part of this operation. This includes
		 * the relation specified in the COPY command, plus any partitions
		 * that it may have. Then, call assignPerRelSegno to assign a segfile
		 * number to insert into each of the Append Only relations that exists
		 * in this global list. We generate the list now and save it in cstate.
		 *
		 * If QE - get the QD generated list from CopyStmt and each relation can
		 * find it's assigned segno by looking at it (during CopyFrom).
		 *
		 * Utility mode always builds a one single mapping.
		 */
		if(shouldDispatch)
		{
			Oid relid = RelationGetRelid(cstate->rel);
			List *all_relids = NIL;

			all_relids = lappend_oid(all_relids, relid);

			if (rel_is_partitioned(relid))
			{
				if (cstate->on_segment && gp_enable_segment_copy_checking && !partition_policies_equal(cstate->rel->rd_cdbpolicy, RelationBuildPartitionDesc(cstate->rel, false)))
				{
					ereport(ERROR,
							(errcode(ERRCODE_FEATURE_NOT_SUPPORTED),
							 errmsg("COPY FROM ON SEGMENT doesn't support checking distribution key restriction when the distribution policy of the partition table is different from the main table"),
							 errhint("\"SET gp_enable_segment_copy_checking=off\" can be used to disable distribution key checking.")));
					return cstate->processed;
				}
				PartitionNode *pn = RelationBuildPartitionDesc(cstate->rel, false);
				all_relids = list_concat(all_relids, all_partition_relids(pn));
			}

			cstate->ao_segnos = assignPerRelSegno(all_relids);
		}
		else
		{
			if (stmt->ao_segnos)
			{
				/* We must be a QE if we received the aosegnos config */
				Assert(Gp_role == GP_ROLE_EXECUTE);
				cstate->ao_segnos = stmt->ao_segnos;
			}
			else
			{
				/*
				 * utility mode (or dispatch mode for no policy table).
				 * create a one entry map for our one and only relation
				 */
				if(RelationIsAoRows(cstate->rel) || RelationIsAoCols(cstate->rel))
				{
					SegfileMapNode *n = makeNode(SegfileMapNode);
					n->relid = RelationGetRelid(cstate->rel);
					n->segno = SetSegnoForWrite(cstate->rel, InvalidFileSegNumber);
					cstate->ao_segnos = lappend(cstate->ao_segnos, n);
				}
			}
		}

		/*
		 * Set up is done. Get to work!
		 */
		if (shouldDispatch)
		{
			/* data needs to get dispatched to segment databases */
			CopyFromDispatch(cstate);
		}
		else
		{
			/* data needs to get inserted locally */
			if (cstate->on_segment)
			{
				MemoryContext oldcxt;
				oldcxt = MemoryContextSwitchTo(CacheMemoryContext);
				cstate->rel->rd_cdbpolicy = palloc(sizeof(GpPolicy) + sizeof(AttrNumber) * stmt->nattrs);
				cstate->rel->rd_cdbpolicy->nattrs = stmt->nattrs;
				cstate->rel->rd_cdbpolicy->ptype = stmt->ptype;
				memcpy(cstate->rel->rd_cdbpolicy->attrs, stmt->distribution_attrs, sizeof(AttrNumber) * stmt->nattrs);
				MemoryContextSwitchTo(oldcxt);
			}
			CopyFrom(cstate);
		}

		if (!pipe)
		{
			if (cstate->is_program)
			{
				close_program_pipes(cstate);
			}
			else if (FreeFile(cstate->copy_file))
			{
					ereport(ERROR,
						(errcode_for_file_access(),
						 errmsg("could not close file \"%s\": %m",
								cstate->filename)));
			}
		}
	}
	else
		DoCopyTo(cstate);		/* copy from database to file */

	/*
	 * Close the relation or query.  If reading, we can release the
	 * AccessShareLock we got; if writing, we should hold the lock until end
	 * of transaction to ensure that updates will be committed before lock is
	 * released.
	 */
	if (cstate->rel)
		heap_close(cstate->rel, (is_from ? NoLock : AccessShareLock));
	if (cstate->queryDesc)
	{
		/* Close down the query and free resources. */
		ExecutorEnd(cstate->queryDesc);
		FreeQueryDesc(cstate->queryDesc);
<<<<<<< HEAD
		cstate->queryDesc = NULL;
=======
		PopActiveSnapshot();
>>>>>>> 49f001d8
	}

	/* Clean up single row error handling related memory */
	if(cstate->cdbsreh)
		destroyCdbSreh(cstate->cdbsreh);

	/* Clean up storage (probably not really necessary) */
	processed = cstate->processed;

    /* MPP-4407. Logging number of tuples copied */
	if (Gp_role == GP_ROLE_DISPATCH
			&& is_from
			&& relationOid != InvalidOid
			&& GetCommandLogLevel((Node *) stmt) <= log_statement)
	{
		elog(DEBUG1, "type_of_statement = %s dboid = %d tableoid = %d num_tuples_modified = %u",
				autostats_cmdtype_to_string(AUTOSTATS_CMDTYPE_COPY),
				MyDatabaseId,
				relationOid,
				(unsigned int) processed);
	}

    /* 	 Fix for MPP-4082. Issue automatic ANALYZE if conditions are satisfied. */
	if (Gp_role == GP_ROLE_DISPATCH && is_from)
	{
		auto_stats(AUTOSTATS_CMDTYPE_COPY, relationOid, processed, false /* inFunction */);
	} /*end auto-stats block*/

	if(cstate->force_quote_flags)
		pfree(cstate->force_quote_flags);
	if(cstate->force_notnull_flags)
		pfree(cstate->force_notnull_flags);

	pfree(cstate->attribute_buf.data);
	pfree(cstate->line_buf.data);

	return processed;
}

uint64
DoCopy(const CopyStmt *stmt, const char *queryString)
{
	uint64 result = -1;
	/* Allocate workspace and zero all fields */
	CopyState cstate = (CopyStateData *) palloc0(sizeof(CopyStateData));
	PG_TRY();
	{
		result = DoCopyInternal(stmt, queryString, cstate);
	}
	PG_CATCH();
	{
		if (cstate->queryDesc)
		{
			/* should shutdown the mpp stuff such as interconnect and dispatch thread */
			mppExecutorCleanup(cstate->queryDesc);
		}
		PG_RE_THROW();
	}
	PG_END_TRY();
	pfree(cstate);
	return result;
}

/*
 * This intermediate routine exists mainly to localize the effects of setjmp
 * so we don't need to plaster a lot of variables with "volatile".
 */
static void
DoCopyTo(CopyState cstate)
{
	bool		pipe = (cstate->filename == NULL);

	if (cstate->rel)
	{
		if (cstate->rel->rd_rel->relkind != RELKIND_RELATION)
		{
			if (cstate->rel->rd_rel->relkind == RELKIND_VIEW)
				ereport(ERROR,
						(errcode(ERRCODE_WRONG_OBJECT_TYPE),
						 errmsg("cannot copy from view \"%s\"",
								RelationGetRelationName(cstate->rel)),
						 errhint("Try the COPY (SELECT ...) TO variant.")));
			else if (cstate->rel->rd_rel->relkind == RELKIND_SEQUENCE)
				ereport(ERROR,
						(errcode(ERRCODE_WRONG_OBJECT_TYPE),
						 errmsg("cannot copy from sequence \"%s\"",
								RelationGetRelationName(cstate->rel))));
			else
				ereport(ERROR,
						(errcode(ERRCODE_WRONG_OBJECT_TYPE),
						 errmsg("cannot copy from non-table relation \"%s\"",
								RelationGetRelationName(cstate->rel))));
		}
		else if (RelationIsExternal(cstate->rel))
		{
				ereport(ERROR,
						(errcode(ERRCODE_WRONG_OBJECT_TYPE),
						 errmsg("cannot copy from external relation \"%s\"",
								RelationGetRelationName(cstate->rel)),
						 errhint("Try the COPY (SELECT ...) TO variant.")));
		}
		else if (rel_has_external_partition(cstate->rel->rd_id))
		{
			if (!cstate->skip_ext_partition)
			{
				ereport(ERROR,
					(errcode(ERRCODE_WRONG_OBJECT_TYPE),
					 errmsg("cannot copy from relation \"%s\" which has external partition(s)",
							RelationGetRelationName(cstate->rel)),
					 errhint("Try the COPY (SELECT ...) TO variant.")));
			}
			else
			{
				ereport(NOTICE,
					(errcode(ERRCODE_WRONG_OBJECT_TYPE),
					 errmsg("COPY ignores external partition(s)")));
			}
		}
	}else
	{
		/* Report error because COPY ON SEGMENT don't know the data location of the result of SELECT query.*/
		if(cstate->on_segment)
		{
			ereport(ERROR,
					(errcode(ERRCODE_WRONG_OBJECT_TYPE),
						errmsg("'COPY (SELECT ...) TO' doesn't support 'ON SEGMENT'.")));
		}
	}

	PG_TRY();
	{
		if (cstate->fe_copy)
			SendCopyBegin(cstate);
		else if	(Gp_role == GP_ROLE_EXECUTE && cstate->on_segment)
		{
			SendCopyBegin(cstate);
			/*
			 * For COPY ON SEGMENT command, segment writes to file
			 * instead of front end. Switch to COPY_FILE
			 */
			cstate->copy_dest = COPY_FILE;
		}

		/*
		 * We want to dispatch COPY TO commands only in the case that
		 * we are the dispatcher and we are copying from a user relation
		 * (a relation where data is distributed in the segment databases).
		 * Otherwize, if we are not the dispatcher *or* if we are
		 * doing COPY (SELECT) we just go straight to work, without
		 * dispatching COPY commands to executors.
		 */
		if (Gp_role == GP_ROLE_DISPATCH && cstate->rel && cstate->rel->rd_cdbpolicy)
			CopyToDispatch(cstate);
		else
			CopyTo(cstate);

		if (cstate->fe_copy)
			SendCopyEnd(cstate);
		else if (Gp_role == GP_ROLE_EXECUTE && cstate->on_segment)
		{
			/*
			 * For COPY ON SEGMENT command, switch back to front end
			 * before sending copy end which is "\."
			 */
			cstate->copy_dest = COPY_NEW_FE;
			SendCopyEnd(cstate);
		}
	}
	PG_CATCH();
	{
		/*
		 * Make sure we turn off old-style COPY OUT mode upon error. It is
		 * okay to do this in all cases, since it does nothing if the mode is
		 * not on.
		 */
		if (Gp_role == GP_ROLE_EXECUTE && cstate->on_segment)
			cstate->copy_dest = COPY_NEW_FE;

		pq_endcopyout(true);
		PG_RE_THROW();
	}
	PG_END_TRY();

	if (!pipe)
	{
		if (cstate->is_program)
		{
			close_program_pipes(cstate);
		}
		else if (FreeFile(cstate->copy_file))
		{
			ereport(ERROR,
					(errcode_for_file_access(),
					 errmsg("could not close file \"%s\": %m",
							cstate->filename)));
		}
	}
}

/*
 * CopyToCreateDispatchCommand
 *
 * Create the COPY command that will get dispatched to the QE's.
 */
static void CopyToCreateDispatchCommand(CopyState cstate,
										StringInfo cdbcopy_cmd,
										AttrNumber	num_phys_attrs,
										Form_pg_attribute *attr)

{
	ListCell   *cur;
	bool		is_first_col = true;
	int			i;

	/* append schema and tablename */
	appendStringInfo(cdbcopy_cmd, "COPY %s.%s",
					 quote_identifier(get_namespace_name(RelationGetNamespace(cstate->rel))),
					 quote_identifier(RelationGetRelationName(cstate->rel)));
	/*
	 * append column list. NOTE: if not specified originally, attnumlist will
	 * include all non-dropped columns of the table by default
	 */
	if(num_phys_attrs > 0) /* don't append anything for zero column table */
	{
		foreach(cur, cstate->attnumlist)
		{
			int			attnum = lfirst_int(cur);
			int			m = attnum - 1;

			/* We don't add dropped attributes */
			if (attr[m]->attisdropped)
				continue;

			/* append column string. quote it if needed */
			appendStringInfo(cdbcopy_cmd, (is_first_col ? "(%s" : ",%s"),
							 quote_identifier(NameStr(attr[m]->attname)));

			is_first_col = false;
		}

		if (!is_first_col)
			appendStringInfo(cdbcopy_cmd, ")");
	}

	if (cstate->is_program)
		appendStringInfo(cdbcopy_cmd, " TO PROGRAM");
	else
		appendStringInfo(cdbcopy_cmd, " TO");

	if (cstate->on_segment)
	{
		appendStringInfo(cdbcopy_cmd, " '%s' WITH ON SEGMENT", cstate->filename);
	}
	else if (cstate->is_program)
	{
			appendStringInfo(cdbcopy_cmd, " '%s' WITH", cstate->filename);
	}
	else
	{
			appendStringInfo(cdbcopy_cmd, " STDOUT WITH");
	}

	if (cstate->oids)
		appendStringInfo(cdbcopy_cmd, " OIDS");

	if (cstate->binary)
		appendStringInfo(cdbcopy_cmd, " BINARY");
	else
	{
		appendStringInfo(cdbcopy_cmd, " DELIMITER AS E'%s'", escape_quotes(cstate->delim));
		appendStringInfo(cdbcopy_cmd, " NULL AS E'%s'", escape_quotes(cstate->null_print));

		/* if default escape in text format ("\") leave expression out */
		if (!cstate->csv_mode && strcmp(cstate->escape, "\\") != 0)
			appendStringInfo(cdbcopy_cmd, " ESCAPE AS E'%s'", escape_quotes(cstate->escape));

		if (cstate->csv_mode)
		{
			appendStringInfo(cdbcopy_cmd, " CSV");

			/*
			 * If on_segment, QE needs to write their own CSV header. If not,
			 * only QD needs to, QE doesn't send CSV header to QD
			 */
			if (cstate->on_segment && cstate->header_line)
				appendStringInfo(cdbcopy_cmd, " HEADER");

			appendStringInfo(cdbcopy_cmd, " QUOTE AS E'%s'", escape_quotes(cstate->quote));
			appendStringInfo(cdbcopy_cmd, " ESCAPE AS E'%s'", escape_quotes(cstate->escape));

			/* Create list of FORCE QUOTE columns */
			is_first_col = true;
			for (i = 0; i < num_phys_attrs; i++)
			{
				if (cstate->force_quote_flags[i])
				{
					if (is_first_col)
						appendStringInfoString(cdbcopy_cmd, "FORCE QUOTE ");
					else
						appendStringInfoString(cdbcopy_cmd, ", ");
					is_first_col = false;

					appendStringInfoString(cdbcopy_cmd,
										   quote_identifier(NameStr(attr[i]->attname)));
				}
			}

			/* do NOT include HEADER. Header row is created by dispatcher COPY */
		}
	}
}


/*
 * Copy from relation TO file. Starts a COPY TO command on each of
 * the executors and gathers all the results and writes it out.
 */
 void
CopyToDispatch(CopyState cstate)
{
	TupleDesc	tupDesc;
	int			num_phys_attrs;
	int			attr_count;
	Form_pg_attribute *attr;
	CdbCopy    *cdbCopy;
	StringInfoData cdbcopy_err;
	StringInfoData cdbcopy_cmd;

	tupDesc = cstate->rel->rd_att;
	attr = tupDesc->attrs;
	num_phys_attrs = tupDesc->natts;
	attr_count = list_length(cstate->attnumlist);

	/* We use fe_msgbuf as a per-row buffer regardless of copy_dest */
	cstate->fe_msgbuf = makeStringInfo();

	/*
	 * prepare to get COPY data from segDBs:
	 * 1 - re-construct the orignial COPY command sent from the client.
	 * 2 - execute a BEGIN DTM transaction.
	 * 3 - send the COPY command to all segment databases.
	 */

	cdbCopy = makeCdbCopy(false);

	cdbCopy->partitions = RelationBuildPartitionDesc(cstate->rel, false);
	cdbCopy->skip_ext_partition = cstate->skip_ext_partition;

	/* XXX: lock all partitions */

	/* allocate memory for error and copy strings */
	initStringInfo(&cdbcopy_err);
	initStringInfo(&cdbcopy_cmd);

	/* create the command to send to QE's and store it in cdbcopy_cmd */
	CopyToCreateDispatchCommand(cstate,
								&cdbcopy_cmd,
								num_phys_attrs,
								attr);

	/*
	 * Start a COPY command in every db of every segment in Greenplum Database.
	 *
	 * From this point in the code we need to be extra careful
	 * about error handling. ereport() must not be called until
	 * the COPY command sessions are closed on the executors.
	 * Calling ereport() will leave the executors hanging in
	 * COPY state.
	 */
	elog(DEBUG5, "COPY command sent to segdbs: %s", cdbcopy_cmd.data);

	PG_TRY();
	{
		cdbCopyStart(cdbCopy, cdbcopy_cmd.data, NULL);

		if (cstate->binary)
		{
			/* Generate header for a binary copy */
			int32		tmp;

			/* Signature */
			CopySendData(cstate, (char *) BinarySignature, 11);
			/* Flags field */
			tmp = 0;
			if (cstate->oids)
				tmp |= (1 << 16);
			CopySendInt32(cstate, tmp);
			/* No header extension */
			tmp = 0;
			CopySendInt32(cstate, tmp);
		}

		/* if a header has been requested send the line */
		if (cstate->header_line)
		{
			ListCell   *cur;
			bool		hdr_delim = false;

			/*
			 * For non-binary copy, we need to convert null_print to client
			 * encoding, because it will be sent directly with CopySendString.
			 *
			 * MPP: in here we only care about this if we need to print the
			 * header. We rely on the segdb server copy out to do the conversion
			 * before sending the data rows out. We don't need to repeat it here
			 */
			if (cstate->need_transcoding)
				cstate->null_print = (char *)
					pg_server_to_custom(cstate->null_print,
										strlen(cstate->null_print),
										cstate->client_encoding,
										cstate->enc_conversion_proc);

			foreach(cur, cstate->attnumlist)
			{
				int			attnum = lfirst_int(cur);
				char	   *colname;

				if (hdr_delim)
					CopySendChar(cstate, cstate->delim[0]);
				hdr_delim = true;

				colname = NameStr(attr[attnum - 1]->attname);

				CopyAttributeOutCSV(cstate, colname, false,
									list_length(cstate->attnumlist) == 1);
			}

			/* add a newline and flush the data */
			CopySendEndOfRow(cstate);
		}

		/*
		 * This is the main work-loop. In here we keep collecting data from the
		 * COPY commands on the segdbs, until no more data is available. We
		 * keep writing data out a chunk at a time.
		 */
		while(true)
		{

			bool done;
			bool copy_cancel = (QueryCancelPending ? true : false);

<<<<<<< HEAD
			/* get a chunk of data rows from the QE's */
			done = cdbCopyGetData(cdbCopy, copy_cancel, &cstate->processed);
=======
		scandesc = heap_beginscan(cstate->rel, GetActiveSnapshot(), 0, NULL);
>>>>>>> 49f001d8

			/* send the chunk of data rows to destination (file or stdout) */
			if(cdbCopy->copy_out_buf.len > 0) /* conditional is important! */
			{
				/*
				 * in the dispatcher we receive chunks of whole rows with row endings.
				 * We don't want to use CopySendEndOfRow() b/c it adds row endings and
				 * also b/c it's intended for a single row at a time. Therefore we need
				 * to fill in the out buffer and just flush it instead.
				 */
				CopySendData(cstate, (void *) cdbCopy->copy_out_buf.data, cdbCopy->copy_out_buf.len);
				CopyToDispatchFlush(cstate);
			}

			if(done)
			{
				if(cdbCopy->remote_data_err || cdbCopy->io_errors)
					appendBinaryStringInfo(&cdbcopy_err, cdbCopy->err_msg.data, cdbCopy->err_msg.len);

				break;
			}
		}
	}
    /* catch error from CopyStart, CopySendEndOfRow or CopyToDispatchFlush */
	PG_CATCH();
	{
		appendBinaryStringInfo(&cdbcopy_err, cdbCopy->err_msg.data, cdbCopy->err_msg.len);

		/* TODO: end COPY in all the segdbs in progress */
		cdbCopyEnd(cdbCopy);

		ereport(LOG,
				(errcode(ERRCODE_CDB_INTERNAL_ERROR),
				 errmsg("%s", cdbcopy_err.data)));
		PG_RE_THROW();
	}
	PG_END_TRY();

	if (cstate->binary)
	{
		/* Generate trailer for a binary copy */
		CopySendInt16(cstate, -1);
		/* Need to flush out the trailer */
		CopySendEndOfRow(cstate);
	}

	/* we can throw the error now if QueryCancelPending was set previously */
	CHECK_FOR_INTERRUPTS();

	/*
	 * report all accumulated errors back to the client.
	 */
	if (cdbCopy->remote_data_err)
		ereport(ERROR,
				(errcode(ERRCODE_BAD_COPY_FILE_FORMAT),
				 errmsg("%s", cdbcopy_err.data)));
	if (cdbCopy->io_errors)
		ereport(ERROR,
				(errcode(ERRCODE_IO_ERROR),
				 errmsg("%s", cdbcopy_err.data)));

	pfree(cdbcopy_cmd.data);
	pfree(cdbcopy_err.data);
	pfree(cdbCopy);
}


/*
 * Copy from relation or query TO file.
 */
static void
CopyTo(CopyState cstate)
{
	TupleDesc	tupDesc;
	int			num_phys_attrs;
	Form_pg_attribute *attr;
	ListCell   *cur;
	List *target_rels = NIL;
	ListCell *lc;

	if (cstate->rel)
	{
		if (cstate->partitions)
		{
			ListCell *lc;
			List *relids = all_partition_relids(cstate->partitions);

			foreach(lc, relids)
			{
				Oid relid = lfirst_oid(lc);
				Relation rel = heap_open(relid, AccessShareLock);

				target_rels = lappend(target_rels, rel);
			}
		}
		else
			target_rels = lappend(target_rels, cstate->rel);

		tupDesc = RelationGetDescr(cstate->rel);
	}
	else
		tupDesc = cstate->queryDesc->tupDesc;

	attr = tupDesc->attrs;
	num_phys_attrs = tupDesc->natts;
	cstate->null_print_client = cstate->null_print;		/* default */

	/* We use fe_msgbuf as a per-row buffer regardless of copy_dest */
	cstate->fe_msgbuf = makeStringInfo();

	/* Get info about the columns we need to process. */
	cstate->out_functions = (FmgrInfo *) palloc(num_phys_attrs * sizeof(FmgrInfo));
	foreach(cur, cstate->attnumlist)
	{
		int			attnum = lfirst_int(cur);
		Oid			out_func_oid;
		bool		isvarlena;

		if (cstate->binary)
			getTypeBinaryOutputInfo(attr[attnum - 1]->atttypid,
									&out_func_oid,
									&isvarlena);
		else
			getTypeOutputInfo(attr[attnum - 1]->atttypid,
							  &out_func_oid,
							  &isvarlena);
		fmgr_info(out_func_oid, &cstate->out_functions[attnum - 1]);
	}

	/*
	 * Create a temporary memory context that we can reset once per row to
	 * recover palloc'd memory.  This avoids any problems with leaks inside
	 * datatype output routines, and should be faster than retail pfree's
	 * anyway.	(We don't need a whole econtext as CopyFrom does.)
	 */
	cstate->rowcontext = AllocSetContextCreate(CurrentMemoryContext,
											   "COPY TO",
											   ALLOCSET_DEFAULT_MINSIZE,
											   ALLOCSET_DEFAULT_INITSIZE,
											   ALLOCSET_DEFAULT_MAXSIZE);

	/*
	 * we need to convert null_print to client
	 * encoding, because it will be sent directly with CopySendString.
	 */
	if (cstate->need_transcoding)
		cstate->null_print_client = pg_server_to_custom(cstate->null_print,
														cstate->null_print_len,
														cstate->client_encoding,
														cstate->enc_conversion_proc);

	if (cstate->binary)
	{
		/* binary header should not be sent in execute mode. */
		if (Gp_role != GP_ROLE_EXECUTE || cstate->on_segment)
		{
			/* Generate header for a binary copy */
			int32		tmp;

			/* Signature */
			CopySendData(cstate, (char *) BinarySignature, 11);
			/* Flags field */
			tmp = 0;
			if (cstate->oids)
				tmp |= (1 << 16);
			CopySendInt32(cstate, tmp);
			/* No header extension */
			tmp = 0;
			CopySendInt32(cstate, tmp);
		}
	}
	else
	{
		/* if a header has been requested send the line */
		if (cstate->header_line)
		{
			/* header should not be printed in execute mode. */
			if (Gp_role != GP_ROLE_EXECUTE || cstate->on_segment)
			{
				bool		hdr_delim = false;

				foreach(cur, cstate->attnumlist)
				{
					int			attnum = lfirst_int(cur);
					char	   *colname;

					if (hdr_delim)
						CopySendChar(cstate, cstate->delim[0]);
					hdr_delim = true;

					colname = NameStr(attr[attnum - 1]->attname);

					CopyAttributeOutCSV(cstate, colname, false,
										list_length(cstate->attnumlist) == 1);
				}
				CopySendEndOfRow(cstate);
			}
		}
	}

	if (cstate->rel)
	{
		foreach(lc, target_rels)
		{
			Relation rel = lfirst(lc);
			Datum	   *values;
			bool	   *nulls;
			HeapScanDesc scandesc = NULL;			/* used if heap table */
			AppendOnlyScanDesc aoscandesc = NULL;	/* append only table */

			tupDesc = RelationGetDescr(rel);
			attr = tupDesc->attrs;
			num_phys_attrs = tupDesc->natts;

			/*
			 * We need to update attnumlist because different partition
			 * entries might have dropped tables.
			 */
			cstate->attnumlist =
				CopyGetAttnums(tupDesc, rel, cstate->attnamelist);

			pfree(cstate->out_functions);
			cstate->out_functions =
				(FmgrInfo *) palloc(num_phys_attrs * sizeof(FmgrInfo));

			/* Get info about the columns we need to process. */
			foreach(cur, cstate->attnumlist)
			{
				int			attnum = lfirst_int(cur);
				Oid			out_func_oid;
				bool		isvarlena;

				if (cstate->binary)
					getTypeBinaryOutputInfo(attr[attnum - 1]->atttypid,
											&out_func_oid,
											&isvarlena);
				else
					getTypeOutputInfo(attr[attnum - 1]->atttypid,
									  &out_func_oid,
									  &isvarlena);

				fmgr_info(out_func_oid, &cstate->out_functions[attnum - 1]);
			}

			values = (Datum *) palloc(num_phys_attrs * sizeof(Datum));
			nulls = (bool *) palloc(num_phys_attrs * sizeof(bool));

			if (RelationIsHeap(rel))
			{
				HeapTuple	tuple;

				scandesc = heap_beginscan(rel, ActiveSnapshot, 0, NULL);
				while ((tuple = heap_getnext(scandesc, ForwardScanDirection)) != NULL)
				{
					CHECK_FOR_INTERRUPTS();

					/* Deconstruct the tuple ... faster than repeated heap_getattr */
					heap_deform_tuple(tuple, tupDesc, values, nulls);

					/* Format and send the data */
					CopyOneRowTo(cstate, HeapTupleGetOid(tuple), values, nulls);
				}

				heap_endscan(scandesc);
			}
			else if(RelationIsAoRows(rel))
			{
				MemTuple		tuple;
				TupleTableSlot	*slot = MakeSingleTupleTableSlot(tupDesc);
				MemTupleBinding *mt_bind = create_memtuple_binding(tupDesc);

				aoscandesc = appendonly_beginscan(rel, ActiveSnapshot, ActiveSnapshot, 0, NULL);

				while ((tuple = appendonly_getnext(aoscandesc, ForwardScanDirection, slot)) != NULL)
				{
					CHECK_FOR_INTERRUPTS();

					/* Extract all the values of the  tuple */
					slot_getallattrs(slot);
					values = slot_get_values(slot);
					nulls = slot_get_isnull(slot);

					/* Format and send the data */
					CopyOneRowTo(cstate, MemTupleGetOid(tuple, mt_bind), values, nulls);
				}

				ExecDropSingleTupleTableSlot(slot);

				appendonly_endscan(aoscandesc);
			}
			else if(RelationIsAoCols(rel))
			{
				AOCSScanDesc scan = NULL;
				TupleTableSlot *slot = MakeSingleTupleTableSlot(tupDesc);
				bool *proj = NULL;

				int nvp = tupDesc->natts;
				int i;

				if (tupDesc->tdhasoid)
				{
				    elog(ERROR, "OIDS=TRUE is not allowed on tables that use column-oriented storage. Use OIDS=FALSE");
				}

				proj = palloc(sizeof(bool) * nvp);
				for(i=0; i<nvp; ++i)
				    proj[i] = true;

				scan = aocs_beginscan(rel, ActiveSnapshot, ActiveSnapshot, NULL /* relationTupleDesc */, proj);
				for(;;)
				{
				    CHECK_FOR_INTERRUPTS();

				    aocs_getnext(scan, ForwardScanDirection, slot);
				    if (TupIsNull(slot))
				        break;

				    slot_getallattrs(slot);
				    values = slot_get_values(slot);
				    nulls = slot_get_isnull(slot);

					CopyOneRowTo(cstate, InvalidOid, values, nulls);
				}

				ExecDropSingleTupleTableSlot(slot);
				aocs_endscan(scan);

				pfree(proj);
			}
			else if(RelationIsExternal(rel))
			{
				/* should never get here */
				if (!cstate->skip_ext_partition)
				{
				    elog(ERROR, "internal error");
				}
			}
			else
			{
				/* should never get here */
				Assert(false);
			}

			/* partition table, so close */
			if (cstate->partitions)
				heap_close(rel, NoLock);
		}
	}
	else
	{
		Assert(Gp_role != GP_ROLE_EXECUTE);

		/* run the plan --- the dest receiver will send tuples */
		ExecutorRun(cstate->queryDesc, ForwardScanDirection, 0L);
	}

	/* binary trailer should not be sent in execute mode. */
	if (cstate->binary)
	{
		if (Gp_role != GP_ROLE_EXECUTE || (Gp_role == GP_ROLE_EXECUTE && cstate->on_segment))
		{
			/* Generate trailer for a binary copy */
			CopySendInt16(cstate, -1);

			/* Need to flush out the trailer */
			CopySendEndOfRow(cstate);
		}
	}

	if (Gp_role == GP_ROLE_EXECUTE && cstate->on_segment)
		SendNumRows(0, cstate->processed);

	MemoryContextDelete(cstate->rowcontext);
}

void
CopyOneCustomRowTo(CopyState cstate, bytea *value)
{
	appendBinaryStringInfo(cstate->fe_msgbuf,
						   VARDATA_ANY((void *) value),
						   VARSIZE_ANY_EXHDR((void *) value));
}

/*
 * Emit one row during CopyTo().
 */
void
CopyOneRowTo(CopyState cstate, Oid tupleOid, Datum *values, bool *nulls)
{
	bool		need_delim = false;
	FmgrInfo   *out_functions = cstate->out_functions;
	MemoryContext oldcontext;
	ListCell   *cur;
	char	   *string;

	MemoryContextReset(cstate->rowcontext);
	oldcontext = MemoryContextSwitchTo(cstate->rowcontext);

	if (cstate->binary)
	{
		/* Binary per-tuple header */
		CopySendInt16(cstate, list_length(cstate->attnumlist));
		/* Send OID if wanted --- note attnumlist doesn't include it */
		if (cstate->oids)
		{
			/* Hack --- assume Oid is same size as int32 */
			CopySendInt32(cstate, sizeof(int32));
			CopySendInt32(cstate, tupleOid);
		}
	}
	else
	{
		/* Text format has no per-tuple header, but send OID if wanted */
		/* Assume digits don't need any quoting or encoding conversion */
		if (cstate->oids)
		{
			string = DatumGetCString(DirectFunctionCall1(oidout,
												ObjectIdGetDatum(tupleOid)));
			CopySendString(cstate, string);
			need_delim = true;
		}
	}

	foreach(cur, cstate->attnumlist)
	{
		int			attnum = lfirst_int(cur);
		Datum		value = values[attnum - 1];
		bool		isnull = nulls[attnum - 1];

		if (!cstate->binary)
		{
			if (need_delim)
				CopySendChar(cstate, cstate->delim[0]);
			need_delim = true;
		}

		if (isnull)
		{
			if (!cstate->binary)
				CopySendString(cstate, cstate->null_print_client);
			else
				CopySendInt32(cstate, -1);
		}
		else
		{
			if (!cstate->binary)
			{
				char		quotec = cstate->quote ? cstate->quote[0] : '\0';

				/* int2out or int4out ? */
				if (out_functions[attnum -1].fn_oid == 39 ||  /* int2out or int4out */
					out_functions[attnum -1].fn_oid == 43 )
				{
					char tmp[33];
					/*
					 * The standard postgres way is to call the output function, but that involves one or more pallocs,
					 * and a call to sprintf, followed by a conversion to client charset.
					 * Do a fast conversion to string instead.
					 */

					if (out_functions[attnum -1].fn_oid ==  39)
						pg_itoa(DatumGetInt16(value),tmp);
					else
						pg_ltoa(DatumGetInt32(value),tmp);

					/*
					 * Integers don't need quoting, or transcoding to client char
					 * set. We still quote them if FORCE QUOTE was used, though.
					 */
					if (cstate->force_quote_flags[attnum - 1])
						CopySendChar(cstate, quotec);
					CopySendData(cstate, tmp, strlen(tmp));
					if (cstate->force_quote_flags[attnum - 1])
						CopySendChar(cstate, quotec);
				}
				else if (out_functions[attnum -1].fn_oid == 1702)   /* numeric_out */
				{
					string = OutputFunctionCall(&out_functions[attnum - 1],
												value);
					/*
					 * Numerics don't need quoting, or transcoding to client char
					 * set. We still quote them if FORCE QUOTE was used, though.
					 */
					if (cstate->force_quote_flags[attnum - 1])
						CopySendChar(cstate, quotec);
					CopySendData(cstate, string, strlen(string));
					if (cstate->force_quote_flags[attnum - 1])
						CopySendChar(cstate, quotec);
				}
				else
				{
					string = OutputFunctionCall(&out_functions[attnum - 1],
												value);
					if (cstate->csv_mode)
						CopyAttributeOutCSV(cstate, string,
											cstate->force_quote_flags[attnum - 1],
											list_length(cstate->attnumlist) == 1);
					else
						CopyAttributeOutText(cstate, string);
				}
			}
			else
			{
				bytea	   *outputbytes;

				outputbytes = SendFunctionCall(&out_functions[attnum - 1],
											   value);
				CopySendInt32(cstate, VARSIZE(outputbytes) - VARHDRSZ);
				CopySendData(cstate, VARDATA(outputbytes),
							 VARSIZE(outputbytes) - VARHDRSZ);
			}
		}
	}

	/*
	 * Finish off the row: write it to the destination, and update the count.
	 * However, if we're in the context of a writable external table, we let
	 * the caller do it - send the data to its local external source (see
	 * external_insert() ).
	 */
	if(cstate->copy_dest != COPY_EXTERNAL_SOURCE)
	{
		CopySendEndOfRow(cstate);
		cstate->processed++;
	}

	MemoryContextSwitchTo(oldcontext);
}

static void CopyFromProcessDataFileHeader(CopyState cstate, CdbCopy *cdbCopy, bool *pfile_has_oids)
{
	if (!cstate->binary)
	{
		*pfile_has_oids = cstate->oids;	/* must rely on user to tell us... */
	}
	else
	{
		/* Read and verify binary header */
		char		readSig[11];
		int32		tmp_flags, tmp_extension;
		int32		tmp;

		/* Signature */
		if (CopyGetData(cstate, readSig, 11) != 11 ||
			memcmp(readSig, BinarySignature, 11) != 0)
			ereport(ERROR,
					(errcode(ERRCODE_BAD_COPY_FILE_FORMAT),
					errmsg("COPY file signature not recognized")));
		/* Flags field */
		if (!CopyGetInt32(cstate, &tmp_flags))
			ereport(ERROR,
					(errcode(ERRCODE_BAD_COPY_FILE_FORMAT),
					errmsg("invalid COPY file header (missing flags)")));
		*pfile_has_oids = (tmp_flags & (1 << 16)) != 0;
		tmp = tmp_flags & ~(1 << 16);
		if ((tmp >> 16) != 0)
			ereport(ERROR,
					(errcode(ERRCODE_BAD_COPY_FILE_FORMAT),
				errmsg("unrecognized critical flags in COPY file header")));
		/* Header extension length */
		if (!CopyGetInt32(cstate, &tmp_extension) ||
			tmp_extension < 0)
			ereport(ERROR,
					(errcode(ERRCODE_BAD_COPY_FILE_FORMAT),
					errmsg("invalid COPY file header (missing length)")));
		/* Skip extension header, if present */
		while (tmp_extension-- > 0)
		{
			if (CopyGetData(cstate, readSig, 1) != 1)
				ereport(ERROR,
						(errcode(ERRCODE_BAD_COPY_FILE_FORMAT),
						errmsg("invalid COPY file header (wrong length)")));
		}

		/* Send binary header to all segments except:
			* dummy file on master for COPY FROM ON SEGMENT
			*/
		if(Gp_role == GP_ROLE_DISPATCH && !cstate->on_segment)
		{
			uint32 buf;
			cdbCopySendDataToAll(cdbCopy, (char *) BinarySignature, 11);
			buf = htonl((uint32) tmp_flags);
			cdbCopySendDataToAll(cdbCopy, (char *) &buf, 4);
			buf = htonl((uint32) 0);
			cdbCopySendDataToAll(cdbCopy, (char *) &buf, 4);
		}
	}

	if (*pfile_has_oids && cstate->binary)
	{
		FmgrInfo	oid_in_function;
		Oid			oid_typioparam;
		Oid			in_func_oid;

		getTypeBinaryInputInfo(OIDOID,
							&in_func_oid, &oid_typioparam);
		fmgr_info(in_func_oid, &oid_in_function);
	}
}

/*
 * CopyFromCreateDispatchCommand
 *
 * The COPY command that needs to get dispatched to the QE's isn't necessarily
 * the same command that arrived from the parser to the QD. For example, we
 * always change filename to STDIN, we may pre-evaluate constant values or
 * functions on the QD and send them to the QE with an extended column list.
 */
static int CopyFromCreateDispatchCommand(CopyState cstate,
										  StringInfo cdbcopy_cmd,
										  GpPolicy  *policy,
										  AttrNumber	num_phys_attrs,
										  AttrNumber	num_defaults,
										  AttrNumber	p_nattrs,
										  AttrNumber	h_attnum,
										  int *defmap,
										  ExprState **defexprs,
										  Form_pg_attribute *attr)
{
	ListCell   *cur;
	bool		is_first_col;
	int			i,
				p_index = 0;
	AttrNumber	extra_attr_count = 0; /* count extra attributes we add in the dispatcher COPY
										 usually non constant defaults we pre-evaluate in here */

	Assert(Gp_role == GP_ROLE_DISPATCH);

	/* append schema and tablename */
	appendStringInfo(cdbcopy_cmd, "COPY %s.%s",
					 quote_identifier(get_namespace_name(RelationGetNamespace(cstate->rel))),
					 quote_identifier(RelationGetRelationName(cstate->rel)));
	/*
	 * append column list. NOTE: if not specified originally, attnumlist will
	 * include all non-dropped columns of the table by default
	 */
	if(num_phys_attrs > 0) /* don't append anything for zero column table */
	{
		is_first_col = true;
		foreach(cur, cstate->attnumlist)
		{
			int			attnum = lfirst_int(cur);
			int			m = attnum - 1;

			/* We don't add dropped attributes */
			if (attr[m]->attisdropped)
				continue;

			/* append column string. quote it if needed */
			appendStringInfo(cdbcopy_cmd, (is_first_col ? "(%s" : ",%s"),
							 quote_identifier(NameStr(attr[m]->attname)));

			is_first_col = false;
		}

		/*
		 * In order to maintain consistency between the primary and mirror segment data, we
		 * want to evaluate all table columns that are not participating in this COPY command
		 * and have a non-constant default values on the dispatcher. If we let them evaluate
		 * on the primary and mirror executors separately - they will get different values.
		 * Also, if the distribution column is not participating and it has any default value,
		 * we have to evaluate it on the dispatcher only too, so that it wouldn't hash as a null
		 * and inserted as a default value on the segment databases.
		 *
		 * Therefore, we include these columns in the column list for the executor COPY.
		 * The default values will be evaluated on the dispatcher COPY and the results for
		 * the added columns will be appended to each data row that is shipped to the segments.
		 */
		extra_attr_count = 0;

		for (i = 0; i < num_defaults; i++)
		{
			bool add_to_list = false;

			/* check 1: is this default for a distribution column? */
			for (p_index = 0; p_index < p_nattrs; p_index++)
			{
				h_attnum = policy->attrs[p_index];

				if(h_attnum - 1 == defmap[i])
					add_to_list = true;
			}

			/* check 2: is this a non constant default? */
			if(defexprs[i]->expr->type != T_Const)
				add_to_list = true;

			if(add_to_list)
			{
				/* We don't add dropped attributes */
				/* XXXX: this check seems unnecessary given how CopyFromDispatch constructs defmap */
				if (attr[defmap[i]]->attisdropped)
					continue;

				/* append column string. quote it if needed */
				appendStringInfo(cdbcopy_cmd, (is_first_col ? "(%s" : ",%s"),
								 quote_identifier(NameStr(attr[defmap[i]]->attname)));

				extra_attr_count++;
				is_first_col = false;
			}
		}

		if (!is_first_col)
			appendStringInfo(cdbcopy_cmd, ")");
	}

	/*
	 * NOTE: we used to always pass STDIN here to the QEs. But since we want
	 * the QEs to know the original file name for recording it in an error log file
	 * (if they use one) we actually pass the filename here, and in the QE COPY
	 * we get it, save it, and then always revert back to actually using STDIN.
	 * (if we originally use STDIN we just pass it along and record that in the
	 * error log file).
	 */
	if(cstate->filename)
	{
		if (cstate->is_program)
			appendStringInfo(cdbcopy_cmd, " FROM PROGRAM %s WITH", quote_literal_internal(cstate->filename));
		else
			appendStringInfo(cdbcopy_cmd, " FROM %s WITH", quote_literal_internal(cstate->filename));
	}
	else
		appendStringInfo(cdbcopy_cmd, " FROM STDIN WITH");

	if (cstate->on_segment)
		appendStringInfo(cdbcopy_cmd, " ON SEGMENT");

	if (cstate->oids)
		appendStringInfo(cdbcopy_cmd, " OIDS");

	if (cstate->binary)
	{
		appendStringInfo(cdbcopy_cmd, " BINARY");
	}
	else
	{
		appendStringInfo(cdbcopy_cmd, " DELIMITER AS E'%s'", escape_quotes(cstate->delim));
		appendStringInfo(cdbcopy_cmd, " NULL AS E'%s'", escape_quotes(cstate->null_print));

		/* if default escape in text format ("\") leave expression out */
		if (!cstate->csv_mode && strcmp(cstate->escape, "\\") != 0)
			appendStringInfo(cdbcopy_cmd, " ESCAPE AS E'%s'", escape_quotes(cstate->escape));

		/* if EOL is already defined it means that NEWLINE was declared. pass it along */
		if (cstate->eol_type != EOL_UNKNOWN)
		{
			Assert(cstate->eol_str);
			appendStringInfo(cdbcopy_cmd, " NEWLINE AS '%s'", escape_quotes(cstate->eol_str));
		}

		if (cstate->csv_mode)
		{
			appendStringInfo(cdbcopy_cmd, " CSV");

			/*
			 * If on_segment, QE needs to write its own CSV header. If not,
			 * only QD needs to, QE doesn't send CSV header to QD
			 */
			if (cstate->on_segment && cstate->header_line)
				appendStringInfo(cdbcopy_cmd, " HEADER");

			appendStringInfo(cdbcopy_cmd, " QUOTE AS E'%s'", escape_quotes(cstate->quote));
			appendStringInfo(cdbcopy_cmd, " ESCAPE AS E'%s'", escape_quotes(cstate->escape));

			if(cstate->force_notnull)
			{
				ListCell   *l;

				is_first_col = true;
				appendStringInfo(cdbcopy_cmd, " FORCE NOT NULL");

				foreach(l, cstate->force_notnull)
				{
					const char	   *col_name = strVal(lfirst(l));

					appendStringInfo(cdbcopy_cmd, (is_first_col ? " %s" : ",%s"),
									 quote_identifier(col_name));
					is_first_col = false;
				}
			}
			/* do NOT include HEADER. Header row is "swallowed" by dispatcher COPY */
		}
	}

	if (cstate->fill_missing)
		appendStringInfo(cdbcopy_cmd, " FILL MISSING FIELDS");

	/* add single row error handling clauses if necessary */
	if (cstate->errMode != ALL_OR_NOTHING)
	{
		if (cstate->errMode == SREH_LOG)
		{
			appendStringInfoString(cdbcopy_cmd, " LOG ERRORS");
		}

		appendStringInfo(cdbcopy_cmd, " SEGMENT REJECT LIMIT %d %s",
						 cstate->cdbsreh->rejectlimit, (cstate->cdbsreh->is_limit_in_rows ? "ROWS" : "PERCENT"));
	}

	return extra_attr_count;
}

/*
 * Copy FROM file to relation.
 */
void
CopyFromDispatch(CopyState cstate)
{
	TupleDesc	tupDesc;
	Form_pg_attribute *attr;
	AttrNumber	num_phys_attrs,
				attr_count,
				num_defaults;
	FmgrInfo   *in_functions;
	FmgrInfo	oid_in_function;
	FmgrInfo   *out_functions; /* for handling defaults in Greenplum Database */
	Oid		   *typioparams;
	Oid			oid_typioparam = 0;
	int			attnum;
	int			i;
	int			p_index;
	Oid			in_func_oid;
	Oid			out_func_oid;
	Datum	   *values;
	bool	   *nulls;
	int		   *attr_offsets;
	int			total_rejected_from_qes = 0;
	int			total_completed_from_qes = 0;
	bool		isnull;
	bool	   *isvarlena;
	ResultRelInfo *resultRelInfo;
	EState	   *estate = CreateExecutorState(); /* for ExecConstraints() */
	bool		file_has_oids = false;
	int		   *defmap;
	ExprState **defexprs;		/* array of default att expressions */
	ExprContext *econtext;		/* used for ExecEvalExpr for default atts */
	MemoryContext oldcontext = CurrentMemoryContext;
	ErrorContextCallback errcontext;
	bool		no_more_data = false;
	bool		cur_row_rejected = false;
	CdbCopy    *cdbCopy;

	GpDistributionData *distData = NULL;		/*distribution policy for root table */
	GpDistributionData *part_distData = palloc(sizeof(GpDistributionData));		/* distribution policy for part table */
	GetAttrContext *getAttrContext = palloc(sizeof(GetAttrContext));		/* get attr values context */
	/* init partition data*/
	PartitionData *partitionData = palloc(sizeof(PartitionData));
	partitionData->part_values = NULL;
	partitionData->part_attr_types = NULL;
	partitionData->part_typio = NULL;
	partitionData->part_infuncs = NULL;
	partitionData->part_attnum = NULL;
	partitionData->part_attnums = 0;

	/*
	 * This stringInfo will contain 2 types of error messages:
	 *
	 * 1) Data errors refer to errors that are a result of inappropriate
	 *	  input data or constraint violations. All data error messages
	 *	  from the segment databases will be added to this variable and
	 *	  reported back to the client at the end of the copy command
	 *	  execution on the dispatcher.
	 * 2) Any command execution error that occurs during this COPY session.
	 *	  Such errors will usually be failure to send data over the network,
	 *	  a COPY command that was rejected by the segment databases or any I/O
	 *	  error.
	 */
	StringInfoData cdbcopy_err;

	/*
	 * a reconstructed and modified COPY command that is dispatched to segments.
	 */
	StringInfoData cdbcopy_cmd;

	/*
	 * Variables for cdbpolicy
	 */
	GpPolicy  *policy; /* the partitioning policy for this table */
	AttrNumber	p_nattrs; /* num of attributes in the distribution policy */
	Oid       *p_attr_types;	/* types for each policy attribute */

	/*
	 * Variables for original row number tracking
	 */
	StringInfoData line_buf_with_lineno;
	int			original_lineno_for_qe;

	/*
	 * Variables for cdbhash
	 */

	/*
	 * In the case of partitioned tables with children that have different
	 * distribution policies, we maintain a hash table of CdbHashs and
	 * GpPolicies for each child table. We lazily add them to the hash --
	 * when a partition is returned which we haven't seen before, we makeCdbHash
	 * and copy the policy over.
	 */

	CdbHash *cdbHash = NULL;
	AttrNumber	h_attnum;		/* hash key attribute number */
	unsigned int target_seg = 0;	/* result segment of cdbhash */

	tupDesc = RelationGetDescr(cstate->rel);
	attr = tupDesc->attrs;
	num_phys_attrs = tupDesc->natts;
	attr_count = list_length(cstate->attnumlist);
	num_defaults = 0;
	h_attnum = 0;

	/*
	 * Init original row number tracking vars
	 */
	initStringInfo(&line_buf_with_lineno);
	original_lineno_for_qe = 1;

	/*
	 * We need a ResultRelInfo so we can use the regular executor's
	 * index-entry-making machinery.  (There used to be a huge amount of
	 * code here that basically duplicated execUtils.c ...)
	 */
	resultRelInfo = makeNode(ResultRelInfo);
	resultRelInfo->ri_RangeTableIndex = 1;		/* dummy */
	resultRelInfo->ri_RelationDesc = cstate->rel;
	resultRelInfo->ri_TrigDesc = CopyTriggerDesc(cstate->rel->trigdesc);
	if (resultRelInfo->ri_TrigDesc)
		resultRelInfo->ri_TrigFunctions = (FmgrInfo *)
            palloc0(resultRelInfo->ri_TrigDesc->numtriggers * sizeof(FmgrInfo));
    resultRelInfo->ri_TrigInstrument = NULL;
    ResultRelInfoSetSegno(resultRelInfo, cstate->ao_segnos);

	ExecOpenIndices(resultRelInfo);

	estate->es_result_relations = resultRelInfo;
	estate->es_num_result_relations = 1;
	estate->es_result_relation_info = resultRelInfo;

	econtext = GetPerTupleExprContext(estate);

	/*
	 * Pick up the required catalog information for each attribute in the
	 * relation, including the input function, the element type (to pass
	 * to the input function), and info about defaults and constraints.
	 */
	in_functions = (FmgrInfo *) palloc(num_phys_attrs * sizeof(FmgrInfo));
	out_functions = (FmgrInfo *) palloc(num_phys_attrs * sizeof(FmgrInfo));
	typioparams = (Oid *) palloc(num_phys_attrs * sizeof(Oid));
	defmap = (int *) palloc(num_phys_attrs * sizeof(int));
	defexprs = (ExprState **) palloc(num_phys_attrs * sizeof(ExprState *));
	isvarlena = (bool *) palloc(num_phys_attrs * sizeof(bool));


	for (attnum = 1; attnum <= num_phys_attrs; attnum++)
	{
		/* We don't need info for dropped attributes */
		if (attr[attnum - 1]->attisdropped)
			continue;

		/* Fetch the input function and typioparam info */
		if (cstate->binary)
			getTypeBinaryInputInfo(attr[attnum - 1]->atttypid,
								   &in_func_oid, &typioparams[attnum - 1]);
		else
			getTypeInputInfo(attr[attnum - 1]->atttypid,
							 &in_func_oid, &typioparams[attnum - 1]);
		fmgr_info(in_func_oid, &in_functions[attnum - 1]);

		/*
		 * Fetch the output function and typioparam info. We need it
		 * for handling default functions on the dispatcher COPY, if
		 * there are any.
		 */
		if (cstate->binary)
			getTypeBinaryOutputInfo(attr[attnum - 1]->atttypid,
									&out_func_oid,
									&isvarlena[attnum - 1]);
		else
			getTypeOutputInfo(attr[attnum - 1]->atttypid,
							  &out_func_oid,
							  &isvarlena[attnum - 1]);
		fmgr_info(out_func_oid, &out_functions[attnum - 1]);

		/* TODO: is force quote array necessary for default conversion */

		/* Get default info if needed */
		if (!list_member_int(cstate->attnumlist, attnum))
		{
			/* attribute is NOT to be copied from input */
			/* use default value if one exists */
			Node	   *defexpr = build_column_default(cstate->rel, attnum);

			if (defexpr != NULL)
			{
				defexprs[num_defaults] = ExecPrepareExpr((Expr *) defexpr,
														 estate);
				defmap[num_defaults] = attnum - 1;
				num_defaults++;
			}
		}
	}

	/*
	 * prepare to COPY data into segDBs:
	 * - set table partitioning information
	 * - set append only table relevant info for dispatch.
	 * - get the distribution policy for this table.
	 * - build a COPY command to dispatch to segdbs.
	 * - dispatch the modified COPY command to all segment databases.
	 * - prepare cdbhash for hashing on row values.
	 */
	cdbCopy = makeCdbCopy(true);

	estate->es_result_partitions = cdbCopy->partitions =
		RelationBuildPartitionDesc(cstate->rel, false);

	CopyInitPartitioningState(estate);


	if (list_length(cstate->ao_segnos) > 0)
		cdbCopy->ao_segnos = cstate->ao_segnos;

	/* add cdbCopy reference to cdbSreh (if needed) */
	if (cstate->errMode != ALL_OR_NOTHING)
		cstate->cdbsreh->cdbcopy = cdbCopy;

	/* get data for distribution */
	bool multi_dist_policy = estate->es_result_partitions
	        && !partition_policies_equal(cstate->rel->rd_cdbpolicy,
	                                     estate->es_result_partitions);
	distData = InitDistributionData(cstate, attr, num_phys_attrs,
	                                estate, multi_dist_policy);
	policy = distData->policy;
	cdbHash = distData->cdbHash;
	p_attr_types = distData->p_attr_types;
	p_nattrs = distData->p_nattrs;
	/* allocate memory for error and copy strings */
	initStringInfo(&cdbcopy_err);
	initStringInfo(&cdbcopy_cmd);

	/* store the COPY command string in cdbcopy_cmd */
	int extra_attr_count = CopyFromCreateDispatchCommand(cstate,
								  &cdbcopy_cmd,
								  policy,
								  num_phys_attrs,
								  num_defaults,
								  p_nattrs,
								  h_attnum,
								  defmap,
								  defexprs,
								  attr);

	/* init partition routing data structure */
	if (estate->es_result_partitions)
	{
		InitPartitionData(partitionData, estate, attr, num_phys_attrs, oldcontext);
	}
	/*
	 * Dispatch the COPY command.
	 *
	 * From this point in the code we need to be extra careful about error
	 * handling. ereport() must not be called until the COPY command sessions
	 * are closed on the executors. Calling ereport() will leave the executors
	 * hanging in COPY state.
	 *
	 * For errors detected by the dispatcher, we save the error message in
	 * cdbcopy_err StringInfo, move on to closing all COPY sessions on the
	 * executors and only then raise an error. We need to make sure to TRY/CATCH
	 * all other errors that may be raised from elsewhere in the backend. All
	 * error during COPY on the executors will be detected only when we end the
	 * COPY session there, so we are fine there.
	 */
	elog(DEBUG5, "COPY command sent to segdbs: %s", cdbcopy_cmd.data);
	PG_TRY();
	{
		cdbCopyStart(cdbCopy, cdbcopy_cmd.data, cstate->rel->rd_cdbpolicy);
	}
	PG_CATCH();
	{
		/* get error message from CopyStart */
		appendBinaryStringInfo(&cdbcopy_err, cdbCopy->err_msg.data, cdbCopy->err_msg.len);

		/* end COPY in all the segdbs in progress */
		cdbCopyEnd(cdbCopy);

		/* get error message from CopyEnd */
		appendBinaryStringInfo(&cdbcopy_err, cdbCopy->err_msg.data, cdbCopy->err_msg.len);

		ereport(LOG,
				(errcode(ERRCODE_CDB_INTERNAL_ERROR),
				 errmsg("%s", cdbcopy_err.data)));
		PG_RE_THROW();
	}
	PG_END_TRY();

	/* Prepare to catch AFTER triggers. */
	//AfterTriggerBeginQuery();

	/*
	 * Check BEFORE STATEMENT insertion triggers. It's debateable whether we
	 * should do this for COPY, since it's not really an "INSERT" statement as
	 * such. However, executing these triggers maintains consistency with the
	 * EACH ROW triggers that we already fire on COPY.
	 */
	//ExecBSInsertTriggers(estate, resultRelInfo);

	/* Skip header processing if dummy file on master for COPY FROM ON SEGMENT */
	if (!cstate->on_segment || Gp_role != GP_ROLE_DISPATCH)
	{
		CopyFromProcessDataFileHeader(cstate, cdbCopy, &file_has_oids);
	}

	values = (Datum *) palloc(num_phys_attrs * sizeof(Datum));
	nulls = (bool *) palloc(num_phys_attrs * sizeof(bool));
	attr_offsets = (int *) palloc(num_phys_attrs * sizeof(int));

	/* Set up callback to identify error line number */
	errcontext.callback = copy_in_error_callback;
	errcontext.arg = (void *) cstate;
	errcontext.previous = error_context_stack;
	error_context_stack = &errcontext;
	cstate->err_loc_type = ROWNUM_ORIGINAL;

	CopyInitDataParser(cstate);

	do
	{
		size_t		bytesread = 0;

		if (!cstate->binary)
		{
		/* read a chunk of data into the buffer */
		PG_TRY();
		{
			bytesread = CopyGetData(cstate, cstate->raw_buf, RAW_BUF_SIZE);
		}
		PG_CATCH();
		{
			/*
			 * If we are here, we got some kind of communication error
			 * with the client or a bad protocol message. clean up and
			 * re-throw error. Note that we don't handle this error in
			 * any special way in SREH mode as it's not a data error.
			 */
			cdbCopyEnd(cdbCopy);
			PG_RE_THROW();
		}
		PG_END_TRY();

		cstate->raw_buf_done = false;

		/* set buffer pointers to beginning of the buffer */
		cstate->begloc = cstate->raw_buf;
		cstate->raw_buf_index = 0;
		}

		/*
		 * continue if some bytes were read or if we didn't reach EOF. if we
		 * both reached EOF _and_ no bytes were read, quit the loop we are
		 * done
		 */
		if (bytesread > 0 || !cstate->fe_eof)
		{
			/* on first time around just throw the header line away */
			if (cstate->header_line)
			{
				PG_TRY();
				{
					cstate->line_done = cstate->csv_mode ?
						CopyReadLineCSV(cstate, bytesread) :
						CopyReadLineText(cstate, bytesread);
				}
				PG_CATCH();
				{
					/*
					 * TODO: use COPY_HANDLE_ERROR here, but make sure to
					 * ignore this error per the "note:" below.
					 */

					/*
					 * got here? encoding conversion error occured on the
					 * header line (first row).
					 */
					if(cstate->errMode == ALL_OR_NOTHING)
					{
						/* re-throw error and abort */
						cdbCopyEnd(cdbCopy);
						PG_RE_THROW();
					}
					else
					{
						/* SREH - release error state */
						if(!elog_dismiss(DEBUG5))
							PG_RE_THROW(); /* hope to never get here! */

						/*
						 * note: we don't bother doing anything special here.
						 * we are never interested in logging a header line
						 * error. just continue the workflow.
						 */
					}
				}
				PG_END_TRY();

				cstate->cur_lineno++;
				RESET_LINEBUF;

				cstate->header_line = false;
			}

			while (!cstate->raw_buf_done)
			{
				part_distData->cdbHash = NULL;
				part_distData->policy = NULL;
				Oid loaded_oid = InvalidOid;
				if (QueryCancelPending)
				{
					/* quit processing loop */
					no_more_data = true;
					break;
				}

				/* Reset the per-tuple exprcontext */
				ResetPerTupleExprContext(estate);

				/* Switch into its memory context */
				MemoryContextSwitchTo(GetPerTupleMemoryContext(estate));

				/* Initialize all values for row to NULL */
				MemSet(values, 0, num_phys_attrs * sizeof(Datum));
				MemSet(nulls, true, num_phys_attrs * sizeof(bool));
				MemSet(attr_offsets, 0, num_phys_attrs * sizeof(int));

				/* Get the line number of the first line of this data row */
				original_lineno_for_qe = cstate->cur_lineno + 1;

				if (!cstate->binary)
				{
				PG_TRY();
				{
					/* Actually read the line into memory here */
					cstate->line_done = cstate->csv_mode ?
						CopyReadLineCSV(cstate, bytesread) :
						CopyReadLineText(cstate, bytesread);
				}
				PG_CATCH();
				{
					/* got here? encoding conversion/check error occurred */
					COPY_HANDLE_ERROR;
				}
				PG_END_TRY();

				if(cur_row_rejected)
				{
					ErrorIfRejectLimitReached(cstate->cdbsreh, cdbCopy);
					QD_GOTO_NEXT_ROW;
				}


				if(!cstate->line_done)
				{
					/*
					 * if eof reached, and no data in line_buf,
					 * we don't need to do att parsing
					 */
					if (cstate->fe_eof && cstate->line_buf.len == 0)
					{
						break;
					}
					/*
					 * We did not finish reading a complete data line.
					 *
					 * If eof is not yet reached, we skip att parsing
					 * and read more data. But if eof _was_ reached it means
					 * that the original last data line is defective and
					 * we want to catch that error later on.
					 */
					if (!cstate->fe_eof || cstate->end_marker)
						break;
				}

				if (file_has_oids)
				{
					char	   *oid_string;

					/* can't be in CSV mode here */
					oid_string = CopyReadOidAttr(cstate, &isnull);

					if (isnull)
					{
						/* got here? null in OID column error */

						if(cstate->errMode == ALL_OR_NOTHING)
						{
							/* report error and abort */
							cdbCopyEnd(cdbCopy);

							ereport(ERROR,
									(errcode(ERRCODE_BAD_COPY_FILE_FORMAT),
									 errmsg("null OID in COPY data.")));
						}
						else
						{
							/* SREH */
							cstate->cdbsreh->rejectcount++;
							cur_row_rejected = true;
						}

					}
					else
					{
						PG_TRY();
						{
							cstate->cur_attname = "oid";
							loaded_oid = DatumGetObjectId(DirectFunctionCall1(oidin,
										   CStringGetDatum(oid_string)));
						}
						PG_CATCH();
						{
							/* got here? oid column conversion failed */
							COPY_HANDLE_ERROR;
						}
						PG_END_TRY();

						if (loaded_oid == InvalidOid)
						{
							if(cstate->errMode == ALL_OR_NOTHING)
							{
								/* report error and abort */
								cdbCopyEnd(cdbCopy);

								ereport(ERROR,
										(errcode(ERRCODE_BAD_COPY_FILE_FORMAT),
										 errmsg("invalid OID in COPY data.")));
							}
							else
							{
								/* SREH */
								cstate->cdbsreh->rejectcount++;
								cur_row_rejected = true;
							}
						}

						cstate->cur_attname = NULL;
					}

					if(cur_row_rejected)
					{
						ErrorIfRejectLimitReached(cstate->cdbsreh, cdbCopy);
						QD_GOTO_NEXT_ROW;
					}
				}
				}
				else
				{
					/*
					 * Binary mode, not doing anything here;
					 * Deferring "line" segmenting and parsing to next code block.
					 */
				}

				PG_TRY();
				{
					/*
					 * parse and convert the data line attributes.
					 */
					if (!cstate->binary)
					{
					if (cstate->csv_mode)
						CopyReadAttributesCSV(cstate, nulls, attr_offsets, num_phys_attrs, attr);
					else
						CopyReadAttributesText(cstate, nulls, attr_offsets, num_phys_attrs, attr);

						/* Parse only partition attributes */
					attr_get_key(cstate, cdbCopy,
								 original_lineno_for_qe,
								 target_seg,
								 p_nattrs, policy->attrs,
								 attr, attr_offsets, nulls,
							   	 in_functions, typioparams,
								 values);
					}
					else
					{
						/* binary */
						int16		fld_count;
						int32		fld_size;
						char buffer[20];
						ListCell   *cur;

						resetStringInfo(&cstate->line_buf);

						if (!CopyGetInt16(cstate, &fld_count) ||
							fld_count == -1)
						{
							no_more_data = true;
							break;
						}

						cstate->cur_lineno++;

						/*
						 * copy to line_buf
						*/
						uint16 fld_count_be = htons((uint16) fld_count + extra_attr_count);
						appendBinaryStringInfo(&cstate->line_buf, &fld_count_be, 2);

						if (fld_count != attr_count)
							ereport(ERROR,
									(errcode(ERRCODE_BAD_COPY_FILE_FORMAT),
									 errmsg("QE: line %s: row field count is %d, expected %d",
									 		linenumber_atoi(buffer, cstate->cur_lineno),
											(int) fld_count, attr_count)));

						if (file_has_oids)
						{
							cstate->cur_attname = "oid";
							loaded_oid =
								DatumGetObjectId(CopyReadBinaryAttribute(cstate,
																		 0,
																		 &oid_in_function,
																		 oid_typioparam,
																		 -1,
																		 &isnull,
																		 false));
							fld_size = isnull ? -1 : cstate->attribute_buf.len;
							uint32 fld_size_be = htonl((uint32) fld_size);
							appendBinaryStringInfo(&cstate->line_buf,
												   &fld_size_be,
												   4);
							if (!isnull)
								appendBinaryStringInfo(&cstate->line_buf,
													   cstate->attribute_buf.data,
													   cstate->attribute_buf.len);
							if (isnull || loaded_oid == InvalidOid)
								ereport(ERROR,
										(errcode(ERRCODE_BAD_COPY_FILE_FORMAT),
										 errmsg("invalid OID in COPY data")));
							cstate->cur_attname = NULL;
						}

						i = 0;
						AttrNumber p_index;
						foreach(cur, cstate->attnumlist)
						{
							int			attnum = lfirst_int(cur);
							int			m = attnum - 1;

							cstate->cur_attname = NameStr(attr[m]->attname);
							i++;

							bool skip_parsing = true;
							/* using same logic as the two invocations of attr_get_key */
							for (p_index = 0; p_index < p_nattrs; p_index++)
							{
								if (attnum == policy->attrs[p_index])
								{
									skip_parsing = false;
									break;
								}
							}
							if (skip_parsing && partitionData->part_attnums > 0) {
								for (p_index = 0; p_index < p_nattrs; p_index++) {
									if (attnum == partitionData->part_attnum[p_index])
									{
										skip_parsing = false;
										break;
									}
								}
							}
							values[m] = CopyReadBinaryAttribute(cstate,
																i,
																&in_functions[m],
																typioparams[m],
																attr[m]->atttypmod,
																&isnull,
																skip_parsing);
							fld_size = isnull ? -1 : cstate->attribute_buf.len;
							uint32 fld_size_be = htonl((uint32) fld_size);
							appendBinaryStringInfo(&cstate->line_buf,
												   &fld_size_be,
												   4);
							if (!isnull)
								appendBinaryStringInfo(&cstate->line_buf,
													   cstate->attribute_buf.data,
													   cstate->attribute_buf.len);
							nulls[m] = isnull;
							cstate->cur_attname = NULL;
						}
					}

					/*
					 * Now compute defaults for only:
					 * 1 - the distribution column,
					 * 2 - any other column with a non-constant default expression
					 * (such as a function) that is, of course, if these columns
					 * not provided by the input data.
					 * Anything not processed here or above will remain NULL.
					 *
					 * These are fields in addition to those specified in the original COPY command.
					 * They are computed by QD here and fed to the QEs.
					 * See same logic and comments in CopyFromCreateDispatchCommand
					 */
					for (i = 0; i < num_defaults; i++)
					{
						bool compute_default = false;

						/* check 1: is this default for a distribution column? */
						for (p_index = 0; p_index < p_nattrs; p_index++)
						{
							h_attnum = policy->attrs[p_index];

							if(h_attnum - 1 == defmap[i])
								compute_default = true;
						}

						/* check 2: is this a default function? (non-constant default) */
						if(defexprs[i]->expr->type != T_Const)
							compute_default = true;

						if(compute_default)
						{
							values[defmap[i]] = ExecEvalExpr(defexprs[i], econtext,
															 &isnull, NULL);

							/* Extend line_buf for the QDs */
							if (!cstate->binary)
							{
								char *string;
							/*
							 * prepare to concatinate next value:
							 * remove eol characters from end of line buf
							 */
							truncateEol(&cstate->line_buf, cstate->eol_type);

							if (isnull)
							{
								appendStringInfo(&cstate->line_buf, "%c%s", cstate->delim[0], cstate->null_print);
							}
							else
							{
								nulls[defmap[i]] = false;

								appendStringInfo(&cstate->line_buf, "%c", cstate->delim[0]); /* write the delimiter */

								string = DatumGetCString(FunctionCall3(&out_functions[defmap[i]],
																	   values[defmap[i]],
																	   ObjectIdGetDatum(typioparams[defmap[i]]),
																	   Int32GetDatum(attr[defmap[i]]->atttypmod)));
								if (cstate->csv_mode)
								{
									CopyAttributeOutCSV(cstate, string,
														false, /*force_quote[attnum - 1],*/
														list_length(cstate->attnumlist) == 1);
								}
								else
									CopyAttributeOutText(cstate, string);
							}

							/* re-add the eol characters */
							concatenateEol(cstate);
						}
							else
							{
								/* binary format */
								if (isnull) {
									uint32 fld_size_be = htonl((uint32) -1);
									appendBinaryStringInfo(&cstate->line_buf,
														   &fld_size_be,
														   4);
								} else {
									bytea	   *outputbytes;
									outputbytes = SendFunctionCall(&out_functions[defmap[i]],
																   FunctionCall3(&out_functions[defmap[i]],
																		   		 values[defmap[i]],
																		   		 ObjectIdGetDatum(typioparams[defmap[i]]),
																		   		 Int32GetDatum(attr[defmap[i]]->atttypmod)));
									int32 fld_size = VARSIZE(outputbytes) - VARHDRSZ;
									uint32 fld_size_be = htonl((uint32) fld_size);
									appendBinaryStringInfo(&cstate->line_buf,
														   &fld_size_be,
														   4);
									appendBinaryStringInfo(&cstate->line_buf,
														   VARDATA(outputbytes),
														   fld_size);
								}
							}
						}

					}
					/* lock partition */
					if (estate->es_result_partitions)
					{
						getAttrContext->tupDesc = tupDesc;
						getAttrContext->attr = attr;
						getAttrContext->num_phys_attrs = num_phys_attrs;
						getAttrContext->attr_offsets = attr_offsets;
						getAttrContext->nulls = nulls;
						getAttrContext->values = values;
						getAttrContext->cdbCopy = cdbCopy;
						getAttrContext->original_lineno_for_qe =
							original_lineno_for_qe;
						part_distData = GetDistributionPolicyForPartition(
							        cstate, estate, partitionData,
							        distData->hashmap, distData->p_attr_types,
							        getAttrContext, oldcontext);
					}

					if (!part_distData->cdbHash)
					{
						part_distData->policy = distData->policy;
						part_distData->cdbHash = distData->cdbHash;
						part_distData->p_attr_types = distData->p_attr_types;
						part_distData->hashmap = distData->hashmap;
						part_distData->p_nattrs =distData->p_nattrs;
					}
					/*
					 * policy should be PARTITIONED (normal tables) or
					 * ENTRY
					 */
					if (!part_distData->policy)
					{
						elog(FATAL, "Bad or undefined policy. (%p)", part_distData->policy);
					}
				}
				PG_CATCH();
				{
					COPY_HANDLE_ERROR;
				}
				PG_END_TRY();

				if (no_more_data)
					break;

				if(cur_row_rejected)
				{
					ErrorIfRejectLimitReached(cstate->cdbsreh, cdbCopy);
					QD_GOTO_NEXT_ROW;
				}

				/*
				 * At this point in the code, values[x] is final for this
				 * data row -- either the input data, a null or a default
				 * value is in there, and constraints applied.
				 *
				 * Perform a cdbhash on this data row. Perform a hash operation
				 * on each attribute that is included in CDB policy (partitioning
				 * key columns). Send COPY data line to the target segment
				 * database executors. Data row will not be inserted locally.
				 */
				target_seg  = GetTargetSeg(part_distData, values, nulls);
				/*
				 * Send data row to all databases for this segment.
				 * Also send the original row number with the data.
				 */
				if (!cstate->binary)
				{
					/*
					 * Text/CSV: modify the data to look like:
				 *    "<lineno>^<linebuf_converted>^<data>"
				 */
				appendStringInfo(&line_buf_with_lineno, "%d%c%d%c%s",
								 original_lineno_for_qe,
								 COPY_METADATA_DELIM,
								 cstate->line_buf_converted, \
								 COPY_METADATA_DELIM, \
								 cstate->line_buf.data);
				}
				else
				{
					/*
					 * Binary: modify the data to look like:
					 *    "<lineno:int64><data:bytes>"
					 */
					uint64 lineno = htonll((uint64) original_lineno_for_qe);
					appendBinaryStringInfo(&line_buf_with_lineno,
										   &lineno,
										   sizeof(lineno));
					appendBinaryStringInfo(&line_buf_with_lineno,
										   cstate->line_buf.data,
										   cstate->line_buf.len);
				}
				
				/* send modified data */
				if (!cstate->on_segment) {
					cdbCopySendData(cdbCopy,
									target_seg,
									line_buf_with_lineno.data,
									line_buf_with_lineno.len);
					RESET_LINEBUF_WITH_LINENO;
				}

				cstate->processed++;
				if (estate->es_result_partitions)
					resultRelInfo->ri_aoprocessed++;

				if (cdbCopy->io_errors)
				{
					appendBinaryStringInfo(&cdbcopy_err, cdbCopy->err_msg.data, cdbCopy->err_msg.len);
					no_more_data = true;
					break;
				}

				RESET_LINEBUF;

			}					/* end while(!raw_buf_done) */
		}						/* end if (bytesread > 0 || !cstate->fe_eof) */
		else
			/* no bytes read, end of data */
		{
			no_more_data = true;
		}
	} while (!no_more_data);

	/*
	 * Done reading input data and sending it off to the segment
	 * databases Now we would like to end the copy command on
	 * all segment databases across the cluster.
	 */
	total_rejected_from_qes = cdbCopyEndAndFetchRejectNum(cdbCopy, &total_completed_from_qes);

	/*
	 * If we quit the processing loop earlier due to a
	 * cancel query signal, we now throw an error.
	 * (Safe to do only after cdbCopyEnd).
	 */
	CHECK_FOR_INTERRUPTS();


	if (cdbCopy->remote_data_err || cdbCopy->io_errors)
		appendBinaryStringInfo(&cdbcopy_err, cdbCopy->err_msg.data, cdbCopy->err_msg.len);

	if (cdbCopy->remote_data_err)
	{
		cstate->error_on_executor = true;
		if(cdbCopy->err_context.len > 0)
			appendBinaryStringInfo(&cstate->executor_err_context, cdbCopy->err_context.data, cdbCopy->err_context.len);
	}

	/*
	 * report all accumulated errors back to the client. We get here if an error
	 * happened in all-or-nothing error handling mode or if reject limit was
	 * reached in single-row error handling mode.
	 */
	if (cdbCopy->remote_data_err)
		ereport(ERROR,
				(errcode(ERRCODE_BAD_COPY_FILE_FORMAT),
				 errmsg("%s", cdbcopy_err.data)));
	if (cdbCopy->io_errors)
		ereport(ERROR,
				(errcode(ERRCODE_IO_ERROR),
				 errmsg("%s", cdbcopy_err.data)));

	/*
	 * switch back away from COPY error context callback. don't want line
	 * error information anymore
	 */
	error_context_stack = errcontext.previous;

	/*
	 * If we got here it means that either all the data was loaded or some rows
	 * were rejected in SREH mode. In other words - nothing caused an abort.
	 * We now want to report the actual number of rows loaded and rejected.
	 * If any rows were rejected from the QE COPY processes subtract this number
	 * from the number of rows that were successfully processed on the QD COPY
	 * so that we can report the correct number.
	 */
	if(cstate->cdbsreh)
	{
		int total_rejected = 0;
		int total_rejected_from_qd = cstate->cdbsreh->rejectcount;

		/*
		 * If error log has been requested, then we send the row to the segment
		 * so that it can be written in the error log file. The segment process
		 * counts it again as a rejected row. So we ignore the reject count
		 * from the master and only consider the reject count from segments.
		 */
		if (cstate->cdbsreh->log_to_file)
			total_rejected_from_qd = 0;

		total_rejected = total_rejected_from_qd + total_rejected_from_qes;
		cstate->processed -= total_rejected;

		/* emit a NOTICE with number of rejected rows */
		ReportSrehResults(cstate->cdbsreh, total_rejected);
	}

	cstate->processed += total_completed_from_qes;

	/*
	 * Done, clean up
	 */
	MemoryContextSwitchTo(oldcontext);

	/* Execute AFTER STATEMENT insertion triggers */
	//ExecASInsertTriggers(estate, resultRelInfo);

	/* Handle queued AFTER triggers */
	//AfterTriggerEndQuery(estate);

	resultRelInfo = estate->es_result_relations;
	for (i = estate->es_num_result_relations; i > 0; i--)
	{
		/* update AO tuple counts */
		char relstorage = RelinfoGetStorage(resultRelInfo);
		if (relstorage_is_ao(relstorage))
		{
			if (cdbCopy->aotupcounts)
			{
				HTAB *ht = cdbCopy->aotupcounts;
				struct {
					Oid relid;
					int64 tupcount;
				} *ao;
				bool found;
				Oid relid = RelationGetRelid(resultRelInfo->ri_RelationDesc);

				ao = hash_search(ht, &relid, HASH_FIND, &found);
				if (found)
				{
   	 				/* find out which segnos the result rels in the QE's used */
    			    ResultRelInfoSetSegno(resultRelInfo, cstate->ao_segnos);

    				UpdateMasterAosegTotals(resultRelInfo->ri_RelationDesc,
											resultRelInfo->ri_aosegno,
											ao->tupcount, 1);
				}
			}
			else
			{
				ResultRelInfoSetSegno(resultRelInfo, cstate->ao_segnos);
				UpdateMasterAosegTotals(resultRelInfo->ri_RelationDesc,
										resultRelInfo->ri_aosegno,
										cstate->processed, 1);
			}
		}

		/* Close indices and then the relation itself */
		ExecCloseIndices(resultRelInfo);
		heap_close(resultRelInfo->ri_RelationDesc, NoLock);
		resultRelInfo++;
	}

	/*
	 * free all resources besides ones that are needed for error reporting
	 */
	pfree(values);
	pfree(nulls);
	pfree(attr_offsets);
	pfree(in_functions);
	pfree(out_functions);
	pfree(isvarlena);
	pfree(typioparams);
	pfree(defmap);
	pfree(defexprs);
	pfree(cdbcopy_cmd.data);
	pfree(cdbcopy_err.data);
	pfree(line_buf_with_lineno.data);
	pfree(cdbCopy);
	pfree(part_distData);
	pfree(getAttrContext);
	FreePartitionData(partitionData);
	FreeDistributionData(distData);

	/*
	 * Don't worry about the partition table hash map, that will be
	 * freed when our current memory context is freed. And that will be
	 * quite soon.
	 */
	
	cstate->rel = NULL; /* closed above */
	FreeExecutorState(estate);
}





/*
 * Copy FROM file to relation.
 */
static void
CopyFrom(CopyState cstate)
{
	TupleDesc	tupDesc;
	Form_pg_attribute *attr;
	AttrNumber	num_phys_attrs,
				attr_count,
				num_defaults;
	FmgrInfo   *in_functions;
	FmgrInfo	oid_in_function;
	Oid		   *typioparams;
	Oid			oid_typioparam = 0;
	int			attnum;
	int			i;
	Oid			in_func_oid;
	Datum		*partValues = NULL;
	bool		*partNulls = NULL;
	bool		isnull;
	ResultRelInfo *resultRelInfo;
	EState	   *estate = CreateExecutorState(); /* for ExecConstraints() */
	TupleTableSlot *baseSlot;
	TupleTableSlot *slot;
	bool		file_has_oids = false;
	int		   *defmap;
	ExprState **defexprs;		/* array of default att expressions */
	ExprContext *econtext;		/* used for ExecEvalExpr for default atts */
	MemoryContext oldcontext = CurrentMemoryContext;
	ErrorContextCallback errcontext;
	CommandId	mycid = GetCurrentCommandId(true);
	bool		use_wal = true; /* by default, use WAL logging */
	bool		use_fsm = true; /* by default, use FSM for free space */
	int		   *attr_offsets;
	bool		no_more_data = false;
	ListCell   *cur;
	bool		cur_row_rejected = false;
	int			original_lineno_for_qe = 0; /* keep compiler happy (var referenced by macro) */
	CdbCopy    *cdbCopy = NULL; /* never used... for compiling COPY_HANDLE_ERROR */
	tupDesc = RelationGetDescr(cstate->rel);
	attr = tupDesc->attrs;
	num_phys_attrs = tupDesc->natts;
	attr_count = list_length(cstate->attnumlist);
	num_defaults = 0;
	bool		is_segment_data_processed = (cstate->on_segment && Gp_role == GP_ROLE_EXECUTE) ? false : true;
	bool is_check_distkey = (cstate->on_segment && Gp_role == GP_ROLE_EXECUTE && gp_enable_segment_copy_checking) ? true : false;
	GpDistributionData	*distData = NULL; /* distribution data used to compute target seg */
	unsigned int	target_seg = 0; /* result segment of cdbhash */

	/*----------
	 * Check to see if we can avoid writing WAL
	 *
	 * If archive logging/streaming is not enabled *and* either
	 *	- table was created in same transaction as this COPY
	 *	- data is being written to relfilenode created in this transaction
	 * then we can skip writing WAL.  It's safe because if the transaction
	 * doesn't commit, we'll discard the table (or the new relfilenode file).
	 * If it does commit, we'll have done the heap_sync at the bottom of this
	 * routine first.
	 *
	 * As mentioned in comments in utils/rel.h, the in-same-transaction test
	 * is not completely reliable, since in rare cases rd_createSubid or
	 * rd_newRelfilenodeSubid can be cleared before the end of the transaction.
	 * However this is OK since at worst we will fail to make the optimization.
	 *
	 * Also, if the target file is new-in-transaction, we assume that checking
	 * FSM for free space is a waste of time, even if we must use WAL because
	 * of archiving.  This could possibly be wrong, but it's unlikely.
	 *
	 * The comments for heap_insert and RelationGetBufferForTuple specify that
	 * skipping WAL logging is only safe if we ensure that our tuples do not
	 * go into pages containing tuples from any other transactions --- but this
	 * must be the case if we have a new table or new relfilenode, so we need
	 * no additional work to enforce that.
	 *----------
	 */
	if (cstate->rel->rd_createSubid != InvalidSubTransactionId ||
		cstate->rel->rd_newRelfilenodeSubid != InvalidSubTransactionId)
	{
		use_fsm = false;
		use_wal = XLogIsNeeded();
	}

	oldcontext = MemoryContextSwitchTo(estate->es_query_cxt);

	/*
	 * We need a ResultRelInfo so we can use the regular executor's
	 * index-entry-making machinery.  (There used to be a huge amount of code
	 * here that basically duplicated execUtils.c ...)
	 */
	resultRelInfo = makeNode(ResultRelInfo);
	resultRelInfo->ri_RangeTableIndex = 1;		/* dummy */
	resultRelInfo->ri_RelationDesc = cstate->rel;
	resultRelInfo->ri_TrigDesc = CopyTriggerDesc(cstate->rel->trigdesc);
	if (resultRelInfo->ri_TrigDesc)
		resultRelInfo->ri_TrigFunctions = (FmgrInfo *)
			palloc0(resultRelInfo->ri_TrigDesc->numtriggers * sizeof(FmgrInfo));
	resultRelInfo->ri_TrigInstrument = NULL;
	ResultRelInfoSetSegno(resultRelInfo, cstate->ao_segnos);

	ExecOpenIndices(resultRelInfo);

	estate->es_result_relations = resultRelInfo;
	estate->es_num_result_relations = 1;
	estate->es_result_relation_info = resultRelInfo;
	estate->es_result_partitions = cstate->partitions;

	CopyInitPartitioningState(estate);

	/* Set up a tuple slot too */
	baseSlot = MakeSingleTupleTableSlot(tupDesc);

	econtext = GetPerTupleExprContext(estate);

	/*
	 * Pick up the required catalog information for each attribute in the
	 * relation, including the input function, the element type (to pass to
	 * the input function), and info about defaults and constraints.
	 */
	in_functions = (FmgrInfo *) palloc(num_phys_attrs * sizeof(FmgrInfo));
	typioparams = (Oid *) palloc(num_phys_attrs * sizeof(Oid));
	defmap = (int *) palloc(num_phys_attrs * sizeof(int));
	defexprs = (ExprState **) palloc(num_phys_attrs * sizeof(ExprState *));

	for (attnum = 1; attnum <= num_phys_attrs; attnum++)
	{
		/* We don't need info for dropped attributes */
		if (attr[attnum - 1]->attisdropped)
			continue;

		/* Fetch the input function and typioparam info */
		if (cstate->binary)
			getTypeBinaryInputInfo(attr[attnum - 1]->atttypid,
								   &in_func_oid, &typioparams[attnum - 1]);
		else
			getTypeInputInfo(attr[attnum - 1]->atttypid,
							 &in_func_oid, &typioparams[attnum - 1]);
		fmgr_info(in_func_oid, &in_functions[attnum - 1]);

		/* Get default info if needed */
		if (!list_member_int(cstate->attnumlist, attnum))
		{
			/* attribute is NOT to be copied from input */
			/* use default value if one exists */
			Node	   *defexpr = build_column_default(cstate->rel, attnum);

			if (defexpr != NULL)
			{
				defexprs[num_defaults] = ExecPrepareExpr((Expr *) defexpr,
														 estate);
				defmap[num_defaults] = attnum - 1;
				num_defaults++;
			}
		}
	}

	/* prepare distribuion data for computing target seg*/
	if (is_check_distkey)
	{
		distData = InitDistributionData(cstate, attr, num_phys_attrs, estate, false);
	}

	/* Prepare to catch AFTER triggers. */
	AfterTriggerBeginQuery();

	/*
	 * Check BEFORE STATEMENT insertion triggers. It's debateable whether we
	 * should do this for COPY, since it's not really an "INSERT" statement as
	 * such. However, executing these triggers maintains consistency with the
	 * EACH ROW triggers that we already fire on COPY.
	 */
	ExecBSInsertTriggers(estate, resultRelInfo);

	/* Skip header processing if dummy file get from master for COPY FROM ON SEGMENT */
	if(!cstate->on_segment || Gp_role != GP_ROLE_EXECUTE)
	{
		CopyFromProcessDataFileHeader(cstate, cdbCopy, &file_has_oids);
	}

	attr_offsets = (int *) palloc(num_phys_attrs * sizeof(int));

	partValues = (Datum *) palloc(attr_count * sizeof(Datum));
	partNulls = (bool *) palloc(attr_count * sizeof(bool));

	/* Set up callback to identify error line number */
	errcontext.callback = copy_in_error_callback;
	errcontext.arg = (void *) cstate;
	errcontext.previous = error_context_stack;
	error_context_stack = &errcontext;

	if (Gp_role == GP_ROLE_EXECUTE && (cstate->on_segment == false))
		cstate->err_loc_type = ROWNUM_EMBEDDED; /* get original row num from QD COPY */
	else
		cstate->err_loc_type = ROWNUM_ORIGINAL; /* we can count rows by ourselves */

	CopyInitDataParser(cstate);

PROCESS_SEGMENT_DATA:
	do
	{
		size_t		bytesread = 0;

		if (!cstate->binary)
		{
		/* read a chunk of data into the buffer */
		bytesread = CopyGetData(cstate, cstate->raw_buf, RAW_BUF_SIZE);
		cstate->raw_buf_done = false;

		/* set buffer pointers to beginning of the buffer */
		cstate->begloc = cstate->raw_buf;
		cstate->raw_buf_index = 0;
		}

		/*
		 * continue if some bytes were read or if we didn't reach EOF. if we
		 * both reached EOF _and_ no bytes were read, quit the loop we are
		 * done
		 */
		if (bytesread > 0 || !cstate->fe_eof)
		{
			/* handle HEADER, but only if COPY FROM ON SEGMENT */
			if (cstate->header_line && cstate->on_segment)
			{
				/* on first time around just throw the header line away */
				PG_TRY();
				{
					cstate->line_done = cstate->csv_mode ?
						CopyReadLineCSV(cstate, bytesread) :
						CopyReadLineText(cstate, bytesread);
				}
				PG_CATCH();
				{
					/*
					 * TODO: use COPY_HANDLE_ERROR here, but make sure to
					 * ignore this error per the "note:" below.
					 */

					/*
					 * got here? encoding conversion error occured on the
					 * header line (first row).
					 */
					if (cstate->errMode == ALL_OR_NOTHING)
					{
						/* re-throw error and abort */
						cdbCopyEnd(cdbCopy);
						PG_RE_THROW();
					}
					else
					{
						/* SREH - release error state */
						if (!elog_dismiss(DEBUG5))
							PG_RE_THROW(); /* hope to never get here! */

						/*
						 * note: we don't bother doing anything special here.
						 * we are never interested in logging a header line
						 * error. just continue the workflow.
						 */
					}
				}
				PG_END_TRY();

				cstate->cur_lineno++;
				RESET_LINEBUF;

				cstate->header_line = false;
			}

			while (!cstate->raw_buf_done)
			{
				bool		skip_tuple;
				Oid			loaded_oid = InvalidOid;
				char		relstorage;
				Datum	   *baseValues;
				bool	   *baseNulls;

				CHECK_FOR_INTERRUPTS();

				/* Reset the per-tuple exprcontext */
				ResetPerTupleExprContext(estate);

				/* Switch into its memory context */
				MemoryContextSwitchTo(GetPerTupleMemoryContext(estate));

				/* Initialize all values for row to NULL */
				ExecClearTuple(baseSlot);
				baseValues = slot_get_values(baseSlot);
				baseNulls = slot_get_isnull(baseSlot);

				MemSet(baseValues, 0, num_phys_attrs * sizeof(Datum));
				MemSet(baseNulls, true, num_phys_attrs * sizeof(bool));
				/* reset attribute pointers */
				MemSet(attr_offsets, 0, num_phys_attrs * sizeof(int));

				if (!cstate->binary)
				{
				PG_TRY();
				{
					/* Actually read the line into memory here */
					cstate->line_done = cstate->csv_mode ?
					CopyReadLineCSV(cstate, bytesread) :
					CopyReadLineText(cstate, bytesread);
				}
				PG_CATCH();
				{
					/* got here? encoding conversion/check error occurred */
					COPY_HANDLE_ERROR;
				}
				PG_END_TRY();

				if(cur_row_rejected)
				{
					ErrorIfRejectLimitReached(cstate->cdbsreh, cdbCopy);
					QE_GOTO_NEXT_ROW;
				}

				if(!cstate->line_done)
				{
					/*
					 * if eof reached, and no data in line_buf,
					 * we don't need to do att parsing.
					 */
					if (cstate->fe_eof && cstate->line_buf.len == 0)
					{
						break;
					}
					/*
					 * We did not finish reading a complete date line
					 *
					 * If eof is not yet reached, we skip att parsing
					 * and read more data. But if eof _was_ reached it means
					 * that the original last data line is defective and
					 * we want to catch that error later on.
					 */
					if (!cstate->fe_eof || cstate->end_marker)
						break;
				}

				if (file_has_oids)
				{
					char	   *oid_string;

					/* can't be in CSV mode here */
					oid_string = CopyReadOidAttr(cstate, &isnull);

					if (isnull)
					{
						/* got here? null in OID column error */

						if(cstate->errMode == ALL_OR_NOTHING)
						{
							/* report error and abort */
							cdbCopyEnd(cdbCopy);

							ereport(ERROR,
									(errcode(ERRCODE_BAD_COPY_FILE_FORMAT),
									 errmsg("null OID in COPY data.")));
						}
						else
						{
							/* SREH */
							cstate->cdbsreh->rejectcount++;
							cur_row_rejected = true;
						}

					}
					else
					{
						PG_TRY();
						{
							cstate->cur_attname = "oid";
							loaded_oid = DatumGetObjectId(DirectFunctionCall1(oidin,
																			  CStringGetDatum(oid_string)));
						}
						PG_CATCH();
						{
							/* got here? oid column conversion failed */
							COPY_HANDLE_ERROR;
						}
						PG_END_TRY();

						if (loaded_oid == InvalidOid)
						{
							if(cstate->errMode == ALL_OR_NOTHING)
								ereport(ERROR,
										(errcode(ERRCODE_BAD_COPY_FILE_FORMAT),
										 errmsg("invalid OID in COPY data.")));
							else /* SREH */
							{
								cstate->cdbsreh->rejectcount++;
								cur_row_rejected = true;
							}
						}
						cstate->cur_attname = NULL;
					}

					if(cur_row_rejected)
					{
						ErrorIfRejectLimitReached(cstate->cdbsreh, cdbCopy);
						QE_GOTO_NEXT_ROW;
					}

				}

				PG_TRY();
				{
					if (cstate->csv_mode)
						CopyReadAttributesCSV(cstate, baseNulls, attr_offsets, num_phys_attrs, attr);
					else
						CopyReadAttributesText(cstate, baseNulls, attr_offsets, num_phys_attrs, attr);

					/*
					 * Loop to read the user attributes on the line.
					 */
					foreach(cur, cstate->attnumlist)
					{
						int			attnum = lfirst_int(cur);
						int			m = attnum - 1;
						char	   *string;

						string = cstate->attribute_buf.data + attr_offsets[m];

						if (baseNulls[m])
							isnull = true;
						else
							isnull = false;

						if (cstate->csv_mode && isnull && cstate->force_notnull_flags[m])
						{
							string = cstate->null_print;		/* set to NULL string */
							isnull = false;
						}

						cstate->cur_attname = NameStr(attr[m]->attname);

						baseValues[m] = InputFunctionCall(&in_functions[m],
													  isnull ? NULL : string,
													  typioparams[m],
													  attr[m]->atttypmod);
						baseNulls[m] = isnull;
						cstate->cur_attname = NULL;
					}
					}
					PG_CATCH();
					{
						COPY_HANDLE_ERROR; /* SREH */
					}
					PG_END_TRY();

					if(cur_row_rejected)
					{
						ErrorIfRejectLimitReached(cstate->cdbsreh, cdbCopy);
						QE_GOTO_NEXT_ROW;
					}
				}
				else
				{
					/* binary */
					if (cstate->err_loc_type == ROWNUM_EMBEDDED)
					{
						/**
						* Incoming data format:
						*     <original_line_num:uint64><data for this row:bytes>
						* We consume "original_line_num" before parsing the data.
						* See also CopyExtractRowMetaData(cstate) for text/csv formats.
						*/
						int64 line_num;
						if (!CopyGetInt64(cstate, &line_num))
						{
							no_more_data = true;
							break;
						}
						cstate->cur_lineno = line_num;
					}

					int16		fld_count;
					ListCell   *cur;
					char buffer[20];

					if (!CopyGetInt16(cstate, &fld_count) ||
						fld_count == -1)
					{
						no_more_data = true;
						break;
					}

					if (fld_count != attr_count)
						ereport(ERROR,
								(errcode(ERRCODE_BAD_COPY_FILE_FORMAT),
								 errmsg("QD: line %s: row field count is %d, expected %d",
								 		linenumber_atoi(buffer, cstate->cur_lineno),
										(int) fld_count, attr_count)));

					if (file_has_oids)
					{
						cstate->cur_attname = "oid";
						loaded_oid =
							DatumGetObjectId(CopyReadBinaryAttribute(cstate,
																	 0,
																	 &oid_in_function,
																	 oid_typioparam,
																	 -1,
																	 &isnull,
																	 false));
						if (isnull || loaded_oid == InvalidOid)
							ereport(ERROR,
									(errcode(ERRCODE_BAD_COPY_FILE_FORMAT),
									 errmsg("invalid OID in COPY data")));
						cstate->cur_attname = NULL;
					}

					i = 0;
					foreach(cur, cstate->attnumlist)
					{
						int			attnum = lfirst_int(cur);
						int			m = attnum - 1;

						cstate->cur_attname = NameStr(attr[m]->attname);
						i++;
						baseValues[m] = CopyReadBinaryAttribute(cstate,
															i,
															&in_functions[m],
															typioparams[m],
															attr[m]->atttypmod,
															&isnull,
															false);
						baseNulls[m] = isnull;
						cstate->cur_attname = NULL;
					}
				}

					/*
					 * Now compute and insert any defaults available for the columns
					 * not provided by the input data.	Anything not processed here or
					 * above will remain NULL.
					 */
					for (i = 0; i < num_defaults; i++)
					{
						baseValues[defmap[i]] = ExecEvalExpr(defexprs[i], econtext,
														 &isnull, NULL);

						if (!isnull)
							baseNulls[defmap[i]] = false;
					}

				/*
				 * We might create a ResultRelInfo which needs to persist
				 * the per tuple context.
				 */
				PG_TRY();
				{
					MemoryContextSwitchTo(estate->es_query_cxt);
					if (estate->es_result_partitions)
					{
						resultRelInfo = values_get_partition(baseValues, baseNulls,
															 tupDesc, estate);
						estate->es_result_relation_info = resultRelInfo;
					}
				}
				PG_CATCH();
				{
					COPY_HANDLE_ERROR;
				}
				PG_END_TRY();

				if (cur_row_rejected)
				{
					MemoryContextSwitchTo(GetPerTupleMemoryContext(estate));
					ErrorIfRejectLimitReached(cstate->cdbsreh, cdbCopy);
					QE_GOTO_NEXT_ROW;
				}

				relstorage = RelinfoGetStorage(resultRelInfo);
				if (relstorage == RELSTORAGE_AOROWS &&
					resultRelInfo->ri_aoInsertDesc == NULL)
				{
					ResultRelInfoSetSegno(resultRelInfo, cstate->ao_segnos);
					resultRelInfo->ri_aoInsertDesc =
						appendonly_insert_init(resultRelInfo->ri_RelationDesc,
											   resultRelInfo->ri_aosegno, false);
				}
				else if (relstorage == RELSTORAGE_AOCOLS &&
						 resultRelInfo->ri_aocsInsertDesc == NULL)
				{
					ResultRelInfoSetSegno(resultRelInfo, cstate->ao_segnos);
                    resultRelInfo->ri_aocsInsertDesc =
                        aocs_insert_init(resultRelInfo->ri_RelationDesc,
                        				 resultRelInfo->ri_aosegno, false);
				}
				else if (relstorage == RELSTORAGE_EXTERNAL &&
						 resultRelInfo->ri_extInsertDesc == NULL)
				{
					resultRelInfo->ri_extInsertDesc =
						external_insert_init(resultRelInfo->ri_RelationDesc);
				}

				MemoryContextSwitchTo(GetPerTupleMemoryContext(estate));

				ExecStoreVirtualTuple(baseSlot);

				/*
				 * And now we can form the input tuple.
				 *
				 * The resulting tuple is stored in 'slot'
				 */
				if (resultRelInfo->ri_partSlot != NULL)
				{
					AttrMap *map = resultRelInfo->ri_partInsertMap;
					Assert(map != NULL);

					slot = resultRelInfo->ri_partSlot;
					ExecClearTuple(slot);
					partValues = slot_get_values(resultRelInfo->ri_partSlot);
					partNulls = slot_get_isnull(resultRelInfo->ri_partSlot);
					MemSet(partValues, 0, attr_count * sizeof(Datum));
					MemSet(partNulls, true, attr_count * sizeof(bool));

					reconstructTupleValues(map, baseValues, baseNulls, (int) num_phys_attrs,
										   partValues, partNulls, (int) attr_count);
					ExecStoreVirtualTuple(slot);
				}
				else
				{
					slot = baseSlot;
				}

				if (is_check_distkey && distData->p_nattrs > 0)
				{
					target_seg = GetTargetSeg(distData, slot_get_values(slot), slot_get_isnull(slot));
					/*check distribution key if COPY FROM ON SEGMENT*/
					if (GpIdentity.segindex != target_seg)
						ereport(ERROR,
								(errcode(ERRCODE_INTEGRITY_CONSTRAINT_VIOLATION),
								 errmsg("value of distribution key doesn't belong to segment with ID %d, it belongs to segment with ID %d",
										GpIdentity.segindex, target_seg)));
				}

				/*
				 * Triggers and stuff need to be invoked in query context.
				 */
				MemoryContextSwitchTo(estate->es_query_cxt);

				/* Partitions don't support triggers yet */
				Assert(!(estate->es_result_partitions &&
						 resultRelInfo->ri_TrigDesc));

				skip_tuple = false;

				/* BEFORE ROW INSERT Triggers */
				if (resultRelInfo->ri_TrigDesc &&
					resultRelInfo->ri_TrigDesc->n_before_row[TRIGGER_EVENT_INSERT] > 0)
				{
					HeapTuple	newtuple;
					HeapTuple	tuple;

					tuple = ExecFetchSlotHeapTuple(slot);

					Assert(resultRelInfo->ri_TrigFunctions != NULL);
					newtuple = ExecBRInsertTriggers(estate, resultRelInfo, tuple);

					if (newtuple == NULL)		/* "do nothing" */
						skip_tuple = true;
					else if (newtuple != tuple) /* modified by Trigger(s) */
					{
						ExecStoreHeapTuple(newtuple, slot, InvalidBuffer, true);
					}
				}

				if (!skip_tuple)
				{
					char relstorage = RelinfoGetStorage(resultRelInfo);
					ItemPointerData insertedTid;

					/*
					 * Check the constraints of the tuple
					 */
					if (resultRelInfo->ri_RelationDesc->rd_att->constr)
						ExecConstraints(resultRelInfo, slot, estate);

					/*
					 * OK, store the tuple and create index entries for it
					 */
					if (relstorage == RELSTORAGE_AOROWS)
					{
						MemTuple	mtuple;

						mtuple = ExecFetchSlotMemTuple(slot, false);

						/* inserting into an append only relation */
						appendonly_insert(resultRelInfo->ri_aoInsertDesc, mtuple, InvalidOid, (AOTupleId *) &insertedTid);
					}
					else if (relstorage == RELSTORAGE_AOCOLS)
					{
                        aocs_insert(resultRelInfo->ri_aocsInsertDesc, slot);
						insertedTid = *slot_get_ctid(slot);
					}
					else if (relstorage == RELSTORAGE_EXTERNAL)
					{
						HeapTuple tuple;

						tuple = ExecFetchSlotHeapTuple(slot);
						external_insert(resultRelInfo->ri_extInsertDesc, tuple);
						ItemPointerSetInvalid(&insertedTid);
					}
					else
					{
						HeapTuple tuple;

						tuple = ExecFetchSlotHeapTuple(slot);
						heap_insert(resultRelInfo->ri_RelationDesc, tuple, mycid, use_wal, use_fsm, GetCurrentTransactionId());
						insertedTid = tuple->t_self;
					}

					if (resultRelInfo->ri_NumIndices > 0)
						ExecInsertIndexTuples(slot, &insertedTid, estate, false);

					/* AFTER ROW INSERT Triggers */
					if (resultRelInfo->ri_TrigDesc &&
						resultRelInfo->ri_TrigDesc->n_after_row[TRIGGER_EVENT_INSERT] > 0)
					{
						HeapTuple tuple;

						tuple = ExecFetchSlotHeapTuple(slot);
						ExecARInsertTriggers(estate, resultRelInfo, tuple);
					}

					/*
					 * We count only tuples not suppressed by a BEFORE INSERT trigger;
					 * this is the same definition used by execMain.c for counting
					 * tuples inserted by an INSERT command.
					 *
					 * MPP: incrementing this counter here only matters for utility
					 * mode. in dispatch mode only the dispatcher COPY collects row
					 * count, so this counter is meaningless.
					 */
					cstate->processed++;
					if (relstorage_is_ao(relstorage))
						resultRelInfo->ri_aoprocessed++;
				}

				RESET_LINEBUF;
			}					/* end while(!raw_buf_done) */
		}						/* end if (bytesread > 0 || !cstate->fe_eof) */
		else
			/* no bytes read, end of data */
		{
			no_more_data = true;
		}
	} while (!no_more_data);

	/*
	 * After processed data from QD, which is empty and just for workflow, now
	 * to process the data on segment, only one shot if cstate->on_segment &&
	 * Gp_role == GP_ROLE_DISPATCH
	 */
	if (!is_segment_data_processed)
	{
		if (cstate->is_program)
		{
			cstate->program_pipes = open_program_pipes(cstate->filename, false);
			cstate->copy_file = fdopen(cstate->program_pipes->pipes[0], PG_BINARY_R);

			if (cstate->copy_file == NULL)
				ereport(ERROR,
						(errmsg("could not execute command \"%s\": %m",
								cstate->filename)));
		}
		else
		{
			struct stat st;
			char *filename = cstate->filename;
			cstate->copy_file = AllocateFile(filename, PG_BINARY_R);

			if (cstate->copy_file == NULL)
				ereport(ERROR,
						(errcode_for_file_access(),
						errmsg("could not open file \"%s\" for reading: %m",
								filename)));

			// Increase buffer size to improve performance  (cmcdevitt)
			setvbuf(cstate->copy_file, NULL, _IOFBF, 393216); // 384 Kbytes

			fstat(fileno(cstate->copy_file), &st);
			if (S_ISDIR(st.st_mode))
				ereport(ERROR,
						(errcode(ERRCODE_WRONG_OBJECT_TYPE),
						errmsg("\"%s\" is a directory", filename)));
		}

		cstate->copy_dest = COPY_FILE;

		is_segment_data_processed = true;

		CopyFromProcessDataFileHeader(cstate, cdbCopy, &file_has_oids);
		CopyInitDataParser(cstate);
		no_more_data = false;

		goto PROCESS_SEGMENT_DATA;
	}

	elog(DEBUG1, "Segment %u, Copied %lu rows.", GpIdentity.segindex, cstate->processed);

	/* Done, clean up */
	if (cstate->on_segment && cstate->is_program)
	{
		close_program_pipes(cstate);
	}
	else if (cstate->on_segment && FreeFile(cstate->copy_file))
	{
			ereport(ERROR,
				(errcode_for_file_access(),
				 errmsg("could not close file \"%s\": %m",
						cstate->filename)));
	}

	error_context_stack = errcontext.previous;

	MemoryContextSwitchTo(estate->es_query_cxt);

	/* Execute AFTER STATEMENT insertion triggers */
	ExecASInsertTriggers(estate, resultRelInfo);

	/* Handle queued AFTER triggers */
	AfterTriggerEndQuery(estate);

	/*
	 * If SREH and in executor mode send the number of rejected
	 * rows to the client (QD COPY).
	 * If COPY ... FROM ... ON SEGMENT, then need to send the number of completed
	 */
	if ((cstate->errMode != ALL_OR_NOTHING && Gp_role == GP_ROLE_EXECUTE)
		|| cstate->on_segment)
		SendNumRows((cstate->errMode != ALL_OR_NOTHING) ? cstate->cdbsreh->rejectcount : 0,
				cstate->on_segment ? cstate->processed : 0);

	if (estate->es_result_partitions && Gp_role == GP_ROLE_EXECUTE)
		SendAOTupCounts(estate);

	/* NB: do not pfree baseValues/baseNulls and partValues/partNulls here, since
	 * there may be duplicate free in ExecDropSingleTupleTableSlot; if not, they
	 * would be freed by FreeExecutorState anyhow */

	ExecDropSingleTupleTableSlot(baseSlot);

	/*
	 * If we skipped writing WAL, then we need to sync the heap (but not
	 * indexes since those use WAL anyway)
	 */
	if (!use_wal)
		heap_sync(cstate->rel);

	/*
	 * Finalize appends and close relations we opened.
	 */
	resultRelInfo = estate->es_result_relations;
	for (i = estate->es_num_result_relations; i > 0; i--)
	{
			if (resultRelInfo->ri_aoInsertDesc)
					appendonly_insert_finish(resultRelInfo->ri_aoInsertDesc);

			if (resultRelInfo->ri_aocsInsertDesc)
					aocs_insert_finish(resultRelInfo->ri_aocsInsertDesc);

			if (resultRelInfo->ri_extInsertDesc)
					external_insert_finish(resultRelInfo->ri_extInsertDesc);
			
			/* Close indices and then the relation itself */
			ExecCloseIndices(resultRelInfo);
			heap_close(resultRelInfo->ri_RelationDesc, NoLock);
			resultRelInfo++;
	}
	
	cstate->rel = NULL; /* closed above */

	MemoryContextSwitchTo(oldcontext);

	/* free distribution data after switching oldcontext */
	FreeDistributionData(distData);

	FreeExecutorState(estate);
}

/*
 * Finds the next TEXT line that is in the input buffer and loads
 * it into line_buf. Returns an indication if the line that was read
 * is complete (if an unescaped line-end was encountered). If we
 * reached the end of buffer before the whole line was written into the
 * line buffer then returns false.
 */
bool
CopyReadLineText(CopyState cstate, size_t bytesread)
{
	int			linesize;
	char		escapec = '\0';

	/* mark that encoding conversion hasn't occurred yet */
	cstate->line_buf_converted = false;

	/*
	 * set the escape char for text format ('\\' by default).
	 */
	escapec = cstate->escape[0];

	if (cstate->raw_buf_index >= bytesread)
	{
		cstate->raw_buf_done = true;
		cstate->line_done = CopyCheckIsLastLine(cstate);
		return false;
	}

	/*
	 * Detect end of line type if not already detected.
	 */
	if (cstate->eol_type == EOL_UNKNOWN)
	{
		cstate->quote = NULL;

		if (!DetectLineEnd(cstate, bytesread))
		{
			/* load entire input buffer into line buf, and quit */
			appendBinaryStringInfo(&cstate->line_buf, cstate->raw_buf, bytesread);
			cstate->raw_buf_done = true;
			cstate->line_done = CopyCheckIsLastLine(cstate);

			if (cstate->line_done)
				preProcessDataLine(cstate);

			return cstate->line_done;
		}
	}

	/*
	 * Special case: eol is CRNL, last byte of previous buffer was an
	 * unescaped CR and 1st byte of current buffer is NL. We check for
	 * that here.
	 */
	if (cstate->eol_type == EOL_CRLF)
	{
		/* if we started scanning from the 1st byte of the buffer */
		if (cstate->begloc == cstate->raw_buf)
		{
			/* and had a CR in last byte of prev buf */
			if (cstate->cr_in_prevbuf)
			{
				/*
				 * if this 1st byte in buffer is 2nd byte of line end sequence
				 * (linefeed)
				 */
				if (*(cstate->begloc) == cstate->eol_ch[1])
				{
					/*
					* load that one linefeed byte and indicate we are done
					* with the data line
					*/
					appendBinaryStringInfo(&cstate->line_buf, cstate->begloc, 1);
					cstate->raw_buf_index++;
					cstate->begloc++;
					cstate->cr_in_prevbuf = false;
					preProcessDataLine(cstate);

					if (cstate->raw_buf_index >= bytesread)
					{
						cstate->raw_buf_done = true;
					}
					return true;
				}
			}

			cstate->cr_in_prevbuf = false;
		}
	}

	/*
	 * (we need a loop so that if eol_ch is found, but prev ch is backslash,
	 * we can search for the next eol_ch)
	 */
	while (true)
	{
		/* reached end of buffer */
		if ((cstate->endloc = scanTextLine(cstate, cstate->begloc, cstate->eol_ch[0], bytesread - cstate->raw_buf_index)) == NULL)
		{
			linesize = bytesread - (cstate->begloc - cstate->raw_buf);
			appendBinaryStringInfo(&cstate->line_buf, cstate->begloc, linesize);

			if (cstate->eol_type == EOL_CRLF && cstate->line_buf.len > 1)
			{
				char	   *last_ch = cstate->line_buf.data + cstate->line_buf.len - 1; /* before terminating \0 */

				if (*last_ch == '\r')
					cstate->cr_in_prevbuf = true;
			}

			cstate->line_done = CopyCheckIsLastLine(cstate);
			cstate->raw_buf_done = true;

			break;
		}
		else
			/* found the 1st eol ch in raw_buf. */
		{
			bool		eol_found = true;

			/*
			 * Load that piece of data (potentially a data line) into the line buffer,
			 * and update the pointers for the next scan.
			 */
			linesize = cstate->endloc - cstate->begloc + 1;
			appendBinaryStringInfo(&cstate->line_buf, cstate->begloc, linesize);
			cstate->raw_buf_index += linesize;
			cstate->begloc = cstate->endloc + 1;

			if (cstate->eol_type == EOL_CRLF)
			{
				/* check if there is a '\n' after the '\r' */
				if (cstate->raw_buf_index < bytesread && *(cstate->endloc + 1) == '\n')
				{
					/* this is a line end */
					appendBinaryStringInfo(&cstate->line_buf, cstate->begloc, 1);		/* load that '\n' */
					cstate->raw_buf_index++;
					cstate->begloc++;
				}
				/* no data left, may in next buf*/
				else if (cstate->raw_buf_index >= bytesread)
				{
					cstate->cr_in_prevbuf = true;
					eol_found = false;
				}
				else
				{
					/* just a CR, not a line end */
					eol_found = false;
				}
			}

			/*
			 * in some cases, this end of line char happens to be the
			 * last character in the buffer. we need to catch that.
			 */
			if (cstate->raw_buf_index >= bytesread)
				cstate->raw_buf_done = true;

			/*
			 * if eol was found, and it isn't escaped, line is done
			 */
			if (eol_found)
			{
				cstate->line_done = true;
				break;
			}
			else
			{
				/* stay in the loop and process some more data. */
				cstate->line_done = false;

				/* no data left, retuen false */
				if (cstate->raw_buf_done)
				{
					return false;
				}

				if (eol_found)
					cstate->cur_lineno++;		/* increase line index for error
												 * reporting */
			}

		}						/* end of found eol_ch */
	}

	/* Done reading a complete line. Do pre processing of the raw input data */
	if (cstate->line_done)
		preProcessDataLine(cstate);

	/*
	 * check if this line is an end marker -- "\."
	 */
	cstate->end_marker = false;

	switch (cstate->eol_type)
	{
		case EOL_LF:
			if (!strcmp(cstate->line_buf.data, "\\.\n"))
				cstate->end_marker = true;
			break;
		case EOL_CR:
			if (!strcmp(cstate->line_buf.data, "\\.\r"))
				cstate->end_marker = true;
			break;
		case EOL_CRLF:
			if (!strcmp(cstate->line_buf.data, "\\.\r\n"))
				cstate->end_marker = true;
			break;
		case EOL_UNKNOWN:
			break;
	}

	if (cstate->end_marker)
	{
		/*
		 * Reached end marker. In protocol version 3 we
		 * should ignore anything after \. up to protocol
		 * end of copy data.
		 */
		if (cstate->copy_dest == COPY_NEW_FE)
		{
			while (!cstate->fe_eof)
			{
				CopyGetData(cstate, cstate->raw_buf, RAW_BUF_SIZE);	/* eat data */
			}
		}

		cstate->fe_eof = true;
		/* we don't want to process a \. as data line, want to quit. */
		cstate->line_done = false;
		cstate->raw_buf_done = true;
	}

	return cstate->line_done;
}

/*
 * Finds the next CSV line that is in the input buffer and loads
 * it into line_buf. Returns an indication if the line that was read
 * is complete (if an unescaped line-end was encountered). If we
 * reached the end of buffer before the whole line was written into the
 * line buffer then returns false.
 */
bool
CopyReadLineCSV(CopyState cstate, size_t bytesread)
{
	int			linesize;
	char		quotec = '\0',
				escapec = '\0';
	bool		csv_is_invalid = false;

	/* mark that encoding conversion hasn't occurred yet */
	cstate->line_buf_converted = false;

	escapec = cstate->escape[0];
	quotec = cstate->quote[0];

	/* ignore special escape processing if it's the same as quotec */
	if (quotec == escapec)
		escapec = '\0';

	if (cstate->raw_buf_index >= bytesread)
	{
		cstate->raw_buf_done = true;
		cstate->line_done = CopyCheckIsLastLine(cstate);
		return false;
	}

	/*
	 * Detect end of line type if not already detected.
	 */
	if (cstate->eol_type == EOL_UNKNOWN)
	{
		if (!DetectLineEnd(cstate, bytesread))
		{
			/* EOL not found. load entire input buffer into line buf, and return */
			appendBinaryStringInfo(&cstate->line_buf, cstate->raw_buf, bytesread);
			cstate->line_done = CopyCheckIsLastLine(cstate);;
			cstate->raw_buf_done = true;

			if (cstate->line_done)
				preProcessDataLine(cstate);

			return cstate->line_done;
		}
	}

	/*
	 * Special case: eol is CRNL, last byte of previous buffer was an
	 * unescaped CR and 1st byte of current buffer is NL. We check for
	 * that here.
	 */
	if (cstate->eol_type == EOL_CRLF)
	{
		/* if we started scanning from the 1st byte of the buffer */
		if (cstate->begloc == cstate->raw_buf)
		{
			/* and had a CR in last byte of prev buf */
			if (cstate->cr_in_prevbuf)
			{
				/*
				 * if this 1st byte in buffer is 2nd byte of line end sequence
				 * (linefeed)
				 */
				if (*(cstate->begloc) == cstate->eol_ch[1])
				{
					/*
					 * load that one linefeed byte and indicate we are done
					 * with the data line
					 */
					appendBinaryStringInfo(&cstate->line_buf, cstate->begloc, 1);
					cstate->raw_buf_index++;
					cstate->begloc++;
					cstate->line_done = true;
					preProcessDataLine(cstate);
					cstate->cr_in_prevbuf = false;

					if (cstate->raw_buf_index >= bytesread)
					{
						cstate->raw_buf_done = true;
					}
					return true;
				}
			}

			cstate->cr_in_prevbuf = false;
		}
	}

	/*
	 * (we need a loop so that if eol_ch is found, but we are in quotes,
	 * we can search for the next eol_ch)
	 */
	while (true)
	{
		/* reached end of buffer */
		if ((cstate->endloc = scanCSVLine(cstate, cstate->begloc, cstate->eol_ch[0], escapec, quotec, bytesread - cstate->raw_buf_index)) == NULL)
		{
			linesize = bytesread - (cstate->begloc - cstate->raw_buf);
			appendBinaryStringInfo(&cstate->line_buf, cstate->begloc, linesize);

			if (cstate->line_buf.len > 1)
			{
				char	   *last_ch = cstate->line_buf.data + cstate->line_buf.len - 1; /* before terminating \0 */

				if (*last_ch == '\r')
				{
					if (cstate->eol_type == EOL_CRLF)
						cstate->cr_in_prevbuf = true;
				}
			}

			cstate->line_done = CopyCheckIsLastLine(cstate);
			cstate->raw_buf_done = true;
			break;
		}
		else
			/* found 1st eol char in raw_buf. */
		{
			bool		eol_found = true;

			/*
			 * Load that piece of data (potentially a data line) into the line buffer,
			 * and update the pointers for the next scan.
			 */
			linesize = cstate->endloc - cstate->begloc + 1;
			appendBinaryStringInfo(&cstate->line_buf, cstate->begloc, linesize);
			cstate->raw_buf_index += linesize;
			cstate->begloc = cstate->endloc + 1;

			/* end of line only if not in quotes */
			if (cstate->in_quote)
			{
				/* buf done, but still in quote */
				if (cstate->raw_buf_index >= bytesread)
					cstate->raw_buf_done = true;

				cstate->line_done = false;

				/* update file line for error message */

				/*
				 * TODO: for dos line end we need to do check before
				 * incrementing!
				 */
				cstate->cur_lineno++;

				/*
				 * If we are still in quotes and linebuf len is extremely large
				 * then this file has bad csv and we have to stop the rolling
				 * snowball from getting bigger.
				 */
				if(cstate->line_buf.len >= gp_max_csv_line_length)
				{
					csv_is_invalid = true;
					cstate->in_quote = false;
					cstate->line_done = true;
					cstate->num_consec_csv_err++;
					break;
				}

				if (cstate->raw_buf_done)
					break;
			}
			else
			{
				/* if dos eol, check for '\n' after the '\r' */
				if (cstate->eol_type == EOL_CRLF)
				{
					if (cstate->raw_buf_index < bytesread && *(cstate->endloc + 1) == '\n')
					{
						/* this is a line end */
						appendBinaryStringInfo(&cstate->line_buf, cstate->begloc, 1);	/* load that '\n' */
						cstate->raw_buf_index++;
						cstate->begloc++;
					}
					else if (cstate->raw_buf_index >= bytesread)
					{
						cstate->cr_in_prevbuf = true;
						eol_found = false;
					}
					else
					{
						/* just a CR, not a line end */
						eol_found = false;
					}
				}

				/*
				 * in some cases, this end of line char happens to be the
				 * last character in the buffer. we need to catch that.
				 */
				if (cstate->raw_buf_index >= bytesread)
					cstate->raw_buf_done = true;

				/*
				 * if eol was found line is done
				 */
				if (eol_found)
				{
					cstate->line_done = true;
					break;
				}
				else
				{
					cstate->line_done = false;
					/* no data left, return false */
					if (cstate->raw_buf_done)
					{
						return false;
					}
				}
			}
		}						/* end of found eol_ch */
	}


	/* Done reading a complete line. Do pre processing of the raw input data */
	if (cstate->line_done)
		preProcessDataLine(cstate);

	/*
	 * We have a corrupted csv format case. It is already converted to server
	 * encoding, *which is necessary*. Ok, we can report an error now.
	 */
	if(csv_is_invalid)
		ereport(ERROR,
				(errcode(ERRCODE_BAD_COPY_FILE_FORMAT),
				 errmsg("data line too long. likely due to invalid csv data")));
	else
		cstate->num_consec_csv_err = 0; /* reset consecutive count */

	/*
	 * check if this line is an end marker -- "\."
	 */
	cstate->end_marker = false;

	switch (cstate->eol_type)
	{
		case EOL_LF:
			if (!strcmp(cstate->line_buf.data, "\\.\n"))
				cstate->end_marker = true;
			break;
		case EOL_CR:
			if (!strcmp(cstate->line_buf.data, "\\.\r"))
				cstate->end_marker = true;
			break;
		case EOL_CRLF:
			if (!strcmp(cstate->line_buf.data, "\\.\r\n"))
				cstate->end_marker = true;
			break;
		case EOL_UNKNOWN:
			break;
	}

	if (cstate->end_marker)
	{
		/*
		 * Reached end marker. In protocol version 3 we
		 * should ignore anything after \. up to protocol
		 * end of copy data.
		 */
		if (cstate->copy_dest == COPY_NEW_FE)
		{
			while (!cstate->fe_eof)
			{
				CopyGetData(cstate, cstate->raw_buf, RAW_BUF_SIZE);	/* eat data */
			}
		}

		cstate->fe_eof = true;
		/* we don't want to process a \. as data line, want to quit. */
		cstate->line_done = false;
		cstate->raw_buf_done = true;
	}

	return cstate->line_done;
}

/*
 * Detected the eol type by looking at the first data row.
 * Possible eol types are NL, CR, or CRNL. If eol type was
 * detected, it is set and a boolean true is returned to
 * indicated detection was successful. If the first data row
 * is longer than the input buffer, we return false and will
 * try again in the next buffer.
 */
static bool
DetectLineEnd(CopyState cstate, size_t bytesread  __attribute__((unused)))
{
	int			index = 0;
	int			lineno = 0;
	char		c;
	char		quotec = '\0',
				escapec = '\0';
	bool		csv = false;
	
	/*
	 * CSV special case. See MPP-7819.
	 * 
	 * this functions may change the in_quote value while processing.
	 * this is ok as we need to keep state in case we don't find EOL
	 * in this buffer and need to be called again to continue searching.
	 * BUT if EOL *was* found we must reset to the state we had since 
	 * we are about to reprocess this buffer again in CopyReadLineCSV
	 * from the same starting point as we are in right now. 
	 */
	bool save_inquote = cstate->in_quote;
	bool save_lastwas = cstate->last_was_esc;

	/* if user specified NEWLINE we should never be here */
	Assert(!cstate->eol_str);

	if (cstate->quote)					/* CSV format */
	{
		csv = true;
		quotec = cstate->quote[0];
		escapec = cstate->escape[0];
		/* ignore special escape processing if it's the same as quotec */
		if (quotec == escapec)
			escapec = '\0';
	}

	while (index < RAW_BUF_SIZE)
	{
		c = cstate->raw_buf[index];

		if (csv)
		{
			if (cstate->in_quote && c == escapec)
				cstate->last_was_esc = !cstate->last_was_esc;
			if (c == quotec && !cstate->last_was_esc)
				cstate->in_quote = !cstate->in_quote;
			if (c != escapec)
				cstate->last_was_esc = false;
		}

		if (c == '\n')
		{
			lineno++;
			
			if (!csv || (csv && !cstate->in_quote))
			{
				cstate->eol_type = EOL_LF;
				cstate->eol_ch[0] = '\n';
				cstate->eol_ch[1] = '\0';

				cstate->in_quote = save_inquote; /* see comment at declaration */
				cstate->last_was_esc = save_lastwas;
				return true;
			}
			else if(csv && cstate->in_quote && cstate->line_buf.len + index >= gp_max_csv_line_length)
			{	
				/* we do a "line too long" CSV check for the first row as well (MPP-7869) */
				cstate->in_quote = false;
				cstate->line_done = true;
				cstate->num_consec_csv_err++;
				cstate->cur_lineno += lineno;
				ereport(ERROR,
						(errcode(ERRCODE_BAD_COPY_FILE_FORMAT),
								errmsg("data line too long. likely due to invalid csv data")));
			}

		}
		if (c == '\r')
		{
			lineno++;
			
			if (!csv || (csv && !cstate->in_quote))
			{
				if (cstate->raw_buf[index + 1] == '\n')		/* always safe */
				{
					cstate->eol_type = EOL_CRLF;
					cstate->eol_ch[0] = '\r';
					cstate->eol_ch[1] = '\n';
				}
				else
				{
					cstate->eol_type = EOL_CR;
					cstate->eol_ch[0] = '\r';
					cstate->eol_ch[1] = '\0';
				}

				cstate->in_quote = save_inquote; /* see comment at declaration */
				cstate->last_was_esc = save_lastwas;
				return true;
			}
		}

		index++;
	}

	/* since we're yet to find the EOL this buffer will never be 
	 * re-processed so add the number of rows we found so we don't lose it */
	cstate->cur_lineno += lineno;

	return false;
}

/*
 *	Return decimal value for a hexadecimal digit
 */
static int
GetDecimalFromHex(char hex)
{
	if (isdigit((unsigned char) hex))
		return hex - '0';
	else
		return tolower((unsigned char) hex) - 'a' + 10;
}

/*
 * Read all TEXT attributes. Attributes are parsed from line_buf and
 * inserted (all at once) to attribute_buf, while saving pointers to
 * each attribute's starting position.
 *
 * When this routine finishes execution both the nulls array and
 * the attr_offsets array are updated. The attr_offsets will include
 * the offset from the beginning of the attribute array of which
 * each attribute begins. If a specific attribute is not used for this
 * COPY command (ommitted from the column list), a value of 0 will be assigned.
 * For example: for table foo(a,b,c,d,e) and COPY foo(a,b,e)
 * attr_offsets may look something like this after this routine
 * returns: [0,20,0,0,55]. That means that column "a" value starts
 * at byte offset 0, "b" in 20 and "e" in 55, in attribute_buf.
 *
 * In the attribute buffer (attribute_buf) each attribute
 * is terminated with a '\0', and therefore by using the attr_offsets
 * array we could point to a beginning of an attribute and have it
 * behave as a C string, much like previously done in COPY.
 *
 * Another aspect to improving performance is reducing the frequency
 * of data load into buffers. The original COPY read attribute code
 * loaded a character at a time. In here we try to load a chunk of data
 * at a time. Usually a chunk will include a full data row
 * (unless we have an escaped delim). That effectively reduces the number of
 * loads by a factor of number of bytes per row. This improves performance
 * greatly, unfortunately it add more complexity to the code.
 *
 * Global participants in parsing logic:
 *
 * line_buf.cursor -- an offset from beginning of the line buffer
 * that indicates where we are about to begin the next scan. Note that
 * if we have WITH OIDS or if we ran CopyExtractRowMetaData this cursor is
 * already shifted and is not in the beginning of line buf anymore.
 *
 * attribute_buf.cursor -- an offset from the beginning of the
 * attribute buffer that indicates where the current attribute begins.
 */

void
CopyReadAttributesText(CopyState cstate, bool * __restrict nulls,
					   int * __restrict attr_offsets, int num_phys_attrs, Form_pg_attribute * __restrict attr)
{
	char		delimc = cstate->delim[0];		/* delimiter character */
	char		escapec = cstate->escape[0];	/* escape character    */
	char	   *scan_start;		/* pointer to line buffer for scan start. */
	char	   *scan_end;		/* pointer to line buffer where char was found */
	char	   *stop;
	char	   *scanner;
	int			attr_pre_len = 0;/* attr raw len, before processing escapes */
	int			attr_post_len = 0;/* current attr len after escaping */
	int			m;				/* attribute index being parsed */
	int			bytes_remaining;/* num bytes remaining to be scanned in line
								 * buf */
	int			chunk_start;	/* offset to beginning of line chunk to load */
	int			chunk_len = 0;	/* length of chunk of data to load to attr buf */
	int			oct_val;		/* byte value for octal escapes */
	int			hex_val;
	int			attnum = 0;		/* attribute number being parsed */
	int			attribute = 1;
	bool		saw_high_bit = false;
	ListCell   *cur;			/* cursor to attribute list used for this COPY */

	/* init variables for attribute scan */
	RESET_ATTRBUF;

	/* cursor is now > 0 if we copy WITH OIDS */
	scan_start = cstate->line_buf.data + cstate->line_buf.cursor;
	chunk_start = cstate->line_buf.cursor;

	cur = list_head(cstate->attnumlist);

	/* check for zero column table case */
	if(num_phys_attrs > 0)
	{
		attnum = lfirst_int(cur);
		m = attnum - 1;
	}

	if (cstate->escape_off)
		escapec = delimc;		/* look only for delimiters, escapes are
								 * disabled */

	/* have a single column only and no delim specified? take the fast track */
	if (cstate->delimiter_off)
    {
		CopyReadAttributesTextNoDelim(cstate, nulls, num_phys_attrs,
											 attnum);
        return;
    }

	/*
	 * Scan through the line buffer to read all attributes data
	 */
	while (cstate->line_buf.cursor < cstate->line_buf.len)
	{
		bytes_remaining = cstate->line_buf.len - cstate->line_buf.cursor;
		stop = scan_start + bytes_remaining;
		/*
		 * We can eliminate one test (for length) in the loop by replacing the
		 * last byte with the delimiter.  We need to remember what it was so we
		 * can replace it later.
		 */
		char  endchar = *(stop-1);
		*(stop-1) = delimc;

		/* Find the next of: delimiter, or escape, or end of buffer */
		for (scanner = scan_start; *scanner != delimc && *scanner != escapec; scanner++)
			;
		if (scanner == (stop-1) && endchar != delimc)
		{
			if (endchar != escapec)
				scanner++;
		}
		*(stop-1) = endchar;

		scan_end = (*scanner != '\0' ? (char *) scanner : NULL);

		if (scan_end == NULL)
		{
			/* GOT TO END OF LINE BUFFER */

			if (cur == NULL)
				ereport(ERROR,
						(errcode(ERRCODE_BAD_COPY_FILE_FORMAT),
						 errmsg("extra data after last expected column")));

			attnum = lfirst_int(cur);
			m = attnum - 1;

			/* don't count eol char(s) in attr and chunk len calculation */
			if (cstate->eol_type == EOL_CRLF)
			{
				attr_pre_len += bytes_remaining - 2;
				chunk_len = cstate->line_buf.len - chunk_start - 2;
			}
			else
			{
				attr_pre_len += bytes_remaining - 1;
				chunk_len = cstate->line_buf.len - chunk_start - 1;
			}

			/* check if this is a NULL value or data value (assumed NULL) */
			if (attr_pre_len == cstate->null_print_len
				&&
				strncmp(cstate->line_buf.data + cstate->line_buf.len
					- attr_pre_len - (cstate->eol_type == EOL_CRLF ? 2 : 1),
					cstate->null_print, attr_pre_len) == 0)
				nulls[m] = true;
			else
				nulls[m] = false;

			attr_offsets[m] = cstate->attribute_buf.cursor;


			/* load the last chunk, the whole buffer in most cases */
			appendBinaryStringInfo(&cstate->attribute_buf, cstate->line_buf.data + chunk_start, chunk_len);

			cstate->line_buf.cursor += attr_pre_len + 2;		/* skip eol char and
														 * '\0' to exit loop */

			/*
			 * line is done, but do we have more attributes to process?
			 *
			 * normally, remaining attributes that have no data means ERROR,
			 * however, with FILL MISSING FIELDS remaining attributes become
			 * NULL. since attrs are null by default we leave unchanged and
			 * avoid throwing an error, with the exception of empty data lines
			 * for multiple attributes, which we intentionally don't support.
			 */
			if (lnext(cur) != NULL)
			{
				if (!cstate->fill_missing)
					ereport(ERROR,
							(errcode(ERRCODE_BAD_COPY_FILE_FORMAT),
							 errmsg("missing data for column \"%s\"",
									 NameStr(attr[lfirst_int(lnext(cur)) - 1]->attname))));

				else if (attribute == 1 && attr_pre_len == 0)
					ereport(ERROR,
							(errcode(ERRCODE_BAD_COPY_FILE_FORMAT),
							 errmsg("missing data for column \"%s\", found empty data line",
									 NameStr(attr[lfirst_int(lnext(cur)) - 1]->attname))));
			}
		}
		else
			/* FOUND A DELIMITER OR ESCAPE */
		{
			if (cur == NULL)
				ereport(ERROR,
						(errcode(ERRCODE_BAD_COPY_FILE_FORMAT),
						 errmsg("extra data after last expected column")));

			if (*scan_end == delimc)	/* found a delimiter */
			{
				attnum = lfirst_int(cur);
				m = attnum - 1;

				/* (we don't include the delimiter ch in length) */
				attr_pre_len += scan_end - scan_start;
				attr_post_len += scan_end - scan_start;

				/* check if this is a null print or data (assumed NULL) */
				if (attr_pre_len == cstate->null_print_len &&
					strncmp(scan_end - attr_pre_len, cstate->null_print, attr_pre_len) == 0)
					nulls[m] = true;
				else
					nulls[m] = false;

				/* set the pointer to next attribute position */
				attr_offsets[m] = cstate->attribute_buf.cursor;

				/*
				 * update buffer cursors to our current location, +1 to skip
				 * the delimc
				 */
				cstate->line_buf.cursor = scan_end - cstate->line_buf.data + 1;
				cstate->attribute_buf.cursor += attr_post_len + 1;

				/* prepare scan for next attr */
				scan_start = cstate->line_buf.data + cstate->line_buf.cursor;
				cur = lnext(cur);
				attr_pre_len = 0;
				attr_post_len = 0;

				/*
				 * for the dispatcher - stop parsing once we have
				 * all the hash field values. We don't need the rest.
				 */
				if (Gp_role == GP_ROLE_DISPATCH)
				{
					if (attribute == cstate->last_hash_field)
					{
						/*
						 * load the chunk from chunk_start to end of current
						 * attribute, not including delimiter
						 */
						chunk_len = cstate->line_buf.cursor - chunk_start - 1;
						appendBinaryStringInfo(&cstate->attribute_buf, cstate->line_buf.data + chunk_start, chunk_len);
						break;
					}
				}

				attribute++;
			}
			else
				/* found an escape character */
			{
				char		nextc = *(scan_end + 1);
				char		newc;
				int			skip = 2;

				chunk_len = (scan_end - cstate->line_buf.data) - chunk_start + 1;

				/* load a chunk of data */
				appendBinaryStringInfo(&cstate->attribute_buf, cstate->line_buf.data + chunk_start, chunk_len);

				switch (nextc)
				{
					case '0':
					case '1':
					case '2':
					case '3':
					case '4':
					case '5':
					case '6':
					case '7':
						/* handle \013 */
						oct_val = OCTVALUE(nextc);
						nextc = *(scan_end + 2);

						/*
						 * (no need for out bad access check since line if
						 * buffered)
						 */
						if (ISOCTAL(nextc))
						{
							skip++;
							oct_val = (oct_val << 3) + OCTVALUE(nextc);
							nextc = *(scan_end + 3);
							if (ISOCTAL(nextc))
							{
								skip++;
								oct_val = (oct_val << 3) + OCTVALUE(nextc);
							}
						}
						newc = oct_val & 0377;	/* the escaped byte value */
						if (IS_HIGHBIT_SET(newc))
							saw_high_bit = true;
						break;
					case 'x':
						/* Handle \x3F */
						hex_val = 0; /* init */
						nextc = *(scan_end + 2); /* get char after 'x' */

						if (isxdigit((unsigned char)nextc))
						{
							skip++;
							hex_val = GetDecimalFromHex(nextc);
							nextc = *(scan_end + 3); /* get second char */

							if (isxdigit((unsigned char)nextc))
							{
								skip++;
								hex_val = (hex_val << 4) + GetDecimalFromHex(nextc);
							}
							newc = hex_val & 0xff;
							if (IS_HIGHBIT_SET(newc))
								saw_high_bit = true;
						}
						else
						{
							newc = 'x';
						}
						break;

					case 'b':
						newc = '\b';
						break;
					case 'f':
						newc = '\f';
						break;
					case 'n':
						newc = '\n';
						break;
					case 'r':
						newc = '\r';
						break;
					case 't':
						newc = '\t';
						break;
					case 'v':
						newc = '\v';
						break;
					default:
						if (nextc == delimc)
							newc = delimc;
						else if (nextc == escapec)
							newc = escapec;
						else
						{
							/* no escape sequence found. it's a lone escape */
							
							bool next_is_eol = ((nextc == '\n' && cstate->eol_type == EOL_LF) ||
											    (nextc == '\r' && (cstate->eol_type == EOL_CR || 
																   cstate->eol_type == EOL_CRLF)));
							
							if(!next_is_eol)
							{
								/* take next char literally */
								newc = nextc;
							}
							else
							{
								/* there isn't a next char (end of data in line). we keep the 
								 * backslash as a literal character. We don't skip over the EOL,
								 * since we don't support escaping it anymore (unlike PG).
								 */
								newc = escapec;
								skip--;
							}
						}

						break;
				}

				/* update to current length, add escape and escaped chars  */
				attr_pre_len += scan_end - scan_start + 2;
				/* update to current length, escaped char */
				attr_post_len += scan_end - scan_start + 1;

				/*
				 * Need to get rid of the escape character. This is done by
				 * loading the chunk up to including the escape character
				 * into the attribute buffer. Then overwriting the escape char
				 * with the escaped sequence or char, and continuing to scan
				 * from *after* the char than is after the escape in line_buf.
				 */
				*(cstate->attribute_buf.data + cstate->attribute_buf.len - 1) = newc;
				cstate->line_buf.cursor = scan_end - cstate->line_buf.data + skip;
				scan_start = scan_end + skip;
				chunk_start = cstate->line_buf.cursor;
				chunk_len = 0;
			}

		}						/* end delimiter/backslash */

	}							/* end line buffer scan. */

	/*
	 * Replace all delimiters with NULL for string termination.
	 * NOTE: only delimiters (NOT necessarily all delimc) are replaced.
	 * Example (delimc = '|'):
	 * - Before:  f  1	|  f  \|  2  |	f  3
	 * - After :  f  1 \0  f   |  2 \0	f  3
	 */
	for (attribute = 0; attribute < num_phys_attrs; attribute++)
	{
		if (attr_offsets[attribute] != 0)
			*(cstate->attribute_buf.data + attr_offsets[attribute] - 1) = '\0';
	}

	/* 
	 * MPP-6816 
	 * If any attribute has a de-escaped octal or hex sequence with a
	 * high bit set, we check that the changed attribute text is still
	 * valid WRT encoding. We run the check on all attributes since 
	 * such octal sequences are so rare in client data that it wouldn't
	 * affect performance at all anyway.
	 */
	if(saw_high_bit)
	{
		for (attribute = 0; attribute < num_phys_attrs; attribute++)
		{
			char *fld = cstate->attribute_buf.data + attr_offsets[attribute];
			pg_verifymbstr(fld, strlen(fld), false);
		}
	}
}

/*
 * Read all the attributes of the data line in CSV mode,
 * performing de-escaping as needed. Escaping does not follow the normal
 * PostgreSQL text mode, but instead "standard" (i.e. common) CSV usage.
 *
 * Quoted fields can span lines, in which case the line end is embedded
 * in the returned string.
 *
 * null_print is the null marker string.  Note that this is compared to
 * the pre-de-escaped input string (thus if it is quoted it is not a NULL).
 *----------
 */
// GPDB_84_MERGE_FIXME: This was refactored for performance in upstream,
// in commit 95c238d941. However, the GPDB version was so heavily modified
// that I was not able to merge that commit. So this is still based on
// the slower pre-8.4 version.
void
CopyReadAttributesCSV(CopyState cstate, bool *nulls, int *attr_offsets,
					  int num_phys_attrs, Form_pg_attribute *attr)
{
	char		delimc = cstate->delim[0];
	char		quotec = cstate->quote[0];
	char		escapec = cstate->escape[0];
	char		c;
	int			start_cursor = cstate->line_buf.cursor;
	int			end_cursor = start_cursor;
	int			input_len = 0;
	int			attnum;			/* attribute number being parsed */
	int			m = 0;			/* attribute index being parsed */
	int			attribute = 1;
	bool		in_quote = false;
	bool		saw_quote = false;
	ListCell   *cur;			/* cursor to attribute list used for this COPY */

	/* init variables for attribute scan */
	RESET_ATTRBUF;

	cur = list_head(cstate->attnumlist);

	if(num_phys_attrs > 0)
	{
		attnum = lfirst_int(cur);
		m = attnum - 1;
	}

	for (;;)
	{
		end_cursor = cstate->line_buf.cursor;

		/* finished processing attributes in line */
		if (cstate->line_buf.cursor >= cstate->line_buf.len - 1)
		{
			input_len = end_cursor - start_cursor;

			if (cstate->eol_type == EOL_CRLF)
			{
				/* ignore the leftover CR */
				input_len--;
				cstate->attribute_buf.data[cstate->attribute_buf.cursor - 1] = '\0';
			}

			/* check whether raw input matched null marker */
			if(num_phys_attrs > 0)
			{
				if (!saw_quote && input_len == cstate->null_print_len &&
					strncmp(&cstate->line_buf.data[start_cursor], cstate->null_print, input_len) == 0)
					nulls[m] = true;
				else
					nulls[m] = false;
			}

			/* if zero column table and data is trying to get in */
			if(num_phys_attrs == 0 && input_len > 0)
				ereport(ERROR,
						(errcode(ERRCODE_BAD_COPY_FILE_FORMAT),
						 errmsg("extra data after last expected column")));
			if (cur == NULL)
				ereport(ERROR,
						(errcode(ERRCODE_BAD_COPY_FILE_FORMAT),
						 errmsg("extra data after last expected column")));

			if (in_quote)
			{
				/* next c will usually be LF, but it could also be a quote
				 * char if the last line of the file has no LF, and we don't
				 * want to error out in this case.
				 */
				c = cstate->line_buf.data[cstate->line_buf.cursor];
				if(c != quotec)
					ereport(ERROR,
							(errcode(ERRCODE_BAD_COPY_FILE_FORMAT),
							 errmsg("unterminated CSV quoted field")));
			}

			/*
			 * line is done, but do we have more attributes to process?
			 *
			 * normally, remaining attributes that have no data means ERROR,
			 * however, with FILL MISSING FIELDS remaining attributes become
			 * NULL. since attrs are null by default we leave unchanged and
			 * avoid throwing an error, with the exception of empty data lines
			 * for multiple attributes, which we intentionally don't support.
			 */
			if (lnext(cur) != NULL)
			{
				if (!cstate->fill_missing)
					ereport(ERROR,
							(errcode(ERRCODE_BAD_COPY_FILE_FORMAT),
							 errmsg("missing data for column \"%s\"",
									NameStr(attr[lfirst_int(lnext(cur)) - 1]->attname))));

				else if (attribute == 1 && input_len == 0)
					ereport(ERROR,
							(errcode(ERRCODE_BAD_COPY_FILE_FORMAT),
							 errmsg("missing data for column \"%s\", found empty data line",
									NameStr(attr[lfirst_int(lnext(cur)) - 1]->attname))));
			}

			break;
		}

		c = cstate->line_buf.data[cstate->line_buf.cursor++];

		/* unquoted field delimiter  */
		if (!in_quote && c == delimc && !cstate->delimiter_off)
		{
			/* check whether raw input matched null marker */
			input_len = end_cursor - start_cursor;

			if (cur == NULL)
				ereport(ERROR,
						(errcode(ERRCODE_BAD_COPY_FILE_FORMAT),
						 errmsg("extra data after last expected column")));

			if(num_phys_attrs > 0)
			{
				if (!saw_quote && input_len == cstate->null_print_len &&
				strncmp(&cstate->line_buf.data[start_cursor], cstate->null_print, input_len) == 0)
					nulls[m] = true;
				else
					nulls[m] = false;
			}

			/* terminate attr string with '\0' */
			appendStringInfoCharMacro(&cstate->attribute_buf, '\0');
			cstate->attribute_buf.cursor++;

			/* setup next attribute scan */
			cur = lnext(cur);

			if (cur == NULL)
				ereport(ERROR,
						(errcode(ERRCODE_BAD_COPY_FILE_FORMAT),
						 errmsg("extra data after last expected column")));

			saw_quote = false;

			if(num_phys_attrs > 0)
			{
				attnum = lfirst_int(cur);
				m = attnum - 1;
				attr_offsets[m] = cstate->attribute_buf.cursor;
			}

			start_cursor = cstate->line_buf.cursor;

			/*
			 * for the dispatcher - stop parsing once we have
			 * all the hash field values. We don't need the rest.
			 */
			if (Gp_role == GP_ROLE_DISPATCH)
			{
				if (attribute == cstate->last_hash_field)
					break;
			}

			attribute++;
			continue;
		}

		/* start of quoted field (or part of field) */
		if (!in_quote && c == quotec)
		{
			saw_quote = true;
			in_quote = true;
			continue;
		}

		/* escape within a quoted field */
		if (in_quote && c == escapec)
		{
			/*
			 * peek at the next char if available, and escape it if it is
			 * an escape char or a quote char
			 */
			if (cstate->line_buf.cursor <= cstate->line_buf.len)
			{
				char		nextc = cstate->line_buf.data[cstate->line_buf.cursor];

				if (nextc == escapec || nextc == quotec)
				{
					appendStringInfoCharMacro(&cstate->attribute_buf, nextc);
					cstate->line_buf.cursor++;
					cstate->attribute_buf.cursor++;
					continue;
				}
			}
		}

		/*
		 * end of quoted field. Must do this test after testing for escape
		 * in case quote char and escape char are the same (which is the
		 * common case).
		 */
		if (in_quote && c == quotec)
		{
			in_quote = false;
			continue;
		}
		appendStringInfoCharMacro(&cstate->attribute_buf, c);
		cstate->attribute_buf.cursor++;
	}

}

/*
 * Read a single attribute line when delimiter is 'off'. This is a fast track -
 * we copy the entire line buf into the attribute buf, check for null value,
 * and we're done.
 *
 * Note that no equivalent function exists for CSV, as in CSV we still may
 * need to parse quotes etc. so the functionality of delimiter_off is inlined
 * inside of CopyReadAttributesCSV
 */
static void
CopyReadAttributesTextNoDelim(CopyState cstate, bool *nulls, int num_phys_attrs,
							  int attnum)
{
	int 	len = 0;

	Assert(num_phys_attrs == 1);

	/* don't count eol char(s) in attr len calculation */
	len = cstate->line_buf.len - 1;

	if (cstate->eol_type == EOL_CRLF)
		len--;

	/* check if this is a NULL value or data value (assumed NULL) */
	if (len == cstate->null_print_len &&
		strncmp(cstate->line_buf.data, cstate->null_print, len) == 0)
		nulls[attnum - 1] = true;
	else
		nulls[attnum - 1] = false;

	appendBinaryStringInfo(&cstate->attribute_buf, cstate->line_buf.data, len);
}

/*
 * Read the first attribute. This is mainly used to maintain support
 * for an OID column. All the rest of the columns will be read at once with
 * CopyReadAttributesText.
 */
static char *
CopyReadOidAttr(CopyState cstate, bool *isnull)
{
	char		delimc = cstate->delim[0];
	char	   *start_loc = cstate->line_buf.data + cstate->line_buf.cursor;
	char	   *end_loc;
	int			attr_len = 0;
	int			bytes_remaining;

	/* reset attribute buf to empty */
	RESET_ATTRBUF;

	/* # of bytes that were not yet processed in this line */
	bytes_remaining = cstate->line_buf.len - cstate->line_buf.cursor;

	/* got to end of line */
	if ((end_loc = scanTextLine(cstate, start_loc, delimc, bytes_remaining)) == NULL)
	{
		attr_len = bytes_remaining - 1; /* don't count '\n' in len calculation */
		appendBinaryStringInfo(&cstate->attribute_buf, start_loc, attr_len);
		cstate->line_buf.cursor += attr_len + 2;		/* skip '\n' and '\0' */
	}
	else
		/* found a delimiter */
	{
		/*
		 * (we don't care if delim was preceded with a backslash, because it's
		 * an invalid OID anyway)
		 */

		attr_len = end_loc - start_loc; /* we don't include the delimiter ch */

		appendBinaryStringInfo(&cstate->attribute_buf, start_loc, attr_len);
		cstate->line_buf.cursor += attr_len + 1;
	}


	/* check whether raw input matched null marker */
	if (attr_len == cstate->null_print_len && strncmp(start_loc, cstate->null_print, attr_len) == 0)
		*isnull = true;
	else
		*isnull = false;

	return cstate->attribute_buf.data;
}

/*
 * Read a binary attribute.
 * skip_parsing is a hack for CopyFromDispatch (so we don't parse unneeded fields)
 */
static Datum
CopyReadBinaryAttribute(CopyState cstate,
						int column_no, FmgrInfo *flinfo,
						Oid typioparam, int32 typmod,
						bool *isnull, bool skip_parsing)
{
	int32		fld_size;
	Datum		result = 0;

	if (!CopyGetInt32(cstate, &fld_size))
		ereport(ERROR,
				(errcode(ERRCODE_BAD_COPY_FILE_FORMAT),
				 errmsg("unexpected EOF in COPY data")));
	if (fld_size == -1)
	{
		*isnull = true;
		return ReceiveFunctionCall(flinfo, NULL, typioparam, typmod);
	}
	if (fld_size < 0)
		ereport(ERROR,
				(errcode(ERRCODE_BAD_COPY_FILE_FORMAT),
				 errmsg("invalid field size")));

	/* reset attribute_buf to empty, and load raw data in it */
	resetStringInfo(&cstate->attribute_buf);

	enlargeStringInfo(&cstate->attribute_buf, fld_size);
	if (CopyGetData(cstate, cstate->attribute_buf.data,
					fld_size) != fld_size)
		ereport(ERROR,
				(errcode(ERRCODE_BAD_COPY_FILE_FORMAT),
				 errmsg("unexpected EOF in COPY data")));

	cstate->attribute_buf.len = fld_size;
	cstate->attribute_buf.data[fld_size] = '\0';

	if (!skip_parsing)
	{
		/* Call the column type's binary input converter */
		result = ReceiveFunctionCall(flinfo, &cstate->attribute_buf,
									 typioparam, typmod);

		/* Trouble if it didn't eat the whole buffer */
		if (cstate->attribute_buf.cursor != cstate->attribute_buf.len)
			ereport(ERROR,
					(errcode(ERRCODE_INVALID_BINARY_REPRESENTATION),
					 errmsg("incorrect binary data format")));
	}

	*isnull = false;
	return result;
}

/*
 * Send text representation of one attribute, with conversion and escaping
 */
#define DUMPSOFAR() \
	do { \
		if (ptr > start) \
			CopySendData(cstate, start, ptr - start); \
	} while (0)

/*
 * Send text representation of one attribute, with conversion and escaping
 */
static void
CopyAttributeOutText(CopyState cstate, char *string)
{
	char	   *ptr;
	char	   *start;
	char		c;
	char		delimc = cstate->delim[0];
	char		escapec = cstate->escape[0];

	if (cstate->need_transcoding)
		ptr = pg_server_to_custom(string, 
								  strlen(string), 
								  cstate->client_encoding, 
								  cstate->enc_conversion_proc);
	else
		ptr = string;


	if (cstate->escape_off)
	{
		CopySendData(cstate, ptr, strlen(ptr));
		return;
	}

	/*
	 * We have to grovel through the string searching for control characters
	 * and instances of the delimiter character.  In most cases, though, these
	 * are infrequent.	To avoid overhead from calling CopySendData once per
	 * character, we dump out all characters between escaped characters in a
	 * single call.  The loop invariant is that the data from "start" to "ptr"
	 * can be sent literally, but hasn't yet been.
	 *
	 * We can skip pg_encoding_mblen() overhead when encoding is safe, because
	 * in valid backend encodings, extra bytes of a multibyte character never
	 * look like ASCII.  This loop is sufficiently performance-critical that
	 * it's worth making two copies of it to get the IS_HIGHBIT_SET() test out
	 * of the normal safe-encoding path.
	 */
	if (cstate->encoding_embeds_ascii)
	{
		start = ptr;
		while ((c = *ptr) != '\0')
		{
			if ((unsigned char) c < (unsigned char) 0x20)
			{
				/*
				 * \r and \n must be escaped, the others are traditional.
				 * We prefer to dump these using the C-like notation, rather
				 * than a backslash and the literal character, because it
				 * makes the dump file a bit more proof against Microsoftish
				 * data mangling.
				 */
				switch (c)
				{
					case '\b':
						c = 'b';
						break;
					case '\f':
						c = 'f';
						break;
					case '\n':
						c = 'n';
						break;
					case '\r':
						c = 'r';
						break;
					case '\t':
						c = 't';
						break;
					case '\v':
						c = 'v';
						break;
					default:
						/* If it's the delimiter, must backslash it */
						if (c == delimc)
							break;
						/* All ASCII control chars are length 1 */
						ptr++;
						continue;		/* fall to end of loop */
				}
				/* if we get here, we need to convert the control char */
				DUMPSOFAR();
				CopySendChar(cstate, escapec);
				CopySendChar(cstate, c);
				start = ++ptr;	/* do not include char in next run */
			}
			else if (c == escapec || c == delimc)
			{
				DUMPSOFAR();
				CopySendChar(cstate, escapec);
				start = ptr++;	/* we include char in next run */
			}
			else if (IS_HIGHBIT_SET(c))
				ptr += pg_encoding_mblen(cstate->client_encoding, ptr);
			else
				ptr++;
		}
	}
	else
	{
		start = ptr;
		while ((c = *ptr) != '\0')
		{
			if ((unsigned char) c < (unsigned char) 0x20)
			{
				/*
				 * \r and \n must be escaped, the others are traditional. We
				 * prefer to dump these using the C-like notation, rather than
				 * a backslash and the literal character, because it makes the
				 * dump file a bit more proof against Microsoftish data
				 * mangling.
				 */
				switch (c)
				{
					case '\b':
						c = 'b';
						break;
					case '\f':
						c = 'f';
						break;
					case '\n':
						c = 'n';
						break;
					case '\r':
						c = 'r';
						break;
					case '\t':
						c = 't';
						break;
					case '\v':
						c = 'v';
						break;
					default:
						/* If it's the delimiter, must backslash it */
						if (c == delimc)
							break;
						/* All ASCII control chars are length 1 */
						ptr++;
						continue;		/* fall to end of loop */
				}
				/* if we get here, we need to convert the control char */
				DUMPSOFAR();
				CopySendChar(cstate, escapec);
				CopySendChar(cstate, c);
				start = ++ptr;	/* do not include char in next run */
			}
			else if (c == escapec || c == delimc)
			{
				DUMPSOFAR();
				CopySendChar(cstate, escapec);
				start = ptr++;	/* we include char in next run */
			}
			else
				ptr++;
		}
	}

	DUMPSOFAR();
}

/*
 * Send text representation of one attribute, with conversion and
 * CSV-style escaping
 */
static void
CopyAttributeOutCSV(CopyState cstate, char *string,
					bool use_quote, bool single_attr)
{
	char	   *ptr;
	char	   *start;
	char		c;
	char		delimc = cstate->delim[0];
	char		quotec;
	char		escapec = cstate->escape[0];

	/*
	 * MPP-8075. We may get called with cstate->quote == NULL.
	 */
	if (cstate->quote == NULL)
	{
		quotec = '"';
	}
	else
	{
		quotec = cstate->quote[0];
	}

	/* force quoting if it matches null_print (before conversion!) */
	if (!use_quote && strcmp(string, cstate->null_print) == 0)
		use_quote = true;

	if (cstate->need_transcoding)
		ptr = pg_server_to_custom(string, 
								  strlen(string),
								  cstate->client_encoding,
								  cstate->enc_conversion_proc);
	else
		ptr = string;

	/*
	 * Make a preliminary pass to discover if it needs quoting
	 */
	if (!use_quote)
	{
		/*
		 * Because '\.' can be a data value, quote it if it appears alone on a
		 * line so it is not interpreted as the end-of-data marker.
		 */
		if (single_attr && strcmp(ptr, "\\.") == 0)
			use_quote = true;
		else
		{
			char	   *tptr = ptr;

			while ((c = *tptr) != '\0')
			{
				if (c == delimc || c == quotec || c == '\n' || c == '\r')
				{
					use_quote = true;
					break;
				}
				if (IS_HIGHBIT_SET(c) && cstate->encoding_embeds_ascii)
					tptr += pg_encoding_mblen(cstate->client_encoding, tptr);
				else
					tptr++;
			}
		}
	}

	if (use_quote)
	{
		CopySendChar(cstate, quotec);

		/*
		 * We adopt the same optimization strategy as in CopyAttributeOutText
		 */
		start = ptr;
		while ((c = *ptr) != '\0')
		{
			if (c == quotec || c == escapec)
			{
				DUMPSOFAR();
				CopySendChar(cstate, escapec);
				start = ptr;	/* we include char in next run */
			}
			if (IS_HIGHBIT_SET(c) && cstate->encoding_embeds_ascii)
				ptr += pg_encoding_mblen(cstate->client_encoding, ptr);
			else
				ptr++;
		}
		DUMPSOFAR();

		CopySendChar(cstate, quotec);
	}
	else
	{
		/* If it doesn't need quoting, we can just dump it as-is */
		CopySendString(cstate, ptr);
	}
}

/*
 * CopyGetAttnums - build an integer list of attnums to be copied
 *
 * The input attnamelist is either the user-specified column list,
 * or NIL if there was none (in which case we want all the non-dropped
 * columns).
 *
 * rel can be NULL ... it's only used for error reports.
 */
List *
CopyGetAttnums(TupleDesc tupDesc, Relation rel, List *attnamelist)
{
	List	   *attnums = NIL;

	if (attnamelist == NIL)
	{
		/* Generate default column list */
		Form_pg_attribute *attr = tupDesc->attrs;
		int			attr_count = tupDesc->natts;
		int			i;

		for (i = 0; i < attr_count; i++)
		{
			if (attr[i]->attisdropped)
				continue;
			attnums = lappend_int(attnums, i + 1);
		}
	}
	else
	{
		/* Validate the user-supplied list and extract attnums */
		ListCell   *l;

		foreach(l, attnamelist)
		{
			char	   *name = strVal(lfirst(l));
			int			attnum;
			int			i;

			/* Lookup column name */
			attnum = InvalidAttrNumber;
			for (i = 0; i < tupDesc->natts; i++)
			{
				if (tupDesc->attrs[i]->attisdropped)
					continue;
				if (namestrcmp(&(tupDesc->attrs[i]->attname), name) == 0)
				{
					attnum = tupDesc->attrs[i]->attnum;
					break;
				}
			}
			if (attnum == InvalidAttrNumber)
			{
				if (rel != NULL)
					ereport(ERROR,
							(errcode(ERRCODE_UNDEFINED_COLUMN),
					errmsg("column \"%s\" of relation \"%s\" does not exist",
						   name, RelationGetRelationName(rel))));
				else
					ereport(ERROR,
							(errcode(ERRCODE_UNDEFINED_COLUMN),
							 errmsg("column \"%s\" does not exist",
									name)));
			}
			/* Check for duplicates */
			if (list_member_int(attnums, attnum))
				ereport(ERROR,
						(errcode(ERRCODE_DUPLICATE_COLUMN),
						 errmsg("column \"%s\" specified more than once",
								name)));
			attnums = lappend_int(attnums, attnum);
		}
	}

	return attnums;
}

#define COPY_FIND_MD_DELIM \
md_delim = memchr(line_start, COPY_METADATA_DELIM, Min(32, cstate->line_buf.len)); \
if(md_delim && (md_delim != line_start)) \
{ \
	value_len = md_delim - line_start + 1; \
	*md_delim = '\0'; \
} \
else \
{ \
	cstate->md_error = true; \
}	

/*
 * CopyExtractRowMetaData - extract embedded row number from data.
 *
 * If data is being parsed in execute mode the parser (QE) doesn't
 * know the original line number (in the original file) of the current
 * row. Therefore the QD sends this information along with the data.
 * other metadata that the QD sends includes whether the data was
 * converted to server encoding (should always be the case, unless
 * encoding error happened and we're in error log mode).
 *
 * in:
 *    line_buf: <original_num>^<buf_converted>^<data for this row>
 *    lineno: ?
 *    line_buf_converted: ?
 *
 * out:
 *    line_buf: <data for this row>
 *    lineno: <original_num>
 *    line_buf_converted: <t/f>
 */
static
void CopyExtractRowMetaData(CopyState cstate)
{
	char *md_delim = NULL; /* position of the metadata delimiter */
	
	/*
	 * Line_buf may have already skipped an OID column if WITH OIDS defined,
	 * so we need to start from cursor not always from beginning of linebuf.
	 */
	char *line_start = cstate->line_buf.data + cstate->line_buf.cursor;
	int  value_len = 0;

	cstate->md_error = false;
	
	/* look for the first delimiter, and extract lineno */
	COPY_FIND_MD_DELIM;
	
	/* 
	 * make sure MD exists. that should always be the case
	 * unless we run into an edge case - see MPP-8052. if that 
	 * happens md_error is now set. we raise an error. 
	 */
	if(cstate->md_error)
		ereport(ERROR,
				(errcode(ERRCODE_INVALID_OBJECT_DEFINITION),
				 errmsg("COPY metadata not found. This probably means that there is a "
						"mixture of newline types in the data. Use the NEWLINE keyword "
						"in order to resolve this reliably.")));

	cstate->cur_lineno = atoi(line_start);

	*md_delim = COPY_METADATA_DELIM; /* restore the line_buf byte after setting it to \0 */

	/* reposition line buf cursor to see next metadata value (skip lineno) */
	cstate->line_buf.cursor += value_len;
	line_start = cstate->line_buf.data + cstate->line_buf.cursor;

	/* look for the second delimiter, and extract line_buf_converted */
	COPY_FIND_MD_DELIM;
	Assert(*line_start == '0' || *line_start == '1'); 
	cstate->line_buf_converted = atoi(line_start);
	
	*md_delim = COPY_METADATA_DELIM;
	cstate->line_buf.cursor += value_len;
}

/*
 * error context callback for COPY FROM
 */
static void
copy_in_error_callback(void *arg)
{
	CopyState	cstate = (CopyState) arg;
	char buffer[20];

	/*
	 * If we saved the error context from a QE in cdbcopy.c append it here.
	 */
	if (Gp_role == GP_ROLE_DISPATCH && cstate->executor_err_context.len > 0)
	{
		errcontext("%s", cstate->executor_err_context.data);
		return;
	}

	/* don't need to print out context if error wasn't local */
	if (cstate->error_on_executor)
		return;

	if (cstate->binary)
	{
		/* can't usefully display the data */
		if (cstate->cur_attname)
			errcontext("COPY %s, line %s, column %s",
					   cstate->cur_relname,
					   linenumber_atoi(buffer, cstate->cur_lineno),
					   cstate->cur_attname);
		else
			errcontext("COPY %s, line %s",
					   cstate->cur_relname,
					   linenumber_atoi(buffer, cstate->cur_lineno));
	}
	else
	{
	if (cstate->cur_attname)
	{
		/* error is relevant to a particular column */
		char	   *att_buf;

		att_buf = limit_printout_length(cstate->attribute_buf.data);

		errcontext("COPY %s, line %s, column %s",
				   cstate->cur_relname,
				   linenumber_atoi(buffer, cstate->cur_lineno),
				   att_buf);
		pfree(att_buf);
	}
	else
	{
		/* error is relevant to a particular line */
		if (cstate->line_buf_converted || !cstate->need_transcoding)
		{
			char	   *line_buf;

			line_buf = extract_line_buf(cstate);
			truncateEolStr(line_buf, cstate->eol_type);

			errcontext("COPY %s, line %s: \"%s\"",
					   cstate->cur_relname,
					   linenumber_atoi(buffer, cstate->cur_lineno),
					   line_buf);
			pfree(line_buf);
		}
		else
		{
			/*
			 * Here, the line buffer is still in a foreign encoding,
			 * and indeed it's quite likely that the error is precisely
			 * a failure to do encoding conversion (ie, bad data).	We
			 * dare not try to convert it, and at present there's no way
			 * to regurgitate it without conversion.  So we have to punt
			 * and just report the line number.
			 */
			errcontext("COPY %s, line %s",
					   cstate->cur_relname,
					   linenumber_atoi(buffer, cstate->cur_lineno));
		}
	}
}
}

/*
 * If our (copy of) linebuf has the embedded original row number and other
 * row-specific metadata, remove it. It is not part of the actual data, and
 * should not be displayed.
 *
 * we skip this step, however, if md_error was previously set by
 * CopyExtractRowMetaData. That should rarely happen, though.
 *
 * Returned value is a palloc'ed string to print.  The caller should pfree it.
 */
static char *
extract_line_buf(CopyState cstate)
{
	char	   *line_buf = cstate->line_buf.data;

	if (cstate->err_loc_type == ROWNUM_EMBEDDED && !cstate->md_error)
	{
		/* the following is a compacted mod of CopyExtractRowMetaData */
		int value_len = 0;
		char *line_start = cstate->line_buf.data;
		char *lineno_delim = memchr(line_start, COPY_METADATA_DELIM,
									Min(32, cstate->line_buf.len));

		if (lineno_delim && (lineno_delim != line_start))
		{
			/*
			 * we only continue parsing metadata if the first extraction above
			 * succeeded. there are some edge cases where we may not have a line
			 * with MD to parse, for example if some non-copy related error
			 * propagated here and we don't yet have a proper data line.
			 * see MPP-11328
			 */
			value_len = lineno_delim - line_start + 1;
			line_start += value_len;

			lineno_delim = memchr(line_start, COPY_METADATA_DELIM,
								  Min(32, cstate->line_buf.len));

			if (lineno_delim && (lineno_delim != line_start))
			{
				value_len = lineno_delim - line_start + 1;
				line_start += value_len;
				line_buf = line_start;
			}
		}
	}

	/*
	 * Finally allocate a new buffer and trim the string to a reasonable
	 * length.  We need a copy since this might be called from non-ERROR
	 * context like NOTICE, and we should preserve the original.
	 */
	return limit_printout_length(line_buf);
}

/*
 * Make sure we don't print an unreasonable amount of COPY data in a message.
 *
 * It would seem a lot easier to just use the sprintf "precision" limit to
 * truncate the string.  However, some versions of glibc have a bug/misfeature
 * that vsnprintf will always fail (return -1) if it is asked to truncate
 * a string that contains invalid byte sequences for the current encoding.
 * So, do our own truncation.  We return a pstrdup'd copy of the input.
 */
char *
limit_printout_length(const char *str)
{
#define MAX_COPY_DATA_DISPLAY 100

	int			slen = strlen(str);
	int			len;
	char	   *res;

	/* Fast path if definitely okay */
	if (slen <= MAX_COPY_DATA_DISPLAY)
		return pstrdup(str);

	/* Apply encoding-dependent truncation */
	len = pg_mbcliplen(str, slen, MAX_COPY_DATA_DISPLAY);

	/*
	 * Truncate, and add "..." to show we truncated the input.
	 */
	res = (char *) palloc(len + 4);
	memcpy(res, str, len);
	strcpy(res + len, "...");

	return res;
}


static void
attr_get_key(CopyState cstate, CdbCopy *cdbCopy, int original_lineno_for_qe,
			 unsigned int target_seg,
			 AttrNumber p_nattrs, AttrNumber *attrs,
			 Form_pg_attribute *attr_descs, int *attr_offsets, bool *attr_nulls,
			 FmgrInfo *in_functions, Oid *typioparams, Datum *values)
{
	AttrNumber p_index;

	/*
	 * Since we only need the internal format of values that
	 * we want to hash on (partitioning keys only), we want to
	 * skip converting the other values so we can run faster.
	 */
	for (p_index = 0; p_index < p_nattrs; p_index++)
	{
		ListCell *cur;

		/*
		 * For this partitioning key, search for its location in the attr list.
		 * (note that fields may be out of order, so this is necessary).
		 */
		foreach(cur, cstate->attnumlist)
		{
			int			attnum = lfirst_int(cur);
			int			m = attnum - 1;
			char	   *string;
			bool		isnull;

			if (attnum == attrs[p_index])
			{
				string = cstate->attribute_buf.data + attr_offsets[m];

				if (attr_nulls[m])
					isnull = true;
				else
					isnull = false;

				if (cstate->csv_mode && isnull &&
					cstate->force_notnull_flags[m])
				{
					string = cstate->null_print;		/* set to NULL string */
					isnull = false;
				}

				/* we read an SQL NULL, no need to do anything */
				if (!isnull)
				{
					cstate->cur_attname = NameStr(attr_descs[m]->attname);

					values[m] = InputFunctionCall(&in_functions[m],
												  string,
												  typioparams[m],
												  attr_descs[m]->atttypmod);

					attr_nulls[m] = false;
					cstate->cur_attname = NULL;
				}		/* end if (!isnull) */

				break;	/* go to next partitioning key
						 * attribute */
			}
		}		/* end foreach */
	}			/* end for partitioning indexes */
}

/*
 * The following are custom versions of the string function strchr().
 * As opposed to the original strchr which searches through
 * a string until the target character is found, or a NULL is
 * found, this version will not return when a NULL is found.
 * Instead it will search through a pre-defined length of
 * bytes and will return only if the target character(s) is reached.
 *
 * If our client encoding is not a supported server encoding, we
 * know that it is not safe to look at each character as trailing
 * byte in a multibyte character may be a 7-bit ASCII equivalent.
 * Therefore we use pg_encoding_mblen to skip to the end of the
 * character.
 *
 * returns:
 *	 pointer to c - if c is located within the string.
 *	 NULL - if c was not found in specified length of search. Note:
 *			this DOESN'T mean that a '\0' was reached.
 */
char *
scanTextLine(CopyState cstate, const char *s, char eol, size_t len)
{
		
	if (cstate->encoding_embeds_ascii && !cstate->line_buf_converted)
	{
		int			mblen;
		const char *end = s + len;
		
		/* we may need to skip the end of a multibyte char from the previous buffer */
		s += cstate->missing_bytes;
		
		mblen = pg_encoding_mblen(cstate->client_encoding, s);

		for (; *s != eol && s < end; s += mblen)
			mblen = pg_encoding_mblen(cstate->client_encoding, s);

		/* 
		 * MPP-10802
		 * if last char is a partial mb char (the rest of its bytes are in the next 
		 * buffer) save # of missing bytes for this char and skip them next time around 
		 */
		cstate->missing_bytes = (s > end ? s - end : 0);
			
		return ((*s == eol) ? (char *) s : NULL);
	}
	else
		return memchr(s, eol, len);
}


char *
scanCSVLine(CopyState cstate, const char *s, char eol, char escapec, char quotec, size_t len)
{
	const char *start = s;
	const char *end = start + len;
	
	if (cstate->encoding_embeds_ascii && !cstate->line_buf_converted)
	{
		int			mblen;
		
		/* we may need to skip the end of a multibyte char from the previous buffer */
		s += cstate->missing_bytes;
		
		mblen = pg_encoding_mblen(cstate->client_encoding, s);
		
		for ( ; *s != eol && s < end ; s += mblen)
		{
			if (cstate->in_quote && *s == escapec)
				cstate->last_was_esc = !cstate->last_was_esc;
			if (*s == quotec && !cstate->last_was_esc)
				cstate->in_quote = !cstate->in_quote;
			if (*s != escapec)
				cstate->last_was_esc = false;

			mblen = pg_encoding_mblen(cstate->client_encoding, s);
		}
		
		/* 
		 * MPP-10802
		 * if last char is a partial mb char (the rest of its bytes are in the next 
		 * buffer) save # of missing bytes for this char and skip them next time around 
		 */
		cstate->missing_bytes = (s > end ? s - end : 0);
	}
	else
		/* safe to scroll byte by byte */
	{	
		for ( ; *s != eol && s < end ; s++)
		{
			if (cstate->in_quote && *s == escapec)
				cstate->last_was_esc = !cstate->last_was_esc;
			if (*s == quotec && !cstate->last_was_esc)
				cstate->in_quote = !cstate->in_quote;
			if (*s != escapec)
				cstate->last_was_esc = false;
		}
	}

	if (s == end)
		return NULL;
	
	if (*s == eol)
		cstate->last_was_esc = false;

	return ((*s == eol) ? (char *) s : NULL);
}

/* remove end of line chars from end of a buffer */
void truncateEol(StringInfo buf, EolType eol_type)
{
	int one_back = buf->len - 1;
	int two_back = buf->len - 2;

	if(eol_type == EOL_CRLF)
	{
		if(buf->len < 2)
			return;

		if(buf->data[two_back] == '\r' &&
		   buf->data[one_back] == '\n')
		{
			buf->data[two_back] = '\0';
			buf->data[one_back] = '\0';
			buf->len -= 2;
		}
	}
	else
	{
		if(buf->len < 1)
			return;

		if(buf->data[one_back] == '\r' ||
		   buf->data[one_back] == '\n')
		{
			buf->data[one_back] = '\0';
			buf->len--;
		}
	}
}

/* wrapper for truncateEol */
void
truncateEolStr(char *str, EolType eol_type)
{
	StringInfoData buf;

	buf.data = str;
	buf.len = strlen(str);
	buf.maxlen = buf.len;
	truncateEol(&buf, eol_type);
}

/*
 * concatenateEol
 *
 * add end of line chars to end line buf.
 *
 */
static void concatenateEol(CopyState cstate)
{
	switch (cstate->eol_type)
	{
		case EOL_LF:
			appendStringInfo(&cstate->line_buf, "\n");
			break;
		case EOL_CR:
			appendStringInfo(&cstate->line_buf, "\r");
			break;
		case EOL_CRLF:
			appendStringInfo(&cstate->line_buf, "\r\n");
			break;
		case EOL_UNKNOWN:
			appendStringInfo(&cstate->line_buf, "\n");
			break;

	}
}

/*
 * Escape any single quotes or backslashes in given string (from initdb.c)
 */
static char *
escape_quotes(const char *src)
{
	int			len = strlen(src),
				i,
				j;
	char	   *result = palloc(len * 2 + 1);

	for (i = 0, j = 0; i < len; i++)
	{
		if ((src[i]) == '\'' || (src[i]) == '\\')
			result[j++] = src[i];
		result[j++] = src[i];
	}
	result[j] = '\0';
	return result;
}

/*
 * copy_dest_startup --- executor startup
 */
static void
copy_dest_startup(DestReceiver *self __attribute__((unused)), int operation __attribute__((unused)), TupleDesc typeinfo __attribute__((unused)))
{
	/* no-op */
}

/*
 * copy_dest_receive --- receive one tuple
 */
static void
copy_dest_receive(TupleTableSlot *slot, DestReceiver *self)
{
	DR_copy    *myState = (DR_copy *) self;
	CopyState	cstate = myState->cstate;

	/* Make sure the tuple is fully deconstructed */
	slot_getallattrs(slot);

	/* And send the data */
	CopyOneRowTo(cstate, InvalidOid, slot_get_values(slot), slot_get_isnull(slot));
}

/*
 * copy_dest_shutdown --- executor end
 */
static void
copy_dest_shutdown(DestReceiver *self __attribute__((unused)))
{
	/* no-op */
}

/*
 * copy_dest_destroy --- release DestReceiver object
 */
static void
copy_dest_destroy(DestReceiver *self)
{
	pfree(self);
}

/*
 * CreateCopyDestReceiver -- create a suitable DestReceiver object
 */
DestReceiver *
CreateCopyDestReceiver(void)
{
	DR_copy    *self = (DR_copy *) palloc(sizeof(DR_copy));

	self->pub.receiveSlot = copy_dest_receive;
	self->pub.rStartup = copy_dest_startup;
	self->pub.rShutdown = copy_dest_shutdown;
	self->pub.rDestroy = copy_dest_destroy;
	self->pub.mydest = DestCopyOut;

	self->cstate = NULL;		/* will be set later */

	return (DestReceiver *) self;
}


static void CopyInitPartitioningState(EState *estate)
{
	if (estate->es_result_partitions)
	{
		estate->es_partition_state =
 			createPartitionState(estate->es_result_partitions,
								 estate->es_num_result_relations);
	}
}

/*
 * Initialize data loader parsing state
 */
static void CopyInitDataParser(CopyState cstate)
{
	cstate->fe_eof = false;
	cstate->cur_relname = RelationGetRelationName(cstate->rel);
	cstate->cur_lineno = 0;
	cstate->cur_attname = NULL;
	cstate->null_print_len = strlen(cstate->null_print);

	if (cstate->csv_mode)
	{
		cstate->in_quote = false;
		cstate->last_was_esc = false;
		cstate->num_consec_csv_err = 0;
	}

	/* Set up data buffer to hold a chunk of data */
	MemSet(cstate->raw_buf, ' ', RAW_BUF_SIZE * sizeof(char));
	cstate->raw_buf[RAW_BUF_SIZE] = '\0';
	cstate->line_done = true;
	cstate->raw_buf_done = false;
}

/*
 * CopyCheckIsLastLine
 *
 * This routine checks if the line being looked at is the last line of data.
 * If it is, it makes sure that this line is terminated with an EOL. We must
 * do this check in order to support files that don't end up EOL before EOF,
 * because we want to treat that last line as normal - and be able to pre
 * process it like the other lines (remove metadata chars, encoding conversion).
 *
 * See MPP-4406 for an example of why this is needed.
 *
 * Notice: if line_buf is empty, no need to add EOL
 */
static bool CopyCheckIsLastLine(CopyState cstate)
{
	if (cstate->fe_eof && cstate->line_buf.len > 0)
	{
		concatenateEol(cstate);
		return true;
	}
	
	return false;
}

/*
 * setEncodingConversionProc
 *
 * COPY and External tables use a custom path to the encoding conversion
 * API because external tables have their own encoding (which is not
 * necessarily client_encoding). We therefore have to set the correct
 * encoding conversion function pointer ourselves, to be later used in
 * the conversion engine.
 *
 * The code here mimics a part of SetClientEncoding() in mbutils.c
 */
void setEncodingConversionProc(CopyState cstate, int client_encoding, bool iswritable)
{
	Oid		conversion_proc;
	
	/*
	 * COPY FROM and RET: convert from client to server
	 * COPY TO   and WET: convert from server to client
	 */
	if (iswritable)
		conversion_proc = FindDefaultConversionProc(GetDatabaseEncoding(),
													client_encoding);
	else		
		conversion_proc = FindDefaultConversionProc(client_encoding,
												    GetDatabaseEncoding());
	
	if (OidIsValid(conversion_proc))
	{
		/* conversion proc found */
		cstate->enc_conversion_proc = palloc(sizeof(FmgrInfo));
		fmgr_info(conversion_proc, cstate->enc_conversion_proc);
	}
	else
	{
		/* no conversion function (both encodings are probably the same) */
		cstate->enc_conversion_proc = NULL;
	}
}

/*
 * preProcessDataLine
 *
 * When Done reading a complete data line set input row number for error report
 * purposes (this also removes any metadata that was concatenated to the data
 * by the QD during COPY) and convert it to server encoding if transcoding is
 * needed.
 */
static
void preProcessDataLine(CopyState cstate)
{
	char	   *cvt;
	bool		force_transcoding = false;

	/*
	 * Increment line count by 1 if we have access to all the original
	 * data rows and can count them reliably (ROWNUM_ORIGINAL). However
	 * if we have ROWNUM_EMBEDDED the original row number for this row
	 * was sent to us with the data (courtesy of the data distributor), so
	 * get that number instead.
	 */
	if(cstate->err_loc_type == ROWNUM_ORIGINAL)
	{
		cstate->cur_lineno++;
	}
	else if(cstate->err_loc_type == ROWNUM_EMBEDDED)
	{
		Assert(Gp_role == GP_ROLE_EXECUTE);
		
		/*
		 * Extract various metadata sent to us from the QD COPY about this row:
		 * 1) the original line number of the row.
		 * 2) if the row was converted to server encoding or not
		 */
		CopyExtractRowMetaData(cstate); /* sets cur_lineno internally */
		
		/* check if QD sent us a badly encoded row, still in client_encoding, 
		 * in order to catch the encoding error ourselves. if line_buf_converted
		 * is false after CopyExtractRowMetaData then we must transcode and catch
		 * the error. Verify that we are indeed in SREH error log mode. that's
		 * the only valid path for receiving an unconverted data row.
		 */
		if (!cstate->line_buf_converted)
		{
			Assert(cstate->errMode == SREH_LOG);
			force_transcoding = true; 
		}
			
	}
	else
	{
		Assert(false); /* byte offset not yet supported */
	}
	
	if (cstate->need_transcoding || force_transcoding)
	{
		cvt = (char *) pg_custom_to_server(cstate->line_buf.data,
										   cstate->line_buf.len,
										   cstate->client_encoding,
										   cstate->enc_conversion_proc);
		
		Assert(!force_transcoding); /* if force is 't' we must have failed in the conversion */
		
		if (cvt != cstate->line_buf.data)
		{
			/* transfer converted data back to line_buf */
			RESET_LINEBUF;
			appendBinaryStringInfo(&cstate->line_buf, cvt, strlen(cvt));
			pfree(cvt);
		}
	}
	/* indicate that line buf is in server encoding */
	cstate->line_buf_converted = true;
}

void CopyEolStrToType(CopyState cstate)
{
	if (pg_strcasecmp(cstate->eol_str, "lf") == 0)
	{
		cstate->eol_type = EOL_LF;
		cstate->eol_ch[0] = '\n';
		cstate->eol_ch[1] = '\0';
	}
	else if (pg_strcasecmp(cstate->eol_str, "cr") == 0)
	{
		cstate->eol_type = EOL_CR;
		cstate->eol_ch[0] = '\r';
		cstate->eol_ch[1] = '\0';		
	}
	else if (pg_strcasecmp(cstate->eol_str, "crlf") == 0)
	{
		cstate->eol_type = EOL_CRLF;
		cstate->eol_ch[0] = '\r';
		cstate->eol_ch[1] = '\n';		
		
	}
	else /* error. must have been validated in CopyValidateControlChars() ! */
		ereport(ERROR,
				(errcode(ERRCODE_CDB_INTERNAL_ERROR),
				 errmsg("internal error in CopySetEolType. Trying to set NEWLINE %s", 
						 cstate->eol_str)));
}

static GpDistributionData *
InitDistributionData(CopyState cstate, Form_pg_attribute *attr,
                     AttrNumber num_phys_attrs,
                     EState *estate, bool multi_dist_policy)
{
	GpDistributionData *distData = palloc(sizeof(GpDistributionData));
	/* Variables for cdbpolicy */
	GpPolicy *policy; /* the partitioning policy for this table */
	AttrNumber p_nattrs; /* num of attributes in the distribution policy */
	Oid *p_attr_types; /* types for each policy attribute */
	HTAB *hashmap = NULL;
	CdbHash *cdbHash = NULL;
	AttrNumber h_attnum; /* hash key attribute number */
	int p_index;
	int total_segs = getgpsegmentCount();
	int i = 0;

	if (!multi_dist_policy)
	{
		policy = GpPolicyCopy(CurrentMemoryContext, cstate->rel->rd_cdbpolicy);

		if (policy)
			p_nattrs = policy->nattrs; /* number of partitioning keys */
		else
			p_nattrs = 0;
		/* Create hash API reference */
		cdbHash = makeCdbHash(total_segs);
	}
	else
	{
		/*
		 * This is a partitioned table that has multiple, different
		 * distribution policies.
		 *
		 * We build up a fake policy comprising the set of all columns used
		 * to distribute all children in the partition configuration. That way
		 * we're sure to parse all necessary columns in the input data and we
		 * have all column types handy.
		 */
		List *cols = NIL;
		ListCell *lc;
		HASHCTL hash_ctl;

		partition_get_policies_attrs(estate->es_result_partitions,
		                             cstate->rel->rd_cdbpolicy, &cols);
		MemSet(&hash_ctl, 0, sizeof(hash_ctl));
		hash_ctl.keysize = sizeof(Oid);
		hash_ctl.entrysize = sizeof(cdbhashdata);
		hash_ctl.hash = oid_hash;
		hash_ctl.hcxt = CurrentMemoryContext;

		hashmap = hash_create("partition cdb hash map",
		                      100 /* XXX: need a better value, but what? */,
		                      &hash_ctl,
		                      HASH_ELEM | HASH_FUNCTION | HASH_CONTEXT);
		p_nattrs = list_length(cols);
		policy = palloc(sizeof(GpPolicy) + sizeof(AttrNumber) * p_nattrs);
		i = 0;
		foreach (lc, cols)
			policy->attrs[i++] = lfirst_int(lc);
	}

	/*
	 * Extract types for each partition key from the tuple descriptor,
	 * and convert them when necessary. We don't want to do this
	 * for each tuple since get_typtype() is quite expensive when called
	 * lots of times.
	 * The array key for p_attr_types is the attribute number of the attribute
	 * in question.
	 */
	p_attr_types = (Oid *) palloc0(num_phys_attrs * sizeof(Oid));

	for (i = 0; i < p_nattrs; i++)
	{
		h_attnum = policy->attrs[i];

		/*
		 * get the data type of this attribute. If it's an
		 * array type use anyarray, or else just use as is.
		 */
		if (attr[h_attnum - 1]->attndims > 0)
			p_attr_types[h_attnum - 1] = ANYARRAYOID;
		else
		{
			/* If this type is a domain type, get its base type. */
			p_attr_types[h_attnum - 1] = attr[h_attnum - 1]->atttypid;
			if (get_typtype(p_attr_types[h_attnum - 1]) == 'd')
				p_attr_types[h_attnum - 1] = getBaseType(
				        p_attr_types[h_attnum - 1]);
		}
	}

	/*
	 * for optimized parsing - get the last field number in the
	 * file that we need to parse to have all values for the hash keys.
	 * (If the table has an empty distribution policy, then we don't need
	 * to parse any attributes really... just send the row away using
	 * a special cdbhash function designed for this purpose).
	 */
	cstate->last_hash_field = 0;

	for (p_index = 0; p_index < p_nattrs; p_index++)
	{
		i = 1;

		/*
		 * for this partitioning key, search for its location in the attr list.
		 * (note that fields may be out of order).
		 */
		ListCell *cur;
		foreach (cur, cstate->attnumlist)
		{
			int attnum = lfirst_int(cur);

			if (attnum == policy->attrs[p_index])
			{
				if (i > cstate->last_hash_field)
					cstate->last_hash_field = i;
			}
			if (estate->es_result_partitions)
			{
				if (attnum == estate->es_partition_state->max_partition_attr)
				{
					if (i > cstate->last_hash_field)
						cstate->last_hash_field = i;
				}
			}
			i++;
		}
	}

	distData->policy = policy;
	distData->p_nattrs = p_nattrs;
	distData->p_attr_types = p_attr_types;
	distData->cdbHash = cdbHash;
	distData->hashmap = hashmap;

	return distData;
}

static void
FreeDistributionData(GpDistributionData *distData)
{
	if (distData)
	{
		pfree(distData->policy);
		pfree(distData->p_attr_types);
		if (distData->cdbHash)
		{
			pfree(distData->cdbHash);
		}
		if (distData->hashmap)
		{
			pfree(distData->hashmap);
		}
		pfree(distData);

	}
}

static void
InitPartitionData(PartitionData *partitionData, EState *estate, Form_pg_attribute *attr,
				  AttrNumber num_phys_attrs, MemoryContext ctxt)
{
	Datum *part_values = NULL;
	Oid *part_typio = NULL;
	FmgrInfo *part_infuncs = NULL;
	AttrNumber *part_attnum = NULL;
	int part_attnums = 0;

	PartitionNode *n = estate->es_result_partitions;
	MemoryContext cxt_save;

	List *pattnums = get_partition_attrs(n);
	ListCell *lc;
	int ii = 0;

	cxt_save = MemoryContextSwitchTo(ctxt);

	part_values = palloc0(num_phys_attrs * sizeof(Datum));
	part_typio = palloc(num_phys_attrs * sizeof(Oid));
	part_infuncs = palloc(num_phys_attrs * sizeof(FmgrInfo));
	part_attnum = palloc(num_phys_attrs * sizeof(AttrNumber));
	part_attnums = list_length(pattnums);
	MemoryContextSwitchTo(cxt_save);

	foreach (lc, pattnums)
	{
		AttrNumber attnum = (AttrNumber) lfirst_int(lc);
		Oid in_func_oid;

		getTypeInputInfo(attr[attnum - 1]->atttypid, &in_func_oid,
		                 &part_typio[attnum - 1]);
		fmgr_info(in_func_oid, &part_infuncs[attnum - 1]);
		part_attnum[ii++] = attnum;
	}
	partitionData->part_values = part_values;
	partitionData->part_typio = part_typio;
	partitionData->part_infuncs = part_infuncs;
	partitionData->part_attnum = part_attnum;
	partitionData->part_attnums = part_attnums;
}

static void
FreePartitionData(PartitionData *partitionData)
{
	if (partitionData)
	{
		if(partitionData->part_values)
		{
			pfree(partitionData->part_values);
			pfree(partitionData->part_typio);
			pfree(partitionData->part_infuncs);
			pfree(partitionData->part_attnum);
		}
		pfree(partitionData);
	}
}

/* Get distribution policy for specific part */
static GpDistributionData *
GetDistributionPolicyForPartition(CopyState cstate, EState *estate,
                                  PartitionData *partitionData, HTAB *hashmap,
                                  Oid *p_attr_types,
                                  GetAttrContext *getAttrContext,
                                  MemoryContext ctxt)
{
	ResultRelInfo *resultRelInfo;
	Datum *values_for_partition;
	GpPolicy *part_policy = NULL; /* policy for specific part */
	AttrNumber part_p_nattrs = 0; /* partition policy max attno */
	CdbHash *part_hash = NULL;
	int target_seg = 0; /* not used in attr_get_key function */

	if (!cstate->binary)
	{
		/*
		 * Text/CSV: Ensure we parse all partition attrs.
		 * Q: Wouldn't this potentially reparse values (and miss defaults)?
		 *    Why not merge with he other attr_get_key call
		 *    (replace part_values with values)?
		 */
		MemSet(partitionData->part_values, 0,
		       getAttrContext->num_phys_attrs * sizeof(Datum));
		attr_get_key(cstate, getAttrContext->cdbCopy,
		             getAttrContext->original_lineno_for_qe, target_seg,
		             partitionData->part_attnums, partitionData->part_attnum,
		             getAttrContext->attr, getAttrContext->attr_offsets,
		             getAttrContext->nulls, partitionData->part_infuncs,
		             partitionData->part_typio, partitionData->part_values);
		values_for_partition = partitionData->part_values;
	}
	else
	{
		/*
		 * Binary: We've made sure to parse partition attrs above.
		 */
		values_for_partition = getAttrContext->values;
	}

	/* values_get_partition() calls palloc() */
	MemoryContext save_cxt = MemoryContextSwitchTo(ctxt);
	GpDistributionData *distData = palloc(sizeof(GpDistributionData));
	distData->p_attr_types = p_attr_types;
	resultRelInfo = values_get_partition(values_for_partition,
	                                     getAttrContext->nulls,
	                                     getAttrContext->tupDesc, estate);
	MemoryContextSwitchTo(save_cxt);

	/*
	 * If we a partition set with differing policies,
	 * get the policy for this particular child partition.
	 */
	if (hashmap)
	{
		bool found;
		cdbhashdata *d;
		Oid relid = resultRelInfo->ri_RelationDesc->rd_id;

		d = hash_search(hashmap, &(relid), HASH_ENTER, &found);
		if (found)
		{
			part_policy = d->policy;
			part_p_nattrs = part_policy->nattrs;
			part_hash = d->cdbHash;
		}
		else
		{
			Relation rel = heap_open(relid, NoLock);
			MemoryContextSwitchTo(ctxt);

			/*
			 * Make sure this all persists the current
			 * iteration.
			 */
			d->relid = relid;
			part_hash = d->cdbHash = makeCdbHash(
			        getAttrContext->cdbCopy->total_segs);
			part_policy = d->policy = GpPolicyCopy(ctxt, rel->rd_cdbpolicy);
			part_p_nattrs = part_policy->nattrs;
			heap_close(rel, NoLock);
			MemoryContextSwitchTo(save_cxt);
		}
	}
	distData->policy = part_policy;
	distData->p_nattrs = part_p_nattrs;
	distData->cdbHash = part_hash;

	return distData;
}

static unsigned int
GetTargetSeg(GpDistributionData *distData, Datum *baseValues, bool *baseNulls)
{
	unsigned int target_seg = 0;
	CdbHash *cdbHash = distData->cdbHash;
	GpPolicy *policy = distData->policy; /* the partitioning policy for this table */
	AttrNumber p_nattrs = distData->p_nattrs; /* num of attributes in the distribution policy */
	Oid *p_attr_types = distData->p_attr_types;

	if (!policy)
	{
		elog(FATAL, "Bad or undefined policy. (%p)", policy);
	}

	/*
	 * At this point in the code, baseValues[x] is final for this
	 * data row -- either the input data, a null or a default
	 * value is in there, and constraints applied.
	 *
	 * Perform a cdbhash on this data row. Perform a hash operation
	 * on each attribute.
	 */
	Assert(PointerIsValid(cdbHash));
	/* Assert does not activate in production build */
	if (!cdbHash)
	{
		elog(FATAL, "Bad cdb_hash: %p", cdbHash);
	}
	cdbhashinit(cdbHash);

	AttrNumber h_attnum;
	Datum h_key;
	for (int i = 0; i < p_nattrs; i++)
	{
		/* current attno from the policy */
		h_attnum = policy->attrs[i];

		h_key = baseValues[h_attnum - 1]; /* value of this attr */
		if (!baseNulls[h_attnum - 1])
			cdbhash(cdbHash, h_key, p_attr_types[h_attnum - 1]);
		else
			cdbhashnull(cdbHash);
	}

	/*
	 * If this is a relation with an empty policy, there is no
	 * hash key to use, therefore use cdbhashnokey() to pick a
	 * hash value for us.
	 */
	if (p_nattrs == 0)
		cdbhashnokey(cdbHash);

	target_seg = cdbhashreduce(cdbHash); /* hash result segment */

	return target_seg;
}

static ProgramPipes*
open_program_pipes(char *command, bool forwrite)
{
	int save_errno;
	pqsigfunc save_SIGPIPE;
	/* set up extvar */
	extvar_t extvar;
	memset(&extvar, 0, sizeof(extvar));

	external_set_env_vars(&extvar, command, false, NULL, NULL, false, 0);

	ProgramPipes *program_pipes = palloc(sizeof(ProgramPipes));
	program_pipes->pid = -1;
	program_pipes->pipes[0] = -1;
	program_pipes->pipes[1] = -1;
	program_pipes->shexec = make_command(command, &extvar);

	/*
	 * Preserve the SIGPIPE handler and set to default handling.  This
	 * allows "normal" SIGPIPE handling in the command pipeline.  Normal
	 * for PG is to *ignore* SIGPIPE.
	 */
	save_SIGPIPE = pqsignal(SIGPIPE, SIG_DFL);

	program_pipes->pid = popen_with_stderr(program_pipes->pipes, program_pipes->shexec, forwrite);

	save_errno = errno;

	/* Restore the SIGPIPE handler */
	pqsignal(SIGPIPE, save_SIGPIPE);

	if (program_pipes->pid == -1)
	{
		errno = save_errno;
		pfree(program_pipes);
		ereport(ERROR,
				(errcode(ERRCODE_INSUFFICIENT_RESOURCES),
				 errmsg("can not start command: %s", command)));
	}

	return program_pipes;
}

static int
close_program_pipes(CopyState cstate)
{
	Assert(cstate->is_program);

	int ret = 0;
	StringInfoData sinfo;
	initStringInfo(&sinfo);

	fclose(cstate->copy_file);
	ret = pclose_with_stderr(cstate->program_pipes->pid, cstate->program_pipes->pipes, &sinfo);
	if (ret == 0)
	{
		/* pclose() ended successfully; no errors to reflect */
		;
	}
	else if (ret == -1)
	{
		/* pclose()/wait4() ended with an error; errno should be valid */
		ereport(ERROR,
				(errcode_for_file_access(),
				 errmsg("can not close pipe: %m")));
	}
	else
	{
		/*
		 * pclose() returned the process termination state.  The interpretExitCode() function
		 * generates a descriptive message from the exit code.
		 */
		ereport(ERROR,
				(errcode(ERRCODE_SQL_ROUTINE_EXCEPTION),
				 errmsg("command error message: %s", sinfo.data)));
	}

	return ret;
}<|MERGE_RESOLUTION|>--- conflicted
+++ resolved
@@ -1575,13 +1575,9 @@
 		((DR_copy *) dest)->cstate = cstate;
 
 		/* Create a QueryDesc requesting no output */
-<<<<<<< HEAD
 		cstate->queryDesc = CreateQueryDesc(plan, queryString,
-											ActiveSnapshot, InvalidSnapshot,
-=======
-		cstate->queryDesc = CreateQueryDesc(plan, GetActiveSnapshot(),
+											GetActiveSnapshot(),
 											InvalidSnapshot,
->>>>>>> 49f001d8
 											dest, NULL, false);
 
 		if (gp_enable_gpperfmon && Gp_role == GP_ROLE_DISPATCH)
@@ -1899,15 +1895,12 @@
 		/* Close down the query and free resources. */
 		ExecutorEnd(cstate->queryDesc);
 		FreeQueryDesc(cstate->queryDesc);
-<<<<<<< HEAD
 		cstate->queryDesc = NULL;
-=======
 		PopActiveSnapshot();
->>>>>>> 49f001d8
 	}
 
 	/* Clean up single row error handling related memory */
-	if(cstate->cdbsreh)
+	if (cstate->cdbsreh)
 		destroyCdbSreh(cstate->cdbsreh);
 
 	/* Clean up storage (probably not really necessary) */
@@ -1926,15 +1919,13 @@
 				(unsigned int) processed);
 	}
 
-    /* 	 Fix for MPP-4082. Issue automatic ANALYZE if conditions are satisfied. */
+    /* Issue automatic ANALYZE if conditions are satisfied (MPP-4082). */
 	if (Gp_role == GP_ROLE_DISPATCH && is_from)
-	{
 		auto_stats(AUTOSTATS_CMDTYPE_COPY, relationOid, processed, false /* inFunction */);
-	} /*end auto-stats block*/
-
-	if(cstate->force_quote_flags)
+
+	if (cstate->force_quote_flags)
 		pfree(cstate->force_quote_flags);
-	if(cstate->force_notnull_flags)
+	if (cstate->force_notnull_flags)
 		pfree(cstate->force_notnull_flags);
 
 	pfree(cstate->attribute_buf.data);
@@ -2347,12 +2338,8 @@
 			bool done;
 			bool copy_cancel = (QueryCancelPending ? true : false);
 
-<<<<<<< HEAD
 			/* get a chunk of data rows from the QE's */
 			done = cdbCopyGetData(cdbCopy, copy_cancel, &cstate->processed);
-=======
-		scandesc = heap_beginscan(cstate->rel, GetActiveSnapshot(), 0, NULL);
->>>>>>> 49f001d8
 
 			/* send the chunk of data rows to destination (file or stdout) */
 			if(cdbCopy->copy_out_buf.len > 0) /* conditional is important! */
@@ -2604,7 +2591,7 @@
 			{
 				HeapTuple	tuple;
 
-				scandesc = heap_beginscan(rel, ActiveSnapshot, 0, NULL);
+				scandesc = heap_beginscan(rel, GetActiveSnapshot(), 0, NULL);
 				while ((tuple = heap_getnext(scandesc, ForwardScanDirection)) != NULL)
 				{
 					CHECK_FOR_INTERRUPTS();
@@ -2618,13 +2605,14 @@
 
 				heap_endscan(scandesc);
 			}
-			else if(RelationIsAoRows(rel))
+			else if (RelationIsAoRows(rel))
 			{
 				MemTuple		tuple;
 				TupleTableSlot	*slot = MakeSingleTupleTableSlot(tupDesc);
 				MemTupleBinding *mt_bind = create_memtuple_binding(tupDesc);
 
-				aoscandesc = appendonly_beginscan(rel, ActiveSnapshot, ActiveSnapshot, 0, NULL);
+				aoscandesc = appendonly_beginscan(rel, GetActiveSnapshot(),
+												  GetActiveSnapshot(), 0, NULL);
 
 				while ((tuple = appendonly_getnext(aoscandesc, ForwardScanDirection, slot)) != NULL)
 				{
@@ -2643,7 +2631,7 @@
 
 				appendonly_endscan(aoscandesc);
 			}
-			else if(RelationIsAoCols(rel))
+			else if (RelationIsAoCols(rel))
 			{
 				AOCSScanDesc scan = NULL;
 				TupleTableSlot *slot = MakeSingleTupleTableSlot(tupDesc);
@@ -2658,10 +2646,12 @@
 				}
 
 				proj = palloc(sizeof(bool) * nvp);
-				for(i=0; i<nvp; ++i)
+				for(i = 0; i < nvp; ++i)
 				    proj[i] = true;
 
-				scan = aocs_beginscan(rel, ActiveSnapshot, ActiveSnapshot, NULL /* relationTupleDesc */, proj);
+				scan = aocs_beginscan(rel, GetActiveSnapshot(),
+									  GetActiveSnapshot(),
+									  NULL /* relationTupleDesc */, proj);
 				for(;;)
 				{
 				    CHECK_FOR_INTERRUPTS();
