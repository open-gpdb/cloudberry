--- conflicted
+++ resolved
@@ -8,11 +8,7 @@
  * And both modules depend on utils/mmgr/portalmem.c, which controls
  * storage management for portals (but doesn't run any queries in them).
  *
-<<<<<<< HEAD
  * Portions Copyright (c) 2006-2008, Greenplum inc
-=======
- *
->>>>>>> d13f41d2
  * Portions Copyright (c) 1996-2008, PostgreSQL Global Development Group
  * Portions Copyright (c) 1994, Regents of the University of California
  *
@@ -30,11 +26,8 @@
 #include "commands/portalcmds.h"
 #include "executor/executor.h"
 #include "executor/tstoreReceiver.h"
-<<<<<<< HEAD
 #include "optimizer/planner.h"
 #include "rewrite/rewriteHandler.h"
-=======
->>>>>>> d13f41d2
 #include "tcop/pquery.h"
 #include "utils/memutils.h"
 #include "utils/resscheduler.h"
@@ -82,8 +75,7 @@
 	 * user-visible effect).
 	 */
 	if (!(cstmt->options & CURSOR_OPT_HOLD))
-<<<<<<< HEAD
-		RequireTransactionChain((void *) cstmt, "DECLARE CURSOR");
+		RequireTransactionChain(isTopLevel, "DECLARE CURSOR");
 
 	/*
 	 * Allow using the SCROLL keyword even though we don't support its
@@ -106,15 +98,8 @@
 	Assert(!(cstmt->options & CURSOR_OPT_SCROLL && cstmt->options & CURSOR_OPT_NO_SCROLL));
 
 	/*
-	 * Create a portal and copy the plan and queryString into its memory.
-	 */
-=======
-		RequireTransactionChain(isTopLevel, "DECLARE CURSOR");
-
-	/*
 	 * Create a portal and copy the plan into its memory context.
 	 */
->>>>>>> d13f41d2
 	portal = CreatePortal(cstmt->portalname, false, false);
 
 	oldContext = MemoryContextSwitchTo(PortalGetHeapMemory(portal));
@@ -122,23 +107,16 @@
 	stmt = copyObject(stmt);
 	stmt->utilityStmt = NULL;	/* make it look like plain SELECT */
 
-<<<<<<< HEAD
-	stmt->qdContext = PortalGetHeapMemory(portal); /* Temporary! See comment in PlannedStmt. */
-
-	queryString = pstrdup(queryString);
-=======
 	if (queryString)			/* copy the source text too for safety */
 		queryString = pstrdup(queryString);
->>>>>>> d13f41d2
 
 	PortalDefineQuery(portal,
 					  NULL,
 					  queryString,
-<<<<<<< HEAD
 					  T_DeclareCursorStmt,
 					  "SELECT", /* cursor's query is always a SELECT */
 					  list_make1(stmt),
-					  PortalGetHeapMemory(portal));
+					  NULL);
 
 	portal->is_extended_query = true; /* cursors run in extended query mode */
 
@@ -150,14 +128,7 @@
 	 */
 	portal->is_simply_updatable = cstmt->is_simply_updatable;
 
-	/*
-=======
-					  "SELECT", /* cursor's query is always a SELECT */
-					  list_make1(stmt),
-					  NULL);
-
 	/*----------
->>>>>>> d13f41d2
 	 * Also copy the outer portal's parameter list into the inner portal's
 	 * memory context.	We want to pass down the parameter values in case we
 	 * had a command like
@@ -178,19 +149,14 @@
 	 *
 	 * If the user didn't specify a SCROLL type, allow or disallow scrolling
 	 * based on whether it would require any additional runtime overhead to do
-<<<<<<< HEAD
-	 * so.
+	 * so.	Also, we disallow scrolling for FOR UPDATE cursors.
 	 *
 	 * GPDB: we do not allow backward scans at the moment regardless
 	 * of any additional runtime overhead. We forced CURSOR_OPT_NO_SCROLL
 	 * above. Comment out this logic.
 	 */
-	/*
-=======
-	 * so.	Also, we disallow scrolling for FOR UPDATE cursors.
-	 */
+#if 0
 	portal->cursorOptions = cstmt->options;
->>>>>>> d13f41d2
 	if (!(portal->cursorOptions & (CURSOR_OPT_SCROLL | CURSOR_OPT_NO_SCROLL)))
 	{
 		if (stmt->rowMarks == NIL &&
@@ -199,7 +165,7 @@
 		else
 			portal->cursorOptions |= CURSOR_OPT_NO_SCROLL;
 	}
-	*/
+#endif
 
 	/*
 	 * Start execution, inserting parameters if any.
@@ -545,7 +511,6 @@
 		 */
 		MemoryContextSwitchTo(portal->holdContext);
 
-<<<<<<< HEAD
 		/*
 		 * Since we don't allow backward scan in MPP we didn't do the 
 		 * ExecutorRewind() call few lines just above. Therefore we 
@@ -553,15 +518,6 @@
 		 * the position we need to be. Allow this only in utility mode.
 		 */
 		if(Gp_role == GP_ROLE_UTILITY)
-=======
-		if (portal->atEnd)
-		{
-			/* we can handle this case even if posOverflow */
-			while (tuplestore_advance(portal->holdStore, true))
-				 /* continue */ ;
-		}
-		else
->>>>>>> d13f41d2
 		{
 			if (portal->atEnd)
 			{
