--- conflicted
+++ resolved
@@ -173,11 +173,7 @@
 										 pltemplate->tmplhandler,
 										 pltemplate->tmpllibrary,
 										 false, /* isAgg */
-<<<<<<< HEAD
-										 false, /* isWin */
-=======
 										 false,	/* isWindowFunc */
->>>>>>> b0a6ad70
 										 false, /* security_definer */
 										 false, /* isStrict */
 										 PROVOLATILE_VOLATILE,
@@ -257,11 +253,7 @@
 										 pltemplate->tmplvalidator,
 										 pltemplate->tmpllibrary,
 										 false, /* isAgg */
-<<<<<<< HEAD
-										 false, /* isWin */
-=======
 										 false,	/* isWindowFunc */
->>>>>>> b0a6ad70
 										 false, /* security_definer */
 										 true, /* isStrict */
 										 PROVOLATILE_IMMUTABLE,
