--- conflicted
+++ resolved
@@ -2950,7 +2950,6 @@
 		case PARTITION_STRATEGY_LIST:
 			{
 				Assert(spec->strategy == PARTITION_STRATEGY_LIST);
-				Assert(spec->listdatums != NULL);
 
 				if (partdesc->nparts > 0)
 				{
@@ -3184,13 +3183,8 @@
 	if (PartConstraintImpliedByRelConstraint(default_rel, def_part_constraints))
 	{
 		ereport(DEBUG1,
-<<<<<<< HEAD
-				(errmsg("updated partition constraint for default partition \"%s\" is implied by existing constraints",
-						RelationGetRelationName(default_rel))));
-=======
 				(errmsg_internal("updated partition constraint for default partition \"%s\" is implied by existing constraints",
 								 RelationGetRelationName(default_rel))));
->>>>>>> d457cb4e
 		return;
 	}
 
@@ -3240,13 +3234,8 @@
 													 def_part_constraints))
 			{
 				ereport(DEBUG1,
-<<<<<<< HEAD
-						(errmsg("updated partition constraint for default partition \"%s\" is implied by existing constraints",
-								RelationGetRelationName(part_rel))));
-=======
 						(errmsg_internal("updated partition constraint for default partition \"%s\" is implied by existing constraints",
 										 RelationGetRelationName(part_rel))));
->>>>>>> d457cb4e
 
 				table_close(part_rel, NoLock);
 				continue;
@@ -4739,15 +4728,8 @@
 		PartitionKey key;
 		int			j;
 
-<<<<<<< HEAD
-		/* Open parent relation and fetch partition keyinfo */
-		parent = try_relation_open(parentId, AccessShareLock, false);
-		if (parent == NULL)
-			PG_RETURN_NULL();
-=======
 		/* Open parent relation and fetch partition key info */
 		parent = relation_open(parentId, AccessShareLock);
->>>>>>> d457cb4e
 		key = RelationGetPartitionKey(parent);
 
 		/* Reject parent table that is not hash-partitioned. */
