<<<<<<< HEAD
# $PostgreSQL: pgsql/src/backend/nls.mk,v 1.27 2009/06/26 19:33:43 petere Exp $
=======
# $PostgreSQL: pgsql/src/backend/nls.mk,v 1.22 2008/03/24 18:08:47 tgl Exp $
>>>>>>> f260edb1
CATALOG_NAME	:= postgres
AVAIL_LANGUAGES	:= de es fr ja pt_BR tr
GETTEXT_FILES	:= + gettext-files
<<<<<<< HEAD
GETTEXT_TRIGGERS:= _ errmsg errmsg_plural:1,2 errdetail errdetail_log errdetail_plural:1,2 errhint errcontext write_stderr yyerror
=======
# you can add "elog:2" and "errmsg_internal" to this list if you want to
# include internal messages in the translation list.
GETTEXT_TRIGGERS:= _ errmsg errdetail errdetail_log errhint errcontext write_stderr yyerror
>>>>>>> f260edb1

gettext-files: distprep
	find $(srcdir)/ $(srcdir)/../port/ -name '*.c' -print >$@

my-maintainer-clean:
	rm -f gettext-files

.PHONY: my-maintainer-clean
maintainer-clean: my-maintainer-clean<|MERGE_RESOLUTION|>--- conflicted
+++ resolved
@@ -1,18 +1,8 @@
-<<<<<<< HEAD
-# $PostgreSQL: pgsql/src/backend/nls.mk,v 1.27 2009/06/26 19:33:43 petere Exp $
-=======
 # $PostgreSQL: pgsql/src/backend/nls.mk,v 1.22 2008/03/24 18:08:47 tgl Exp $
->>>>>>> f260edb1
 CATALOG_NAME	:= postgres
 AVAIL_LANGUAGES	:= de es fr ja pt_BR tr
 GETTEXT_FILES	:= + gettext-files
-<<<<<<< HEAD
 GETTEXT_TRIGGERS:= _ errmsg errmsg_plural:1,2 errdetail errdetail_log errdetail_plural:1,2 errhint errcontext write_stderr yyerror
-=======
-# you can add "elog:2" and "errmsg_internal" to this list if you want to
-# include internal messages in the translation list.
-GETTEXT_TRIGGERS:= _ errmsg errdetail errdetail_log errhint errcontext write_stderr yyerror
->>>>>>> f260edb1
 
 gettext-files: distprep
 	find $(srcdir)/ $(srcdir)/../port/ -name '*.c' -print >$@
