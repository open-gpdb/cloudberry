/*-------------------------------------------------------------------------
 *
 * fd.c
 *	  Virtual file descriptor code.
 *
<<<<<<< HEAD
 * Portions Copyright (c) 2007-2009, Greenplum inc
 * Portions Copyright (c) 2012-Present Pivotal Software, Inc.
 * Portions Copyright (c) 1996-2016, PostgreSQL Global Development Group
=======
 * Portions Copyright (c) 1996-2019, PostgreSQL Global Development Group
>>>>>>> 9e1c9f95
 * Portions Copyright (c) 1994, Regents of the University of California
 *
 * IDENTIFICATION
 *	  src/backend/storage/file/fd.c
 *
 * NOTES:
 *
 * This code manages a cache of 'virtual' file descriptors (VFDs).
 * The server opens many file descriptors for a variety of reasons,
 * including base tables, scratch files (e.g., sort and hash spool
 * files), and random calls to C library routines like system(3); it
 * is quite easy to exceed system limits on the number of open files a
 * single process can have.  (This is around 1024 on many modern
 * operating systems, but may be lower on others.)
 *
 * VFDs are managed as an LRU pool, with actual OS file descriptors
 * being opened and closed as needed.  Obviously, if a routine is
 * opened using these interfaces, all subsequent operations must also
 * be through these interfaces (the File type is not a real file
 * descriptor).
 *
 * For this scheme to work, most (if not all) routines throughout the
 * server should use these interfaces instead of calling the C library
 * routines (e.g., open(2) and fopen(3)) themselves.  Otherwise, we
 * may find ourselves short of real file descriptors anyway.
 *
 * INTERFACE ROUTINES
 *
 * PathNameOpenFile and OpenTemporaryFile are used to open virtual files.
 * A File opened with OpenTemporaryFile is automatically deleted when the
 * File is closed, either explicitly or implicitly at end of transaction or
 * process exit. PathNameOpenFile is intended for files that are held open
 * for a long time, like relation files. It is the caller's responsibility
 * to close them, there is no automatic mechanism in fd.c for that.
 *
 * PathName(Create|Open|Delete)Temporary(File|Dir) are used to manage
 * temporary files that have names so that they can be shared between
 * backends.  Such files are automatically closed and count against the
 * temporary file limit of the backend that creates them, but unlike anonymous
 * files they are not automatically deleted.  See sharedfileset.c for a shared
 * ownership mechanism that provides automatic cleanup for shared files when
 * the last of a group of backends detaches.
 *
 * AllocateFile, AllocateDir, OpenPipeStream and OpenTransientFile are
 * wrappers around fopen(3), opendir(3), popen(3) and open(2), respectively.
 * They behave like the corresponding native functions, except that the handle
 * is registered with the current subtransaction, and will be automatically
 * closed at abort. These are intended mainly for short operations like
 * reading a configuration file; there is a limit on the number of files that
 * can be opened using these functions at any one time.
 *
 * Finally, BasicOpenFile is just a thin wrapper around open() that can
 * release file descriptors in use by the virtual file descriptors if
 * necessary. There is no automatic cleanup of file descriptors returned by
 * BasicOpenFile, it is solely the caller's responsibility to close the file
 * descriptor by calling close(2).
 *
 *-------------------------------------------------------------------------
 */

#include "postgres.h"

#include <sys/file.h>
#include <sys/param.h>
#include <sys/stat.h>
#ifndef WIN32
#include <sys/mman.h>
#endif
#include <limits.h>
#include <unistd.h>
#include <fcntl.h>
#ifdef HAVE_SYS_RESOURCE_H
#include <sys/resource.h>		/* for getrlimit */
#endif

#include "miscadmin.h"
#include "access/xact.h"
#include "access/xlog.h"
#include "catalog/pg_tablespace.h"
<<<<<<< HEAD
#include "cdb/cdbvars.h"
=======
#include "common/file_perm.h"
>>>>>>> 9e1c9f95
#include "pgstat.h"
#include "portability/mem.h"
#include "storage/fd.h"
#include "storage/ipc.h"
#include "utils/guc.h"
#include "utils/resowner_private.h"
#include "utils/workfile_mgr.h"
#include "utils/faultinjector.h"

// Provide some indirection here in case we have problems with lseek and
// 64 bits on some platforms
#define pg_lseek64(a,b,c) (int64)lseek(a,b,c)


/* Define PG_FLUSH_DATA_WORKS if we have an implementation for pg_flush_data */
#if defined(HAVE_SYNC_FILE_RANGE)
#define PG_FLUSH_DATA_WORKS 1
#elif defined(USE_POSIX_FADVISE) && defined(POSIX_FADV_DONTNEED)
#define PG_FLUSH_DATA_WORKS 1
#endif

/* Define PG_FLUSH_DATA_WORKS if we have an implementation for pg_flush_data */
#if defined(HAVE_SYNC_FILE_RANGE)
#define PG_FLUSH_DATA_WORKS 1
#elif !defined(WIN32) && defined(MS_ASYNC)
#define PG_FLUSH_DATA_WORKS 1
#elif defined(USE_POSIX_FADVISE) && defined(POSIX_FADV_DONTNEED)
#define PG_FLUSH_DATA_WORKS 1
#endif

/*
 * We must leave some file descriptors free for system(), the dynamic loader,
 * and other code that tries to open files without consulting fd.c.  This
 * is the number left free.  (While we can be pretty sure we won't get
 * EMFILE, there's never any guarantee that we won't get ENFILE due to
 * other processes chewing up FDs.  So it's a bad idea to try to open files
 * without consulting fd.c.  Nonetheless we cannot control all code.)
 *
 * Because this is just a fixed setting, we are effectively assuming that
 * no such code will leave FDs open over the long term; otherwise the slop
 * is likely to be insufficient.  Note in particular that we expect that
 * loading a shared library does not result in any permanent increase in
 * the number of open files.  (This appears to be true on most if not
 * all platforms as of Feb 2004.)
 */
#define NUM_RESERVED_FDS		10

/*
 * If we have fewer than this many usable FDs after allowing for the reserved
 * ones, choke.
 */
#define FD_MINFREE				10

/*
 * A number of platforms allow individual processes to open many more files
 * than they can really support when *many* processes do the same thing.
 * This GUC parameter lets the DBA limit max_safe_fds to something less than
 * what the postmaster's initial probe suggests will work.
 */
int			max_files_per_process = 1000;

/*
 * Maximum number of file descriptors to open for either VFD entries or
 * AllocateFile/AllocateDir/OpenTransientFile operations.  This is initialized
 * to a conservative value, and remains that way indefinitely in bootstrap or
 * standalone-backend cases.  In normal postmaster operation, the postmaster
 * calls set_max_safe_fds() late in initialization to update the value, and
 * that value is then inherited by forked subprocesses.
 *
 * Note: the value of max_files_per_process is taken into account while
 * setting this variable, and so need not be tested separately.
 */
int			max_safe_fds = 32;	/* default if not changed */

/* Whether it is safe to continue running after fsync() fails. */
bool		data_sync_retry = false;

/* Debugging.... */

#ifdef FDDEBUG
#define DO_DB(A) \
	do { \
		int			_do_db_save_errno = errno; \
		A; \
		errno = _do_db_save_errno; \
	} while (0)
#else
#define DO_DB(A) \
	((void) 0)
#endif

#define VFD_CLOSED (-1)

#define FileIsValid(file) \
	((file) > 0 && (file) < (int) SizeVfdCache && VfdCache[file].fileName != NULL)

#define FileIsNotOpen(file) (VfdCache[file].fd == VFD_CLOSED)

<<<<<<< HEAD
/*
 * Note: a VFD's seekPos is normally always valid, but if for some reason
 * an lseek() fails, it might become set to FileUnknownPos.  We can struggle
 * along without knowing the seek position in many cases, but in some places
 * we have to fail if we don't have it.
 */
#define FileUnknownPos ((off_t) -1)
#define FilePosIsUnknown(pos) ((pos) < 0)

/* these are the assigned bits in fdstate below: */
#define FD_TEMPORARY		(1 << 0)	/* T = delete when closed */
#define FD_XACT_TEMPORARY	(1 << 1)	/* T = delete at eoXact */
#define FD_WORKFILE			(1 << 2)	/* tracked by workfile manager */
=======
/* these are the assigned bits in fdstate below: */
#define FD_DELETE_AT_CLOSE	(1 << 0)	/* T = delete when closed */
#define FD_CLOSE_AT_EOXACT	(1 << 1)	/* T = close at eoXact */
#define FD_TEMP_FILE_LIMIT	(1 << 2)	/* T = respect temp_file_limit */
>>>>>>> 9e1c9f95

typedef struct vfd
{
	int			fd;				/* current FD, or VFD_CLOSED if none */
	unsigned short fdstate;		/* bitflags for VFD's state */
	ResourceOwner resowner;		/* owner, for automatic cleanup */
	File		nextFree;		/* link to next free VFD, if in freelist */
	File		lruMoreRecently;	/* doubly linked recency-of-use list */
	File		lruLessRecently;
<<<<<<< HEAD
	off_t		seekPos;		/* current logical file position, or -1 */
=======
>>>>>>> 9e1c9f95
	off_t		fileSize;		/* current size of file (0 if not temporary) */
	char	   *fileName;		/* name of file, or NULL for unused VFD */
	/* NB: fileName is malloc'd, and must be free'd when closing the VFD */
	int			fileFlags;		/* open(2) flags for (re)opening the file */
	mode_t		fileMode;		/* mode to pass to open(2) */
} Vfd;

/*
 * Virtual File Descriptor array pointer and size.  This grows as
 * needed.  'File' values are indexes into this array.
 * Note that VfdCache[0] is not a usable VFD, just a list header.
 */
static Vfd *VfdCache;
static Size SizeVfdCache = 0;

/*
 * Number of file descriptors known to be in use by VFD entries.
 */
static int	nfile = 0;

/*
 * Flag to tell whether it's worth scanning VfdCache looking for temp files
 * to close
 */
static bool have_xact_temporary_files = false;

/*
 * Tracks the total size of all temporary files.  Note: when temp_file_limit
 * is being enforced, this cannot overflow since the limit cannot be more
 * than INT_MAX kilobytes.  When not enforcing, it could theoretically
 * overflow, but we don't care.
 */
static uint64 temporary_files_size = 0;

/*
 * List of OS handles opened with AllocateFile, AllocateDir and
 * OpenTransientFile.
 *
 * Since we don't want to encourage heavy use of those functions,
 * it seems OK to put a pretty small maximum limit on the number of
 * simultaneously allocated descs.
 */
typedef enum
{
	AllocateDescFile,
	AllocateDescPipe,
	AllocateDescDir,
	AllocateDescRawFD
} AllocateDescKind;

typedef struct
{
	AllocateDescKind kind;
	SubTransactionId create_subid;
	union
	{
		FILE	   *file;
		DIR		   *dir;
		int			fd;
	}			desc;
} AllocateDesc;

static int	numAllocatedDescs = 0;
static int	maxAllocatedDescs = 0;
static AllocateDesc *allocatedDescs = NULL;

/*
 * Number of temporary files opened during the current session;
 * this is used in generation of tempfile names.
 */
static long tempFileCounter = 0;

/*
 * Array of OIDs of temp tablespaces.  When numTempTableSpaces is -1,
 * this has not been set in the current transaction.
 */
static Oid *tempTableSpaces = NULL;
static int	numTempTableSpaces = -1;
static int	nextTempTableSpace = 0;


/*--------------------
 *
 * Private Routines
 *
 * Delete		   - delete a file from the Lru ring
 * LruDelete	   - remove a file from the Lru ring and close its FD
 * Insert		   - put a file at the front of the Lru ring
 * LruInsert	   - put a file at the front of the Lru ring and open it
 * ReleaseLruFile  - Release an fd by closing the last entry in the Lru ring
 * ReleaseLruFiles - Release fd(s) until we're under the max_safe_fds limit
 * AllocateVfd	   - grab a free (or new) file record (from VfdArray)
 * FreeVfd		   - free a file record
 *
 * The Least Recently Used ring is a doubly linked list that begins and
 * ends on element zero.  Element zero is special -- it doesn't represent
 * a file and its "fd" field always == VFD_CLOSED.  Element zero is just an
 * anchor that shows us the beginning/end of the ring.
 * Only VFD elements that are currently really open (have an FD assigned) are
 * in the Lru ring.  Elements that are "virtually" open can be recognized
 * by having a non-null fileName field.
 *
 * example:
 *
 *	   /--less----\				   /---------\
 *	   v		   \			  v			  \
 *	 #0 --more---> LeastRecentlyUsed --more-\ \
 *	  ^\									| |
 *	   \\less--> MostRecentlyUsedFile	<---/ |
 *		\more---/					 \--less--/
 *
 *--------------------
 */
static void Delete(File file);
static void LruDelete(File file);
static void Insert(File file);
static int	LruInsert(File file);
static bool ReleaseLruFile(void);
static void ReleaseLruFiles(void);
static File AllocateVfd(void);
static void FreeVfd(File file);

static int	FileAccess(File file);
static File OpenTemporaryFileInTablespace(Oid tblspcOid, bool rejectError,
										  const char *filename, bool makenameunique, bool create);
static bool reserveAllocatedDesc(void);
static int	FreeDesc(AllocateDesc *desc);

static void AtProcExit_Files(int code, Datum arg);
<<<<<<< HEAD
static void CleanupTempFiles(bool isProcExit);
static void RemovePgTempFilesInDir(const char *tmpdirname, bool missing_ok,
					   bool unlink_all);
=======
static void CleanupTempFiles(bool isCommit, bool isProcExit);
static void RemovePgTempFilesInDir(const char *tmpdirname, bool missing_ok,
								   bool unlink_all);
>>>>>>> 9e1c9f95
static void RemovePgTempRelationFiles(const char *tsdirname);
static void RemovePgTempRelationFilesInDbspace(const char *dbspacedirname);

static void walkdir(const char *path,
					void (*action) (const char *fname, bool isdir, int elevel),
					bool process_symlinks,
					int elevel);
#ifdef PG_FLUSH_DATA_WORKS
static void pre_sync_fname(const char *fname, bool isdir, int elevel);
#endif
static void datadir_fsync_fname(const char *fname, bool isdir, int elevel);
static void unlink_if_exists_fname(const char *fname, bool isdir, int elevel);

static int	fsync_fname_ext(const char *fname, bool isdir, bool ignore_perm, int elevel);
static int	fsync_parent_path(const char *fname, int elevel);


/*
 * pg_fsync --- do fsync with or without writethrough
 */
int
pg_fsync(int fd)
{
	/* #if is to skip the sync_method test if there's no need for it */
#if defined(HAVE_FSYNC_WRITETHROUGH) && !defined(FSYNC_WRITETHROUGH_IS_FSYNC)
	if (sync_method == SYNC_METHOD_FSYNC_WRITETHROUGH)
		return pg_fsync_writethrough(fd);
	else
#endif
		return pg_fsync_no_writethrough(fd);
}


/*
 * pg_fsync_no_writethrough --- same as fsync except does nothing if
 *	enableFsync is off
 */
int
pg_fsync_no_writethrough(int fd)
{
	if (enableFsync)
		return fsync(fd);
	else
		return 0;
}

/*
 * pg_fsync_writethrough
 */
int
pg_fsync_writethrough(int fd)
{
	if (enableFsync)
	{
#ifdef WIN32
		return _commit(fd);
#elif defined(F_FULLFSYNC)
		return (fcntl(fd, F_FULLFSYNC, 0) == -1) ? -1 : 0;
#else
		errno = ENOSYS;
		return -1;
#endif
	}
	else
		return 0;
}

/*
 * pg_fdatasync --- same as fdatasync except does nothing if enableFsync is off
 *
 * Not all platforms have fdatasync; treat as fsync if not available.
 */
int
pg_fdatasync(int fd)
{
	if (enableFsync)
	{
#ifdef HAVE_FDATASYNC
		return fdatasync(fd);
#else
		return fsync(fd);
#endif
	}
	else
		return 0;
}

/*
 * pg_flush_data --- advise OS that the described dirty data should be flushed
 *
 * offset of 0 with nbytes 0 means that the entire file should be flushed
 */
void
pg_flush_data(int fd, off_t offset, off_t nbytes)
{
	/*
	 * Right now file flushing is primarily used to avoid making later
	 * fsync()/fdatasync() calls have less impact. Thus don't trigger flushes
	 * if fsyncs are disabled - that's a decision we might want to make
	 * configurable at some point.
	 */
	if (!enableFsync)
		return;

	/*
	 * We compile all alternatives that are supported on the current platform,
	 * to find portability problems more easily.
	 */
#if defined(HAVE_SYNC_FILE_RANGE)
	{
		int			rc;
		static bool not_implemented_by_kernel = false;

		if (not_implemented_by_kernel)
			return;

		/*
		 * sync_file_range(SYNC_FILE_RANGE_WRITE), currently linux specific,
		 * tells the OS that writeback for the specified blocks should be
		 * started, but that we don't want to wait for completion.  Note that
		 * this call might block if too much dirty data exists in the range.
		 * This is the preferable method on OSs supporting it, as it works
		 * reliably when available (contrast to msync()) and doesn't flush out
		 * clean data (like FADV_DONTNEED).
		 */
		rc = sync_file_range(fd, offset, nbytes,
							 SYNC_FILE_RANGE_WRITE);
		if (rc != 0)
		{
			int			elevel;

			/*
			 * For systems that don't have an implementation of
			 * sync_file_range() such as Windows WSL, generate only one
			 * warning and then suppress all further attempts by this process.
			 */
			if (errno == ENOSYS)
			{
				elevel = WARNING;
				not_implemented_by_kernel = true;
			}
			else
				elevel = data_sync_elevel(WARNING);

			ereport(elevel,
					(errcode_for_file_access(),
					 errmsg("could not flush dirty data: %m")));
		}

		return;
	}
#endif
#if !defined(WIN32) && defined(MS_ASYNC)
	{
		void	   *p;
		static int	pagesize = 0;

		/*
		 * On several OSs msync(MS_ASYNC) on a mmap'ed file triggers
		 * writeback. On linux it only does so if MS_SYNC is specified, but
		 * then it does the writeback synchronously. Luckily all common linux
		 * systems have sync_file_range().  This is preferable over
		 * FADV_DONTNEED because it doesn't flush out clean data.
		 *
		 * We map the file (mmap()), tell the kernel to sync back the contents
		 * (msync()), and then remove the mapping again (munmap()).
		 */

		/* mmap() needs actual length if we want to map whole file */
		if (offset == 0 && nbytes == 0)
		{
			nbytes = lseek(fd, 0, SEEK_END);
			if (nbytes < 0)
			{
				ereport(WARNING,
						(errcode_for_file_access(),
						 errmsg("could not determine dirty data size: %m")));
				return;
			}
		}

		/*
		 * Some platforms reject partial-page mmap() attempts.  To deal with
		 * that, just truncate the request to a page boundary.  If any extra
		 * bytes don't get flushed, well, it's only a hint anyway.
		 */

		/* fetch pagesize only once */
		if (pagesize == 0)
			pagesize = sysconf(_SC_PAGESIZE);

		/* align length to pagesize, dropping any fractional page */
		if (pagesize > 0)
			nbytes = (nbytes / pagesize) * pagesize;

		/* fractional-page request is a no-op */
		if (nbytes <= 0)
			return;

		/*
		 * mmap could well fail, particularly on 32-bit platforms where there
		 * may simply not be enough address space.  If so, silently fall
		 * through to the next implementation.
		 */
		if (nbytes <= (off_t) SSIZE_MAX)
			p = mmap(NULL, nbytes, PROT_READ, MAP_SHARED, fd, offset);
		else
			p = MAP_FAILED;

		if (p != MAP_FAILED)
		{
			int			rc;

			rc = msync(p, (size_t) nbytes, MS_ASYNC);
			if (rc != 0)
			{
				ereport(data_sync_elevel(WARNING),
						(errcode_for_file_access(),
						 errmsg("could not flush dirty data: %m")));
				/* NB: need to fall through to munmap()! */
			}

			rc = munmap(p, (size_t) nbytes);
			if (rc != 0)
			{
				/* FATAL error because mapping would remain */
				ereport(FATAL,
						(errcode_for_file_access(),
						 errmsg("could not munmap() while flushing data: %m")));
			}

			return;
		}
	}
#endif
#if defined(USE_POSIX_FADVISE) && defined(POSIX_FADV_DONTNEED)
	{
		int			rc;

		/*
		 * Signal the kernel that the passed in range should not be cached
		 * anymore. This has the, desired, side effect of writing out dirty
		 * data, and the, undesired, side effect of likely discarding useful
		 * clean cached blocks.  For the latter reason this is the least
		 * preferable method.
		 */

		rc = posix_fadvise(fd, offset, nbytes, POSIX_FADV_DONTNEED);

		if (rc != 0)
		{
			/* don't error out, this is just a performance optimization */
			ereport(WARNING,
					(errcode_for_file_access(),
					 errmsg("could not flush dirty data: %m")));
		}

		return;
	}
#endif
}

/*
 * Retrying close in case it gets interrupted. If that happens, it will cause
 * unlink to fail later.
 */
int
gp_retry_close(int fd) {
	int err = 0;
	do
	{
		err = close(fd);
	} while (err == -1 && errno == EINTR);
	return err;
}


/*
 * fsync_fname -- fsync a file or directory, handling errors properly
 *
 * Try to fsync a file or directory. When doing the latter, ignore errors that
 * indicate the OS just doesn't allow/require fsyncing directories.
 */
void
fsync_fname(const char *fname, bool isdir)
{
	fsync_fname_ext(fname, isdir, false, data_sync_elevel(ERROR));
}

/*
 * durable_rename -- rename(2) wrapper, issuing fsyncs required for durability
 *
 * This routine ensures that, after returning, the effect of renaming file
 * persists in case of a crash. A crash while this routine is running will
 * leave you with either the pre-existing or the moved file in place of the
 * new file; no mixed state or truncated files are possible.
 *
 * It does so by using fsync on the old filename and the possibly existing
 * target filename before the rename, and the target file and directory after.
 *
 * Note that rename() cannot be used across arbitrary directories, as they
 * might not be on the same filesystem. Therefore this routine does not
 * support renaming across directories.
 *
 * Log errors with the caller specified severity.
 *
 * Returns 0 if the operation succeeded, -1 otherwise. Note that errno is not
 * valid upon return.
 */
int
durable_rename(const char *oldfile, const char *newfile, int elevel)
{
	int			fd;

	/*
	 * First fsync the old and target path (if it exists), to ensure that they
	 * are properly persistent on disk. Syncing the target file is not
	 * strictly necessary, but it makes it easier to reason about crashes;
	 * because it's then guaranteed that either source or target file exists
	 * after a crash.
	 */
	if (fsync_fname_ext(oldfile, false, false, elevel) != 0)
		return -1;

	fd = OpenTransientFile(newfile, PG_BINARY | O_RDWR);
	if (fd < 0)
	{
		if (errno != ENOENT)
		{
			ereport(elevel,
					(errcode_for_file_access(),
					 errmsg("could not open file \"%s\": %m", newfile)));
			return -1;
		}
	}
	else
	{
		if (pg_fsync(fd) != 0)
		{
			int			save_errno;

			/* close file upon error, might not be in transaction context */
			save_errno = errno;
			CloseTransientFile(fd);
			errno = save_errno;

			ereport(elevel,
					(errcode_for_file_access(),
					 errmsg("could not fsync file \"%s\": %m", newfile)));
			return -1;
		}

		if (CloseTransientFile(fd))
		{
			ereport(elevel,
					(errcode_for_file_access(),
					 errmsg("could not close file \"%s\": %m", newfile)));
			return -1;
		}
	}

	/* Time to do the real deal... */
	if (rename(oldfile, newfile) < 0)
	{
		ereport(elevel,
				(errcode_for_file_access(),
				 errmsg("could not rename file \"%s\" to \"%s\": %m",
						oldfile, newfile)));
		return -1;
	}

	/*
	 * To guarantee renaming the file is persistent, fsync the file with its
	 * new name, and its containing directory.
	 */
	if (fsync_fname_ext(newfile, false, false, elevel) != 0)
		return -1;

	if (fsync_parent_path(newfile, elevel) != 0)
		return -1;

	return 0;
}

/*
 * durable_unlink -- remove a file in a durable manner
 *
 * This routine ensures that, after returning, the effect of removing file
 * persists in case of a crash. A crash while this routine is running will
 * leave the system in no mixed state.
 *
 * It does so by using fsync on the parent directory of the file after the
 * actual removal is done.
 *
 * Log errors with the severity specified by caller.
 *
 * Returns 0 if the operation succeeded, -1 otherwise. Note that errno is not
 * valid upon return.
 */
int
durable_unlink(const char *fname, int elevel)
{
	if (unlink(fname) < 0)
	{
		ereport(elevel,
				(errcode_for_file_access(),
				 errmsg("could not remove file \"%s\": %m",
						fname)));
		return -1;
	}

	/*
	 * To guarantee that the removal of the file is persistent, fsync its
	 * parent directory.
	 */
	if (fsync_parent_path(fname, elevel) != 0)
		return -1;

	return 0;
}

/*
 * durable_link_or_rename -- rename a file in a durable manner.
 *
 * Similar to durable_rename(), except that this routine tries (but does not
 * guarantee) not to overwrite the target file.
 *
 * Note that a crash in an unfortunate moment can leave you with two links to
 * the target file.
 *
 * Log errors with the caller specified severity.
 *
 * Returns 0 if the operation succeeded, -1 otherwise. Note that errno is not
 * valid upon return.
 */
int
durable_link_or_rename(const char *oldfile, const char *newfile, int elevel)
{
	/*
	 * Ensure that, if we crash directly after the rename/link, a file with
	 * valid contents is moved into place.
	 */
	if (fsync_fname_ext(oldfile, false, false, elevel) != 0)
		return -1;

#if HAVE_WORKING_LINK
	if (link(oldfile, newfile) < 0)
	{
		ereport(elevel,
				(errcode_for_file_access(),
				 errmsg("could not link file \"%s\" to \"%s\": %m",
						oldfile, newfile)));
		return -1;
	}
	unlink(oldfile);
#else
	/* XXX: Add racy file existence check? */
	if (rename(oldfile, newfile) < 0)
	{
		ereport(elevel,
				(errcode_for_file_access(),
				 errmsg("could not rename file \"%s\" to \"%s\": %m",
						oldfile, newfile)));
		return -1;
	}
#endif

	/*
	 * Make change persistent in case of an OS crash, both the new entry and
	 * its parent directory need to be flushed.
	 */
	if (fsync_fname_ext(newfile, false, false, elevel) != 0)
		return -1;

	/* Same for parent directory */
	if (fsync_parent_path(newfile, elevel) != 0)
		return -1;

	return 0;
}

/*
 * InitFileAccess --- initialize this module during backend startup
 *
 * This is called during either normal or standalone backend start.
 * It is *not* called in the postmaster.
 */
void
InitFileAccess(void)
{
	Assert(SizeVfdCache == 0);	/* call me only once */

	/* initialize cache header entry */
	VfdCache = (Vfd *) malloc(sizeof(Vfd));
	if (VfdCache == NULL)
		ereport(FATAL,
				(errcode(ERRCODE_OUT_OF_MEMORY),
				 errmsg("out of memory")));

	MemSet((char *) &(VfdCache[0]), 0, sizeof(Vfd));
	VfdCache->fd = VFD_CLOSED;

	SizeVfdCache = 1;

	/* register proc-exit hook to ensure temp files are dropped at exit */
	on_proc_exit(AtProcExit_Files, 0);
}

/*
 * count_usable_fds --- count how many FDs the system will let us open,
 *		and estimate how many are already open.
 *
 * We stop counting if usable_fds reaches max_to_probe.  Note: a small
 * value of max_to_probe might result in an underestimate of already_open;
 * we must fill in any "gaps" in the set of used FDs before the calculation
 * of already_open will give the right answer.  In practice, max_to_probe
 * of a couple of dozen should be enough to ensure good results.
 *
 * We assume stdin (FD 0) is available for dup'ing
 */
static void
count_usable_fds(int max_to_probe, int *usable_fds, int *already_open)
{
	int		   *fd;
	int			size;
	int			used = 0;
	int			highestfd = 0;
	int			j;

#ifdef HAVE_GETRLIMIT
	struct rlimit rlim;
	int			getrlimit_status;
#endif

	size = 1024;
	fd = (int *) palloc(size * sizeof(int));

#ifdef HAVE_GETRLIMIT
#ifdef RLIMIT_NOFILE			/* most platforms use RLIMIT_NOFILE */
	getrlimit_status = getrlimit(RLIMIT_NOFILE, &rlim);
#else							/* but BSD doesn't ... */
	getrlimit_status = getrlimit(RLIMIT_OFILE, &rlim);
#endif							/* RLIMIT_NOFILE */
	if (getrlimit_status != 0)
		ereport(WARNING, (errmsg("getrlimit failed: %m")));
#endif							/* HAVE_GETRLIMIT */

	/* dup until failure or probe limit reached */
	for (;;)
	{
		int			thisfd;

#ifdef HAVE_GETRLIMIT

		/*
		 * don't go beyond RLIMIT_NOFILE; causes irritating kernel logs on
		 * some platforms
		 */
		if (getrlimit_status == 0 && highestfd >= rlim.rlim_cur - 1)
			break;
#endif

		thisfd = dup(0);
		if (thisfd < 0)
		{
			/* Expect EMFILE or ENFILE, else it's fishy */
			if (errno != EMFILE && errno != ENFILE)
				ereport(WARNING, (errmsg("dup(0) failed after %d successes: %m", used)));
			break;
		}

		if (used >= size)
		{
			size *= 2;
			fd = (int *) repalloc(fd, size * sizeof(int));
		}
		fd[used++] = thisfd;

		if (highestfd < thisfd)
			highestfd = thisfd;

		if (used >= max_to_probe)
			break;
	}

	/* release the files we opened */
	for (j = 0; j < used; j++)
		close(fd[j]);

	pfree(fd);

	/*
	 * Return results.  usable_fds is just the number of successful dups. We
	 * assume that the system limit is highestfd+1 (remember 0 is a legal FD
	 * number) and so already_open is highestfd+1 - usable_fds.
	 */
	*usable_fds = used;
	*already_open = highestfd + 1 - used;
}

/*
 * set_max_safe_fds
 *		Determine number of filedescriptors that fd.c is allowed to use
 */
void
set_max_safe_fds(void)
{
	int			usable_fds;
	int			already_open;

	/*----------
	 * We want to set max_safe_fds to
	 *			MIN(usable_fds, max_files_per_process - already_open)
	 * less the slop factor for files that are opened without consulting
	 * fd.c.  This ensures that we won't exceed either max_files_per_process
	 * or the experimentally-determined EMFILE limit.
	 *----------
	 */
	count_usable_fds(max_files_per_process,
					 &usable_fds, &already_open);

	max_safe_fds = Min(usable_fds, max_files_per_process - already_open);

	/*
	 * Take off the FDs reserved for system() etc.
	 */
	max_safe_fds -= NUM_RESERVED_FDS;

	/*
	 * Make sure we still have enough to get by.
	 */
	if (max_safe_fds < FD_MINFREE)
		ereport(FATAL,
				(errcode(ERRCODE_INSUFFICIENT_RESOURCES),
				 errmsg("insufficient file descriptors available to start server process"),
				 errdetail("System allows %d, we need at least %d.",
						   max_safe_fds + NUM_RESERVED_FDS,
						   FD_MINFREE + NUM_RESERVED_FDS)));

	elog(DEBUG2, "max_safe_fds = %d, usable_fds = %d, already_open = %d",
		 max_safe_fds, usable_fds, already_open);
}

/*
 * Open a file with BasicOpenFilePerm() and pass default file mode for the
 * fileMode parameter.
 */
int
BasicOpenFile(const char *fileName, int fileFlags)
{
	return BasicOpenFilePerm(fileName, fileFlags, pg_file_create_mode);
}

/*
 * BasicOpenFilePerm --- same as open(2) except can free other FDs if needed
 *
 * This is exported for use by places that really want a plain kernel FD,
 * but need to be proof against running out of FDs.  Once an FD has been
 * successfully returned, it is the caller's responsibility to ensure that
 * it will not be leaked on ereport()!	Most users should *not* call this
 * routine directly, but instead use the VFD abstraction level, which
 * provides protection against descriptor leaks as well as management of
 * files that need to be open for more than a short period of time.
 *
 * Ideally this should be the *only* direct call of open() in the backend.
 * In practice, the postmaster calls open() directly, and there are some
 * direct open() calls done early in backend startup.  Those are OK since
 * this module wouldn't have any open files to close at that point anyway.
 */
int
BasicOpenFilePerm(const char *fileName, int fileFlags, mode_t fileMode)
{
	int			fd;

tryAgain:
	fd = open(fileName, fileFlags, fileMode);

	if (fd >= 0)
		return fd;				/* success! */

	if (errno == EMFILE || errno == ENFILE)
	{
		int			save_errno = errno;

		ereport(LOG,
				(errcode(ERRCODE_INSUFFICIENT_RESOURCES),
				 errmsg("out of file descriptors: %m; release and retry")));
		errno = 0;
		if (ReleaseLruFile())
			goto tryAgain;
		errno = save_errno;
	}

	return -1;					/* failure */
}

#if defined(FDDEBUG)

static void
_dump_lru(void)
{
	int			mru = VfdCache[0].lruLessRecently;
	Vfd		   *vfdP = &VfdCache[mru];
	char		buf[2048];

	snprintf(buf, sizeof(buf), "LRU: MOST %d ", mru);
	while (mru != 0)
	{
		mru = vfdP->lruLessRecently;
		vfdP = &VfdCache[mru];
		snprintf(buf + strlen(buf), sizeof(buf) - strlen(buf), "%d ", mru);
	}
	snprintf(buf + strlen(buf), sizeof(buf) - strlen(buf), "LEAST");
	elog(LOG, "%s", buf);
}
#endif							/* FDDEBUG */

static void
Delete(File file)
{
	Vfd		   *vfdP;

	Assert(file != 0);

	DO_DB(elog(LOG, "Delete %d (%s)",
			   file, VfdCache[file].fileName));
	DO_DB(_dump_lru());

	vfdP = &VfdCache[file];

	VfdCache[vfdP->lruLessRecently].lruMoreRecently = vfdP->lruMoreRecently;
	VfdCache[vfdP->lruMoreRecently].lruLessRecently = vfdP->lruLessRecently;

	DO_DB(_dump_lru());
}

static void
LruDelete(File file)
{
	Vfd		   *vfdP;

	Assert(file != 0);

	DO_DB(elog(LOG, "LruDelete %d (%s)",
			   file, VfdCache[file].fileName));

	vfdP = &VfdCache[file];

	/*
<<<<<<< HEAD
	 * Normally we should know the seek position, but if for some reason we
	 * have lost track of it, try again to get it.  If we still can't get it,
	 * we have a problem: we will be unable to restore the file seek position
	 * when and if the file is re-opened.  But we can't really throw an error
	 * and refuse to close the file, or activities such as transaction cleanup
	 * will be broken.
	 */
	if (FilePosIsUnknown(vfdP->seekPos))
	{
		vfdP->seekPos = lseek(vfdP->fd, (off_t) 0, SEEK_CUR);
		if (FilePosIsUnknown(vfdP->seekPos))
			elog(LOG, "could not seek file \"%s\" before closing: %m",
				 vfdP->fileName);
	}

	/*
=======
>>>>>>> 9e1c9f95
	 * Close the file.  We aren't expecting this to fail; if it does, better
	 * to leak the FD than to mess up our internal state.
	 */
	if (close(vfdP->fd))
<<<<<<< HEAD
		elog(LOG, "could not close file \"%s\": %m", vfdP->fileName);
=======
		elog(vfdP->fdstate & FD_TEMP_FILE_LIMIT ? LOG : data_sync_elevel(LOG),
			 "could not close file \"%s\": %m", vfdP->fileName);
>>>>>>> 9e1c9f95
	vfdP->fd = VFD_CLOSED;
	--nfile;

	/* delete the vfd record from the LRU ring */
	Delete(file);
}

static void
Insert(File file)
{
	Vfd		   *vfdP;

	Assert(file != 0);

	DO_DB(elog(LOG, "Insert %d (%s)",
			   file, VfdCache[file].fileName));
	DO_DB(_dump_lru());

	vfdP = &VfdCache[file];

	vfdP->lruMoreRecently = 0;
	vfdP->lruLessRecently = VfdCache[0].lruLessRecently;
	VfdCache[0].lruLessRecently = file;
	VfdCache[vfdP->lruLessRecently].lruMoreRecently = file;

	DO_DB(_dump_lru());
}

/* returns 0 on success, -1 on re-open failure (with errno set) */
static int
LruInsert(File file)
{
	Vfd		   *vfdP;

	Assert(file != 0);

	DO_DB(elog(LOG, "LruInsert %d (%s)",
			   file, VfdCache[file].fileName));

	vfdP = &VfdCache[file];

	if (FileIsNotOpen(file))
	{
		/* Close excess kernel FDs. */
		ReleaseLruFiles();

		/*
		 * The open could still fail for lack of file descriptors, eg due to
		 * overall system file table being full.  So, be prepared to release
		 * another FD if necessary...
		 */
		vfdP->fd = BasicOpenFilePerm(vfdP->fileName, vfdP->fileFlags,
									 vfdP->fileMode);
		if (vfdP->fd < 0)
		{
			DO_DB(elog(LOG, "re-open failed: %m"));
			return -1;
		}
		else
		{
			++nfile;
		}
<<<<<<< HEAD

		/*
		 * Seek to the right position.  We need no special case for seekPos
		 * equal to FileUnknownPos, as lseek() will certainly reject that
		 * (thus completing the logic noted in LruDelete() that we will fail
		 * to re-open a file if we couldn't get its seek position before
		 * closing).
		 */
		if (vfdP->seekPos != (off_t) 0)
		{
			if (lseek(vfdP->fd, vfdP->seekPos, SEEK_SET) < 0)
			{
				/*
				 * If we fail to restore the seek position, treat it like an
				 * open() failure.
				 */
				int			save_errno = errno;

				elog(LOG, "could not seek file \"%s\" after re-opening: %m",
					 vfdP->fileName);
				(void) close(vfdP->fd);
				vfdP->fd = VFD_CLOSED;
				--nfile;
				errno = save_errno;
				return -1;
			}
		}
=======
>>>>>>> 9e1c9f95
	}

	/*
	 * put it at the head of the Lru ring
	 */

	Insert(file);

	return 0;
}

/*
 * Release one kernel FD by closing the least-recently-used VFD.
 */
static bool
ReleaseLruFile(void)
{
	DO_DB(elog(LOG, "ReleaseLruFile. Opened %d", nfile));

	if (nfile > 0)
	{
		/*
		 * There are opened files and so there should be at least one used vfd
		 * in the ring.
		 */
		Assert(VfdCache[0].lruMoreRecently != 0);
		LruDelete(VfdCache[0].lruMoreRecently);
		return true;			/* freed a file */
	}
	return false;				/* no files available to free */
}

/*
 * Release kernel FDs as needed to get under the max_safe_fds limit.
 * After calling this, it's OK to try to open another file.
 */
static void
ReleaseLruFiles(void)
{
	while (nfile + numAllocatedDescs >= max_safe_fds)
	{
		if (!ReleaseLruFile())
			break;
	}
}

static File
AllocateVfd(void)
{
	Index		i;
	File		file;

	DO_DB(elog(LOG, "AllocateVfd. Size %zu", SizeVfdCache));

	Assert(SizeVfdCache > 0);	/* InitFileAccess not called? */

	if (VfdCache[0].nextFree == 0)
	{
		/*
		 * The free list is empty so it is time to increase the size of the
		 * array.  We choose to double it each time this happens. However,
		 * there's not much point in starting *real* small.
		 */
		Size		newCacheSize = SizeVfdCache * 2;
		Vfd		   *newVfdCache;

		if (newCacheSize < 32)
			newCacheSize = 32;

		/*
		 * Be careful not to clobber VfdCache ptr if realloc fails.
		 */
		newVfdCache = (Vfd *) realloc(VfdCache, sizeof(Vfd) * newCacheSize);
		if (newVfdCache == NULL)
			ereport(ERROR,
					(errcode(ERRCODE_OUT_OF_MEMORY),
					 errmsg("out of memory")));
		VfdCache = newVfdCache;

		/*
		 * Initialize the new entries and link them into the free list.
		 */
		for (i = SizeVfdCache; i < newCacheSize; i++)
		{
			MemSet((char *) &(VfdCache[i]), 0, sizeof(Vfd));
			VfdCache[i].nextFree = i + 1;
			VfdCache[i].fd = VFD_CLOSED;
		}
		VfdCache[newCacheSize - 1].nextFree = 0;
		VfdCache[0].nextFree = SizeVfdCache;

		/*
		 * Record the new size
		 */
		SizeVfdCache = newCacheSize;
	}

	file = VfdCache[0].nextFree;

	VfdCache[0].nextFree = VfdCache[file].nextFree;

	return file;
}

static void
FreeVfd(File file)
{
	Vfd		   *vfdP = &VfdCache[file];

	DO_DB(elog(LOG, "FreeVfd: %d (%s)",
			   file, vfdP->fileName ? vfdP->fileName : ""));

	if (vfdP->fileName != NULL)
	{
		free(vfdP->fileName);
		vfdP->fileName = NULL;
	}
	vfdP->fdstate = 0x0;

	vfdP->nextFree = VfdCache[0].nextFree;
	VfdCache[0].nextFree = file;
}

/* returns 0 on success, -1 on re-open failure (with errno set) */
static int
FileAccess(File file)
{
	int			returnValue;

	DO_DB(elog(LOG, "FileAccess %d (%s)",
			   file, VfdCache[file].fileName));

	/*
	 * Is the file open?  If not, open it and put it at the head of the LRU
	 * ring (possibly closing the least recently used file to get an FD).
	 */

	if (FileIsNotOpen(file))
	{
		returnValue = LruInsert(file);
		if (returnValue != 0)
			return returnValue;
	}
	else if (VfdCache[0].lruLessRecently != file)
	{
		/*
		 * We now know that the file is open and that it is not the last one
		 * accessed, so we need to move it to the head of the Lru ring.
		 */

		Delete(file);
		Insert(file);
	}

	return 0;
}

/*
 * Called whenever a temporary file is deleted to report its size.
 */
static void
ReportTemporaryFileUsage(const char *path, off_t size)
{
	pgstat_report_tempfile(size);

	if (log_temp_files >= 0)
	{
		if ((size / 1024) >= log_temp_files)
			ereport(LOG,
					(errmsg("temporary file: path \"%s\", size %lu",
							path, (unsigned long) size)));
	}
}

/*
 * Called to register a temporary file for automatic close.
 * ResourceOwnerEnlargeFiles(CurrentResourceOwner) must have been called
 * before the file was opened.
 */
static void
RegisterTemporaryFile(File file)
{
	ResourceOwnerRememberFile(CurrentResourceOwner, file);
	VfdCache[file].resowner = CurrentResourceOwner;

	/* Backup mechanism for closing at end of xact. */
	VfdCache[file].fdstate |= FD_CLOSE_AT_EOXACT;
	have_xact_temporary_files = true;
}

/*
 *	Called when we get a shared invalidation message on some relation.
 */
#ifdef NOT_USED
void
FileInvalidate(File file)
{
	Assert(FileIsValid(file));
	if (!FileIsNotOpen(file))
		LruDelete(file);
}
#endif

/*
 * Open a file with PathNameOpenFilePerm() and pass default file mode for the
 * fileMode parameter.
 */
File
PathNameOpenFile(const char *fileName, int fileFlags)
{
	return PathNameOpenFilePerm(fileName, fileFlags, pg_file_create_mode);
}

/*
 * open a file in an arbitrary directory
 *
 * NB: if the passed pathname is relative (which it usually is),
 * it will be interpreted relative to the process' working directory
 * (which should always be $PGDATA when this code is running).
 */
File
PathNameOpenFilePerm(const char *fileName, int fileFlags, mode_t fileMode)
{
	char	   *fnamecopy;
	File		file;
	Vfd		   *vfdP;

	DO_DB(elog(LOG, "PathNameOpenFilePerm: %s %x %o",
			   fileName, fileFlags, fileMode));

	/*
	 * We need a malloc'd copy of the file name; fail cleanly if no room.
	 */
	fnamecopy = strdup(fileName);
	if (fnamecopy == NULL)
		ereport(ERROR,
				(errcode(ERRCODE_OUT_OF_MEMORY),
				 errmsg("out of memory")));

	file = AllocateVfd();
	vfdP = &VfdCache[file];

	/* Close excess kernel FDs. */
	ReleaseLruFiles();

	vfdP->fd = BasicOpenFilePerm(fileName, fileFlags, fileMode);

	if (vfdP->fd < 0)
	{
		int			save_errno = errno;

		FreeVfd(file);
		free(fnamecopy);
		errno = save_errno;
		return -1;
	}
	++nfile;
	DO_DB(elog(LOG, "PathNameOpenFile: success %d",
			   vfdP->fd));

	Insert(file);

	vfdP->fileName = fnamecopy;
	/* Saved flags are adjusted to be OK for re-opening file */
	vfdP->fileFlags = fileFlags & ~(O_CREAT | O_TRUNC | O_EXCL);
	vfdP->fileMode = fileMode;
	vfdP->fileSize = 0;
	vfdP->fdstate = 0x0;
	vfdP->resowner = NULL;

	return file;
}

/*
<<<<<<< HEAD
 * Open a temporary file that will (optionally) disappear when we close it.
 *
 * 'fileName' identify a new or existing temporary file which other processes
 * also could open and share.
 *
 * If 'create' is true, a new file is created.  If successful, a valid vfd
 * index (>0) is returned; otherwise an error is thrown.
 *
 * If 'create' is false, an existing file is opened.  If successful, a valid
 * vfd index (>0) is returned.  If the file does not exist or cannot be
 * opened, an invalid vfd index (<= 0) is returned.
 *
 * If 'delOnClose' is true, then the file is removed when you call
 * FileClose(); or when the process exits; or (unless 'interXact' is
 * true) when the transaction ends.
 *
 * If 'interXact' is false, the vfd is closed automatically at end of
 * transaction unless you have called FileClose() to close it before then.
 * If 'interXact' is true, the vfd state is not changed at end of
 * transaction.
 *
 * In most cases, you don't want temporary files to outlive the transaction
 * that created them, so you should specify 'true' for 'delOnClose' and
 * 'false' for 'interXact'.
 *
 * This is used for inter-process communication, where one process creates
 * a file, and another process reads it.
 *
 * NOTE: this ignores `temp_tablespaces`, and always creates the file
 * in the main data directory's pg_temp dir. Otherwise it would be hard
 * for the reader process to find the file created by the writer process.
 */
File
OpenNamedTemporaryFile(const char *fileName,
					   bool create,
					   bool delOnClose,
					   bool interXact)
{
	File		file;

	/* Create in the default tablespace. */
	file = OpenTemporaryFileInTablespace(MyDatabaseTableSpace ?
										 MyDatabaseTableSpace :
										 DEFAULTTABLESPACE_OID,
										 true, /* rejectError */
										 fileName,
										 false, /* makenameunique */
										 create);

	/* Mark it for deletion at close */
	if (delOnClose)
		VfdCache[file].fdstate |= FD_TEMPORARY;

	/* Register it with the current resource owner */
	if (!interXact)
	{
		VfdCache[file].fdstate |= FD_XACT_TEMPORARY;

		ResourceOwnerEnlargeFiles(CurrentResourceOwner);
		ResourceOwnerRememberFile(CurrentResourceOwner, file);
		VfdCache[file].resowner = CurrentResourceOwner;

		/* ensure cleanup happens at eoxact */
		have_xact_temporary_files = true;
	}

	return file;
}

=======
 * Create directory 'directory'.  If necessary, create 'basedir', which must
 * be the directory above it.  This is designed for creating the top-level
 * temporary directory on demand before creating a directory underneath it.
 * Do nothing if the directory already exists.
 *
 * Directories created within the top-level temporary directory should begin
 * with PG_TEMP_FILE_PREFIX, so that they can be identified as temporary and
 * deleted at startup by RemovePgTempFiles().  Further subdirectories below
 * that do not need any particular prefix.
*/
void
PathNameCreateTemporaryDir(const char *basedir, const char *directory)
{
	if (MakePGDirectory(directory) < 0)
	{
		if (errno == EEXIST)
			return;

		/*
		 * Failed.  Try to create basedir first in case it's missing. Tolerate
		 * EEXIST to close a race against another process following the same
		 * algorithm.
		 */
		if (MakePGDirectory(basedir) < 0 && errno != EEXIST)
			ereport(ERROR,
					(errcode_for_file_access(),
					 errmsg("cannot create temporary directory \"%s\": %m",
							basedir)));

		/* Try again. */
		if (MakePGDirectory(directory) < 0 && errno != EEXIST)
			ereport(ERROR,
					(errcode_for_file_access(),
					 errmsg("cannot create temporary subdirectory \"%s\": %m",
							directory)));
	}
}

/*
 * Delete a directory and everything in it, if it exists.
 */
void
PathNameDeleteTemporaryDir(const char *dirname)
{
	struct stat statbuf;

	/* Silently ignore missing directory. */
	if (stat(dirname, &statbuf) != 0 && errno == ENOENT)
		return;

	/*
	 * Currently, walkdir doesn't offer a way for our passed in function to
	 * maintain state.  Perhaps it should, so that we could tell the caller
	 * whether this operation succeeded or failed.  Since this operation is
	 * used in a cleanup path, we wouldn't actually behave differently: we'll
	 * just log failures.
	 */
	walkdir(dirname, unlink_if_exists_fname, false, LOG);
}
>>>>>>> 9e1c9f95

/*
 * Open a temporary file that will disappear when we close it.
 *
 * This routine takes care of generating an appropriate tempfile name.
 * There's no need to pass in fileFlags or fileMode either, since only
 * one setting makes any sense for a temp file.
 *
 * Unless interXact is true, the file is remembered by CurrentResourceOwner
 * to ensure it's closed and deleted when it's no longer needed, typically at
 * the end-of-transaction. In most cases, you don't want temporary files to
 * outlive the transaction that created them, so this should be false -- but
 * if you need "somewhat" temporary storage, this might be useful. In either
 * case, the file is removed when the File is explicitly closed.
 *
 * GPDB: As a convenience for monitoring and debugging, the given 'filePrefix'
 * string is embedded in the file name. It can be NULL.
 */
File
OpenTemporaryFile(bool interXact, const char *filePrefix)
{
	File		file = 0;

	/*
	 * Make sure the current resource owner has space for this File before we
	 * open it, if we'll be registering it below.
	 */
	if (!interXact)
		ResourceOwnerEnlargeFiles(CurrentResourceOwner);

	/*
	 * If some temp tablespace(s) have been given to us, try to use the next
	 * one.  If a given tablespace can't be found, we silently fall back to
	 * the database's default tablespace.
	 *
	 * BUT: if the temp file is slated to outlive the current transaction,
	 * force it into the database's default tablespace, so that it will not
	 * pose a threat to possible tablespace drop attempts.
	 */
	if (numTempTableSpaces > 0 && !interXact)
	{
		Oid			tblspcOid = GetNextTempTableSpace();

		if (OidIsValid(tblspcOid))
			file = OpenTemporaryFileInTablespace(tblspcOid,
												 false, /* rejectError */
												 filePrefix,
												 true, /* makenameunique */
												 true); /* create */
	}

	/*
	 * If not, or if tablespace is bad, create in database's default
	 * tablespace.  MyDatabaseTableSpace should normally be set before we get
	 * here, but just in case it isn't, fall back to pg_default tablespace.
	 */
	if (file <= 0)
		file = OpenTemporaryFileInTablespace(MyDatabaseTableSpace ?
											 MyDatabaseTableSpace :
											 DEFAULTTABLESPACE_OID,
											 true,
											 filePrefix,
											 true, /* makenameunique */
											 true); /* create */

	/* Mark it for deletion at close and temporary file size limit */
	VfdCache[file].fdstate |= FD_DELETE_AT_CLOSE | FD_TEMP_FILE_LIMIT;

	/* Register it with the current resource owner */
	if (!interXact)
<<<<<<< HEAD
	{
		VfdCache[file].fdstate |= FD_XACT_TEMPORARY;

		VfdCache[file].resowner = CurrentResourceOwner;
		ResourceOwnerRememberFile(CurrentResourceOwner, file);

		/* ensure cleanup happens at eoxact */
		have_xact_temporary_files = true;
	}
=======
		RegisterTemporaryFile(file);
>>>>>>> 9e1c9f95

	return file;
}

/*
<<<<<<< HEAD
 * Get full path to a temporary file with given name.
 *
 * This can be used, if you want to create a temporary file,
 * but don't want to use the OpenNamedTemporaryFile function
 * for some reason. For example, if you want to create a FIFO
 * or a directory, rather than a regular file.
 *
 * If 'createdir' is true, the pgsql_tmp directory is created
 * if it doesn't exist yet.
 */
char *
GetTempFilePath(const char *filename, bool createdir)
{
	char		tempdirpath[MAXPGPATH];
	char		tempfilepath[MAXPGPATH];
	Oid			tblspcOid;

	if (MyDatabaseTableSpace)
		tblspcOid = MyDatabaseTableSpace;
	else
		tblspcOid = DEFAULTTABLESPACE_OID;

	/*
	 * Identify the tempfile directory for this tablespace.
	 *
	 * If someone tries to specify pg_global, use pg_default instead.
	 */
	if (tblspcOid == DEFAULTTABLESPACE_OID ||
		tblspcOid == GLOBALTABLESPACE_OID)
	{
		/* The default tablespace is {datadir}/base */
		snprintf(tempdirpath, sizeof(tempdirpath), "base/%s",
				 PG_TEMP_FILES_DIR);
	}
	else
	{
		/* All other tablespaces are accessed via symlinks */
		snprintf(tempdirpath, sizeof(tempdirpath), "pg_tblspc/%u/%s/%s",
				 tblspcOid, GP_TABLESPACE_VERSION_DIRECTORY, PG_TEMP_FILES_DIR);
	}

	/*
	 * We might need to create the tablespace's tempfile directory, if no
	 * one has yet done so.
	 *
	 * Don't check for error from mkdir. It will fail if the directory
	 * exists already, which is quite likely. If it fails for some other
	 * reason, we'll bomb out when creating the file in the directory.
	 */
	if (createdir)
		mkdir(tempdirpath, S_IRWXU);

	snprintf(tempfilepath, sizeof(tempfilepath), "%s/%s_%s",
			 tempdirpath, PG_TEMP_FILE_PREFIX, filename);
	return pstrdup(tempfilepath);
}

/*
 * Open a temporary file in a specific tablespace.
 * Subroutine for OpenTemporaryFile, which see for details.
 */
static File
OpenTemporaryFileInTablespace(Oid tblspcOid, bool rejectError,
							  const char *filename, bool makenameunique, bool create)
{
	char		tempdirpath[MAXPGPATH];
	char		tempfilepath[MAXPGPATH];
	File		file;
	int			flags;

=======
 * Return the path of the temp directory in a given tablespace.
 */
void
TempTablespacePath(char *path, Oid tablespace)
{
>>>>>>> 9e1c9f95
	/*
	 * Identify the tempfile directory for this tablespace.
	 *
	 * If someone tries to specify pg_global, use pg_default instead.
	 */
	if (tablespace == InvalidOid ||
		tablespace == DEFAULTTABLESPACE_OID ||
		tablespace == GLOBALTABLESPACE_OID)
		snprintf(path, MAXPGPATH, "base/%s", PG_TEMP_FILES_DIR);
	else
	{
		/* All other tablespaces are accessed via symlinks */
<<<<<<< HEAD
		snprintf(tempdirpath, sizeof(tempdirpath), "pg_tblspc/%u/%s/%s",
				 tblspcOid, GP_TABLESPACE_VERSION_DIRECTORY, PG_TEMP_FILES_DIR);
=======
		snprintf(path, MAXPGPATH, "pg_tblspc/%u/%s/%s",
				 tablespace, TABLESPACE_VERSION_DIRECTORY,
				 PG_TEMP_FILES_DIR);
>>>>>>> 9e1c9f95
	}
}

/*
 * Open a temporary file in a specific tablespace.
 * Subroutine for OpenTemporaryFile, which see for details.
 */
static File
OpenTemporaryFileInTablespace(Oid tblspcOid, bool rejectError)
{
	char		tempdirpath[MAXPGPATH];
	char		tempfilepath[MAXPGPATH];
	File		file;

	TempTablespacePath(tempdirpath, tblspcOid);

	/*
	 * Generate a tempfile name that should be unique within the current
	 * database instance.
	 */
	if (filename == NULL)
	{
		Assert (makenameunique);
		filename = "";
	}

	if (makenameunique)
	{
		Assert(create);
		snprintf(tempfilepath, sizeof(tempfilepath), "%s/%s%s%d.%ld",
				 tempdirpath, PG_TEMP_FILE_PREFIX, filename, MyProcPid, tempFileCounter++);
	}
	else
		snprintf(tempfilepath, sizeof(tempfilepath), "%s/%s_%s",
				 tempdirpath, PG_TEMP_FILE_PREFIX, filename);

	/*
	 * Open the file.  Note: we don't use O_EXCL, in case there is an orphaned
	 * temp file that can be reused.
	 */
	flags = O_RDWR | PG_BINARY;
	if (create)
		flags |= O_CREAT | O_TRUNC;
	file = PathNameOpenFile(tempfilepath,
<<<<<<< HEAD
							flags,
							0600);
=======
							O_RDWR | O_CREAT | O_TRUNC | PG_BINARY);
>>>>>>> 9e1c9f95
	if (file <= 0)
	{
		/*
		 * We might need to create the tablespace's tempfile directory, if no
		 * one has yet done so.
		 *
		 * Don't check for an error from MakePGDirectory; it could fail if
		 * someone else just did the same thing.  If it doesn't work then
		 * we'll bomb out on the second create attempt, instead.
		 */
		(void) MakePGDirectory(tempdirpath);

		file = PathNameOpenFile(tempfilepath,
<<<<<<< HEAD
								flags,
								0600);
=======
								O_RDWR | O_CREAT | O_TRUNC | PG_BINARY);
>>>>>>> 9e1c9f95
		if (file <= 0 && rejectError)
		{
			if (create)
				elog(ERROR, "could not create temporary file \"%s\": %m",
					 tempfilepath);
			else
				elog(ERROR, "could not open existing temporary file \"%s\": %m",
					 tempfilepath);
		}
	}

	return file;
}


/*
 * Create a new file.  The directory containing it must already exist.  Files
 * created this way are subject to temp_file_limit and are automatically
 * closed at end of transaction, but are not automatically deleted on close
 * because they are intended to be shared between cooperating backends.
 *
 * If the file is inside the top-level temporary directory, its name should
 * begin with PG_TEMP_FILE_PREFIX so that it can be identified as temporary
 * and deleted at startup by RemovePgTempFiles().  Alternatively, it can be
 * inside a directory created with PathNameCreateTemporaryDir(), in which case
 * the prefix isn't needed.
 */
File
PathNameCreateTemporaryFile(const char *path, bool error_on_failure)
{
	File		file;

	ResourceOwnerEnlargeFiles(CurrentResourceOwner);

	/*
	 * Open the file.  Note: we don't use O_EXCL, in case there is an orphaned
	 * temp file that can be reused.
	 */
	file = PathNameOpenFile(path, O_RDWR | O_CREAT | O_TRUNC | PG_BINARY);
	if (file <= 0)
	{
		if (error_on_failure)
			ereport(ERROR,
					(errcode_for_file_access(),
					 errmsg("could not create temporary file \"%s\": %m",
							path)));
		else
			return file;
	}

	/* Mark it for temp_file_limit accounting. */
	VfdCache[file].fdstate |= FD_TEMP_FILE_LIMIT;

	/* Register it for automatic close. */
	RegisterTemporaryFile(file);

	return file;
}

/*
 * Open a file that was created with PathNameCreateTemporaryFile, possibly in
 * another backend.  Files opened this way don't count against the
 * temp_file_limit of the caller, are read-only and are automatically closed
 * at the end of the transaction but are not deleted on close.
 */
File
PathNameOpenTemporaryFile(const char *path)
{
	File		file;

	ResourceOwnerEnlargeFiles(CurrentResourceOwner);

	/* We open the file read-only. */
	file = PathNameOpenFile(path, O_RDONLY | PG_BINARY);

	/* If no such file, then we don't raise an error. */
	if (file <= 0 && errno != ENOENT)
		ereport(ERROR,
				(errcode_for_file_access(),
				 errmsg("could not open temporary file \"%s\": %m",
						path)));

	if (file > 0)
	{
		/* Register it for automatic close. */
		RegisterTemporaryFile(file);
	}

	return file;
}

/*
 * Delete a file by pathname.  Return true if the file existed, false if
 * didn't.
 */
bool
PathNameDeleteTemporaryFile(const char *path, bool error_on_failure)
{
	struct stat filestats;
	int			stat_errno;

	/* Get the final size for pgstat reporting. */
	if (stat(path, &filestats) != 0)
		stat_errno = errno;
	else
		stat_errno = 0;

	/*
	 * Unlike FileClose's automatic file deletion code, we tolerate
	 * non-existence to support BufFileDeleteShared which doesn't know how
	 * many segments it has to delete until it runs out.
	 */
	if (stat_errno == ENOENT)
		return false;

	if (unlink(path) < 0)
	{
		if (errno != ENOENT)
			ereport(error_on_failure ? ERROR : LOG,
					(errcode_for_file_access(),
					 errmsg("cannot unlink temporary file \"%s\": %m",
							path)));
		return false;
	}

	if (stat_errno == 0)
		ReportTemporaryFileUsage(path, filestats.st_size);
	else
	{
		errno = stat_errno;
		ereport(LOG,
				(errcode_for_file_access(),
				 errmsg("could not stat file \"%s\": %m", path)));
	}

	return true;
}

/*
 * close a file when done with it
 */
void
FileClose(File file)
{
	Vfd		   *vfdP;

	Assert(FileIsValid(file));

	DO_DB(elog(LOG, "FileClose: %d (%s)",
			   file, VfdCache[file].fileName));

	vfdP = &VfdCache[file];

	if (!FileIsNotOpen(file))
	{
		/* close the file */
<<<<<<< HEAD
		if (gp_retry_close(vfdP->fd))
			elog(LOG, "could not close file \"%s\": %m", vfdP->fileName);
=======
		if (close(vfdP->fd))
		{
			/*
			 * We may need to panic on failure to close non-temporary files;
			 * see LruDelete.
			 */
			elog(vfdP->fdstate & FD_TEMP_FILE_LIMIT ? LOG : data_sync_elevel(LOG),
				 "could not close file \"%s\": %m", vfdP->fileName);
		}
>>>>>>> 9e1c9f95

		--nfile;
		vfdP->fd = VFD_CLOSED;

		/* remove the file from the lru ring */
		Delete(file);
<<<<<<< HEAD
=======
	}

	if (vfdP->fdstate & FD_TEMP_FILE_LIMIT)
	{
		/* Subtract its size from current usage (do first in case of error) */
		temporary_files_size -= vfdP->fileSize;
		vfdP->fileSize = 0;
>>>>>>> 9e1c9f95
	}

	/*
	 * Delete the file if it was temporary, and make a log entry if wanted
	 */
	if (vfdP->fdstate & FD_DELETE_AT_CLOSE)
	{
		struct stat filestats;
		int			stat_errno;

		/*
		 * If we get an error, as could happen within the ereport/elog calls,
		 * we'll come right back here during transaction abort.  Reset the
		 * flag to ensure that we can't get into an infinite loop.  This code
		 * is arranged to ensure that the worst-case consequence is failing to
		 * emit log message(s), not failing to attempt the unlink.
		 */
		vfdP->fdstate &= ~FD_DELETE_AT_CLOSE;


		/* first try the stat() */
		if (stat(vfdP->fileName, &filestats))
			stat_errno = errno;
		else
			stat_errno = 0;

		if (vfdP->fdstate & FD_WORKFILE)
			WorkFileDeleted(file);

		/* in any case do the unlink */
		if (unlink(vfdP->fileName))
			elog(DEBUG1, "could not unlink file \"%s\": %m", vfdP->fileName);

		/* and last report the stat results */
		if (stat_errno == 0)
			ReportTemporaryFileUsage(vfdP->fileName, filestats.st_size);
		else
		{
			errno = stat_errno;
			elog(DEBUG1, "could not stat file \"%s\": %m", vfdP->fileName);
		}
	}

	/* Unregister it from the resource owner */
	if (vfdP->resowner)
		ResourceOwnerForgetFile(vfdP->resowner, file);

	/*
	 * Return the Vfd slot to the free list
	 */
	FreeVfd(file);
}

/*
 * FilePrefetch - initiate asynchronous read of a given range of the file.
 *
 * Currently the only implementation of this function is using posix_fadvise
 * which is the simplest standardized interface that accomplishes this.
 * We could add an implementation using libaio in the future; but note that
 * this API is inappropriate for libaio, which wants to have a buffer provided
 * to read into.
 */
int
FilePrefetch(File file, off_t offset, int amount, uint32 wait_event_info)
{
#if defined(USE_POSIX_FADVISE) && defined(POSIX_FADV_WILLNEED)
	int			returnCode;

	Assert(FileIsValid(file));

	DO_DB(elog(LOG, "FilePrefetch: %d (%s) " INT64_FORMAT " %d",
			   file, VfdCache[file].fileName,
			   (int64) offset, amount));

	returnCode = FileAccess(file);
	if (returnCode < 0)
		return returnCode;

	pgstat_report_wait_start(wait_event_info);
	returnCode = posix_fadvise(VfdCache[file].fd, offset, amount,
							   POSIX_FADV_WILLNEED);
	pgstat_report_wait_end();

	return returnCode;
#else
	Assert(FileIsValid(file));
	return 0;
#endif
}

void
FileWriteback(File file, off_t offset, off_t nbytes, uint32 wait_event_info)
{
	int			returnCode;

	Assert(FileIsValid(file));

	DO_DB(elog(LOG, "FileWriteback: %d (%s) " INT64_FORMAT " " INT64_FORMAT,
			   file, VfdCache[file].fileName,
			   (int64) offset, (int64) nbytes));

	if (nbytes <= 0)
		return;

	returnCode = FileAccess(file);
	if (returnCode < 0)
		return;

	pgstat_report_wait_start(wait_event_info);
	pg_flush_data(VfdCache[file].fd, offset, nbytes);
	pgstat_report_wait_end();
}

int
FileRead(File file, char *buffer, int amount, off_t offset,
		 uint32 wait_event_info)
{
	int			returnCode;
	Vfd		   *vfdP;

	Assert(FileIsValid(file));

	DO_DB(elog(LOG, "FileRead: %d (%s) " INT64_FORMAT " %d %p",
			   file, VfdCache[file].fileName,
			   (int64) offset,
			   amount, buffer));

	returnCode = FileAccess(file);
	if (returnCode < 0)
		return returnCode;

	vfdP = &VfdCache[file];

retry:
<<<<<<< HEAD
	returnCode = read(vfdP->fd, buffer, amount);

	if (returnCode >= 0)
	{
		/* if seekPos is unknown, leave it that way */
		if (!FilePosIsUnknown(vfdP->seekPos))
			vfdP->seekPos += returnCode;
	}
	else
=======
	pgstat_report_wait_start(wait_event_info);
	returnCode = pg_pread(vfdP->fd, buffer, amount, offset);
	pgstat_report_wait_end();

	if (returnCode < 0)
>>>>>>> 9e1c9f95
	{
		/*
		 * Windows may run out of kernel buffers and return "Insufficient
		 * system resources" error.  Wait a bit and retry to solve it.
		 *
		 * It is rumored that EINTR is also possible on some Unix filesystems,
		 * in which case immediate retry is indicated.
		 */
#ifdef WIN32
		DWORD		error = GetLastError();

		switch (error)
		{
			case ERROR_NO_SYSTEM_RESOURCES:
				pg_usleep(1000L);
				errno = EINTR;
				break;
			default:
				_dosmaperr(error);
				break;
		}
#endif
		/* OK to retry if interrupted */
		if (errno == EINTR)
			goto retry;
<<<<<<< HEAD

		/* Trouble, so assume we don't know the file position anymore */
		vfdP->seekPos = FileUnknownPos;
=======
>>>>>>> 9e1c9f95
	}

	return returnCode;
}

int
FileWrite(File file, char *buffer, int amount, off_t offset,
		  uint32 wait_event_info)
{
	int			returnCode;
	Vfd		   *vfdP;

	Assert(FileIsValid(file));

	DO_DB(elog(LOG, "FileWrite: %d (%s) " INT64_FORMAT " %d %p",
			   file, VfdCache[file].fileName,
			   (int64) offset,
			   amount, buffer));

	returnCode = FileAccess(file);
	if (returnCode < 0)
		return returnCode;

	vfdP = &VfdCache[file];

	/*
	 * If enforcing temp_file_limit and it's a temp file, check to see if the
	 * write would overrun temp_file_limit, and throw error if so.  Note: it's
	 * really a modularity violation to throw error here; we should set errno
	 * and return -1.  However, there's no way to report a suitable error
	 * message if we do that.  All current callers would just throw error
	 * immediately anyway, so this is safe at present.
	 */
<<<<<<< HEAD
	if (temp_file_limit >= 0 && (vfdP->fdstate & FD_TEMPORARY))
	{
		off_t		newPos;

		/*
		 * Normally we should know the seek position, but if for some reason
		 * we have lost track of it, try again to get it.  Here, it's fine to
		 * throw an error if we still can't get it.
		 */
		if (FilePosIsUnknown(vfdP->seekPos))
		{
			vfdP->seekPos = lseek(vfdP->fd, (off_t) 0, SEEK_CUR);
			if (FilePosIsUnknown(vfdP->seekPos))
				elog(ERROR, "could not seek file \"%s\": %m", vfdP->fileName);
		}

		newPos = vfdP->seekPos + amount;
		if (newPos > vfdP->fileSize)
		{
			uint64		newTotal = temporary_files_size;

			newTotal += newPos - vfdP->fileSize;
=======
	if (temp_file_limit >= 0 && (vfdP->fdstate & FD_TEMP_FILE_LIMIT))
	{
		off_t		past_write = offset + amount;

		if (past_write > vfdP->fileSize)
		{
			uint64		newTotal = temporary_files_size;

			newTotal += past_write - vfdP->fileSize;
>>>>>>> 9e1c9f95
			if (newTotal > (uint64) temp_file_limit * (uint64) 1024)
				ereport(ERROR,
						(errcode(ERRCODE_CONFIGURATION_LIMIT_EXCEEDED),
						 errmsg("temporary file size exceeds temp_file_limit (%dkB)",
								temp_file_limit)));
		}
	}

	/*
	 * Also update the stats in workfile manager. This might also
	 * throw an error, if we're over the limits.
	 *
	 * Because we update the stats in workfile manager first, if the write
	 * fails, the workfile manager's status will be out of sync with reality.
	 * That's OK, the inaccuracy doens't accumulate, and it doesn't need to be
	 * totallyaccurate.
	 */
	if ((VfdCache[file].fdstate & FD_WORKFILE) != 0)
	{
		off_t		newPos = VfdCache[file].seekPos + amount;

		if (newPos > VfdCache[file].fileSize)
			UpdateWorkFileSize(file, newPos);
	}

retry:
	errno = 0;
<<<<<<< HEAD
	returnCode = write(vfdP->fd, buffer, amount);
=======
	pgstat_report_wait_start(wait_event_info);
	returnCode = pg_pwrite(VfdCache[file].fd, buffer, amount, offset);
	pgstat_report_wait_end();
>>>>>>> 9e1c9f95

	/* if write didn't set errno, assume problem is no disk space */
	if (returnCode != amount && errno == 0)
		errno = ENOSPC;

	if (returnCode >= 0)
	{
<<<<<<< HEAD
		/* if seekPos is unknown, leave it that way */
		if (!FilePosIsUnknown(vfdP->seekPos))
			vfdP->seekPos += returnCode;

=======
>>>>>>> 9e1c9f95
		/*
		 * Maintain fileSize and temporary_files_size if it's a temp file.
		 *
		 * If seekPos is -1 (unknown), this will do nothing; but we could only
		 * get here in that state if we're not enforcing temporary_files_size,
		 * so we don't care.
		 */
<<<<<<< HEAD
		if (vfdP->fdstate & FD_TEMPORARY)
		{
			off_t		newPos = vfdP->seekPos;

			if (newPos > vfdP->fileSize)
			{
				temporary_files_size += newPos - vfdP->fileSize;
				vfdP->fileSize = newPos;
=======
		if (vfdP->fdstate & FD_TEMP_FILE_LIMIT)
		{
			off_t		past_write = offset + amount;

			if (past_write > vfdP->fileSize)
			{
				temporary_files_size += past_write - vfdP->fileSize;
				vfdP->fileSize = past_write;
>>>>>>> 9e1c9f95
			}
		}
	}
	else
	{
		/*
		 * See comments in FileRead()
		 */
#ifdef WIN32
		DWORD		error = GetLastError();

		switch (error)
		{
			case ERROR_NO_SYSTEM_RESOURCES:
				pg_usleep(1000L);
				errno = EINTR;
				break;
			default:
				_dosmaperr(error);
				break;
		}
#endif
		/* OK to retry if interrupted */
		if (errno == EINTR)
			goto retry;
<<<<<<< HEAD

		/* Trouble, so assume we don't know the file position anymore */
		vfdP->seekPos = FileUnknownPos;
=======
>>>>>>> 9e1c9f95
	}

	return returnCode;
}

int
FileSync(File file, uint32 wait_event_info)
{
	int			returnCode;
	Assert(FileIsValid(file));

	DO_DB(elog(LOG, "FileSync: %d (%s)",
			   file, VfdCache[file].fileName));

	returnCode = FileAccess(file);
	if (returnCode < 0)
		return returnCode;

<<<<<<< HEAD
	returnCode =  pg_fsync(VfdCache[file].fd);
=======
	pgstat_report_wait_start(wait_event_info);
	returnCode = pg_fsync(VfdCache[file].fd);
	pgstat_report_wait_end();
>>>>>>> 9e1c9f95

	return returnCode;
}

<<<<<<< HEAD
int64
FileSeek(File file, int64 offset, int whence)
{
	Vfd		   *vfdP;

=======
off_t
FileSize(File file)
{
>>>>>>> 9e1c9f95
	Assert(FileIsValid(file));

	DO_DB(elog(LOG, "FileSize %d (%s)",
			   file, VfdCache[file].fileName));

	vfdP = &VfdCache[file];

	if (FileIsNotOpen(file))
	{
<<<<<<< HEAD
		switch (whence)
		{
			case SEEK_SET:
				if (offset < 0)
				{
					errno = EINVAL;
					return (off_t) -1;
				}
				vfdP->seekPos = offset;
				break;
			case SEEK_CUR:
				if (FilePosIsUnknown(vfdP->seekPos) ||
					vfdP->seekPos + offset < 0)
				{
					errno = EINVAL;
					return (off_t) -1;
				}
				vfdP->seekPos += offset;
				break;
			case SEEK_END:
				if (FileAccess(file) < 0)
					return (off_t) -1;
				vfdP->seekPos = lseek(vfdP->fd, offset, whence);
				break;
			default:
				elog(ERROR, "invalid whence: %d", whence);
				break;
		}
	}
	else
	{
		switch (whence)
		{
			case SEEK_SET:
				if (offset < 0)
				{
					errno = EINVAL;
					return (off_t) -1;
				}
				if (vfdP->seekPos != offset)
					vfdP->seekPos = lseek(vfdP->fd, offset, whence);
				break;
			case SEEK_CUR:
				if (offset != 0 || FilePosIsUnknown(vfdP->seekPos))
					vfdP->seekPos = lseek(vfdP->fd, offset, whence);
				break;
			case SEEK_END:
				vfdP->seekPos = lseek(vfdP->fd, offset, whence);
				break;
			default:
				elog(ERROR, "invalid whence: %d", whence);
				break;
		}
	}

	return vfdP->seekPos;
}

/*
 * Get the size of a physical file by using fstat()
 *
 * Returns size in bytes if successful, < 0 otherwise
 */
int64
FileDiskSize(File file)
{
	int			returnCode = 0;
	struct stat buf;

	returnCode = FileAccess(file);
	if (returnCode < 0)
		return returnCode;

	returnCode = fstat(VfdCache[file].fd, &buf);
	if (returnCode < 0)
		return returnCode;

	return (int64) buf.st_size;
}

int64
FileNonVirtualCurSeek(File file)
{
	int			returnCode;

	Assert(FileIsValid(file));

	DO_DB(elog(LOG, "FileNonVirtualCurSeek: %d (%s) virtual position" INT64_FORMAT,
			   file, VfdCache[file].fileName,
			   VfdCache[file].seekPos));

	returnCode = FileAccess(file);
	if (returnCode < 0)
		return returnCode;

	return pg_lseek64(VfdCache[file].fd, 0, SEEK_CUR);
}

/*
 * XXX not actually used but here for completeness
 */
#ifdef NOT_USED
int64
FileTell(File file)
{
	Assert(FileIsValid(file));
	DO_DB(elog(LOG, "FileTell %d (%s)",
			   file, VfdCache[file].fileName));
	return VfdCache[file].seekPos;
=======
		if (FileAccess(file) < 0)
			return (off_t) -1;
	}

	return lseek(VfdCache[file].fd, 0, SEEK_END);
>>>>>>> 9e1c9f95
}

int
<<<<<<< HEAD
FileTruncate(File file, int64 offset)
=======
FileTruncate(File file, off_t offset, uint32 wait_event_info)
>>>>>>> 9e1c9f95
{
	int			returnCode;

	Assert(FileIsValid(file));

	DO_DB(elog(LOG, "FileTruncate %d (%s)",
			   file, VfdCache[file].fileName));

	returnCode = FileAccess(file);
	if (returnCode < 0)
		return returnCode;

<<<<<<< HEAD
	/*
	 * Call ftruncate with a int64 value.
	 *
	 * WARNING:DO NOT typecast this down to a 32-bit long or
	 * append-only vacuum full adjustment of the eof will erroneously remove
	 * table data.
	 */
=======
	pgstat_report_wait_start(wait_event_info);
>>>>>>> 9e1c9f95
	returnCode = ftruncate(VfdCache[file].fd, offset);
	pgstat_report_wait_end();

	/* Assume we don't know the file position anymore */
	VfdCache[file].seekPos = FileUnknownPos;

	if (returnCode == 0 && VfdCache[file].fileSize > offset)
	{
		/* adjust our state for truncation of a temp file */
		Assert(VfdCache[file].fdstate & FD_TEMP_FILE_LIMIT);
		temporary_files_size -= VfdCache[file].fileSize - offset;
		VfdCache[file].fileSize = offset;
	}

	return returnCode;
}

/*
 * Return the pathname associated with an open file.
 *
 * The returned string points to an internal buffer, which is valid until
 * the file is closed.
 */
char *
FilePathName(File file)
{
	Assert(FileIsValid(file));

	return VfdCache[file].fileName;
}

/*
 * Return the raw file descriptor of an opened file.
 *
 * The returned file descriptor will be valid until the file is closed, but
 * there are a lot of things that can make that happen.  So the caller should
 * be careful not to do much of anything else before it finishes using the
 * returned file descriptor.
 */
int
FileGetRawDesc(File file)
{
	Assert(FileIsValid(file));
	return VfdCache[file].fd;
}

/*
 * FileGetRawFlags - returns the file flags on open(2)
 */
int
FileGetRawFlags(File file)
{
	Assert(FileIsValid(file));
	return VfdCache[file].fileFlags;
}

/*
 * FileGetRawMode - returns the mode bitmask passed to open(2)
 */
mode_t
FileGetRawMode(File file)
{
	Assert(FileIsValid(file));
	return VfdCache[file].fileMode;
}

/*
 * Make room for another allocatedDescs[] array entry if needed and possible.
 * Returns true if an array element is available.
 */
static bool
reserveAllocatedDesc(void)
{
	AllocateDesc *newDescs;
	int			newMax;

	/* Quick out if array already has a free slot. */
	if (numAllocatedDescs < maxAllocatedDescs)
		return true;

	/*
	 * If the array hasn't yet been created in the current process, initialize
	 * it with FD_MINFREE / 2 elements.  In many scenarios this is as many as
	 * we will ever need, anyway.  We don't want to look at max_safe_fds
	 * immediately because set_max_safe_fds() may not have run yet.
	 */
	if (allocatedDescs == NULL)
	{
		newMax = FD_MINFREE / 2;
		newDescs = (AllocateDesc *) malloc(newMax * sizeof(AllocateDesc));
		/* Out of memory already?  Treat as fatal error. */
		if (newDescs == NULL)
			ereport(ERROR,
					(errcode(ERRCODE_OUT_OF_MEMORY),
					 errmsg("out of memory")));
		allocatedDescs = newDescs;
		maxAllocatedDescs = newMax;
		return true;
	}

	/*
	 * Consider enlarging the array beyond the initial allocation used above.
	 * By the time this happens, max_safe_fds should be known accurately.
	 *
	 * We mustn't let allocated descriptors hog all the available FDs, and in
	 * practice we'd better leave a reasonable number of FDs for VFD use.  So
	 * set the maximum to max_safe_fds / 2.  (This should certainly be at
	 * least as large as the initial size, FD_MINFREE / 2.)
	 */
	newMax = max_safe_fds / 2;
	if (newMax > maxAllocatedDescs)
	{
		newDescs = (AllocateDesc *) realloc(allocatedDescs,
											newMax * sizeof(AllocateDesc));
		/* Treat out-of-memory as a non-fatal error. */
		if (newDescs == NULL)
			return false;
		allocatedDescs = newDescs;
		maxAllocatedDescs = newMax;
		return true;
	}

	/* Can't enlarge allocatedDescs[] any more. */
	return false;
}

/*
 * Routines that want to use stdio (ie, FILE*) should use AllocateFile
 * rather than plain fopen().  This lets fd.c deal with freeing FDs if
 * necessary to open the file.  When done, call FreeFile rather than fclose.
 *
 * Note that files that will be open for any significant length of time
 * should NOT be handled this way, since they cannot share kernel file
 * descriptors with other files; there is grave risk of running out of FDs
 * if anyone locks down too many FDs.  Most callers of this routine are
 * simply reading a config file that they will read and close immediately.
 *
 * fd.c will automatically close all files opened with AllocateFile at
 * transaction commit or abort; this prevents FD leakage if a routine
 * that calls AllocateFile is terminated prematurely by ereport(ERROR).
 *
 * Ideally this should be the *only* direct call of fopen() in the backend.
 */
FILE *
AllocateFile(const char *name, const char *mode)
{
	FILE	   *file;

	DO_DB(elog(LOG, "AllocateFile: Allocated %d (%s)",
			   numAllocatedDescs, name));

	/* Can we allocate another non-virtual FD? */
	if (!reserveAllocatedDesc())
		ereport(ERROR,
				(errcode(ERRCODE_INSUFFICIENT_RESOURCES),
				 errmsg("exceeded maxAllocatedDescs (%d) while trying to open file \"%s\"",
						maxAllocatedDescs, name)));

	/* Close excess kernel FDs. */
	ReleaseLruFiles();

TryAgain:
	if ((file = fopen(name, mode)) != NULL)
	{
		AllocateDesc *desc = &allocatedDescs[numAllocatedDescs];

		desc->kind = AllocateDescFile;
		desc->desc.file = file;
		desc->create_subid = GetCurrentSubTransactionId();
		numAllocatedDescs++;
		return desc->desc.file;
	}

	if (errno == EMFILE || errno == ENFILE)
	{
		int			save_errno = errno;

		ereport(LOG,
				(errcode(ERRCODE_INSUFFICIENT_RESOURCES),
				 errmsg("out of file descriptors: %m; release and retry")));
		errno = 0;
		if (ReleaseLruFile())
			goto TryAgain;
		errno = save_errno;
	}

	/*
	 * TEMPORARY hack to log the Windows error code on fopen failures, in
	 * hopes of diagnosing some hard-to-reproduce problems.
	 */
#ifdef WIN32
	{
		int			save_errno = errno;

		elog(LOG, "Windows fopen(\"%s\",\"%s\") failed: code %lu, errno %d",
			 name, mode, GetLastError(), save_errno);
		errno = save_errno;
	}
#endif

	return NULL;
}

/*
 * Open a file with OpenTransientFilePerm() and pass default file mode for
 * the fileMode parameter.
 */
int
OpenTransientFile(const char *fileName, int fileFlags)
{
	return OpenTransientFilePerm(fileName, fileFlags, pg_file_create_mode);
}

/*
 * Like AllocateFile, but returns an unbuffered fd like open(2)
 */
int
OpenTransientFilePerm(const char *fileName, int fileFlags, mode_t fileMode)
{
	int			fd;

	DO_DB(elog(LOG, "OpenTransientFile: Allocated %d (%s)",
			   numAllocatedDescs, fileName));

	/* Can we allocate another non-virtual FD? */
	if (!reserveAllocatedDesc())
		ereport(ERROR,
				(errcode(ERRCODE_INSUFFICIENT_RESOURCES),
				 errmsg("exceeded maxAllocatedDescs (%d) while trying to open file \"%s\"",
						maxAllocatedDescs, fileName)));

	/* Close excess kernel FDs. */
	ReleaseLruFiles();

	fd = BasicOpenFilePerm(fileName, fileFlags, fileMode);

	if (fd >= 0)
	{
		AllocateDesc *desc = &allocatedDescs[numAllocatedDescs];

		desc->kind = AllocateDescRawFD;
		desc->desc.fd = fd;
		desc->create_subid = GetCurrentSubTransactionId();
		numAllocatedDescs++;

		return fd;
	}

	return -1;					/* failure */
}

/*
 * Routines that want to initiate a pipe stream should use OpenPipeStream
 * rather than plain popen().  This lets fd.c deal with freeing FDs if
 * necessary.  When done, call ClosePipeStream rather than pclose.
 *
 * This function also ensures that the popen'd program is run with default
 * SIGPIPE processing, rather than the SIG_IGN setting the backend normally
 * uses.  This ensures desirable response to, eg, closing a read pipe early.
 */
FILE *
OpenPipeStream(const char *command, const char *mode)
{
	FILE	   *file;
	int			save_errno;

	DO_DB(elog(LOG, "OpenPipeStream: Allocated %d (%s)",
			   numAllocatedDescs, command));

	/* Can we allocate another non-virtual FD? */
	if (!reserveAllocatedDesc())
		ereport(ERROR,
				(errcode(ERRCODE_INSUFFICIENT_RESOURCES),
				 errmsg("exceeded maxAllocatedDescs (%d) while trying to execute command \"%s\"",
						maxAllocatedDescs, command)));

	/* Close excess kernel FDs. */
	ReleaseLruFiles();

TryAgain:
	fflush(stdout);
	fflush(stderr);
	pqsignal(SIGPIPE, SIG_DFL);
	errno = 0;
	file = popen(command, mode);
	save_errno = errno;
	pqsignal(SIGPIPE, SIG_IGN);
	errno = save_errno;
	if (file != NULL)
	{
		AllocateDesc *desc = &allocatedDescs[numAllocatedDescs];

		desc->kind = AllocateDescPipe;
		desc->desc.file = file;
		desc->create_subid = GetCurrentSubTransactionId();
		numAllocatedDescs++;
		return desc->desc.file;
	}

	if (errno == EMFILE || errno == ENFILE)
	{
		ereport(LOG,
				(errcode(ERRCODE_INSUFFICIENT_RESOURCES),
				 errmsg("out of file descriptors: %m; release and retry")));
		if (ReleaseLruFile())
			goto TryAgain;
		errno = save_errno;
	}

	return NULL;
}

/*
 * Free an AllocateDesc of any type.
 *
 * The argument *must* point into the allocatedDescs[] array.
 */
static int
FreeDesc(AllocateDesc *desc)
{
	int			result;

	/* Close the underlying object */
	switch (desc->kind)
	{
		case AllocateDescFile:
			result = fclose(desc->desc.file);
			break;
		case AllocateDescPipe:
			result = pclose(desc->desc.file);
			break;
		case AllocateDescDir:
			result = closedir(desc->desc.dir);
			break;
		case AllocateDescRawFD:
			result = close(desc->desc.fd);
			break;
		default:
			elog(ERROR, "AllocateDesc kind not recognized");
			result = 0;			/* keep compiler quiet */
			break;
	}

	/* Compact storage in the allocatedDescs array */
	numAllocatedDescs--;
	*desc = allocatedDescs[numAllocatedDescs];

	return result;
}

/*
 * Close a file returned by AllocateFile.
 *
 * Note we do not check fclose's return value --- it is up to the caller
 * to handle close errors.
 */
int
FreeFile(FILE *file)
{
	int			i;

	DO_DB(elog(LOG, "FreeFile: Allocated %d", numAllocatedDescs));

	/* Remove file from list of allocated files, if it's present */
	for (i = numAllocatedDescs; --i >= 0;)
	{
		AllocateDesc *desc = &allocatedDescs[i];

		if (desc->kind == AllocateDescFile && desc->desc.file == file)
			return FreeDesc(desc);
	}

	/* Only get here if someone passes us a file not in allocatedDescs */
	elog(WARNING, "file passed to FreeFile was not obtained from AllocateFile");
	Assert(false);

	return fclose(file);
}

/*
 * Close a file returned by OpenTransientFile.
 *
 * Note we do not check close's return value --- it is up to the caller
 * to handle close errors.
 */
int
CloseTransientFile(int fd)
{
	int			i;

	DO_DB(elog(LOG, "CloseTransientFile: Allocated %d", numAllocatedDescs));

	/* Remove fd from list of allocated files, if it's present */
	for (i = numAllocatedDescs; --i >= 0;)
	{
		AllocateDesc *desc = &allocatedDescs[i];

		if (desc->kind == AllocateDescRawFD && desc->desc.fd == fd)
			return FreeDesc(desc);
	}

	/* Only get here if someone passes us a file not in allocatedDescs */
	elog(WARNING, "fd passed to CloseTransientFile was not obtained from OpenTransientFile");

	return close(fd);
}

/*
 * Routines that want to use <dirent.h> (ie, DIR*) should use AllocateDir
 * rather than plain opendir().  This lets fd.c deal with freeing FDs if
 * necessary to open the directory, and with closing it after an elog.
 * When done, call FreeDir rather than closedir.
 *
 * Returns NULL, with errno set, on failure.  Note that failure detection
 * is commonly left to the following call of ReadDir or ReadDirExtended;
 * see the comments for ReadDir.
 *
 * Ideally this should be the *only* direct call of opendir() in the backend.
 */
DIR *
AllocateDir(const char *dirname)
{
	DIR		   *dir;

	DO_DB(elog(LOG, "AllocateDir: Allocated %d (%s)",
			   numAllocatedDescs, dirname));

	/* Can we allocate another non-virtual FD? */
	if (!reserveAllocatedDesc())
		ereport(ERROR,
				(errcode(ERRCODE_INSUFFICIENT_RESOURCES),
				 errmsg("exceeded maxAllocatedDescs (%d) while trying to open directory \"%s\"",
						maxAllocatedDescs, dirname)));

	/* Close excess kernel FDs. */
	ReleaseLruFiles();

TryAgain:
	if ((dir = opendir(dirname)) != NULL)
	{
		AllocateDesc *desc = &allocatedDescs[numAllocatedDescs];

		desc->kind = AllocateDescDir;
		desc->desc.dir = dir;
		desc->create_subid = GetCurrentSubTransactionId();
		numAllocatedDescs++;
		return desc->desc.dir;
	}

	if (errno == EMFILE || errno == ENFILE)
	{
		int			save_errno = errno;

		ereport(LOG,
				(errcode(ERRCODE_INSUFFICIENT_RESOURCES),
				 errmsg("out of file descriptors: %m; release and retry")));
		errno = 0;
		if (ReleaseLruFile())
			goto TryAgain;
		errno = save_errno;
	}

	return NULL;
}

/*
 * Read a directory opened with AllocateDir, ereport'ing any error.
 *
 * This is easier to use than raw readdir() since it takes care of some
 * otherwise rather tedious and error-prone manipulation of errno.  Also,
 * if you are happy with a generic error message for AllocateDir failure,
 * you can just do
 *
 *		dir = AllocateDir(path);
 *		while ((dirent = ReadDir(dir, path)) != NULL)
 *			process dirent;
 *		FreeDir(dir);
 *
 * since a NULL dir parameter is taken as indicating AllocateDir failed.
 * (Make sure errno isn't changed between AllocateDir and ReadDir if you
 * use this shortcut.)
 *
 * The pathname passed to AllocateDir must be passed to this routine too,
 * but it is only used for error reporting.
 */
struct dirent *
ReadDir(DIR *dir, const char *dirname)
{
	return ReadDirExtended(dir, dirname, ERROR);
}

/*
 * Alternate version of ReadDir that allows caller to specify the elevel
 * for any error report (whether it's reporting an initial failure of
 * AllocateDir or a subsequent directory read failure).
 *
 * If elevel < ERROR, returns NULL after any error.  With the normal coding
 * pattern, this will result in falling out of the loop immediately as
 * though the directory contained no (more) entries.
 */
struct dirent *
ReadDirExtended(DIR *dir, const char *dirname, int elevel)
{
	struct dirent *dent;

	/* Give a generic message for AllocateDir failure, if caller didn't */
	if (dir == NULL)
	{
		ereport(elevel,
				(errcode_for_file_access(),
				 errmsg("could not open directory \"%s\": %m",
						dirname)));
		return NULL;
	}

	errno = 0;
	if ((dent = readdir(dir)) != NULL)
		return dent;

	if (errno)
		ereport(elevel,
				(errcode_for_file_access(),
				 errmsg("could not read directory \"%s\": %m",
						dirname)));
	return NULL;
}

/*
 * Close a directory opened with AllocateDir.
 *
 * Returns closedir's return value (with errno set if it's not 0).
 * Note we do not check the return value --- it is up to the caller
 * to handle close errors if wanted.
 *
 * Does nothing if dir == NULL; we assume that directory open failure was
 * already reported if desired.
 */
int
FreeDir(DIR *dir)
{
	int			i;

	/* Nothing to do if AllocateDir failed */
	if (dir == NULL)
		return 0;

	DO_DB(elog(LOG, "FreeDir: Allocated %d", numAllocatedDescs));

	/* Remove dir from list of allocated dirs, if it's present */
	for (i = numAllocatedDescs; --i >= 0;)
	{
		AllocateDesc *desc = &allocatedDescs[i];

		if (desc->kind == AllocateDescDir && desc->desc.dir == dir)
			return FreeDesc(desc);
	}

	/* Only get here if someone passes us a dir not in allocatedDescs */
	elog(WARNING, "dir passed to FreeDir was not obtained from AllocateDir");
	Assert(false);

	return closedir(dir);
}


/*
 * Close a pipe stream returned by OpenPipeStream.
 */
int
ClosePipeStream(FILE *file)
{
	int			i;

	DO_DB(elog(LOG, "ClosePipeStream: Allocated %d", numAllocatedDescs));

	/* Remove file from list of allocated files, if it's present */
	for (i = numAllocatedDescs; --i >= 0;)
	{
		AllocateDesc *desc = &allocatedDescs[i];

		if (desc->kind == AllocateDescPipe && desc->desc.file == file)
			return FreeDesc(desc);
	}

	/* Only get here if someone passes us a file not in allocatedDescs */
	elog(WARNING, "file passed to ClosePipeStream was not obtained from OpenPipeStream");

	return pclose(file);
}

/*
 * closeAllVfds
 *
 * Force all VFDs into the physically-closed state, so that the fewest
 * possible number of kernel file descriptors are in use.  There is no
 * change in the logical state of the VFDs.
 */
void
closeAllVfds(void)
{
	Index		i;

	if (SizeVfdCache > 0)
	{
		Assert(FileIsNotOpen(0));	/* Make sure ring not corrupted */
		for (i = 1; i < SizeVfdCache; i++)
		{
			if (!FileIsNotOpen(i))
				LruDelete(i);
		}
	}
}


/*
 * SetTempTablespaces
 *
 * Define a list (actually an array) of OIDs of tablespaces to use for
 * temporary files.  This list will be used until end of transaction,
 * unless this function is called again before then.  It is caller's
 * responsibility that the passed-in array has adequate lifespan (typically
 * it'd be allocated in TopTransactionContext).
 */
void
SetTempTablespaces(Oid *tableSpaces, int numSpaces)
{
	Assert(numSpaces >= 0);
	tempTableSpaces = tableSpaces;
	numTempTableSpaces = numSpaces;

	/*
	 * Select a random starting point in the list.  This is to minimize
	 * conflicts between backends that are most likely sharing the same list
	 * of temp tablespaces.  Note that if we create multiple temp files in the
	 * same transaction, we'll advance circularly through the list --- this
	 * ensures that large temporary sort files are nicely spread across all
	 * available tablespaces.
	 */
	if (numSpaces > 1)
		nextTempTableSpace = random() % numSpaces;
	else
		nextTempTableSpace = 0;
}

/*
 * TempTablespacesAreSet
 *
 * Returns true if SetTempTablespaces has been called in current transaction.
 * (This is just so that tablespaces.c doesn't need its own per-transaction
 * state.)
 */
bool
TempTablespacesAreSet(void)
{
	return (numTempTableSpaces >= 0);
}

/*
 * GetTempTablespaces
 *
 * Populate an array with the OIDs of the tablespaces that should be used for
 * temporary files.  Return the number that were copied into the output array.
 */
int
GetTempTablespaces(Oid *tableSpaces, int numSpaces)
{
	int			i;

	Assert(TempTablespacesAreSet());
	for (i = 0; i < numTempTableSpaces && i < numSpaces; ++i)
		tableSpaces[i] = tempTableSpaces[i];

	return i;
}

/*
 * GetNextTempTableSpace
 *
 * Select the next temp tablespace to use.  A result of InvalidOid means
 * to use the current database's default tablespace.
 */
Oid
GetNextTempTableSpace(void)
{
	if (numTempTableSpaces > 0)
	{
		/* Advance nextTempTableSpace counter with wraparound */
		if (++nextTempTableSpace >= numTempTableSpaces)
			nextTempTableSpace = 0;
		return tempTableSpaces[nextTempTableSpace];
	}
	return InvalidOid;
}


/*
 * AtEOSubXact_Files
 *
 * Take care of subtransaction commit/abort.  At abort, we close temp files
 * that the subtransaction may have opened.  At commit, we reassign the
 * files that were opened to the parent subtransaction.
 */
void
AtEOSubXact_Files(bool isCommit, SubTransactionId mySubid,
				  SubTransactionId parentSubid)
{
	Index		i;

	for (i = 0; i < numAllocatedDescs; i++)
	{
		if (allocatedDescs[i].create_subid == mySubid)
		{
			if (isCommit)
				allocatedDescs[i].create_subid = parentSubid;
			else
			{
				/* have to recheck the item after FreeDesc (ugly) */
				FreeDesc(&allocatedDescs[i--]);
			}
		}
	}
}

/*
 * AtEOXact_Files
 *
 * This routine is called during transaction commit or abort.  All still-open
 * per-transaction temporary file VFDs are closed, which also causes the
 * underlying files to be deleted (although they should've been closed already
 * by the ResourceOwner cleanup). Furthermore, all "allocated" stdio files are
 * closed. We also forget any transaction-local temp tablespace list.
 *
 * The isCommit flag is used only to decide whether to emit warnings about
 * unclosed files.
 */
void
AtEOXact_Files(bool isCommit)
{
	CleanupTempFiles(isCommit, false);
	tempTableSpaces = NULL;
	numTempTableSpaces = -1;
}

/*
 * AtProcExit_Files
 *
 * on_proc_exit hook to clean up temp files during backend shutdown.
 * Here, we want to clean up *all* temp files including interXact ones.
 */
static void
AtProcExit_Files(int code, Datum arg)
{
	CleanupTempFiles(false, true);
}

/*
 * Close temporary files and delete their underlying files.
 *
 * isCommit: if true, this is normal transaction commit, and we don't
 * expect any remaining files; warn if there are some.
 *
 * isProcExit: if true, this is being called as the backend process is
 * exiting. If that's the case, we should remove all temporary files; if
 * that's not the case, we are being called for transaction commit/abort
 * and should only remove transaction-local temp files.  In either case,
 * also clean up "allocated" stdio files, dirs and fds.
 */
static void
CleanupTempFiles(bool isCommit, bool isProcExit)
{
	Index		i;

	/*
	 * Careful here: at proc_exit we need extra cleanup, not just
	 * xact_temporary files.
	 */
	if (isProcExit || have_xact_temporary_files)
	{
		Assert(FileIsNotOpen(0));	/* Make sure ring not corrupted */
		for (i = 1; i < SizeVfdCache; i++)
		{
			unsigned short fdstate = VfdCache[i].fdstate;

			if (((fdstate & FD_DELETE_AT_CLOSE) || (fdstate & FD_CLOSE_AT_EOXACT)) &&
				VfdCache[i].fileName != NULL)
			{
				/*
				 * If we're in the process of exiting a backend process, close
				 * all temporary files. Otherwise, only close temporary files
				 * local to the current transaction. They should be closed by
				 * the ResourceOwner mechanism already, so this is just a
				 * debugging cross-check.
				 */
				if (isProcExit)
					FileClose(i);
				else if (fdstate & FD_CLOSE_AT_EOXACT)
				{
					elog(WARNING,
						 "temporary file %s not closed at end-of-transaction",
						 VfdCache[i].fileName);
					FileClose(i);
				}
			}
		}

		have_xact_temporary_files = false;
	}

	/* Complain if any allocated files remain open at commit. */
	if (isCommit && numAllocatedDescs > 0)
		elog(WARNING, "%d temporary files and directories not closed at end-of-transaction",
			 numAllocatedDescs);

	/* Clean up "allocated" stdio files, dirs and fds. */
	while (numAllocatedDescs > 0)
		FreeDesc(&allocatedDescs[0]);
}


/*
 * Remove temporary and temporary relation files left over from a prior
 * postmaster session
 *
 * This should be called during postmaster startup.  It will forcibly
 * remove any leftover files created by OpenTemporaryFile and any leftover
 * temporary relation files created by mdcreate.
 *
 * NOTE: we could, but don't, call this during a post-backend-crash restart
 * cycle.  The argument for not doing it is that someone might want to examine
 * the temp files for debugging purposes.  This does however mean that
 * OpenTemporaryFile had better allow for collision with an existing temp
 * file name.
 *
 * NOTE: this function and its subroutines generally report syscall failures
 * with ereport(LOG) and keep going.  Removing temp files is not so critical
 * that we should fail to start the database when we can't do it.
 */
void
RemovePgTempFiles(void)
{
<<<<<<< HEAD
	char		temp_path[MAXPGPATH + 11 + get_dbid_string_length() + 1 + sizeof(GP_TABLESPACE_VERSION_DIRECTORY) + sizeof(PG_TEMP_FILES_DIR)];
=======
	char		temp_path[MAXPGPATH + 10 + sizeof(TABLESPACE_VERSION_DIRECTORY) + sizeof(PG_TEMP_FILES_DIR)];
>>>>>>> 9e1c9f95
	DIR		   *spc_dir;
	struct dirent *spc_de;

	/*
	 * First process temp files in pg_default ($PGDATA/base)
	 */
	snprintf(temp_path, sizeof(temp_path), "base/%s", PG_TEMP_FILES_DIR);
	RemovePgTempFilesInDir(temp_path, true, false);
	RemovePgTempRelationFiles("base");

	/*
	 * Cycle through temp directories for all non-default tablespaces.
	 */
	spc_dir = AllocateDir("pg_tblspc");

	while ((spc_de = ReadDirExtended(spc_dir, "pg_tblspc", LOG)) != NULL)
	{
		if (strcmp(spc_de->d_name, ".") == 0 ||
			strcmp(spc_de->d_name, "..") == 0)
			continue;

		snprintf(temp_path, sizeof(temp_path), "pg_tblspc/%s/%s/%s",
<<<<<<< HEAD
				 spc_de->d_name, GP_TABLESPACE_VERSION_DIRECTORY, PG_TEMP_FILES_DIR);
=======
				 spc_de->d_name, TABLESPACE_VERSION_DIRECTORY, PG_TEMP_FILES_DIR);
>>>>>>> 9e1c9f95
		RemovePgTempFilesInDir(temp_path, true, false);

		snprintf(temp_path, sizeof(temp_path), "pg_tblspc/%s/%s",
				 spc_de->d_name, GP_TABLESPACE_VERSION_DIRECTORY);
		RemovePgTempRelationFiles(temp_path);
	}

	FreeDir(spc_dir);

	/*
	 * In EXEC_BACKEND case there is a pgsql_tmp directory at the top level of
	 * DataDir as well.
	 */
#ifdef EXEC_BACKEND
	RemovePgTempFilesInDir(PG_TEMP_FILES_DIR, true, false);
#endif
}

/*
 * Process one pgsql_tmp directory for RemovePgTempFiles.
 *
 * If missing_ok is true, it's all right for the named directory to not exist.
 * Any other problem results in a LOG message.  (missing_ok should be true at
 * the top level, since pgsql_tmp directories are not created until needed.)
 *
 * At the top level, this should be called with unlink_all = false, so that
 * only files matching the temporary name prefix will be unlinked.  When
 * recursing it will be called with unlink_all = true to unlink everything
 * under a top-level temporary directory.
 *
 * (These two flags could be replaced by one, but it seems clearer to keep
 * them separate.)
 */
static void
RemovePgTempFilesInDir(const char *tmpdirname, bool missing_ok, bool unlink_all)
{
	DIR		   *temp_dir;
	struct dirent *temp_de;
	char		rm_path[MAXPGPATH * 2];

	temp_dir = AllocateDir(tmpdirname);

	if (temp_dir == NULL && errno == ENOENT && missing_ok)
		return;

	while ((temp_de = ReadDirExtended(temp_dir, tmpdirname, LOG)) != NULL)
	{
		if (strcmp(temp_de->d_name, ".") == 0 ||
			strcmp(temp_de->d_name, "..") == 0)
			continue;

		snprintf(rm_path, sizeof(rm_path), "%s/%s",
				 tmpdirname, temp_de->d_name);

		if (unlink_all ||
			strncmp(temp_de->d_name,
					PG_TEMP_FILE_PREFIX,
					strlen(PG_TEMP_FILE_PREFIX)) == 0)
		{
			struct stat statbuf;

			if (lstat(rm_path, &statbuf) < 0)
			{
				ereport(LOG,
						(errcode_for_file_access(),
						 errmsg("could not stat file \"%s\": %m", rm_path)));
				continue;
			}

			if (S_ISDIR(statbuf.st_mode))
			{
				/* recursively remove contents, then directory itself */
				RemovePgTempFilesInDir(rm_path, false, true);

				if (rmdir(rm_path) < 0)
					ereport(LOG,
							(errcode_for_file_access(),
							 errmsg("could not remove directory \"%s\": %m",
									rm_path)));
			}
			else
			{
				if (unlink(rm_path) < 0)
					ereport(LOG,
							(errcode_for_file_access(),
							 errmsg("could not remove file \"%s\": %m",
									rm_path)));
			}
		}
		else
			ereport(LOG,
					(errmsg("unexpected file found in temporary-files directory: \"%s\"",
							rm_path)));
	}

	FreeDir(temp_dir);
}

/* Process one tablespace directory, look for per-DB subdirectories */
static void
RemovePgTempRelationFiles(const char *tsdirname)
{
	DIR		   *ts_dir;
	struct dirent *de;
	char		dbspace_path[MAXPGPATH * 2];

	ts_dir = AllocateDir(tsdirname);

	while ((de = ReadDirExtended(ts_dir, tsdirname, LOG)) != NULL)
	{
		/*
		 * We're only interested in the per-database directories, which have
		 * numeric names.  Note that this code will also (properly) ignore "."
		 * and "..".
		 */
		if (strspn(de->d_name, "0123456789") != strlen(de->d_name))
			continue;

		snprintf(dbspace_path, sizeof(dbspace_path), "%s/%s",
				 tsdirname, de->d_name);
		RemovePgTempRelationFilesInDbspace(dbspace_path);
	}

	FreeDir(ts_dir);
}

/* Process one per-dbspace directory for RemovePgTempRelationFiles */
static void
RemovePgTempRelationFilesInDbspace(const char *dbspacedirname)
{
	DIR		   *dbspace_dir;
	struct dirent *de;
	char		rm_path[MAXPGPATH * 2];

	dbspace_dir = AllocateDir(dbspacedirname);

	while ((de = ReadDirExtended(dbspace_dir, dbspacedirname, LOG)) != NULL)
	{
		if (!looks_like_temp_rel_name(de->d_name))
			continue;

		snprintf(rm_path, sizeof(rm_path), "%s/%s",
				 dbspacedirname, de->d_name);

		if (unlink(rm_path) < 0)
			ereport(LOG,
					(errcode_for_file_access(),
					 errmsg("could not remove file \"%s\": %m",
							rm_path)));
	}

	FreeDir(dbspace_dir);
}

<<<<<<< HEAD
/*
 * In PostgreSQL, the pattern is:
 *
 * t<digits>_<digits>, or t<digits>_<digits>_<forkname>
 *
 * In GPDB, however, we leave out the first <digits>. In PostgreSQL it's
 * used for the backend ID, but we don't use that in GPDB because even
 * temporary relation are kept in shared buffers, and need to be accessible
 * from multiple backends. So the pattern in GPDB is:
 *
 * t_<digits>, or t<digits>_<digits>_<forkname>
 */
static bool
=======
/* t<digits>_<digits>, or t<digits>_<digits>_<forkname> */
bool
>>>>>>> 9e1c9f95
looks_like_temp_rel_name(const char *name)
{
	int			pos;
	int			savepos;

	/* Must start with "t". */
	if (name[0] != 't')
		return false;

	/* Followed by underscode. */
	if (name[1] != '_')
		return false;
	pos = 1;

	/* Followed by another nonempty string of digits. */
	for (savepos = ++pos; isdigit((unsigned char) name[pos]); ++pos)
		;
	if (savepos == pos)
		return false;

	/* We might have _forkname or .segment or both. */
	if (name[pos] == '_')
	{
		int			forkchar = forkname_chars(&name[pos + 1], NULL);

		if (forkchar <= 0)
			return false;
		pos += forkchar + 1;
	}
	if (name[pos] == '.')
	{
		int			segchar;

		for (segchar = 1; isdigit((unsigned char) name[pos + segchar]); ++segchar)
			;
		if (segchar <= 1)
			return false;
		pos += segchar;
	}

	/* Now we should be at the end. */
	if (name[pos] != '\0')
		return false;
	return true;
}


/*
 * Issue fsync recursively on PGDATA and all its contents.
 *
 * We fsync regular files and directories wherever they are, but we
 * follow symlinks only for pg_wal and immediately under pg_tblspc.
 * Other symlinks are presumed to point at files we're not responsible
 * for fsyncing, and might not have privileges to write at all.
 *
 * Errors are logged but not considered fatal; that's because this is used
 * only during database startup, to deal with the possibility that there are
 * issued-but-unsynced writes pending against the data directory.  We want to
 * ensure that such writes reach disk before anything that's done in the new
 * run.  However, aborting on error would result in failure to start for
 * harmless cases such as read-only files in the data directory, and that's
 * not good either.
 *
 * Note that if we previously crashed due to a PANIC on fsync(), we'll be
 * rewriting all changes again during recovery.
 *
 * Note we assume we're chdir'd into PGDATA to begin with.
 */
void
SyncDataDirectory(void)
{
	bool		xlog_is_symlink;

	/* We can skip this whole thing if fsync is disabled. */
	if (!enableFsync)
		return;

	/*
	 * If pg_wal is a symlink, we'll need to recurse into it separately,
	 * because the first walkdir below will ignore it.
	 */
	xlog_is_symlink = false;

#ifndef WIN32
	{
		struct stat st;

		if (lstat("pg_wal", &st) < 0)
			ereport(LOG,
					(errcode_for_file_access(),
					 errmsg("could not stat file \"%s\": %m",
							"pg_wal")));
		else if (S_ISLNK(st.st_mode))
			xlog_is_symlink = true;
	}
#else
	if (pgwin32_is_junction("pg_wal"))
		xlog_is_symlink = true;
#endif

	/*
	 * If possible, hint to the kernel that we're soon going to fsync the data
	 * directory and its contents.  Errors in this step are even less
	 * interesting than normal, so log them only at DEBUG1.
	 */
#ifdef PG_FLUSH_DATA_WORKS
	walkdir(".", pre_sync_fname, false, DEBUG1);
	if (xlog_is_symlink)
		walkdir("pg_wal", pre_sync_fname, false, DEBUG1);
	walkdir("pg_tblspc", pre_sync_fname, true, DEBUG1);
#endif

	/*
	 * Now we do the fsync()s in the same order.
	 *
	 * The main call ignores symlinks, so in addition to specially processing
	 * pg_wal if it's a symlink, pg_tblspc has to be visited separately with
	 * process_symlinks = true.  Note that if there are any plain directories
	 * in pg_tblspc, they'll get fsync'd twice.  That's not an expected case
	 * so we don't worry about optimizing it.
	 */
	walkdir(".", datadir_fsync_fname, false, LOG);
	if (xlog_is_symlink)
		walkdir("pg_wal", datadir_fsync_fname, false, LOG);
	walkdir("pg_tblspc", datadir_fsync_fname, true, LOG);
}

/*
 * walkdir: recursively walk a directory, applying the action to each
 * regular file and directory (including the named directory itself).
 *
 * If process_symlinks is true, the action and recursion are also applied
 * to regular files and directories that are pointed to by symlinks in the
 * given directory; otherwise symlinks are ignored.  Symlinks are always
 * ignored in subdirectories, ie we intentionally don't pass down the
 * process_symlinks flag to recursive calls.
 *
 * Errors are reported at level elevel, which might be ERROR or less.
 *
 * See also walkdir in initdb.c, which is a frontend version of this logic.
 */
static void
walkdir(const char *path,
		void (*action) (const char *fname, bool isdir, int elevel),
		bool process_symlinks,
		int elevel)
{
	DIR		   *dir;
	struct dirent *de;

	dir = AllocateDir(path);

	while ((de = ReadDirExtended(dir, path, elevel)) != NULL)
	{
		char		subpath[MAXPGPATH * 2];
		struct stat fst;
		int			sret;

		CHECK_FOR_INTERRUPTS();

		if (strcmp(de->d_name, ".") == 0 ||
			strcmp(de->d_name, "..") == 0)
			continue;

		snprintf(subpath, sizeof(subpath), "%s/%s", path, de->d_name);

		if (process_symlinks)
			sret = stat(subpath, &fst);
		else
			sret = lstat(subpath, &fst);

		if (sret < 0)
		{
			ereport(elevel,
					(errcode_for_file_access(),
					 errmsg("could not stat file \"%s\": %m", subpath)));
			continue;
		}

		if (S_ISREG(fst.st_mode))
			(*action) (subpath, false, elevel);
		else if (S_ISDIR(fst.st_mode))
			walkdir(subpath, action, false, elevel);
	}

	FreeDir(dir);				/* we ignore any error here */

	/*
	 * It's important to fsync the destination directory itself as individual
	 * file fsyncs don't guarantee that the directory entry for the file is
	 * synced.  However, skip this if AllocateDir failed; the action function
	 * might not be robust against that.
	 */
	if (dir)
		(*action) (path, true, elevel);
}


/*
 * Hint to the OS that it should get ready to fsync() this file.
 *
 * Ignores errors trying to open unreadable files, and logs other errors at a
 * caller-specified level.
 */
#ifdef PG_FLUSH_DATA_WORKS

static void
pre_sync_fname(const char *fname, bool isdir, int elevel)
{
	int			fd;

	/* Don't try to flush directories, it'll likely just fail */
	if (isdir)
		return;

	fd = OpenTransientFile(fname, O_RDONLY | PG_BINARY);

	if (fd < 0)
	{
		if (errno == EACCES)
			return;
		ereport(elevel,
				(errcode_for_file_access(),
				 errmsg("could not open file \"%s\": %m", fname)));
		return;
	}

	/*
	 * pg_flush_data() ignores errors, which is ok because this is only a
	 * hint.
	 */
	pg_flush_data(fd, 0, 0);

	if (CloseTransientFile(fd))
		ereport(elevel,
				(errcode_for_file_access(),
				 errmsg("could not close file \"%s\": %m", fname)));
}

#endif							/* PG_FLUSH_DATA_WORKS */

static void
datadir_fsync_fname(const char *fname, bool isdir, int elevel)
{
	/*
	 * We want to silently ignoring errors about unreadable files.  Pass that
	 * desire on to fsync_fname_ext().
	 */
	fsync_fname_ext(fname, isdir, true, elevel);
}

static void
unlink_if_exists_fname(const char *fname, bool isdir, int elevel)
{
	if (isdir)
	{
		if (rmdir(fname) != 0 && errno != ENOENT)
			ereport(elevel,
					(errcode_for_file_access(),
					 errmsg("could not rmdir directory \"%s\": %m", fname)));
	}
	else
	{
		/* Use PathNameDeleteTemporaryFile to report filesize */
		PathNameDeleteTemporaryFile(fname, false);
	}
}

/*
 * fsync_fname_ext -- Try to fsync a file or directory
 *
 * If ignore_perm is true, ignore errors upon trying to open unreadable
 * files. Logs other errors at a caller-specified level.
 *
 * Returns 0 if the operation succeeded, -1 otherwise.
 */
static int
fsync_fname_ext(const char *fname, bool isdir, bool ignore_perm, int elevel)
{
	int			fd;
	int			flags;
	int			returncode;

	/*
	 * Some OSs require directories to be opened read-only whereas other
	 * systems don't allow us to fsync files opened read-only; so we need both
	 * cases here.  Using O_RDWR will cause us to fail to fsync files that are
	 * not writable by our userid, but we assume that's OK.
	 */
	flags = PG_BINARY;
	if (!isdir)
		flags |= O_RDWR;
	else
		flags |= O_RDONLY;

	fd = OpenTransientFile(fname, flags);

	/*
	 * Some OSs don't allow us to open directories at all (Windows returns
	 * EACCES), just ignore the error in that case.  If desired also silently
	 * ignoring errors about unreadable files. Log others.
	 */
	if (fd < 0 && isdir && (errno == EISDIR || errno == EACCES))
		return 0;
	else if (fd < 0 && ignore_perm && errno == EACCES)
		return 0;
	else if (fd < 0)
	{
		ereport(elevel,
				(errcode_for_file_access(),
				 errmsg("could not open file \"%s\": %m", fname)));
		return -1;
	}

	returncode = pg_fsync(fd);

	/*
	 * Some OSes don't allow us to fsync directories at all, so we can ignore
	 * those errors. Anything else needs to be logged.
	 */
	if (returncode != 0 && !(isdir && (errno == EBADF || errno == EINVAL)))
	{
		int			save_errno;

		/* close file upon error, might not be in transaction context */
		save_errno = errno;
		(void) CloseTransientFile(fd);
		errno = save_errno;

		ereport(elevel,
				(errcode_for_file_access(),
				 errmsg("could not fsync file \"%s\": %m", fname)));
		return -1;
	}

	if (CloseTransientFile(fd))
	{
		ereport(elevel,
				(errcode_for_file_access(),
				 errmsg("could not close file \"%s\": %m", fname)));
		return -1;
	}

	return 0;
}

/*
 * fsync_parent_path -- fsync the parent path of a file or directory
 *
 * This is aimed at making file operations persistent on disk in case of
 * an OS crash or power failure.
 */
static int
fsync_parent_path(const char *fname, int elevel)
{
	char		parentpath[MAXPGPATH];

	strlcpy(parentpath, fname, MAXPGPATH);
	get_parent_directory(parentpath);

	/*
	 * get_parent_directory() returns an empty string if the input argument is
	 * just a file name (see comments in path.c), so handle that as being the
	 * current directory.
	 */
	if (strlen(parentpath) == 0)
		strlcpy(parentpath, ".", MAXPGPATH);

	if (fsync_fname_ext(parentpath, true, false, elevel) != 0)
		return -1;

	return 0;
}

<<<<<<< HEAD
const char *
FileGetFilename(File file)
{

	Assert(FileIsValid(file));

	DO_DB(elog(LOG, "FileSeek: %d (%s) " INT64_FORMAT " " INT64_FORMAT " %d",
			   file, VfdCache[file].fileName,
			   (int64) VfdCache[file].seekPos,
			   (int64) offset, whence));

	return VfdCache[file].fileName;
}

/*
 * Mark the file as a "work file" that should be tracked by the workfile manager.
 */
void
FileSetIsWorkfile(File file)
{
	VfdCache[file].fdstate |= FD_WORKFILE;
}

/*
 * Set file is temp file or not
 */
void
FileSetIsTempFile(File file, bool isTempFile)
{
	if (isTempFile)
		VfdCache[file].fdstate |= FD_TEMPORARY;
	else
		VfdCache[file].fdstate &= ~FD_TEMPORARY;
=======
/*
 * Create a PostgreSQL data sub-directory
 *
 * The data directory itself, and most of its sub-directories, are created at
 * initdb time, but we do have some occasions when we create directories in
 * the backend (CREATE TABLESPACE, for example).  In those cases, we want to
 * make sure that those directories are created consistently.  Today, that means
 * making sure that the created directory has the correct permissions, which is
 * what pg_dir_create_mode tracks for us.
 *
 * Note that we also set the umask() based on what we understand the correct
 * permissions to be (see file_perm.c).
 *
 * For permissions other than the default, mkdir() can be used directly, but
 * be sure to consider carefully such cases -- a sub-directory with incorrect
 * permissions in a PostgreSQL data directory could cause backups and other
 * processes to fail.
 */
int
MakePGDirectory(const char *directoryName)
{
	return mkdir(directoryName, pg_dir_create_mode);
}

/*
 * Return the passed-in error level, or PANIC if data_sync_retry is off.
 *
 * Failure to fsync any data file is cause for immediate panic, unless
 * data_sync_retry is enabled.  Data may have been written to the operating
 * system and removed from our buffer pool already, and if we are running on
 * an operating system that forgets dirty data on write-back failure, there
 * may be only one copy of the data remaining: in the WAL.  A later attempt to
 * fsync again might falsely report success.  Therefore we must not allow any
 * further checkpoints to be attempted.  data_sync_retry can in theory be
 * enabled on systems known not to drop dirty buffered data on write-back
 * failure (with the likely outcome that checkpoints will continue to fail
 * until the underlying problem is fixed).
 *
 * Any code that reports a failure from fsync() or related functions should
 * filter the error level with this function.
 */
int
data_sync_elevel(int elevel)
{
	return data_sync_retry ? elevel : PANIC;
>>>>>>> 9e1c9f95
}<|MERGE_RESOLUTION|>--- conflicted
+++ resolved
@@ -3,13 +3,9 @@
  * fd.c
  *	  Virtual file descriptor code.
  *
-<<<<<<< HEAD
  * Portions Copyright (c) 2007-2009, Greenplum inc
  * Portions Copyright (c) 2012-Present Pivotal Software, Inc.
- * Portions Copyright (c) 1996-2016, PostgreSQL Global Development Group
-=======
  * Portions Copyright (c) 1996-2019, PostgreSQL Global Development Group
->>>>>>> 9e1c9f95
  * Portions Copyright (c) 1994, Regents of the University of California
  *
  * IDENTIFICATION
@@ -89,11 +85,8 @@
 #include "access/xact.h"
 #include "access/xlog.h"
 #include "catalog/pg_tablespace.h"
-<<<<<<< HEAD
 #include "cdb/cdbvars.h"
-=======
 #include "common/file_perm.h"
->>>>>>> 9e1c9f95
 #include "pgstat.h"
 #include "portability/mem.h"
 #include "storage/fd.h"
@@ -192,26 +185,12 @@
 
 #define FileIsNotOpen(file) (VfdCache[file].fd == VFD_CLOSED)
 
-<<<<<<< HEAD
-/*
- * Note: a VFD's seekPos is normally always valid, but if for some reason
- * an lseek() fails, it might become set to FileUnknownPos.  We can struggle
- * along without knowing the seek position in many cases, but in some places
- * we have to fail if we don't have it.
- */
-#define FileUnknownPos ((off_t) -1)
-#define FilePosIsUnknown(pos) ((pos) < 0)
-
-/* these are the assigned bits in fdstate below: */
-#define FD_TEMPORARY		(1 << 0)	/* T = delete when closed */
-#define FD_XACT_TEMPORARY	(1 << 1)	/* T = delete at eoXact */
-#define FD_WORKFILE			(1 << 2)	/* tracked by workfile manager */
-=======
 /* these are the assigned bits in fdstate below: */
 #define FD_DELETE_AT_CLOSE	(1 << 0)	/* T = delete when closed */
 #define FD_CLOSE_AT_EOXACT	(1 << 1)	/* T = close at eoXact */
 #define FD_TEMP_FILE_LIMIT	(1 << 2)	/* T = respect temp_file_limit */
->>>>>>> 9e1c9f95
+/* GPDB private flag */
+#define FD_WORKFILE			(1 << 3)	/* tracked by workfile manager */
 
 typedef struct vfd
 {
@@ -221,10 +200,6 @@
 	File		nextFree;		/* link to next free VFD, if in freelist */
 	File		lruMoreRecently;	/* doubly linked recency-of-use list */
 	File		lruLessRecently;
-<<<<<<< HEAD
-	off_t		seekPos;		/* current logical file position, or -1 */
-=======
->>>>>>> 9e1c9f95
 	off_t		fileSize;		/* current size of file (0 if not temporary) */
 	char	   *fileName;		/* name of file, or NULL for unused VFD */
 	/* NB: fileName is malloc'd, and must be free'd when closing the VFD */
@@ -354,15 +329,9 @@
 static int	FreeDesc(AllocateDesc *desc);
 
 static void AtProcExit_Files(int code, Datum arg);
-<<<<<<< HEAD
-static void CleanupTempFiles(bool isProcExit);
-static void RemovePgTempFilesInDir(const char *tmpdirname, bool missing_ok,
-					   bool unlink_all);
-=======
 static void CleanupTempFiles(bool isCommit, bool isProcExit);
 static void RemovePgTempFilesInDir(const char *tmpdirname, bool missing_ok,
 								   bool unlink_all);
->>>>>>> 9e1c9f95
 static void RemovePgTempRelationFiles(const char *tsdirname);
 static void RemovePgTempRelationFilesInDbspace(const char *dbspacedirname);
 
@@ -1112,35 +1081,12 @@
 	vfdP = &VfdCache[file];
 
 	/*
-<<<<<<< HEAD
-	 * Normally we should know the seek position, but if for some reason we
-	 * have lost track of it, try again to get it.  If we still can't get it,
-	 * we have a problem: we will be unable to restore the file seek position
-	 * when and if the file is re-opened.  But we can't really throw an error
-	 * and refuse to close the file, or activities such as transaction cleanup
-	 * will be broken.
-	 */
-	if (FilePosIsUnknown(vfdP->seekPos))
-	{
-		vfdP->seekPos = lseek(vfdP->fd, (off_t) 0, SEEK_CUR);
-		if (FilePosIsUnknown(vfdP->seekPos))
-			elog(LOG, "could not seek file \"%s\" before closing: %m",
-				 vfdP->fileName);
-	}
-
-	/*
-=======
->>>>>>> 9e1c9f95
 	 * Close the file.  We aren't expecting this to fail; if it does, better
 	 * to leak the FD than to mess up our internal state.
 	 */
 	if (close(vfdP->fd))
-<<<<<<< HEAD
-		elog(LOG, "could not close file \"%s\": %m", vfdP->fileName);
-=======
 		elog(vfdP->fdstate & FD_TEMP_FILE_LIMIT ? LOG : data_sync_elevel(LOG),
 			 "could not close file \"%s\": %m", vfdP->fileName);
->>>>>>> 9e1c9f95
 	vfdP->fd = VFD_CLOSED;
 	--nfile;
 
@@ -1203,36 +1149,6 @@
 		{
 			++nfile;
 		}
-<<<<<<< HEAD
-
-		/*
-		 * Seek to the right position.  We need no special case for seekPos
-		 * equal to FileUnknownPos, as lseek() will certainly reject that
-		 * (thus completing the logic noted in LruDelete() that we will fail
-		 * to re-open a file if we couldn't get its seek position before
-		 * closing).
-		 */
-		if (vfdP->seekPos != (off_t) 0)
-		{
-			if (lseek(vfdP->fd, vfdP->seekPos, SEEK_SET) < 0)
-			{
-				/*
-				 * If we fail to restore the seek position, treat it like an
-				 * open() failure.
-				 */
-				int			save_errno = errno;
-
-				elog(LOG, "could not seek file \"%s\" after re-opening: %m",
-					 vfdP->fileName);
-				(void) close(vfdP->fd);
-				vfdP->fd = VFD_CLOSED;
-				--nfile;
-				errno = save_errno;
-				return -1;
-			}
-		}
-=======
->>>>>>> 9e1c9f95
 	}
 
 	/*
@@ -1507,7 +1423,6 @@
 }
 
 /*
-<<<<<<< HEAD
  * Open a temporary file that will (optionally) disappear when we close it.
  *
  * 'fileName' identify a new or existing temporary file which other processes
@@ -1559,25 +1474,16 @@
 
 	/* Mark it for deletion at close */
 	if (delOnClose)
-		VfdCache[file].fdstate |= FD_TEMPORARY;
+		VfdCache[file].fdstate |= FD_DELETE_AT_CLOSE;
 
 	/* Register it with the current resource owner */
 	if (!interXact)
-	{
-		VfdCache[file].fdstate |= FD_XACT_TEMPORARY;
-
-		ResourceOwnerEnlargeFiles(CurrentResourceOwner);
-		ResourceOwnerRememberFile(CurrentResourceOwner, file);
-		VfdCache[file].resowner = CurrentResourceOwner;
-
-		/* ensure cleanup happens at eoxact */
-		have_xact_temporary_files = true;
-	}
+		RegisterTemporaryFile(file);
 
 	return file;
 }
 
-=======
+/*
  * Create directory 'directory'.  If necessary, create 'basedir', which must
  * be the directory above it.  This is designed for creating the top-level
  * temporary directory on demand before creating a directory underneath it.
@@ -1637,7 +1543,6 @@
 	 */
 	walkdir(dirname, unlink_if_exists_fname, false, LOG);
 }
->>>>>>> 9e1c9f95
 
 /*
  * Open a temporary file that will disappear when we close it.
@@ -1708,25 +1613,35 @@
 
 	/* Register it with the current resource owner */
 	if (!interXact)
-<<<<<<< HEAD
-	{
-		VfdCache[file].fdstate |= FD_XACT_TEMPORARY;
-
-		VfdCache[file].resowner = CurrentResourceOwner;
-		ResourceOwnerRememberFile(CurrentResourceOwner, file);
-
-		/* ensure cleanup happens at eoxact */
-		have_xact_temporary_files = true;
-	}
-=======
 		RegisterTemporaryFile(file);
->>>>>>> 9e1c9f95
 
 	return file;
 }
 
 /*
-<<<<<<< HEAD
+ * Return the path of the temp directory in a given tablespace.
+ */
+void
+TempTablespacePath(char *path, Oid tablespace)
+{
+	/*
+	 * Identify the tempfile directory for this tablespace.
+	 *
+	 * If someone tries to specify pg_global, use pg_default instead.
+	 */
+	if (tablespace == InvalidOid ||
+		tablespace == DEFAULTTABLESPACE_OID ||
+		tablespace == GLOBALTABLESPACE_OID)
+		snprintf(path, MAXPGPATH, "base/%s", PG_TEMP_FILES_DIR);
+	else
+	{
+		/* All other tablespaces are accessed via symlinks */
+		snprintf(path, MAXPGPATH, "pg_tblspc/%u/%s/%s",
+				 tablespace, GP_TABLESPACE_VERSION_DIRECTORY, PG_TEMP_FILES_DIR);
+	}
+}
+
+/*
  * Get full path to a temporary file with given name.
  *
  * This can be used, if you want to create a temporary file,
@@ -1797,47 +1712,6 @@
 	File		file;
 	int			flags;
 
-=======
- * Return the path of the temp directory in a given tablespace.
- */
-void
-TempTablespacePath(char *path, Oid tablespace)
-{
->>>>>>> 9e1c9f95
-	/*
-	 * Identify the tempfile directory for this tablespace.
-	 *
-	 * If someone tries to specify pg_global, use pg_default instead.
-	 */
-	if (tablespace == InvalidOid ||
-		tablespace == DEFAULTTABLESPACE_OID ||
-		tablespace == GLOBALTABLESPACE_OID)
-		snprintf(path, MAXPGPATH, "base/%s", PG_TEMP_FILES_DIR);
-	else
-	{
-		/* All other tablespaces are accessed via symlinks */
-<<<<<<< HEAD
-		snprintf(tempdirpath, sizeof(tempdirpath), "pg_tblspc/%u/%s/%s",
-				 tblspcOid, GP_TABLESPACE_VERSION_DIRECTORY, PG_TEMP_FILES_DIR);
-=======
-		snprintf(path, MAXPGPATH, "pg_tblspc/%u/%s/%s",
-				 tablespace, TABLESPACE_VERSION_DIRECTORY,
-				 PG_TEMP_FILES_DIR);
->>>>>>> 9e1c9f95
-	}
-}
-
-/*
- * Open a temporary file in a specific tablespace.
- * Subroutine for OpenTemporaryFile, which see for details.
- */
-static File
-OpenTemporaryFileInTablespace(Oid tblspcOid, bool rejectError)
-{
-	char		tempdirpath[MAXPGPATH];
-	char		tempfilepath[MAXPGPATH];
-	File		file;
-
 	TempTablespacePath(tempdirpath, tblspcOid);
 
 	/*
@@ -1868,12 +1742,7 @@
 	if (create)
 		flags |= O_CREAT | O_TRUNC;
 	file = PathNameOpenFile(tempfilepath,
-<<<<<<< HEAD
-							flags,
-							0600);
-=======
-							O_RDWR | O_CREAT | O_TRUNC | PG_BINARY);
->>>>>>> 9e1c9f95
+							flags);
 	if (file <= 0)
 	{
 		/*
@@ -1887,12 +1756,7 @@
 		(void) MakePGDirectory(tempdirpath);
 
 		file = PathNameOpenFile(tempfilepath,
-<<<<<<< HEAD
-								flags,
-								0600);
-=======
-								O_RDWR | O_CREAT | O_TRUNC | PG_BINARY);
->>>>>>> 9e1c9f95
+								flags);
 		if (file <= 0 && rejectError)
 		{
 			if (create)
@@ -2049,11 +1913,7 @@
 	if (!FileIsNotOpen(file))
 	{
 		/* close the file */
-<<<<<<< HEAD
 		if (gp_retry_close(vfdP->fd))
-			elog(LOG, "could not close file \"%s\": %m", vfdP->fileName);
-=======
-		if (close(vfdP->fd))
 		{
 			/*
 			 * We may need to panic on failure to close non-temporary files;
@@ -2062,15 +1922,12 @@
 			elog(vfdP->fdstate & FD_TEMP_FILE_LIMIT ? LOG : data_sync_elevel(LOG),
 				 "could not close file \"%s\": %m", vfdP->fileName);
 		}
->>>>>>> 9e1c9f95
 
 		--nfile;
 		vfdP->fd = VFD_CLOSED;
 
 		/* remove the file from the lru ring */
 		Delete(file);
-<<<<<<< HEAD
-=======
 	}
 
 	if (vfdP->fdstate & FD_TEMP_FILE_LIMIT)
@@ -2078,7 +1935,6 @@
 		/* Subtract its size from current usage (do first in case of error) */
 		temporary_files_size -= vfdP->fileSize;
 		vfdP->fileSize = 0;
->>>>>>> 9e1c9f95
 	}
 
 	/*
@@ -2213,23 +2069,11 @@
 	vfdP = &VfdCache[file];
 
 retry:
-<<<<<<< HEAD
-	returnCode = read(vfdP->fd, buffer, amount);
-
-	if (returnCode >= 0)
-	{
-		/* if seekPos is unknown, leave it that way */
-		if (!FilePosIsUnknown(vfdP->seekPos))
-			vfdP->seekPos += returnCode;
-	}
-	else
-=======
 	pgstat_report_wait_start(wait_event_info);
 	returnCode = pg_pread(vfdP->fd, buffer, amount, offset);
 	pgstat_report_wait_end();
 
 	if (returnCode < 0)
->>>>>>> 9e1c9f95
 	{
 		/*
 		 * Windows may run out of kernel buffers and return "Insufficient
@@ -2255,12 +2099,6 @@
 		/* OK to retry if interrupted */
 		if (errno == EINTR)
 			goto retry;
-<<<<<<< HEAD
-
-		/* Trouble, so assume we don't know the file position anymore */
-		vfdP->seekPos = FileUnknownPos;
-=======
->>>>>>> 9e1c9f95
 	}
 
 	return returnCode;
@@ -2294,30 +2132,6 @@
 	 * message if we do that.  All current callers would just throw error
 	 * immediately anyway, so this is safe at present.
 	 */
-<<<<<<< HEAD
-	if (temp_file_limit >= 0 && (vfdP->fdstate & FD_TEMPORARY))
-	{
-		off_t		newPos;
-
-		/*
-		 * Normally we should know the seek position, but if for some reason
-		 * we have lost track of it, try again to get it.  Here, it's fine to
-		 * throw an error if we still can't get it.
-		 */
-		if (FilePosIsUnknown(vfdP->seekPos))
-		{
-			vfdP->seekPos = lseek(vfdP->fd, (off_t) 0, SEEK_CUR);
-			if (FilePosIsUnknown(vfdP->seekPos))
-				elog(ERROR, "could not seek file \"%s\": %m", vfdP->fileName);
-		}
-
-		newPos = vfdP->seekPos + amount;
-		if (newPos > vfdP->fileSize)
-		{
-			uint64		newTotal = temporary_files_size;
-
-			newTotal += newPos - vfdP->fileSize;
-=======
 	if (temp_file_limit >= 0 && (vfdP->fdstate & FD_TEMP_FILE_LIMIT))
 	{
 		off_t		past_write = offset + amount;
@@ -2327,7 +2141,6 @@
 			uint64		newTotal = temporary_files_size;
 
 			newTotal += past_write - vfdP->fileSize;
->>>>>>> 9e1c9f95
 			if (newTotal > (uint64) temp_file_limit * (uint64) 1024)
 				ereport(ERROR,
 						(errcode(ERRCODE_CONFIGURATION_LIMIT_EXCEEDED),
@@ -2342,12 +2155,12 @@
 	 *
 	 * Because we update the stats in workfile manager first, if the write
 	 * fails, the workfile manager's status will be out of sync with reality.
-	 * That's OK, the inaccuracy doens't accumulate, and it doesn't need to be
+	 * That's OK, the inaccuracy doesn't accumulate, and it doesn't need to be
 	 * totallyaccurate.
 	 */
 	if ((VfdCache[file].fdstate & FD_WORKFILE) != 0)
 	{
-		off_t		newPos = VfdCache[file].seekPos + amount;
+		off_t		newPos = offset + amount;
 
 		if (newPos > VfdCache[file].fileSize)
 			UpdateWorkFileSize(file, newPos);
@@ -2355,13 +2168,9 @@
 
 retry:
 	errno = 0;
-<<<<<<< HEAD
-	returnCode = write(vfdP->fd, buffer, amount);
-=======
 	pgstat_report_wait_start(wait_event_info);
 	returnCode = pg_pwrite(VfdCache[file].fd, buffer, amount, offset);
 	pgstat_report_wait_end();
->>>>>>> 9e1c9f95
 
 	/* if write didn't set errno, assume problem is no disk space */
 	if (returnCode != amount && errno == 0)
@@ -2369,13 +2178,6 @@
 
 	if (returnCode >= 0)
 	{
-<<<<<<< HEAD
-		/* if seekPos is unknown, leave it that way */
-		if (!FilePosIsUnknown(vfdP->seekPos))
-			vfdP->seekPos += returnCode;
-
-=======
->>>>>>> 9e1c9f95
 		/*
 		 * Maintain fileSize and temporary_files_size if it's a temp file.
 		 *
@@ -2383,16 +2185,6 @@
 		 * get here in that state if we're not enforcing temporary_files_size,
 		 * so we don't care.
 		 */
-<<<<<<< HEAD
-		if (vfdP->fdstate & FD_TEMPORARY)
-		{
-			off_t		newPos = vfdP->seekPos;
-
-			if (newPos > vfdP->fileSize)
-			{
-				temporary_files_size += newPos - vfdP->fileSize;
-				vfdP->fileSize = newPos;
-=======
 		if (vfdP->fdstate & FD_TEMP_FILE_LIMIT)
 		{
 			off_t		past_write = offset + amount;
@@ -2401,7 +2193,6 @@
 			{
 				temporary_files_size += past_write - vfdP->fileSize;
 				vfdP->fileSize = past_write;
->>>>>>> 9e1c9f95
 			}
 		}
 	}
@@ -2427,12 +2218,6 @@
 		/* OK to retry if interrupted */
 		if (errno == EINTR)
 			goto retry;
-<<<<<<< HEAD
-
-		/* Trouble, so assume we don't know the file position anymore */
-		vfdP->seekPos = FileUnknownPos;
-=======
->>>>>>> 9e1c9f95
 	}
 
 	return returnCode;
@@ -2451,94 +2236,11 @@
 	if (returnCode < 0)
 		return returnCode;
 
-<<<<<<< HEAD
-	returnCode =  pg_fsync(VfdCache[file].fd);
-=======
 	pgstat_report_wait_start(wait_event_info);
 	returnCode = pg_fsync(VfdCache[file].fd);
 	pgstat_report_wait_end();
->>>>>>> 9e1c9f95
 
 	return returnCode;
-}
-
-<<<<<<< HEAD
-int64
-FileSeek(File file, int64 offset, int whence)
-{
-	Vfd		   *vfdP;
-
-=======
-off_t
-FileSize(File file)
-{
->>>>>>> 9e1c9f95
-	Assert(FileIsValid(file));
-
-	DO_DB(elog(LOG, "FileSize %d (%s)",
-			   file, VfdCache[file].fileName));
-
-	vfdP = &VfdCache[file];
-
-	if (FileIsNotOpen(file))
-	{
-<<<<<<< HEAD
-		switch (whence)
-		{
-			case SEEK_SET:
-				if (offset < 0)
-				{
-					errno = EINVAL;
-					return (off_t) -1;
-				}
-				vfdP->seekPos = offset;
-				break;
-			case SEEK_CUR:
-				if (FilePosIsUnknown(vfdP->seekPos) ||
-					vfdP->seekPos + offset < 0)
-				{
-					errno = EINVAL;
-					return (off_t) -1;
-				}
-				vfdP->seekPos += offset;
-				break;
-			case SEEK_END:
-				if (FileAccess(file) < 0)
-					return (off_t) -1;
-				vfdP->seekPos = lseek(vfdP->fd, offset, whence);
-				break;
-			default:
-				elog(ERROR, "invalid whence: %d", whence);
-				break;
-		}
-	}
-	else
-	{
-		switch (whence)
-		{
-			case SEEK_SET:
-				if (offset < 0)
-				{
-					errno = EINVAL;
-					return (off_t) -1;
-				}
-				if (vfdP->seekPos != offset)
-					vfdP->seekPos = lseek(vfdP->fd, offset, whence);
-				break;
-			case SEEK_CUR:
-				if (offset != 0 || FilePosIsUnknown(vfdP->seekPos))
-					vfdP->seekPos = lseek(vfdP->fd, offset, whence);
-				break;
-			case SEEK_END:
-				vfdP->seekPos = lseek(vfdP->fd, offset, whence);
-				break;
-			default:
-				elog(ERROR, "invalid whence: %d", whence);
-				break;
-		}
-	}
-
-	return vfdP->seekPos;
 }
 
 /*
@@ -2563,63 +2265,37 @@
 	return (int64) buf.st_size;
 }
 
-int64
-FileNonVirtualCurSeek(File file)
+off_t
+FileSize(File file)
+{
+	Assert(FileIsValid(file));
+
+	DO_DB(elog(LOG, "FileSize %d (%s)",
+			   file, VfdCache[file].fileName));
+
+	if (FileIsNotOpen(file))
+	{
+		if (FileAccess(file) < 0)
+			return (off_t) -1;
+	}
+
+	return lseek(VfdCache[file].fd, 0, SEEK_END);
+}
+
+int
+FileTruncate(File file, int64 offset, uint32 wait_event_info)
 {
 	int			returnCode;
 
 	Assert(FileIsValid(file));
 
-	DO_DB(elog(LOG, "FileNonVirtualCurSeek: %d (%s) virtual position" INT64_FORMAT,
-			   file, VfdCache[file].fileName,
-			   VfdCache[file].seekPos));
+	DO_DB(elog(LOG, "FileTruncate %d (%s)",
+			   file, VfdCache[file].fileName));
 
 	returnCode = FileAccess(file);
 	if (returnCode < 0)
 		return returnCode;
 
-	return pg_lseek64(VfdCache[file].fd, 0, SEEK_CUR);
-}
-
-/*
- * XXX not actually used but here for completeness
- */
-#ifdef NOT_USED
-int64
-FileTell(File file)
-{
-	Assert(FileIsValid(file));
-	DO_DB(elog(LOG, "FileTell %d (%s)",
-			   file, VfdCache[file].fileName));
-	return VfdCache[file].seekPos;
-=======
-		if (FileAccess(file) < 0)
-			return (off_t) -1;
-	}
-
-	return lseek(VfdCache[file].fd, 0, SEEK_END);
->>>>>>> 9e1c9f95
-}
-
-int
-<<<<<<< HEAD
-FileTruncate(File file, int64 offset)
-=======
-FileTruncate(File file, off_t offset, uint32 wait_event_info)
->>>>>>> 9e1c9f95
-{
-	int			returnCode;
-
-	Assert(FileIsValid(file));
-
-	DO_DB(elog(LOG, "FileTruncate %d (%s)",
-			   file, VfdCache[file].fileName));
-
-	returnCode = FileAccess(file);
-	if (returnCode < 0)
-		return returnCode;
-
-<<<<<<< HEAD
 	/*
 	 * Call ftruncate with a int64 value.
 	 *
@@ -2627,14 +2303,9 @@
 	 * append-only vacuum full adjustment of the eof will erroneously remove
 	 * table data.
 	 */
-=======
 	pgstat_report_wait_start(wait_event_info);
->>>>>>> 9e1c9f95
 	returnCode = ftruncate(VfdCache[file].fd, offset);
 	pgstat_report_wait_end();
-
-	/* Assume we don't know the file position anymore */
-	VfdCache[file].seekPos = FileUnknownPos;
 
 	if (returnCode == 0 && VfdCache[file].fileSize > offset)
 	{
@@ -3470,11 +3141,7 @@
 void
 RemovePgTempFiles(void)
 {
-<<<<<<< HEAD
-	char		temp_path[MAXPGPATH + 11 + get_dbid_string_length() + 1 + sizeof(GP_TABLESPACE_VERSION_DIRECTORY) + sizeof(PG_TEMP_FILES_DIR)];
-=======
-	char		temp_path[MAXPGPATH + 10 + sizeof(TABLESPACE_VERSION_DIRECTORY) + sizeof(PG_TEMP_FILES_DIR)];
->>>>>>> 9e1c9f95
+	char		temp_path[MAXPGPATH + 11 + MAX_DBID_STRING_LENGTH + 1 + sizeof(GP_TABLESPACE_VERSION_DIRECTORY) + sizeof(PG_TEMP_FILES_DIR)];
 	DIR		   *spc_dir;
 	struct dirent *spc_de;
 
@@ -3497,11 +3164,7 @@
 			continue;
 
 		snprintf(temp_path, sizeof(temp_path), "pg_tblspc/%s/%s/%s",
-<<<<<<< HEAD
 				 spc_de->d_name, GP_TABLESPACE_VERSION_DIRECTORY, PG_TEMP_FILES_DIR);
-=======
-				 spc_de->d_name, TABLESPACE_VERSION_DIRECTORY, PG_TEMP_FILES_DIR);
->>>>>>> 9e1c9f95
 		RemovePgTempFilesInDir(temp_path, true, false);
 
 		snprintf(temp_path, sizeof(temp_path), "pg_tblspc/%s/%s",
@@ -3656,7 +3319,6 @@
 	FreeDir(dbspace_dir);
 }
 
-<<<<<<< HEAD
 /*
  * In PostgreSQL, the pattern is:
  *
@@ -3669,11 +3331,7 @@
  *
  * t_<digits>, or t<digits>_<digits>_<forkname>
  */
-static bool
-=======
-/* t<digits>_<digits>, or t<digits>_<digits>_<forkname> */
 bool
->>>>>>> 9e1c9f95
 looks_like_temp_rel_name(const char *name)
 {
 	int			pos;
@@ -4048,7 +3706,6 @@
 	return 0;
 }
 
-<<<<<<< HEAD
 const char *
 FileGetFilename(File file)
 {
@@ -4072,17 +3729,6 @@
 	VfdCache[file].fdstate |= FD_WORKFILE;
 }
 
-/*
- * Set file is temp file or not
- */
-void
-FileSetIsTempFile(File file, bool isTempFile)
-{
-	if (isTempFile)
-		VfdCache[file].fdstate |= FD_TEMPORARY;
-	else
-		VfdCache[file].fdstate &= ~FD_TEMPORARY;
-=======
 /*
  * Create a PostgreSQL data sub-directory
  *
@@ -4128,5 +3774,4 @@
 data_sync_elevel(int elevel)
 {
 	return data_sync_retry ? elevel : PANIC;
->>>>>>> 9e1c9f95
 }