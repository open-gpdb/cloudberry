--- conflicted
+++ resolved
@@ -3,20 +3,12 @@
  * fd.c
  *	  Virtual file descriptor code.
  *
-<<<<<<< HEAD
  * Portions Copyright (c) 2007-2009, Greenplum inc
  * Portions Copyright (c) 1996-2009, PostgreSQL Global Development Group
  * Portions Copyright (c) 1994, Regents of the University of California
  *
  * IDENTIFICATION
- *	  $PostgreSQL: pgsql/src/backend/storage/file/fd.c,v 1.134 2007/01/09 22:03:51 momjian Exp $
-=======
- * Portions Copyright (c) 1996-2008, PostgreSQL Global Development Group
- * Portions Copyright (c) 1994, Regents of the University of California
- *
- * IDENTIFICATION
  *	  $PostgreSQL: pgsql/src/backend/storage/file/fd.c,v 1.143.2.1 2009/12/03 11:03:44 heikki Exp $
->>>>>>> d13f41d2
  *
  * NOTES:
  *
@@ -57,24 +49,18 @@
 
 #include "miscadmin.h"
 #include "access/xact.h"
-<<<<<<< HEAD
+#include "catalog/pg_tablespace.h"
 #include "cdb/cdbfilerep.h"
 #include "storage/fd.h"
 #include "storage/ipc.h"
 #include "utils/guc.h"
+#include "utils/resowner.h"
 #include "utils/workfile_mgr.h"
 #include "utils/faultinjector.h"
 
 // Provide some indirection here in case we have problems with lseek and
 // 64 bits on some platforms
 #define pg_lseek64(a,b,c) (int64)lseek(a,b,c)
-=======
-#include "catalog/pg_tablespace.h"
-#include "storage/fd.h"
-#include "storage/ipc.h"
-#include "utils/guc.h"
-#include "utils/resowner.h"
->>>>>>> d13f41d2
 
 
 /*
@@ -257,7 +243,7 @@
 static void FreeVfd(File file);
 
 static int	FileAccess(File file);
-static File OpenTemporaryFileInTablespace(Oid tblspcOid, bool rejectError);
+static char *make_database_relative(const char *filename);
 static void AtProcExit_Files(int code, Datum arg);
 static void CleanupTempFiles(bool isProcExit);
 static void RemovePgTempFilesInDir(const char *tmpdirname);
@@ -770,7 +756,6 @@
 	VfdCache[0].nextFree = file;
 }
 
-<<<<<<< HEAD
 /*
  * make_database_relative()
  *		Prepend DatabasePath to the given file name.
@@ -794,8 +779,6 @@
 	return buf;
 }
 
-=======
->>>>>>> d13f41d2
 /* returns 0 on success, -1 on re-open failure (with errno set) */
 static int
 FileAccess(File file)
@@ -904,7 +887,6 @@
 }
 
 /*
-<<<<<<< HEAD
  * open a file in the database directory ($PGDATA/base/DIROID/)
  *
  * if we are using the system default filespace. Otherwise open
@@ -913,7 +895,7 @@
  * prepends DatabasePath or path of the filespace to it and then
  * acts like PathNameOpenFile.
  */
-File
+static File
 FileNameOpenFile(FileName fileName, int fileFlags, int fileMode)
 {
 	File		fd;
@@ -925,6 +907,16 @@
 	return fd;
 }
 
+/* GPDB_83_MERGE_FIXME: Commit acfce502 changed things so that PostgreSQL
+ * no longer stores temporary files in the database directories, but in
+ * $PGDATA/pgsql_tmp, or within a tablespace's pgsql_tmp dir. But
+ * GPDB also has a concept of "temp filespaces", and there's something
+ * funny going on with mirroring, as we used "getCurrentTempFilePath"
+ * (which is a macro!) instead of straight DatabasePath in GPDB.
+ *
+ * So I just left this code as it was, i.e. I didn't merge the upstream
+ * changes. This will need to be investigated.
+ */
 /*
  * Open a temporary file that will (optionally) disappear when we close it.
  *
@@ -947,27 +939,15 @@
  * If 'delOnClose' is true, then the file is removed when you call
  * FileClose(); or when the process exits; or (provided 'closeAtEOXact' is
  * true) when the transaction ends.
-=======
- * Open a temporary file that will disappear when we close it.
->>>>>>> d13f41d2
  *
  * If 'closeAtEOXact' is true, the vfd is closed automatically at end of
  * transaction unless you have called FileClose() to close it before then.
  * If 'closeAtEOXact' is false, the vfd state is not changed at end of
  * transaction.
  *
-<<<<<<< HEAD
  * In most cases, you don't want temporary files to outlive the transaction
  * that created them, so you should specify 'true' for both 'delOnClose' and
  * 'closeAtEOXact'.
-=======
- * Unless interXact is true, the file is remembered by CurrentResourceOwner
- * to ensure it's closed and deleted when it's no longer needed, typically at
- * the end-of-transaction. In most cases, you don't want temporary files to
- * outlive the transaction that created them, so this should be false -- but
- * if you need "somewhat" temporary storage, this might be useful. In either
- * case, the file is removed when the File is explicitly closed.
->>>>>>> d13f41d2
  */
 File
 OpenTemporaryFile(const char   *fileName,
@@ -976,7 +956,6 @@
                   bool          delOnClose,
                   bool          closeAtEOXact)
 {
-<<<<<<< HEAD
 
 	char		tempfilepath[MAXPGPATH];
     char		tempfileprefix[MAXPGPATH];
@@ -1023,140 +1002,46 @@
 	File		file;
 	int			fileFlags;
 
+	ResourceOwnerEnlargeFiles(CurrentResourceOwner);
+
 	strncpy(tempfilepath, fileName, sizeof(tempfilepath));
-=======
-	File		file = 0;
-
-	/*
-	 * If some temp tablespace(s) have been given to us, try to use the next
-	 * one.  If a given tablespace can't be found, we silently fall back to
-	 * the database's default tablespace.
-	 *
-	 * BUT: if the temp file is slated to outlive the current transaction,
-	 * force it into the database's default tablespace, so that it will not
-	 * pose a threat to possible tablespace drop attempts.
-	 */
-	if (numTempTableSpaces > 0 && !interXact)
-	{
-		Oid			tblspcOid = GetNextTempTableSpace();
-
-		if (OidIsValid(tblspcOid))
-			file = OpenTemporaryFileInTablespace(tblspcOid, false);
-	}
-
-	/*
-	 * If not, or if tablespace is bad, create in database's default
-	 * tablespace.	MyDatabaseTableSpace should normally be set before we get
-	 * here, but just in case it isn't, fall back to pg_default tablespace.
-	 */
-	if (file <= 0)
-		file = OpenTemporaryFileInTablespace(MyDatabaseTableSpace ?
-											 MyDatabaseTableSpace :
-											 DEFAULTTABLESPACE_OID,
-											 true);
-
-	/* Mark it for deletion at close */
-	VfdCache[file].fdstate |= FD_TEMPORARY;
-
-	/* Register it with the current resource owner */
-	if (!interXact)
-	{
-		VfdCache[file].fdstate |= FD_XACT_TEMPORARY;
-
-		ResourceOwnerEnlargeFiles(CurrentResourceOwner);
-		ResourceOwnerRememberFile(CurrentResourceOwner, file);
-		VfdCache[file].resowner = CurrentResourceOwner;
-	}
-
-	return file;
-}
-
-/*
- * Open a temporary file in a specific tablespace.
- * Subroutine for OpenTemporaryFile, which see for details.
- */
-static File
-OpenTemporaryFileInTablespace(Oid tblspcOid, bool rejectError)
-{
-	char		tempdirpath[MAXPGPATH];
-	char		tempfilepath[MAXPGPATH];
-	File		file;
-
-	/*
-	 * Identify the tempfile directory for this tablespace.
-	 *
-	 * If someone tries to specify pg_global, use pg_default instead.
-	 */
-	if (tblspcOid == DEFAULTTABLESPACE_OID ||
-		tblspcOid == GLOBALTABLESPACE_OID)
-	{
-		/* The default tablespace is {datadir}/base */
-		snprintf(tempdirpath, sizeof(tempdirpath), "base/%s",
-				 PG_TEMP_FILES_DIR);
-	}
-	else
-	{
-		/* All other tablespaces are accessed via symlinks */
-		snprintf(tempdirpath, sizeof(tempdirpath), "pg_tblspc/%u/%s",
-				 tblspcOid, PG_TEMP_FILES_DIR);
-	}
-
-	/*
-	 * Generate a tempfile name that should be unique within the current
-	 * database instance.
-	 */
-	snprintf(tempfilepath, sizeof(tempfilepath), "%s/%s%d.%ld",
-			 tempdirpath, PG_TEMP_FILE_PREFIX, MyProcPid, tempFileCounter++);
->>>>>>> d13f41d2
 
 	/*
 	 * Open the file.  Note: we don't use O_EXCL, in case there is an orphaned
 	 * temp file that can be reused.
 	 */
-<<<<<<< HEAD
 	fileFlags = O_RDWR | PG_BINARY;
 	if (create)
 		fileFlags |= O_TRUNC | O_CREAT;
 
 	file = FileNameOpenFile(tempfilepath,
 							fileFlags,
-=======
-	file = PathNameOpenFile(tempfilepath,
-							O_RDWR | O_CREAT | O_TRUNC | PG_BINARY,
->>>>>>> d13f41d2
 							0600);
 
 	if (file <= 0)
 	{
-<<<<<<< HEAD
 		char	   *dirpath;
 
 		if (!create)
 			return file;
 
-=======
->>>>>>> d13f41d2
 		/*
-		 * We might need to create the tablespace's tempfile directory, if no
-		 * one has yet done so.
+		 * We might need to create the pg_tempfiles subdirectory, if no one
+		 * has yet done so.
 		 *
 		 * Don't check for error from mkdir; it could fail if someone else
 		 * just did the same thing.  If it doesn't work then we'll bomb out on
 		 * the second create attempt, instead.
 		 */
-		mkdir(tempdirpath, S_IRWXU);
-
-<<<<<<< HEAD
+		dirpath = make_database_relative(PG_TEMP_FILES_DIR);
+		mkdir(dirpath, S_IRWXU);
+		pfree(dirpath);
+
 		file = FileNameOpenFile(tempfilepath,
 								fileFlags,
-=======
-		file = PathNameOpenFile(tempfilepath,
-								O_RDWR | O_CREAT | O_TRUNC | PG_BINARY,
->>>>>>> d13f41d2
 								0600);
-		if (file <= 0 && rejectError)
+		if (file <= 0)
 			elog(ERROR, "could not create temporary file \"%s\": %m",
-<<<<<<< HEAD
 			     tempfilepath);
 	}
 
@@ -1168,10 +1053,9 @@
 	if (closeAtEOXact)
 	{
 		VfdCache[file].fdstate |= FD_CLOSE_AT_EOXACT;
-		VfdCache[file].create_subid = GetCurrentSubTransactionId();
-=======
-				 tempfilepath);
->>>>>>> d13f41d2
+
+		ResourceOwnerRememberFile(CurrentResourceOwner, file);
+		VfdCache[file].resowner = CurrentResourceOwner;
 	}
 
 	return file;
@@ -1199,14 +1083,8 @@
 		Delete(file);
 
 		/* close the file */
-<<<<<<< HEAD
 		if (gp_retry_close(vfdP->fd))
-			elog(ERROR, "could not close file \"%s\": %m",
-				 vfdP->fileName);
-=======
-		if (close(vfdP->fd))
 			elog(ERROR, "could not close file \"%s\": %m", vfdP->fileName);
->>>>>>> d13f41d2
 
 		--nfile;
 		vfdP->fd = VFD_CLOSED;
@@ -1225,7 +1103,6 @@
 		 * to emit log message(s), not failing to attempt the unlink.
 		 */
 		vfdP->fdstate &= ~FD_TEMPORARY;
-
 		if (log_temp_files >= 0)
 		{
 			struct stat filestats;
@@ -1262,12 +1139,6 @@
 			if (unlink(vfdP->fileName))
 				elog(LOG, "could not unlink file \"%s\": %m", vfdP->fileName);
 		}
-<<<<<<< HEAD
-		if (unlink(vfdP->fileName))
-			elog(DEBUG1, "failed to unlink \"%s\": %m",
-				 vfdP->fileName);
-=======
->>>>>>> d13f41d2
 	}
 
 	/* Unregister it from the resource owner */
@@ -1280,26 +1151,6 @@
 	FreeVfd(file);
 }
 
-<<<<<<< HEAD
-/*
- * close a file and forcibly delete the underlying Unix file
- */
-void
-FileUnlink(File file)
-{
-	Assert(FileIsValid(file));
-
-	DO_DB(elog(LOG, "FileUnlink: %d (%s)",
-	     file, VfdCache[file].fileName));
-
-	/* force FileClose to delete it */
-	VfdCache[file].fdstate |= FD_TEMPORARY;
-
-	FileClose(file);
-}
-
-=======
->>>>>>> d13f41d2
 int
 FileRead(File file, char *buffer, int amount)
 {
@@ -1719,6 +1570,20 @@
 		errno = save_errno;
 	}
 
+	/*
+	 * TEMPORARY hack to log the Windows error code on fopen failures, in
+	 * hopes of diagnosing some hard-to-reproduce problems.
+	 */
+#ifdef WIN32
+	{
+		int			save_errno = errno;
+
+		elog(LOG, "Windows fopen(\"%s\",\"%s\") failed: code %lu, errno %d",
+			 name, mode, GetLastError(), save_errno);
+		errno = save_errno;
+	}
+#endif
+
 	return NULL;
 }
 
@@ -2022,27 +1887,6 @@
 {
 	Index		i;
 
-<<<<<<< HEAD
-	if (SizeVfdCache > 0)
-	{
-		Assert(FileIsNotOpen(0));		/* Make sure ring not corrupted */
-		for (i = 1; i < SizeVfdCache; i++)
-		{
-			unsigned short fdstate = VfdCache[i].fdstate;
-
-			if ((fdstate & FD_CLOSE_AT_EOXACT) &&
-				VfdCache[i].create_subid == mySubid)
-			{
-				if (isCommit)
-					VfdCache[i].create_subid = parentSubid;
-				else if (VfdCache[i].fileName != NULL)
-					FileClose(i);
-			}
-		}
-	}
-
-=======
->>>>>>> d13f41d2
 	for (i = 0; i < numAllocatedDescs; i++)
 	{
 		if (allocatedDescs[i].create_subid == mySubid)
@@ -2109,26 +1953,8 @@
 		{
 			unsigned short fdstate = VfdCache[i].fdstate;
 
-			/*
-			 * If we're in the process of exiting a backend process, close
-			 * all temporary files. Otherwise, only close temporary files
-			 * local to the current transaction.
-			 */
-			if((fdstate & FD_CLOSE_AT_EOXACT)
-			  	||
-			   (isProcExit && (fdstate & FD_TEMPORARY))
-			  )
+			if ((fdstate & (FD_TEMPORARY | FD_CLOSE_AT_EOXACT)) && VfdCache[i].fileName != NULL)
 			{
-<<<<<<< HEAD
-				AssertImply( (fdstate & FD_TEMPORARY), VfdCache[i].fileName != NULL);
-				FileClose(i);
-			}
-		}
-	}
-
-	workfile_mgr_cleanup();
-
-=======
 				/*
 				 * If we're in the process of exiting a backend process, close
 				 * all temporary files. Otherwise, only close temporary files
@@ -2138,7 +1964,7 @@
 				 */
 				if (isProcExit)
 					FileClose(i);
-				else if (fdstate & FD_XACT_TEMPORARY)
+				else if (fdstate & FD_CLOSE_AT_EOXACT)
 				{
 					elog(WARNING,
 						 "temporary file %s not closed at end-of-transaction",
@@ -2149,8 +1975,8 @@
 		}
 	}
 
-	/* Clean up "allocated" stdio files and dirs. */
->>>>>>> d13f41d2
+	workfile_mgr_cleanup();
+
 	while (numAllocatedDescs > 0)
 		FreeDesc(&allocatedDescs[0]);
 }
@@ -2169,35 +1995,30 @@
 RemovePgTempFiles(void)
 {
 	char		temp_path[MAXPGPATH];
-	DIR		   *spc_dir;
-	struct dirent *spc_de;
-
-	/*
-	 * First process temp files in pg_default ($PGDATA/base)
-	 */
-	snprintf(temp_path, sizeof(temp_path), "base/%s", PG_TEMP_FILES_DIR);
-	RemovePgTempFilesInDir(temp_path);
+	DIR		   *db_dir;
+	struct dirent *db_de;
 
 	ereport(LOG,
 			(errmsg("removing all temporary files")));
 
 	/*
-	 * Cycle through temp directories for all non-default tablespaces.
+	 * Cycle through pgsql_tmp directories for all databases and remove old
+	 * temp files.
 	 */
-	spc_dir = AllocateDir("pg_tblspc");
-
-	while ((spc_de = ReadDir(spc_dir, "pg_tblspc")) != NULL)
-	{
-		if (strcmp(spc_de->d_name, ".") == 0 ||
-			strcmp(spc_de->d_name, "..") == 0)
+	db_dir = AllocateDir("base");
+
+	while ((db_de = ReadDir(db_dir, "base")) != NULL)
+	{
+		if (strcmp(db_de->d_name, ".") == 0 ||
+			strcmp(db_de->d_name, "..") == 0)
 			continue;
 
-		snprintf(temp_path, sizeof(temp_path), "pg_tblspc/%s/%s",
-				 spc_de->d_name, PG_TEMP_FILES_DIR);
+		snprintf(temp_path, sizeof(temp_path), "base/%s/%s",
+				 db_de->d_name, PG_TEMP_FILES_DIR);
 		RemovePgTempFilesInDir(temp_path);
 	}
 
-	FreeDir(spc_dir);
+	FreeDir(db_dir);
 
 	/*
 	 * In EXEC_BACKEND case there is a pgsql_tmp directory at the top level of
@@ -2316,4 +2137,17 @@
 						strlen(WORKFILE_SET_PREFIX)) == 0);
 
 	return matching_dir;
+}
+
+/*
+ * Set the file as temporary to ensure that FileClose() removes it on exit.
+ * This mimics the old FileUnlin() behavior that was removed in PostgreSQL
+ * 8.3 but that Greenplum still use.
+ */
+void
+SetDeleteOnExit(File file)
+{
+	Assert(FileIsValid(file));
+
+	VfdCache[file].fdstate |= FD_TEMPORARY;
 }