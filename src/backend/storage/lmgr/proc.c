/*-------------------------------------------------------------------------
 *
 * proc.c
 *	  routines to manage per-process shared memory data structure
 *
<<<<<<< HEAD
 * Portions Copyright (c) 2006-2008, Greenplum inc
 * Portions Copyright (c) 2012-Present VMware, Inc. or its affiliates.
 * Portions Copyright (c) 1996-2019, PostgreSQL Global Development Group
=======
 * Portions Copyright (c) 1996-2021, PostgreSQL Global Development Group
>>>>>>> d457cb4e
 * Portions Copyright (c) 1994, Regents of the University of California
 *
 *
 * IDENTIFICATION
 *	  src/backend/storage/lmgr/proc.c
 *
 *-------------------------------------------------------------------------
 */
/*
 * Interface (a):
 *		ProcSleep(), ProcWakeup(),
 *		ProcQueueAlloc() -- create a shm queue for sleeping processes
 *		ProcQueueInit() -- create a queue without allocing memory
 *
 * Waiting for a lock causes the backend to be put to sleep.  Whoever releases
 * the lock wakes the process up again (and gives it an error code so it knows
 * whether it was awoken on an error condition).
 *
 * Interface (b):
 *
 * ProcReleaseLocks -- frees the locks associated with current transaction
 *
 * ProcKill -- destroys the shared memory state (and locks)
 * associated with the process.
 */
#include "postgres.h"

#include <signal.h>
#include <unistd.h>
#include <sys/time.h>

#include "access/transam.h"
#include "access/twophase.h"
#include "access/xact.h"
#include "catalog/namespace.h" /* TempNamespaceOidIsValid */
#include "commands/async.h"
#include "miscadmin.h"
#include "pgstat.h"
#include "postmaster/autovacuum.h"
#include "replication/slot.h"
#include "replication/syncrep.h"
#include "replication/walsender.h"
#include "storage/condition_variable.h"
#include "storage/ipc.h"
#include "storage/spin.h"
#include "storage/sinval.h"
#include "storage/lmgr.h"
#include "storage/pmsignal.h"
#include "storage/proc.h"
#include "storage/procarray.h"
#include "storage/procsignal.h"
#include "storage/spin.h"
<<<<<<< HEAD
#include "utils/faultinjector.h"
#include "utils/timeout.h"
#include "utils/timestamp.h"

#include "utils/sharedsnapshot.h"  /*SharedLocalSnapshotSlot*/

#include "cdb/cdblocaldistribxact.h"
#include "cdb/cdbtm.h"
#include "cdb/cdbvars.h"  /*Gp_is_writer*/
#include "port/atomics.h"
#include "postmaster/fts.h"
#include "tcop/idle_resource_cleaner.h"
#include "utils/resource_manager.h"
#include "utils/resscheduler.h"
#include "utils/session_state.h"

=======
#include "storage/standby.h"
#include "utils/timeout.h"
#include "utils/timestamp.h"

>>>>>>> d457cb4e
/* GUC variables */
int			DeadlockTimeout = 1000;
int			StatementTimeout = 0;
int			LockTimeout = 0;
int			IdleInTransactionSessionTimeout = 0;
int			IdleSessionTimeout = 0;
bool		log_lock_waits = false;

/* Pointer to this process's PGPROC struct, if any */
PGPROC	   *MyProc = NULL;
<<<<<<< HEAD
PGXACT	   *MyPgXact = NULL;
TMGXACT	   *MyTmGxact = NULL;
TMGXACTLOCAL	*MyTmGxactLocal = NULL;

/* Special for MPP reader gangs */
PGPROC	   *lockHolderProcPtr;
=======
>>>>>>> d457cb4e

/*
 * This spinlock protects the freelist of recycled PGPROC structures.
 * We cannot use an LWLock because the LWLock manager depends on already
 * having a PGPROC and a wait semaphore!  But these structures are touched
 * relatively infrequently (only at backend startup or shutdown) and not for
 * very long, so a spinlock is okay.
 */
NON_EXEC_STATIC slock_t *ProcStructLock = NULL;

/* Pointers to shared-memory structures */
PROC_HDR   *ProcGlobal = NULL;
NON_EXEC_STATIC PGPROC *AuxiliaryProcs = NULL;
PGPROC	   *PreparedXactProcs = NULL;

/* If we are waiting for a lock, this points to the associated LOCALLOCK */
static LOCALLOCK *lockAwaited = NULL;

static DeadLockState deadlock_state = DS_NOT_YET_CHECKED;

/* Is a deadlock check pending? */
static volatile sig_atomic_t got_deadlock_timeout;

static void RemoveProcFromArray(int code, Datum arg);
static void ProcKill(int code, Datum arg);
static void AuxiliaryProcKill(int code, Datum arg);
static void CheckDeadLock(void);


/*
 * Report shared-memory space needed by InitProcGlobal.
 */
Size
ProcGlobalShmemSize(void)
{
	Size		size = 0;
	Size		TotalProcs =
	add_size(MaxBackends, add_size(NUM_AUXILIARY_PROCS, max_prepared_xacts));

	/* ProcGlobal */
	size = add_size(size, sizeof(PROC_HDR));
	size = add_size(size, mul_size(TotalProcs, sizeof(PGPROC)));
	size = add_size(size, sizeof(slock_t));

	size = add_size(size, mul_size(TotalProcs, sizeof(*ProcGlobal->xids)));
	size = add_size(size, mul_size(TotalProcs, sizeof(*ProcGlobal->subxidStates)));
	size = add_size(size, mul_size(TotalProcs, sizeof(*ProcGlobal->statusFlags)));

	return size;
}

/*
 * Report number of semaphores needed by InitProcGlobal.
 */
int
ProcGlobalSemas(void)
{
	/*
	 * We need a sema per backend (including autovacuum), plus one for each
	 * auxiliary process.
	 */
	return MaxBackends + NUM_AUXILIARY_PROCS;
}

/*
 * InitProcGlobal -
 *	  Initialize the global process table during postmaster or standalone
 *	  backend startup.
 *
 *	  We also create all the per-process semaphores we will need to support
 *	  the requested number of backends.  We used to allocate semaphores
 *	  only when backends were actually started up, but that is bad because
 *	  it lets Postgres fail under load --- a lot of Unix systems are
 *	  (mis)configured with small limits on the number of semaphores, and
 *	  running out when trying to start another backend is a common failure.
 *	  So, now we grab enough semaphores to support the desired max number
 *	  of backends immediately at initialization --- if the sysadmin has set
 *	  MaxConnections, max_worker_processes, max_wal_senders, or
 *	  autovacuum_max_workers higher than his kernel will support, he'll
 *	  find out sooner rather than later.
 *
 *	  Another reason for creating semaphores here is that the semaphore
 *	  implementation typically requires us to create semaphores in the
 *	  postmaster, not in backends.
 *
 * Note: this is NOT called by individual backends under a postmaster,
 * not even in the EXEC_BACKEND case.  The ProcGlobal and AuxiliaryProcs
 * pointers must be propagated specially for EXEC_BACKEND operation.
 */
void
InitProcGlobal(void)
{
	PGPROC	   *procs;
<<<<<<< HEAD
	PGXACT	   *pgxacts;
	TMGXACT	   *tmgxacts;
=======
>>>>>>> d457cb4e
	int			i,
				j;
	bool		found;
	uint32		TotalProcs = MaxBackends + NUM_AUXILIARY_PROCS + max_prepared_xacts;

	/* Create the ProcGlobal shared structure */
	ProcGlobal = (PROC_HDR *)
		ShmemInitStruct("Proc Header", sizeof(PROC_HDR), &found);
	Assert(!found);

	/*
	 * Initialize the data structures.
	 */
	ProcGlobal->spins_per_delay = DEFAULT_SPINS_PER_DELAY;
	ProcGlobal->freeProcs = NULL;
	ProcGlobal->autovacFreeProcs = NULL;
	ProcGlobal->bgworkerFreeProcs = NULL;
	ProcGlobal->walsenderFreeProcs = NULL;
	ProcGlobal->startupProc = NULL;
	ProcGlobal->startupProcPid = 0;
	ProcGlobal->startupBufferPinWaitBufId = -1;
	ProcGlobal->walwriterLatch = NULL;
	ProcGlobal->checkpointerLatch = NULL;
	pg_atomic_init_u32(&ProcGlobal->procArrayGroupFirst, INVALID_PGPROCNO);
	pg_atomic_init_u32(&ProcGlobal->clogGroupFirst, INVALID_PGPROCNO);

	ProcGlobal->mppLocalProcessCounter = 0;

	/*
	 * Create and initialize all the PGPROC structures we'll need.  There are
	 * five separate consumers: (1) normal backends, (2) autovacuum workers
	 * and the autovacuum launcher, (3) background workers, (4) auxiliary
	 * processes, and (5) prepared transactions.  Each PGPROC structure is
	 * dedicated to exactly one of these purposes, and they do not move
	 * between groups.
	 */
	procs = (PGPROC *) ShmemAlloc(TotalProcs * sizeof(PGPROC));
	MemSet(procs, 0, TotalProcs * sizeof(PGPROC));
	ProcGlobal->allProcs = procs;
	/* XXX allProcCount isn't really all of them; it excludes prepared xacts */
	ProcGlobal->allProcCount = MaxBackends + NUM_AUXILIARY_PROCS;

	/*
	 * Allocate arrays mirroring PGPROC fields in a dense manner. See
	 * PROC_HDR.
	 *
	 * XXX: It might make sense to increase padding for these arrays, given
	 * how hotly they are accessed.
	 */
	ProcGlobal->xids =
		(TransactionId *) ShmemAlloc(TotalProcs * sizeof(*ProcGlobal->xids));
	MemSet(ProcGlobal->xids, 0, TotalProcs * sizeof(*ProcGlobal->xids));
	ProcGlobal->subxidStates = (XidCacheStatus *) ShmemAlloc(TotalProcs * sizeof(*ProcGlobal->subxidStates));
	MemSet(ProcGlobal->subxidStates, 0, TotalProcs * sizeof(*ProcGlobal->subxidStates));
	ProcGlobal->statusFlags = (uint8 *) ShmemAlloc(TotalProcs * sizeof(*ProcGlobal->statusFlags));
	MemSet(ProcGlobal->statusFlags, 0, TotalProcs * sizeof(*ProcGlobal->statusFlags));

	/*
	 * Also allocate a separate array of TMGXACT structures out of the same
	 * consideration as above.
	 */
	tmgxacts = (TMGXACT *) ShmemAlloc(TotalProcs * sizeof(TMGXACT));
	MemSet(tmgxacts, 0, TotalProcs * sizeof(TMGXACT));
	ProcGlobal->allTmGxact = tmgxacts;

	for (i = 0; i < TotalProcs; i++)
	{
		/* Common initialization for all PGPROCs, regardless of type. */

		/*
		 * Set up per-PGPROC semaphore, latch, and fpInfoLock.  Prepared xact
		 * dummy PGPROCs don't need these though - they're never associated
		 * with a real process
		 */
		if (i < MaxBackends + NUM_AUXILIARY_PROCS)
		{
			procs[i].sem = PGSemaphoreCreate();
			InitSharedLatch(&(procs[i].procLatch));
			LWLockInitialize(&(procs[i].fpInfoLock), LWTRANCHE_LOCK_FASTPATH);
		}
		procs[i].pgprocno = i;

		/*
		 * Newly created PGPROCs for normal backends, autovacuum and bgworkers
		 * must be queued up on the appropriate free list.  Because there can
		 * only ever be a small, fixed number of auxiliary processes, no free
		 * list is used in that case; InitAuxiliaryProcess() instead uses a
		 * linear search.   PGPROCs for prepared transactions are added to a
		 * free list by TwoPhaseShmemInit().
		 */
		if (i < MaxConnections)
		{
			/* PGPROC for normal backend, add to freeProcs list */
			procs[i].links.next = (SHM_QUEUE *) ProcGlobal->freeProcs;
			ProcGlobal->freeProcs = &procs[i];
			procs[i].procgloballist = &ProcGlobal->freeProcs;
		}
		else if (i < MaxConnections + autovacuum_max_workers + 1)
		{
			/* PGPROC for AV launcher/worker, add to autovacFreeProcs list */
			procs[i].links.next = (SHM_QUEUE *) ProcGlobal->autovacFreeProcs;
			ProcGlobal->autovacFreeProcs = &procs[i];
			procs[i].procgloballist = &ProcGlobal->autovacFreeProcs;
		}
		else if (i < MaxConnections + autovacuum_max_workers + 1 + max_worker_processes)
		{
			/* PGPROC for bgworker, add to bgworkerFreeProcs list */
			procs[i].links.next = (SHM_QUEUE *) ProcGlobal->bgworkerFreeProcs;
			ProcGlobal->bgworkerFreeProcs = &procs[i];
			procs[i].procgloballist = &ProcGlobal->bgworkerFreeProcs;
		}
		else if (i < MaxBackends)
		{
			/* PGPROC for walsender, add to walsenderFreeProcs list */
			procs[i].links.next = (SHM_QUEUE *) ProcGlobal->walsenderFreeProcs;
			ProcGlobal->walsenderFreeProcs = &procs[i];
			procs[i].procgloballist = &ProcGlobal->walsenderFreeProcs;
		}

		/* Initialize myProcLocks[] shared memory queues. */
		for (j = 0; j < NUM_LOCK_PARTITIONS; j++)
			SHMQueueInit(&(procs[i].myProcLocks[j]));

		/* Initialize lockGroupMembers list. */
		dlist_init(&procs[i].lockGroupMembers);

		/*
		 * Initialize the atomic variables, otherwise, it won't be safe to
		 * access them for backends that aren't currently in use.
		 */
		pg_atomic_init_u32(&(procs[i].procArrayGroupNext), INVALID_PGPROCNO);
		pg_atomic_init_u32(&(procs[i].clogGroupNext), INVALID_PGPROCNO);
		pg_atomic_init_u64(&(procs[i].waitStart), 0);
	}

	/*
	 * Save pointers to the blocks of PGPROC structures reserved for auxiliary
	 * processes and prepared transactions.
	 */
	AuxiliaryProcs = &procs[MaxBackends];
	PreparedXactProcs = &procs[MaxBackends + NUM_AUXILIARY_PROCS];

	/* Create ProcStructLock spinlock, too */
	ProcStructLock = (slock_t *) ShmemAlloc(sizeof(slock_t));
	SpinLockInit(ProcStructLock);
}

/*
 * InitProcess -- initialize a per-process data structure for this backend
 */
void
InitProcess(void)
{
	PGPROC	   *volatile *procgloballist;

	/*
	 * WAL sender, etc are marked as GP_ROLE_UTILITY to prevent unwanted
	 * GP_ROLE_DISPATCH MyProc settings such as mppSessionId being valid and
	 * mppIsWriter set to true.
	 *
	 * RecoveryInProgress() to see if we are in hot standby, because
	 * HotStandbyActive() is still true after promotion.
	 */
	if (am_walsender || am_ftshandler || am_faulthandler ||
		(GpIdentity.segindex == -1 && RecoveryInProgress()))
	{
		Gp_role = GP_ROLE_UTILITY;
		if (GpIdentity.segindex == -1 && RecoveryInProgress())
			elog(WARNING, "Force to run in utility mode in hot standby");
	}

	/*
	 * ProcGlobal should be set up already (if we are a backend, we inherit
	 * this by fork() or EXEC_BACKEND mechanism from the postmaster).
	 */
	if (ProcGlobal == NULL)
		elog(PANIC, "proc header uninitialized");

	if (MyProc != NULL)
		elog(ERROR, "you already exist");

	/* Decide which list should supply our PGPROC. */
	if (IsAnyAutoVacuumProcess())
		procgloballist = &ProcGlobal->autovacFreeProcs;
	else if (IsBackgroundWorker)
		procgloballist = &ProcGlobal->bgworkerFreeProcs;
	else if (am_walsender)
		procgloballist = &ProcGlobal->walsenderFreeProcs;
	else
		procgloballist = &ProcGlobal->freeProcs;

	/*
	 * Try to get a proc struct from the appropriate free list.  If this
	 * fails, we must be out of PGPROC structures (not to mention semaphores).
	 *
	 * While we are holding the ProcStructLock, also copy the current shared
	 * estimate of spins_per_delay to local storage.
	 */
	SpinLockAcquire(ProcStructLock);

	set_spins_per_delay(ProcGlobal->spins_per_delay);

	MyProc = *procgloballist;

	if (MyProc != NULL)
	{
		*procgloballist = (PGPROC *) MyProc->links.next;
		SpinLockRelease(ProcStructLock);
	}
	else
	{
		/*
		 * If we reach here, all the PGPROCs are in use.  This is one of the
		 * possible places to detect "too many backends", so give the standard
		 * error message.  XXX do we need to give a different failure message
		 * in the autovacuum case?
		 */
		SpinLockRelease(ProcStructLock);
		if (am_walsender)
			ereport(FATAL,
					(errcode(ERRCODE_TOO_MANY_CONNECTIONS),
					 errmsg("number of requested standby connections exceeds max_wal_senders (currently %d)",
							max_wal_senders)));
		ereport(FATAL,
				(errcode(ERRCODE_TOO_MANY_CONNECTIONS),
				 errmsg("sorry, too many clients already")));
	}
<<<<<<< HEAD
	MyPgXact = &ProcGlobal->allPgXact[MyProc->pgprocno];
	MyTmGxact = &ProcGlobal->allTmGxact[MyProc->pgprocno];
	MyTmGxactLocal = (TMGXACTLOCAL*)MemoryContextAllocZero(TopMemoryContext, sizeof(TMGXACTLOCAL));
	if (MyTmGxactLocal == NULL)
		elog(FATAL, "allocating TMGXACTLOCAL failed");

	if (gp_debug_pgproc)
	{
		elog(LOG, "allocating PGPROC entry for pid %d, freeProcs (prev ptr, new ptr): (%p, %p)",
			 MyProcPid, MyProc, MyProc->links.next);
	}

	int mppLocalProcessSerial = pg_atomic_add_fetch_u32((pg_atomic_uint32 *)&ProcGlobal->mppLocalProcessCounter, 1);

	lockHolderProcPtr = MyProc;

	/* Set the next pointer to NULL */
	MyProc->links.next = NULL;
=======
>>>>>>> d457cb4e

	/*
	 * Cross-check that the PGPROC is of the type we expect; if this were not
	 * the case, it would get returned to the wrong list.
	 */
	Assert(MyProc->procgloballist == procgloballist);

	/*
	 * Now that we have a PGPROC, mark ourselves as an active postmaster
	 * child; this is so that the postmaster can detect it if we exit without
	 * cleaning up.  (XXX autovac launcher currently doesn't participate in
	 * this; it probably should.)
	 *
	 * Ideally, we should create functions similar to IsAutoVacuumLauncherProcess()
	 * for ftsProber, etc who call InitProcess().
	 * But MyPMChildSlot helps to get away with it.
	 */
	if (IsUnderPostmaster && !IsAutoVacuumLauncherProcess()
		&& MyPMChildSlot > 0)
		MarkPostmasterChildActive();

	/*
	 * Initialize all fields of MyProc, except for those previously
	 * initialized by InitProcGlobal.
	 */
	SHMQueueElemInit(&(MyProc->links));
	MyProc->waitStatus = PROC_WAIT_STATUS_OK;
	MyProc->lxid = InvalidLocalTransactionId;
	MyProc->fpVXIDLock = false;
	MyProc->fpLocalTransactionId = InvalidLocalTransactionId;
<<<<<<< HEAD
	MyPgXact->xid = InvalidTransactionId;
	MyPgXact->xmin = InvalidTransactionId;
	MyProc->localDistribXactData.state = LOCALDISTRIBXACT_STATE_NONE;
=======
	MyProc->xid = InvalidTransactionId;
	MyProc->xmin = InvalidTransactionId;
>>>>>>> d457cb4e
	MyProc->pid = MyProcPid;
	/* backendId, databaseId and roleId will be filled in later */
	MyProc->backendId = InvalidBackendId;
	MyProc->databaseId = InvalidOid;
	MyProc->roleId = InvalidOid;
	MyProc->tempNamespaceId = InvalidOid;
	MyProc->isBackgroundWorker = IsBackgroundWorker;
	MyProc->delayChkpt = 0;
	MyProc->statusFlags = 0;
	/* NB -- autovac launcher intentionally does not set IS_AUTOVACUUM */
	if (IsAutoVacuumWorkerProcess())
		MyProc->statusFlags |= PROC_IS_AUTOVACUUM;
	MyProc->lwWaiting = false;
	MyProc->lwWaitMode = 0;
	MyProc->waitLock = NULL;
	MyProc->waitProcLock = NULL;
<<<<<<< HEAD
	MyProc->resSlot = NULL;
	MyProc->movetoResSlot = NULL;
	MyProc->movetoGroupId = InvalidOid;

    /* 
     * mppLocalProcessSerial uniquely identifies this backend process among
     * all those that our parent postmaster process creates over its lifetime. 
     *
  	 * Since we use the process serial number to decide if we should
	 * deliver a response from a server under this spin, we need to 
	 * assign it under the spin lock.
	 */
    MyProc->mppLocalProcessSerial = mppLocalProcessSerial;

    /* 
     * A nonzero gp_session_id uniquely identifies an MPP client session 
     * over the lifetime of the entry postmaster process. A qDisp passes
     * its gp_session_id down to all of its qExecs. If this is a qExec,
     * we have already received the gp_session_id from the qDisp.
	 *
	 * Utility mode connections on segments should not be assigned a valid
	 * session ID.  Otherwise, locks acquired by them may result in incorrect
	 * determination of conflicts.  See LockCheckConflicts().
	 *
	 * It is ok to assign a valid session ID to a utility mode connection on
	 * master, because session IDs are generated only on master by atomically
	 * incrementing a counter.  Therefore, it is not possible for a utility
	 * mode connection to be assigned the same session ID as a normal mode
	 * connection on master.
     */
	if (IS_QUERY_DISPATCHER() &&
		Gp_role == GP_ROLE_DISPATCH &&
		gp_session_id == InvalidGpSessionId)
        gp_session_id = mppLocalProcessSerial;

	AssertImply(Gp_role == GP_ROLE_UTILITY && !IS_QUERY_DISPATCHER(),
				gp_session_id == InvalidGpSessionId);

    MyProc->mppSessionId = gp_session_id;
    elog(DEBUG1,"InitProcess(): gp_session_id %d, Gp_role %d",gp_session_id, Gp_role);
    
    MyProc->mppIsWriter = Gp_is_writer;

	if (Gp_role == GP_ROLE_DISPATCH)
	{
		MyProc->mppIsWriter = true;
	}
    
	/* Initialise for sync rep */
=======
	pg_atomic_write_u64(&MyProc->waitStart, 0);
>>>>>>> d457cb4e
#ifdef USE_ASSERT_CHECKING
	{
		int			i;

		/* Last process should have released all locks. */
		for (i = 0; i < NUM_LOCK_PARTITIONS; i++)
			Assert(SHMQueueEmpty(&(MyProc->myProcLocks[i])));
	}
#endif
	MyProc->recoveryConflictPending = false;

	/* Initialize fields for sync rep */
	MyProc->waitLSN = 0;
	MyProc->syncRepState = SYNC_REP_NOT_WAITING;
	SHMQueueElemInit(&(MyProc->syncRepLinks));

	/* Initialize fields for group XID clearing. */
	MyProc->procArrayGroupMember = false;
	MyProc->procArrayGroupMemberXid = InvalidTransactionId;
	Assert(pg_atomic_read_u32(&MyProc->procArrayGroupNext) == INVALID_PGPROCNO);

	/* Check that group locking fields are in a proper initial state. */
	Assert(MyProc->lockGroupLeader == NULL);
	Assert(dlist_is_empty(&MyProc->lockGroupMembers));

	/* Initialize wait event information. */
	MyProc->wait_event_info = 0;

	/* Initialize fields for group transaction status update. */
	MyProc->clogGroupMember = false;
	MyProc->clogGroupMemberXid = InvalidTransactionId;
	MyProc->clogGroupMemberXidStatus = TRANSACTION_STATUS_IN_PROGRESS;
	MyProc->clogGroupMemberPage = -1;
	MyProc->clogGroupMemberLsn = InvalidXLogRecPtr;
	Assert(pg_atomic_read_u32(&MyProc->clogGroupNext) == INVALID_PGPROCNO);

	/*
	 * Acquire ownership of the PGPROC's latch, so that we can use WaitLatch
	 * on it.  That allows us to repoint the process latch, which so far
	 * points to process local one, to the shared one.
	 */
	OwnLatch(&MyProc->procLatch);
	SwitchToSharedLatch();

	/* now that we have a proc, report wait events to shared memory */
	pgstat_set_wait_event_storage(&MyProc->wait_event_info);

	/*
	 * We might be reusing a semaphore that belonged to a failed process. So
	 * be careful and reinitialize its value here.  (This is not strictly
	 * necessary anymore, but seems like a good idea for cleanliness.)
	 */
	PGSemaphoreReset(MyProc->sem);

	/* Set wait portal (do not check if resource scheduling is enabled) */
	MyProc->waitPortalId = INVALID_PORTALID;

	MyProc->queryCommandId = -1;

	/* Init gxact */
	MyTmGxact->gxid = InvalidDistributedTransactionId;
	resetTmGxact();

	/*
	 * Arrange to clean up at backend exit.
	 */
	on_shmem_exit(ProcKill, 0);

	/*
	 * Now that we have a PGPROC, we could try to acquire locks, so initialize
	 * local state needed for LWLocks, and the deadlock checker.
	 */
	InitLWLockAccess();
	InitDeadLockChecking();
}

/*
 * InitProcessPhase2 -- make MyProc visible in the shared ProcArray.
 *
 * This is separate from InitProcess because we can't acquire LWLocks until
 * we've created a PGPROC, but in the EXEC_BACKEND case ProcArrayAdd won't
 * work until after we've done CreateSharedMemoryAndSemaphores.
 */
void
InitProcessPhase2(void)
{
	Assert(MyProc != NULL);

	/*
	 * Add our PGPROC to the PGPROC array in shared memory.
	 */
	ProcArrayAdd(MyProc);

	/*
	 * Arrange to clean that up at backend exit.
	 */
	on_shmem_exit(RemoveProcFromArray, 0);
}

/*
 * InitAuxiliaryProcess -- create a per-auxiliary-process data structure
 *
 * This is called by bgwriter and similar processes so that they will have a
 * MyProc value that's real enough to let them wait for LWLocks.  The PGPROC
 * and sema that are assigned are one of the extra ones created during
 * InitProcGlobal.
 *
 * Auxiliary processes are presently not expected to wait for real (lockmgr)
 * locks, so we need not set up the deadlock checker.  They are never added
 * to the ProcArray or the sinval messaging mechanism, either.  They also
 * don't get a VXID assigned, since this is only useful when we actually
 * hold lockmgr locks.
 *
 * Startup process however uses locks but never waits for them in the
 * normal backend sense. Startup process also takes part in sinval messaging
 * as a sendOnly process, so never reads messages from sinval queue. So
 * Startup process does have a VXID and does show up in pg_locks.
 */
void
InitAuxiliaryProcess(void)
{
	PGPROC	   *auxproc;
	int			proctype;

	/*
	 * ProcGlobal should be set up already (if we are a backend, we inherit
	 * this by fork() or EXEC_BACKEND mechanism from the postmaster).
	 */
	if (ProcGlobal == NULL || AuxiliaryProcs == NULL)
		elog(PANIC, "proc header uninitialized");

	if (MyProc != NULL)
		elog(ERROR, "you already exist");

	/*
	 * We use the ProcStructLock to protect assignment and releasing of
	 * AuxiliaryProcs entries.
	 *
	 * While we are holding the ProcStructLock, also copy the current shared
	 * estimate of spins_per_delay to local storage.
	 */
	SpinLockAcquire(ProcStructLock);

	set_spins_per_delay(ProcGlobal->spins_per_delay);

	/*
	 * Find a free auxproc ... *big* trouble if there isn't one ...
	 */
	for (proctype = 0; proctype < NUM_AUXILIARY_PROCS; proctype++)
	{
		auxproc = &AuxiliaryProcs[proctype];
		if (auxproc->pid == 0)
			break;
	}
	if (proctype >= NUM_AUXILIARY_PROCS)
	{
		SpinLockRelease(ProcStructLock);
		elog(FATAL, "all AuxiliaryProcs are in use");
	}

	/* Mark auxiliary proc as in use by me */
	/* use volatile pointer to prevent code rearrangement */
	((volatile PGPROC *) auxproc)->pid = MyProcPid;

	MyProc = auxproc;
<<<<<<< HEAD
	lockHolderProcPtr = auxproc;
	MyPgXact = &ProcGlobal->allPgXact[auxproc->pgprocno];
	MyTmGxact = &ProcGlobal->allTmGxact[auxproc->pgprocno];
	MyTmGxactLocal = (TMGXACTLOCAL*)MemoryContextAllocZero(TopMemoryContext, sizeof(TMGXACTLOCAL));
	if (MyTmGxactLocal == NULL)
		elog(FATAL, "allocating TMGXACTLOCAL failed");
=======
>>>>>>> d457cb4e

	SpinLockRelease(ProcStructLock);

	/*
	 * Initialize all fields of MyProc, except for those previously
	 * initialized by InitProcGlobal.
	 */
	SHMQueueElemInit(&(MyProc->links));
	MyProc->waitStatus = PROC_WAIT_STATUS_OK;
	MyProc->lxid = InvalidLocalTransactionId;
	MyProc->fpVXIDLock = false;
	MyProc->fpLocalTransactionId = InvalidLocalTransactionId;
<<<<<<< HEAD
	MyPgXact->xid = InvalidTransactionId;
	MyPgXact->xmin = InvalidTransactionId;
	MyProc->localDistribXactData.state = LOCALDISTRIBXACT_STATE_NONE;
=======
	MyProc->xid = InvalidTransactionId;
	MyProc->xmin = InvalidTransactionId;
>>>>>>> d457cb4e
	MyProc->backendId = InvalidBackendId;
	MyProc->databaseId = InvalidOid;
	MyProc->roleId = InvalidOid;
    MyProc->mppLocalProcessSerial = 0;
	MyProc->mppSessionId = InvalidGpSessionId;
    MyProc->mppIsWriter = false;
	MyProc->tempNamespaceId = InvalidOid;
	MyProc->isBackgroundWorker = IsBackgroundWorker;
	MyProc->delayChkpt = 0;
	MyProc->statusFlags = 0;
	MyProc->lwWaiting = false;
	MyProc->lwWaitMode = 0;
	MyProc->waitLock = NULL;
	MyProc->waitProcLock = NULL;
	pg_atomic_write_u64(&MyProc->waitStart, 0);
#ifdef USE_ASSERT_CHECKING
	{
		int			i;

		/* Last process should have released all locks. */
		for (i = 0; i < NUM_LOCK_PARTITIONS; i++)
			Assert(SHMQueueEmpty(&(MyProc->myProcLocks[i])));
	}
#endif

	/*
	 * Acquire ownership of the PGPROC's latch, so that we can use WaitLatch
	 * on it.  That allows us to repoint the process latch, which so far
	 * points to process local one, to the shared one.
	 */
	OwnLatch(&MyProc->procLatch);
	SwitchToSharedLatch();

	/* now that we have a proc, report wait events to shared memory */
	pgstat_set_wait_event_storage(&MyProc->wait_event_info);

	/* Check that group locking fields are in a proper initial state. */
	Assert(MyProc->lockGroupLeader == NULL);
	Assert(dlist_is_empty(&MyProc->lockGroupMembers));

	/*
	 * We might be reusing a semaphore that belonged to a failed process. So
	 * be careful and reinitialize its value here.  (This is not strictly
	 * necessary anymore, but seems like a good idea for cleanliness.)
	 */
	PGSemaphoreReset(MyProc->sem);

	MyProc->queryCommandId = -1;

	/*
	 * Arrange to clean up at process exit.
	 */
	on_shmem_exit(AuxiliaryProcKill, Int32GetDatum(proctype));
}

/*
 * Record the PID and PGPROC structures for the Startup process, for use in
 * ProcSendSignal().  See comments there for further explanation.
 */
void
PublishStartupProcessInformation(void)
{
	SpinLockAcquire(ProcStructLock);

	ProcGlobal->startupProc = MyProc;
	ProcGlobal->startupProcPid = MyProcPid;

	SpinLockRelease(ProcStructLock);
}

/*
 * Used from bufmgr to share the value of the buffer that Startup waits on,
 * or to reset the value to "not waiting" (-1). This allows processing
 * of recovery conflicts for buffer pins. Set is made before backends look
 * at this value, so locking not required, especially since the set is
 * an atomic integer set operation.
 */
void
SetStartupBufferPinWaitBufId(int bufid)
{
	/* use volatile pointer to prevent code rearrangement */
	volatile PROC_HDR *procglobal = ProcGlobal;

	procglobal->startupBufferPinWaitBufId = bufid;
}

/*
 * Used by backends when they receive a request to check for buffer pin waits.
 */
int
GetStartupBufferPinWaitBufId(void)
{
	/* use volatile pointer to prevent code rearrangement */
	volatile PROC_HDR *procglobal = ProcGlobal;

	return procglobal->startupBufferPinWaitBufId;
}

/*
 * Check whether there are at least N free PGPROC objects.
 *
 * Note: this is designed on the assumption that N will generally be small.
 */
bool
HaveNFreeProcs(int n)
{
	PGPROC	   *proc;

	SpinLockAcquire(ProcStructLock);

	proc = ProcGlobal->freeProcs;

	while (n > 0 && proc != NULL)
	{
		proc = (PGPROC *) proc->links.next;
		n--;
	}

	SpinLockRelease(ProcStructLock);

	return (n <= 0);
}

/*
 * Check if the current process is awaiting a lock.
 */
bool
IsWaitingForLock(void)
{
	if (lockAwaited == NULL)
		return false;

	return true;
}

/*
 * Cancel any pending wait for lock, when aborting a transaction, and revert
 * any strong lock count acquisition for a lock being acquired.
 *
 * (Normally, this would only happen if we accept a cancel/die
 * interrupt while waiting; but an ereport(ERROR) before or during the lock
 * wait is within the realm of possibility, too.)
 */
void
LockErrorCleanup(void)
{
	LWLock	   *partitionLock;
	DisableTimeoutParams timeouts[2];

	HOLD_INTERRUPTS();

	AbortStrongLockAcquire();

	/* Nothing to do if we weren't waiting for a lock */
	if (lockAwaited == NULL)
	{
		RESUME_INTERRUPTS();
		return;
	}

	/* Don't try to cancel resource locks.*/
	if (Gp_role == GP_ROLE_DISPATCH && IsResQueueEnabled() &&
		LOCALLOCK_LOCKMETHOD(*lockAwaited) == RESOURCE_LOCKMETHOD)
		return;

	/*
	 * Turn off the deadlock and lock timeout timers, if they are still
	 * running (see ProcSleep).  Note we must preserve the LOCK_TIMEOUT
	 * indicator flag, since this function is executed before
	 * ProcessInterrupts when responding to SIGINT; else we'd lose the
	 * knowledge that the SIGINT came from a lock timeout and not an external
	 * source.
	 */
	timeouts[0].id = DEADLOCK_TIMEOUT;
	timeouts[0].keep_indicator = false;
	timeouts[1].id = LOCK_TIMEOUT;
	timeouts[1].keep_indicator = true;
	disable_timeouts(timeouts, 2);

	/* Unlink myself from the wait queue, if on it (might not be anymore!) */
	partitionLock = LockHashPartitionLock(lockAwaited->hashcode);
	LWLockAcquire(partitionLock, LW_EXCLUSIVE);

	if (MyProc->links.next != NULL)
	{
		/* We could not have been granted the lock yet */
		RemoveFromWaitQueue(MyProc, lockAwaited->hashcode);
	}
	else
	{
		/*
		 * Somebody kicked us off the lock queue already.  Perhaps they
		 * granted us the lock, or perhaps they detected a deadlock. If they
		 * did grant us the lock, we'd better remember it in our local lock
		 * table.
		 */
		if (MyProc->waitStatus == PROC_WAIT_STATUS_OK)
			GrantAwaitedLock();
	}

	lockAwaited = NULL;

	LWLockRelease(partitionLock);

	RESUME_INTERRUPTS();
}


/*
 * ProcReleaseLocks() -- release locks associated with current transaction
 *			at main transaction commit or abort
 *
 * At main transaction commit, we release standard locks except session locks.
 * At main transaction abort, we release all locks including session locks.
 *
 * Advisory locks are released only if they are transaction-level;
 * session-level holds remain, whether this is a commit or not.
 *
 * At subtransaction commit, we don't release any locks (so this func is not
 * needed at all); we will defer the releasing to the parent transaction.
 * At subtransaction abort, we release all locks held by the subtransaction;
 * this is implemented by retail releasing of the locks under control of
 * the ResourceOwner mechanism.
 */
void
ProcReleaseLocks(bool isCommit)
{
	if (!MyProc)
		return;
	/* If waiting, get off wait queue (should only be needed after error) */
	LockErrorCleanup();
	/* Release standard locks, including session-level if aborting */
	LockReleaseAll(DEFAULT_LOCKMETHOD, !isCommit);
	/* Release transaction-level advisory locks */
	LockReleaseAll(USER_LOCKMETHOD, false);
}


/*
 * RemoveProcFromArray() -- Remove this process from the shared ProcArray.
 */
static void
RemoveProcFromArray(int code, Datum arg)
{
	Assert(MyProc != NULL);
	ProcArrayRemove(MyProc, InvalidTransactionId);
}

/*
 * update_spins_per_delay
 *   Update spins_per_delay value in ProcGlobal.
 */
static void
update_spins_per_delay(void)
{
	volatile PROC_HDR *procglobal = ProcGlobal;
	bool casResult = false;

	while (!casResult)
	{
		int old_spins_per_delay = procglobal->spins_per_delay;
		int new_spins_per_delay = recompute_spins_per_delay(old_spins_per_delay);
		casResult = pg_atomic_compare_exchange_u32((pg_atomic_uint32 *)&procglobal->spins_per_delay,
										(uint32 *)&old_spins_per_delay,
										new_spins_per_delay);
	}
}

/*
 * ProcKill() -- Destroy the per-proc data structure for
 *		this process. Release any of its held LW locks.
 */
static void
ProcKill(int code, Datum arg)
{
	PGPROC	   *proc;
	PGPROC	   *volatile *procgloballist;

	Assert(MyProc != NULL);

	/* Make sure we're out of the sync rep lists */
	SyncRepCleanupAtProcExit();

	/* 
	 * Cleanup for any resource locks on portals - from holdable cursors or
	 * unclean process abort (assertion failures).
	 */
	if (Gp_role == GP_ROLE_DISPATCH && IsResQueueEnabled())
		AtExitCleanup_ResPortals();

	/*
	 * Remove the shared snapshot slot.
	 */
	if (SharedLocalSnapshotSlot != NULL)
	{
		if (Gp_role == GP_ROLE_DISPATCH)
		{
			SharedSnapshotRemove(SharedLocalSnapshotSlot,
								 "Query Dispatcher");
		}
	    else if (IS_QUERY_DISPATCHER() && Gp_role == GP_ROLE_EXECUTE && !Gp_is_writer)
	    {
			/* 
			 * Entry db singleton QE is a user of the shared snapshot -- not a creator.
			 */	
	    }
		else if (Gp_role == GP_ROLE_EXECUTE && Gp_is_writer)
		{
			SharedSnapshotRemove(SharedLocalSnapshotSlot,
								 "Writer qExec");
		}
		SharedLocalSnapshotSlot = NULL;
	}

	SyncRepCleanupAtProcExit();

#ifdef USE_ASSERT_CHECKING
	{
		int			i;

		/* Last process should have released all locks. */
		for (i = 0; i < NUM_LOCK_PARTITIONS; i++)
			Assert(SHMQueueEmpty(&(MyProc->myProcLocks[i])));
	}
#endif

	/*
	 * Release any LW locks I am holding.  There really shouldn't be any, but
	 * it's cheap to check again before we cut the knees off the LWLock
	 * facility by releasing our PGPROC ...
	 */
	LWLockReleaseAll();

	/* Cancel any pending condition variable sleep, too */
	ConditionVariableCancelSleep();

	MyProc->localDistribXactData.state = LOCALDISTRIBXACT_STATE_NONE;
    MyProc->mppLocalProcessSerial = 0;
	MyProc->mppSessionId = InvalidGpSessionId;
    MyProc->mppIsWriter = false;
	MyProc->pid = 0;
	/* Cancel any pending condition variable sleep, too */
	ConditionVariableCancelSleep();

	/* Make sure active replication slots are released */
	if (MyReplicationSlot != NULL)
		ReplicationSlotRelease();

	/* Also cleanup all the temporary slots. */
	ReplicationSlotCleanup();

	/*
	 * Detach from any lock group of which we are a member.  If the leader
	 * exist before all other group members, its PGPROC will remain allocated
	 * until the last group process exits; that process must return the
	 * leader's PGPROC to the appropriate list.
	 */
	if (MyProc->lockGroupLeader != NULL)
	{
		PGPROC	   *leader = MyProc->lockGroupLeader;
		LWLock	   *leader_lwlock = LockHashPartitionLockByProc(leader);

		LWLockAcquire(leader_lwlock, LW_EXCLUSIVE);
		Assert(!dlist_is_empty(&leader->lockGroupMembers));
		dlist_delete(&MyProc->lockGroupLink);
		if (dlist_is_empty(&leader->lockGroupMembers))
		{
			leader->lockGroupLeader = NULL;
			if (leader != MyProc)
			{
				procgloballist = leader->procgloballist;

				/* Leader exited first; return its PGPROC. */
				SpinLockAcquire(ProcStructLock);
				leader->links.next = (SHM_QUEUE *) *procgloballist;
				*procgloballist = leader;
				SpinLockRelease(ProcStructLock);
			}
		}
		else if (leader != MyProc)
			MyProc->lockGroupLeader = NULL;
		LWLockRelease(leader_lwlock);
	}

	/*
	 * Reset MyLatch to the process local one.  This is so that signal
	 * handlers et al can continue using the latch after the shared latch
	 * isn't ours anymore.
	 *
	 * Similarly, stop reporting wait events to MyProc->wait_event_info.
	 *
	 * After that clear MyProc and disown the shared latch.
	 */
	SwitchBackToLocalLatch();
	pgstat_reset_wait_event_storage();

	proc = MyProc;
	MyProc = NULL;
	lockHolderProcPtr = NULL;
	DisownLatch(&proc->procLatch);

	procgloballist = proc->procgloballist;
	SpinLockAcquire(ProcStructLock);

	/*
	 * If we're still a member of a locking group, that means we're a leader
	 * which has somehow exited before its children.  The last remaining child
	 * will release our PGPROC.  Otherwise, release it now.
	 */
	if (proc->lockGroupLeader == NULL)
	{
		/* Since lockGroupLeader is NULL, lockGroupMembers should be empty. */
		Assert(dlist_is_empty(&proc->lockGroupMembers));

		/* Return PGPROC structure (and semaphore) to appropriate freelist */
		proc->links.next = (SHM_QUEUE *) *procgloballist;
		*procgloballist = proc;
	}

	/* Update shared estimate of spins_per_delay */
	update_spins_per_delay();

	SpinLockRelease(ProcStructLock);

	/*
	 * This process is no longer present in shared memory in any meaningful
	 * way, so tell the postmaster we've cleaned up acceptably well. (XXX
	 * autovac launcher should be included here someday)
	 */
	if (IsUnderPostmaster && !IsAutoVacuumLauncherProcess()
		&& MyPMChildSlot > 0)
		MarkPostmasterChildInactive();

	/* wake autovac launcher if needed -- see comments in FreeWorkerInfo */
	if (AutovacuumLauncherPid != 0)
		kill(AutovacuumLauncherPid, SIGUSR2);
}

/*
 * AuxiliaryProcKill() -- Cut-down version of ProcKill for auxiliary
 *		processes (bgwriter, etc).  The PGPROC and sema are not released, only
 *		marked as not-in-use.
 */
static void
AuxiliaryProcKill(int code, Datum arg)
{
	int			proctype = DatumGetInt32(arg);
	PGPROC	   *auxproc PG_USED_FOR_ASSERTS_ONLY;
	PGPROC	   *proc;

	Assert(proctype >= 0 && proctype < NUM_AUXILIARY_PROCS);

	auxproc = &AuxiliaryProcs[proctype];

	Assert(MyProc == auxproc);

	/* Release any LW locks I am holding (see notes above) */
	LWLockReleaseAll();

	/* Cancel any pending condition variable sleep, too */
	ConditionVariableCancelSleep();

	/* look at the equivalent ProcKill() code for comments */
	SwitchBackToLocalLatch();
	pgstat_reset_wait_event_storage();

	proc = MyProc;
	MyProc = NULL;
	lockHolderProcPtr = NULL;
	DisownLatch(&proc->procLatch);

	SpinLockAcquire(ProcStructLock);

	/* Mark auxiliary proc no longer in use */
	proc->pid = 0;

	/* Update shared estimate of spins_per_delay */
	update_spins_per_delay();

	SpinLockRelease(ProcStructLock);
}

/*
 * AuxiliaryPidGetProc -- get PGPROC for an auxiliary process
 * given its PID
 *
 * Returns NULL if not found.
 */
PGPROC *
AuxiliaryPidGetProc(int pid)
{
	PGPROC	   *result = NULL;
	int			index;

	if (pid == 0)				/* never match dummy PGPROCs */
		return NULL;

	for (index = 0; index < NUM_AUXILIARY_PROCS; index++)
	{
		PGPROC	   *proc = &AuxiliaryProcs[index];

		if (proc->pid == pid)
		{
			result = proc;
			break;
		}
	}
	return result;
}

/*
 * ProcQueue package: routines for putting processes to sleep
 *		and  waking them up
 */

/*
 * ProcQueueAlloc -- alloc/attach to a shared memory process queue
 *
 * Returns: a pointer to the queue
 * Side Effects: Initializes the queue if it wasn't there before
 */
#ifdef NOT_USED
PROC_QUEUE *
ProcQueueAlloc(const char *name)
{
	PROC_QUEUE *queue;
	bool		found;

	queue = (PROC_QUEUE *)
		ShmemInitStruct(name, sizeof(PROC_QUEUE), &found);

	if (!found)
		ProcQueueInit(queue);

	return queue;
}
#endif

/*
 * ProcQueueInit -- initialize a shared memory process queue
 */
void
ProcQueueInit(PROC_QUEUE *queue)
{
	SHMQueueInit(&(queue->links));
	queue->size = 0;
}


/*
 * ProcSleep -- put a process to sleep on the specified lock
 *
 * Caller must have set MyProc->heldLocks to reflect locks already held
 * on the lockable object by this process (under all XIDs).
 *
 * The lock table's partition lock must be held at entry, and will be held
 * at exit.
 *
 * Result: PROC_WAIT_STATUS_OK if we acquired the lock, PROC_WAIT_STATUS_ERROR if not (deadlock).
 *
 * ASSUME: that no one will fiddle with the queue until after
 *		we release the partition lock.
 *
 * NOTES: The process queue is now a priority queue for locking.
 */
ProcWaitStatus
ProcSleep(LOCALLOCK *locallock, LockMethod lockMethodTable)
{
	LOCKMODE	lockmode = locallock->tag.mode;
	LOCK	   *lock = locallock->lock;
	PROCLOCK   *proclock = locallock->proclock;
	uint32		hashcode = locallock->hashcode;
	LWLock	   *partitionLock = LockHashPartitionLock(hashcode);
	PROC_QUEUE *waitQueue = &(lock->waitProcs);
	LOCKMASK	myHeldLocks = MyProc->heldLocks;
	TimestampTz standbyWaitStart = 0;
	bool		early_deadlock = false;
	bool		allow_autovacuum_cancel = true;
	bool		logged_recovery_conflict = false;
	ProcWaitStatus myWaitStatus;
	PGPROC	   *proc;
	PGPROC	   *leader = MyProc->lockGroupLeader;
	int			i;

	/*
	 * If group locking is in use, locks held by members of my locking group
	 * need to be included in myHeldLocks.  This is not required for relation
	 * extension or page locks which conflict among group members. However,
	 * including them in myHeldLocks will give group members the priority to
	 * get those locks as compared to other backends which are also trying to
	 * acquire those locks.  OTOH, we can avoid giving priority to group
	 * members for that kind of locks, but there doesn't appear to be a clear
	 * advantage of the same.
	 */
	if (leader != NULL)
	{
		SHM_QUEUE  *procLocks = &(lock->procLocks);
		PROCLOCK   *otherproclock;

		otherproclock = (PROCLOCK *)
			SHMQueueNext(procLocks, procLocks, offsetof(PROCLOCK, lockLink));
		while (otherproclock != NULL)
		{
			if (otherproclock->groupLeader == leader)
				myHeldLocks |= otherproclock->holdMask;
			otherproclock = (PROCLOCK *)
				SHMQueueNext(procLocks, &otherproclock->lockLink,
							 offsetof(PROCLOCK, lockLink));
		}
	}

	/*
	 * Determine where to add myself in the wait queue.
	 *
	 * Normally I should go at the end of the queue.  However, if I already
	 * hold locks that conflict with the request of any previous waiter, put
	 * myself in the queue just in front of the first such waiter. This is not
	 * a necessary step, since deadlock detection would move me to before that
	 * waiter anyway; but it's relatively cheap to detect such a conflict
	 * immediately, and avoid delaying till deadlock timeout.
	 *
	 * Special case: if I find I should go in front of some waiter, check to
	 * see if I conflict with already-held locks or the requests before that
	 * waiter.  If not, then just grant myself the requested lock immediately.
	 * This is the same as the test for immediate grant in LockAcquire, except
	 * we are only considering the part of the wait queue before my insertion
	 * point.
	 */
	if (myHeldLocks != 0)
	{
		LOCKMASK	aheadRequests = 0;

		proc = (PGPROC *) waitQueue->links.next;
		for (i = 0; i < waitQueue->size; i++)
		{
			/*
			 * If we're part of the same locking group as this waiter, its
			 * locks neither conflict with ours nor contribute to
			 * aheadRequests.
			 */
			if (leader != NULL && leader == proc->lockGroupLeader)
			{
				proc = (PGPROC *) proc->links.next;
				continue;
			}
			/* Must he wait for me? */
			if (lockMethodTable->conflictTab[proc->waitLockMode] & myHeldLocks)
			{
				/* Must I wait for him ? */
				if (lockMethodTable->conflictTab[lockmode] & proc->heldLocks)
				{
					/*
					 * Yes, so we have a deadlock.  Easiest way to clean up
					 * correctly is to call RemoveFromWaitQueue(), but we
					 * can't do that until we are *on* the wait queue. So, set
					 * a flag to check below, and break out of loop.  Also,
					 * record deadlock info for later message.
					 */
					RememberSimpleDeadLock(MyProc, lockmode, lock, proc);
					early_deadlock = true;
					break;
				}
				/* I must go before this waiter.  Check special case. */
				if ((lockMethodTable->conflictTab[lockmode] & aheadRequests) == 0 &&
					!LockCheckConflicts(lockMethodTable, lockmode, lock,
										proclock))
				{
					/* Skip the wait and just grant myself the lock. */
					GrantLock(lock, proclock, lockmode);
					GrantAwaitedLock();
					return PROC_WAIT_STATUS_OK;
				}
				/* Break out of loop to put myself before him */
				break;
			}
			/* Nope, so advance to next waiter */
			aheadRequests |= LOCKBIT_ON(proc->waitLockMode);
			proc = (PGPROC *) proc->links.next;
		}

		/*
		 * If we fall out of loop normally, proc points to waitQueue head, so
		 * we will insert at tail of queue as desired.
		 */
	}
	else
	{
		/* I hold no locks, so I can't push in front of anyone. */
		proc = (PGPROC *) &(waitQueue->links);
	}

	/*
	 * Insert self into queue, ahead of the given proc (or at tail of queue).
	 */
	SHMQueueInsertBefore(&(proc->links), &(MyProc->links));
	waitQueue->size++;

	lock->waitMask |= LOCKBIT_ON(lockmode);

	/* Set up wait information in PGPROC object, too */
	MyProc->waitLock = lock;
	MyProc->waitProcLock = proclock;
	MyProc->waitLockMode = lockmode;

	MyProc->waitStatus = PROC_WAIT_STATUS_WAITING;

	/*
	 * If we detected deadlock, give up without waiting.  This must agree with
	 * CheckDeadLock's recovery code.
	 */
	if (early_deadlock)
	{
		RemoveFromWaitQueue(MyProc, hashcode);
		return PROC_WAIT_STATUS_ERROR;
	}

	/* mark that we are waiting for a lock */
	lockAwaited = locallock;

	/*
	 * Release the lock table's partition lock.
	 *
	 * NOTE: this may also cause us to exit critical-section state, possibly
	 * allowing a cancel/die interrupt to be accepted. This is OK because we
	 * have recorded the fact that we are waiting for a lock, and so
	 * LockErrorCleanup will clean up if cancel/die happens.
	 */
	LWLockRelease(partitionLock);

	/*
	 * Also, now that we will successfully clean up after an ereport, it's
	 * safe to check to see if there's a buffer pin deadlock against the
	 * Startup process.  Of course, that's only necessary if we're doing Hot
	 * Standby and are not the Startup process ourselves.
	 */
	if (RecoveryInProgress() && !InRecovery)
		CheckRecoveryConflictDeadlock();

	/* Reset deadlock_state before enabling the timeout handler */
	deadlock_state = DS_NOT_YET_CHECKED;
	got_deadlock_timeout = false;

	/*
	 * Set timer so we can wake up after awhile and check for a deadlock. If a
	 * deadlock is detected, the handler sets MyProc->waitStatus =
	 * PROC_WAIT_STATUS_ERROR, allowing us to know that we must report failure
	 * rather than success.
	 *
	 * By delaying the check until we've waited for a bit, we can avoid
	 * running the rather expensive deadlock-check code in most cases.
	 *
	 * If LockTimeout is set, also enable the timeout for that.  We can save a
	 * few cycles by enabling both timeout sources in one call.
	 *
	 * If InHotStandby we set lock waits slightly later for clarity with other
	 * code.
	 */
	if (!InHotStandby)
	{
		if (LockTimeout > 0)
		{
			EnableTimeoutParams timeouts[2];

			timeouts[0].id = DEADLOCK_TIMEOUT;
			timeouts[0].type = TMPARAM_AFTER;
			timeouts[0].delay_ms = DeadlockTimeout;
			timeouts[1].id = LOCK_TIMEOUT;
			timeouts[1].type = TMPARAM_AFTER;
			timeouts[1].delay_ms = LockTimeout;
			enable_timeouts(timeouts, 2);
		}
		else
			enable_timeout_after(DEADLOCK_TIMEOUT, DeadlockTimeout);

		/*
		 * Use the current time obtained for the deadlock timeout timer as
		 * waitStart (i.e., the time when this process started waiting for the
		 * lock). Since getting the current time newly can cause overhead, we
		 * reuse the already-obtained time to avoid that overhead.
		 *
		 * Note that waitStart is updated without holding the lock table's
		 * partition lock, to avoid the overhead by additional lock
		 * acquisition. This can cause "waitstart" in pg_locks to become NULL
		 * for a very short period of time after the wait started even though
		 * "granted" is false. This is OK in practice because we can assume
		 * that users are likely to look at "waitstart" when waiting for the
		 * lock for a long time.
		 */
		pg_atomic_write_u64(&MyProc->waitStart,
							get_timeout_start_time(DEADLOCK_TIMEOUT));
	}
	else if (log_recovery_conflict_waits)
	{
		/*
		 * Set the wait start timestamp if logging is enabled and in hot
		 * standby.
		 */
		standbyWaitStart = GetCurrentTimestamp();
	}

	/*
	 * If somebody wakes us between LWLockRelease and WaitLatch, the latch
	 * will not wait. But a set latch does not necessarily mean that the lock
	 * is free now, as there are many other sources for latch sets than
	 * somebody releasing the lock.
	 *
	 * We process interrupts whenever the latch has been set, so cancel/die
	 * interrupts are processed quickly. This means we must not mind losing
	 * control to a cancel/die interrupt here.  We don't, because we have no
	 * shared-state-change work to do after being granted the lock (the
	 * grantor did it all).  We do have to worry about canceling the deadlock
	 * timeout and updating the locallock table, but if we lose control to an
	 * error, LockErrorCleanup will fix that up.
	 */
	do
	{
		if (InHotStandby)
		{
			bool		maybe_log_conflict =
			(standbyWaitStart != 0 && !logged_recovery_conflict);

			/* Set a timer and wait for that or for the lock to be granted */
			ResolveRecoveryConflictWithLock(locallock->tag.lock,
											maybe_log_conflict);

			/*
			 * Emit the log message if the startup process is waiting longer
			 * than deadlock_timeout for recovery conflict on lock.
			 */
			if (maybe_log_conflict)
			{
				TimestampTz now = GetCurrentTimestamp();

				if (TimestampDifferenceExceeds(standbyWaitStart, now,
											   DeadlockTimeout))
				{
					VirtualTransactionId *vxids;
					int			cnt;

					vxids = GetLockConflicts(&locallock->tag.lock,
											 AccessExclusiveLock, &cnt);

					/*
					 * Log the recovery conflict and the list of PIDs of
					 * backends holding the conflicting lock. Note that we do
					 * logging even if there are no such backends right now
					 * because the startup process here has already waited
					 * longer than deadlock_timeout.
					 */
					LogRecoveryConflict(PROCSIG_RECOVERY_CONFLICT_LOCK,
										standbyWaitStart, now,
										cnt > 0 ? vxids : NULL, true);
					logged_recovery_conflict = true;
				}
			}
		}
		else
		{
			(void) WaitLatch(MyLatch, WL_LATCH_SET | WL_EXIT_ON_PM_DEATH, 0,
							 PG_WAIT_LOCK | locallock->tag.lock.locktag_type);
			ResetLatch(MyLatch);
			/* check for deadlocks first, as that's probably log-worthy */
			if (got_deadlock_timeout)
			{
				CheckDeadLock();
				got_deadlock_timeout = false;
			}
			CHECK_FOR_INTERRUPTS();
		}

		/*
		 * waitStatus could change from PROC_WAIT_STATUS_WAITING to something
		 * else asynchronously.  Read it just once per loop to prevent
		 * surprising behavior (such as missing log messages).
		 */
		myWaitStatus = *((volatile ProcWaitStatus *) &MyProc->waitStatus);

		/*
		 * If we are not deadlocked, but are waiting on an autovacuum-induced
		 * task, send a signal to interrupt it.
		 */
		if (deadlock_state == DS_BLOCKED_BY_AUTOVACUUM && allow_autovacuum_cancel)
		{
			PGPROC	   *autovac = GetBlockingAutoVacuumPgproc();
			uint8		statusFlags;
			uint8		lockmethod_copy;
			LOCKTAG		locktag_copy;

			/*
			 * Grab info we need, then release lock immediately.  Note this
			 * coding means that there is a tiny chance that the process
			 * terminates its current transaction and starts a different one
			 * before we have a change to send the signal; the worst possible
			 * consequence is that a for-wraparound vacuum is cancelled.  But
			 * that could happen in any case unless we were to do kill() with
			 * the lock held, which is much more undesirable.
			 */
			LWLockAcquire(ProcArrayLock, LW_EXCLUSIVE);
			statusFlags = ProcGlobal->statusFlags[autovac->pgxactoff];
			lockmethod_copy = lock->tag.locktag_lockmethodid;
			locktag_copy = lock->tag;
			LWLockRelease(ProcArrayLock);

			/*
			 * Only do it if the worker is not working to protect against Xid
			 * wraparound.
			 */
			if ((statusFlags & PROC_IS_AUTOVACUUM) &&
				!(statusFlags & PROC_VACUUM_FOR_WRAPAROUND))
			{
				int			pid = autovac->pid;

				/* report the case, if configured to do so */
				if (message_level_is_interesting(DEBUG1))
				{
					StringInfoData locktagbuf;
					StringInfoData logbuf;	/* errdetail for server log */

					initStringInfo(&locktagbuf);
					initStringInfo(&logbuf);
					DescribeLockTag(&locktagbuf, &locktag_copy);
					appendStringInfo(&logbuf,
									 "Process %d waits for %s on %s.",
									 MyProcPid,
									 GetLockmodeName(lockmethod_copy, lockmode),
									 locktagbuf.data);

					ereport(DEBUG1,
							(errmsg_internal("sending cancel to blocking autovacuum PID %d",
											 pid),
							 errdetail_log("%s", logbuf.data)));

					pfree(locktagbuf.data);
					pfree(logbuf.data);
				}

				/* send the autovacuum worker Back to Old Kent Road */
				if (kill(pid, SIGINT) < 0)
				{
					/*
					 * There's a race condition here: once we release the
					 * ProcArrayLock, it's possible for the autovac worker to
					 * close up shop and exit before we can do the kill().
					 * Therefore, we do not whinge about no-such-process.
					 * Other errors such as EPERM could conceivably happen if
					 * the kernel recycles the PID fast enough, but such cases
					 * seem improbable enough that it's probably best to issue
					 * a warning if we see some other errno.
					 */
					if (errno != ESRCH)
						ereport(WARNING,
								(errmsg("could not send signal to process %d: %m",
										pid)));
				}
			}

			/* prevent signal from being sent again more than once */
			allow_autovacuum_cancel = false;
		}

		/*
		 * If awoken after the deadlock check interrupt has run, and
		 * log_lock_waits is on, then report about the wait.
		 */
		if (log_lock_waits && deadlock_state != DS_NOT_YET_CHECKED)
		{
			StringInfoData buf,
						lock_waiters_sbuf,
						lock_holders_sbuf;
			const char *modename;
			long		secs;
			int			usecs;
			long		msecs;
			SHM_QUEUE  *procLocks;
			PROCLOCK   *proclock;
			bool		first_holder = true,
						first_waiter = true;
			int			lockHoldersNum = 0;

			initStringInfo(&buf);
			initStringInfo(&lock_waiters_sbuf);
			initStringInfo(&lock_holders_sbuf);

			DescribeLockTag(&buf, &locallock->tag.lock);
			modename = GetLockmodeName(locallock->tag.lock.locktag_lockmethodid,
									   lockmode);
			TimestampDifference(get_timeout_start_time(DEADLOCK_TIMEOUT),
								GetCurrentTimestamp(),
								&secs, &usecs);
			msecs = secs * 1000 + usecs / 1000;
			usecs = usecs % 1000;

			/*
			 * we loop over the lock's procLocks to gather a list of all
			 * holders and waiters. Thus we will be able to provide more
			 * detailed information for lock debugging purposes.
			 *
			 * lock->procLocks contains all processes which hold or wait for
			 * this lock.
			 */

			LWLockAcquire(partitionLock, LW_SHARED);

			procLocks = &(lock->procLocks);
			proclock = (PROCLOCK *) SHMQueueNext(procLocks, procLocks,
												 offsetof(PROCLOCK, lockLink));

			while (proclock)
			{
				/*
				 * we are a waiter if myProc->waitProcLock == proclock; we are
				 * a holder if it is NULL or something different
				 */
				if (proclock->tag.myProc->waitProcLock == proclock)
				{
					if (first_waiter)
					{
						appendStringInfo(&lock_waiters_sbuf, "%d",
										 proclock->tag.myProc->pid);
						first_waiter = false;
					}
					else
						appendStringInfo(&lock_waiters_sbuf, ", %d",
										 proclock->tag.myProc->pid);
				}
				else
				{
					if (first_holder)
					{
						appendStringInfo(&lock_holders_sbuf, "%d",
										 proclock->tag.myProc->pid);
						first_holder = false;
					}
					else
						appendStringInfo(&lock_holders_sbuf, ", %d",
										 proclock->tag.myProc->pid);

					lockHoldersNum++;
				}

				proclock = (PROCLOCK *) SHMQueueNext(procLocks, &proclock->lockLink,
													 offsetof(PROCLOCK, lockLink));
			}

			LWLockRelease(partitionLock);

			if (deadlock_state == DS_SOFT_DEADLOCK)
				ereport(LOG,
						(errmsg("process %d avoided deadlock for %s on %s by rearranging queue order after %ld.%03d ms",
								MyProcPid, modename, buf.data, msecs, usecs),
						 (errdetail_log_plural("Process holding the lock: %s. Wait queue: %s.",
											   "Processes holding the lock: %s. Wait queue: %s.",
											   lockHoldersNum, lock_holders_sbuf.data, lock_waiters_sbuf.data))));
			else if (deadlock_state == DS_HARD_DEADLOCK)
			{
				/*
				 * This message is a bit redundant with the error that will be
				 * reported subsequently, but in some cases the error report
				 * might not make it to the log (eg, if it's caught by an
				 * exception handler), and we want to ensure all long-wait
				 * events get logged.
				 */
				ereport(LOG,
						(errmsg("process %d detected deadlock while waiting for %s on %s after %ld.%03d ms",
								MyProcPid, modename, buf.data, msecs, usecs),
						 (errdetail_log_plural("Process holding the lock: %s. Wait queue: %s.",
											   "Processes holding the lock: %s. Wait queue: %s.",
											   lockHoldersNum, lock_holders_sbuf.data, lock_waiters_sbuf.data))));
			}

			if (myWaitStatus == PROC_WAIT_STATUS_WAITING)
				ereport(LOG,
						(errmsg("process %d still waiting for %s on %s after %ld.%03d ms",
								MyProcPid, modename, buf.data, msecs, usecs),
						 (errdetail_log_plural("Process holding the lock: %s. Wait queue: %s.",
											   "Processes holding the lock: %s. Wait queue: %s.",
											   lockHoldersNum, lock_holders_sbuf.data, lock_waiters_sbuf.data))));
			else if (myWaitStatus == PROC_WAIT_STATUS_OK)
				ereport(LOG,
						(errmsg("process %d acquired %s on %s after %ld.%03d ms",
								MyProcPid, modename, buf.data, msecs, usecs)));
			else
			{
				Assert(myWaitStatus == PROC_WAIT_STATUS_ERROR);

				/*
				 * Currently, the deadlock checker always kicks its own
				 * process, which means that we'll only see
				 * PROC_WAIT_STATUS_ERROR when deadlock_state ==
				 * DS_HARD_DEADLOCK, and there's no need to print redundant
				 * messages.  But for completeness and future-proofing, print
				 * a message if it looks like someone else kicked us off the
				 * lock.
				 */
				if (deadlock_state != DS_HARD_DEADLOCK)
					ereport(LOG,
							(errmsg("process %d failed to acquire %s on %s after %ld.%03d ms",
									MyProcPid, modename, buf.data, msecs, usecs),
							 (errdetail_log_plural("Process holding the lock: %s. Wait queue: %s.",
												   "Processes holding the lock: %s. Wait queue: %s.",
												   lockHoldersNum, lock_holders_sbuf.data, lock_waiters_sbuf.data))));
			}

			/*
			 * At this point we might still need to wait for the lock. Reset
			 * state so we don't print the above messages again.
			 */
			deadlock_state = DS_NO_DEADLOCK;

			pfree(buf.data);
			pfree(lock_holders_sbuf.data);
			pfree(lock_waiters_sbuf.data);
		}
	} while (myWaitStatus == PROC_WAIT_STATUS_WAITING);

	/*
	 * Disable the timers, if they are still running.  As in LockErrorCleanup,
	 * we must preserve the LOCK_TIMEOUT indicator flag: if a lock timeout has
	 * already caused QueryCancelPending to become set, we want the cancel to
	 * be reported as a lock timeout, not a user cancel.
	 */
	if (!InHotStandby)
	{
		if (LockTimeout > 0)
		{
			DisableTimeoutParams timeouts[2];

			timeouts[0].id = DEADLOCK_TIMEOUT;
			timeouts[0].keep_indicator = false;
			timeouts[1].id = LOCK_TIMEOUT;
			timeouts[1].keep_indicator = true;
			disable_timeouts(timeouts, 2);
		}
		else
			disable_timeout(DEADLOCK_TIMEOUT, false);
	}

	/*
	 * Emit the log message if recovery conflict on lock was resolved but the
	 * startup process waited longer than deadlock_timeout for it.
	 */
	if (InHotStandby && logged_recovery_conflict)
		LogRecoveryConflict(PROCSIG_RECOVERY_CONFLICT_LOCK,
							standbyWaitStart, GetCurrentTimestamp(),
							NULL, false);

	/*
	 * Re-acquire the lock table's partition lock.  We have to do this to hold
	 * off cancel/die interrupts before we can mess with lockAwaited (else we
	 * might have a missed or duplicated locallock update).
	 */
	LWLockAcquire(partitionLock, LW_EXCLUSIVE);

	/*
	 * We no longer want LockErrorCleanup to do anything.
	 */
	lockAwaited = NULL;

	/*
	 * If we got the lock, be sure to remember it in the locallock table.
	 */
	if (MyProc->waitStatus == PROC_WAIT_STATUS_OK)
		GrantAwaitedLock();

	/*
	 * We don't have to do anything else, because the awaker did all the
	 * necessary update of the lock table and MyProc.
	 */
	return MyProc->waitStatus;
}


/*
 * ProcWakeup -- wake up a process by setting its latch.
 *
 *	 Also remove the process from the wait queue and set its links invalid.
 *	 RETURN: the next process in the wait queue.
 *
 * The appropriate lock partition lock must be held by caller.
 *
 * XXX: presently, this code is only used for the "success" case, and only
 * works correctly for that case.  To clean up in failure case, would need
 * to twiddle the lock's request counts too --- see RemoveFromWaitQueue.
 * Hence, in practice the waitStatus parameter must be PROC_WAIT_STATUS_OK.
 */
PGPROC *
ProcWakeup(PGPROC *proc, ProcWaitStatus waitStatus)
{
	PGPROC	   *retProc;

	/* Proc should be sleeping ... */
	if (proc->links.prev == NULL ||
		proc->links.next == NULL)
		return NULL;
	Assert(proc->waitStatus == PROC_WAIT_STATUS_WAITING);

	/* Save next process before we zap the list link */
	retProc = (PGPROC *) proc->links.next;

	/* Remove process from wait queue */
	SHMQueueDelete(&(proc->links));
	(proc->waitLock->waitProcs.size)--;

	/* Clean up process' state and pass it the ok/fail signal */
	proc->waitLock = NULL;
	proc->waitProcLock = NULL;
	proc->waitStatus = waitStatus;
	pg_atomic_write_u64(&MyProc->waitStart, 0);

	/* And awaken it */
	SetLatch(&proc->procLatch);

	return retProc;
}

/*
 * ProcLockWakeup -- routine for waking up processes when a lock is
 *		released (or a prior waiter is aborted).  Scan all waiters
 *		for lock, waken any that are no longer blocked.
 *
 * The appropriate lock partition lock must be held by caller.
 */
void
ProcLockWakeup(LockMethod lockMethodTable, LOCK *lock)
{
	PROC_QUEUE *waitQueue = &(lock->waitProcs);
	int			queue_size = waitQueue->size;
	PGPROC	   *proc;
	LOCKMASK	aheadRequests = 0;

	Assert(queue_size >= 0);

	if (queue_size == 0)
		return;

	proc = (PGPROC *) waitQueue->links.next;

	while (queue_size-- > 0)
	{
		LOCKMODE	lockmode = proc->waitLockMode;

		/*
		 * Waken if (a) doesn't conflict with requests of earlier waiters, and
		 * (b) doesn't conflict with already-held locks.
		 */
		if ((lockMethodTable->conflictTab[lockmode] & aheadRequests) == 0 &&
			!LockCheckConflicts(lockMethodTable, lockmode, lock,
								proc->waitProcLock))
		{
			/* OK to waken */
			GrantLock(lock, proc->waitProcLock, lockmode);
			proc = ProcWakeup(proc, PROC_WAIT_STATUS_OK);

			/*
			 * ProcWakeup removes proc from the lock's waiting process queue
			 * and returns the next proc in chain; don't use proc's next-link,
			 * because it's been cleared.
			 */
		}
		else
		{
			/*
			 * Cannot wake this guy. Remember his request for later checks.
			 */
			aheadRequests |= LOCKBIT_ON(lockmode);
			proc = (PGPROC *) proc->links.next;
		}
	}

	Assert(waitQueue->size >= 0);
}

/*
 * CheckDeadLock
 *
 * We only get to this routine, if DEADLOCK_TIMEOUT fired while waiting for a
 * lock to be released by some other process.  Check if there's a deadlock; if
 * not, just return.  (But signal ProcSleep to log a message, if
 * log_lock_waits is true.)  If we have a real deadlock, remove ourselves from
 * the lock's wait queue and signal an error to ProcSleep.
 */
static void
CheckDeadLock(void)
{
	int			i;

	/*
	 * This check was added in GPDB a long time ago. Not sure if it's still
	 * needed, but seems like it can't hurt.
	 *
	 * From old pre-open sourcing git repository:
	 * commit d628fac161d0536b344348927915335bbcd38c1a
	 * Date:   Wed Aug 19 03:26:36 2015 -0400
	 *
	 *    [JIRA: MPP-25646] Add proc_exit_inprogress check in handle_sig_alarm.
	 *
	 *    If SIGALRM happens in the middle if handling SIGTERM, there are risks causing
	 *    SIGSEGV, for instance, double free gang, or accessing MyProc while it was freed
	 *    already. The solution is to ignore SIGALRM while we are dying.
	 */
	if (proc_exit_inprogress)
		return;

	/*
	 * Acquire exclusive lock on the entire shared lock data structures. Must
	 * grab LWLocks in partition-number order to avoid LWLock deadlock.
	 *
	 * Note that the deadlock check interrupt had better not be enabled
	 * anywhere that this process itself holds lock partition locks, else this
	 * will wait forever.  Also note that LWLockAcquire creates a critical
	 * section, so that this routine cannot be interrupted by cancel/die
	 * interrupts.
	 */
	for (i = 0; i < NUM_LOCK_PARTITIONS; i++)
		LWLockAcquire(LockHashPartitionLockByIndex(i), LW_EXCLUSIVE);

	/*
	 * Check to see if we've been awoken by anyone in the interim.
	 *
	 * If we have, we can return and resume our transaction -- happy day.
	 * Before we are awoken the process releasing the lock grants it to us so
	 * we know that we don't have to wait anymore.
	 *
	 * We check by looking to see if we've been unlinked from the wait queue.
	 * This is safe because we hold the lock partition lock.
	 */
	if (MyProc->links.prev == NULL ||
		MyProc->links.next == NULL)
		goto check_done;

#ifdef LOCK_DEBUG
	if (Debug_deadlocks)
		DumpAllLocks();
#endif

	/* Run the deadlock check, and set deadlock_state for use by ProcSleep */
	deadlock_state = DeadLockCheck(MyProc);

	if (deadlock_state == DS_HARD_DEADLOCK)
	{
		/*
		 * Oops.  We have a deadlock.
		 *
		 * Get this process out of wait state.	(Note: we could do this more
		 * efficiently by relying on lockAwaited, but use this coding to
		 * preserve the flexibility to kill some other transaction than the
		 * one detecting the deadlock.)
		 *
		 * RemoveFromWaitQueue sets MyProc->waitStatus to
		 * PROC_WAIT_STATUS_ERROR, so ProcSleep will report an error after we
		 * return from the signal handler.
		 */
		Assert(MyProc->waitLock != NULL);
		if (Gp_role == GP_ROLE_DISPATCH && IsResQueueEnabled() &&
			LOCK_LOCKMETHOD(*(MyProc->waitLock)) == RESOURCE_LOCKMETHOD)
		{
			/*
			 * If there are no other locked portals resident in this backend
			 * (i.e. nLocks == 0), lockAwaited's lock/proclock pointers are dangling
			 * after the following call to ResRemoveFromWaitQueue(). So clean up the
			 * locallock as well, to avoid de-referencing them in the eventual
			 * ResLockRelease() in ResLockPortal()/ResLockUtilityPortal().
			 *
			 * If there are other locked portals resident in this backend
			 * (i.e. nLocks > 0), as always, the lock and proclock cannot be cleaned
			 * up now. Thus, defer the cleanup of the locallock.
			 */
			if (MyProc->waitProcLock->nLocks == 0)
				RemoveLocalLock(lockAwaited);

			ResRemoveFromWaitQueue(MyProc,
								   LockTagHashCode(&(MyProc->waitLock->tag)));
		}
		else
		{
			RemoveFromWaitQueue(MyProc, LockTagHashCode(&(MyProc->waitLock->tag)));
		}

		/*
		 * We're done here.  Transaction abort caused by the error that
		 * ProcSleep will raise will cause any other locks we hold to be
		 * released, thus allowing other processes to wake up; we don't need
		 * to do that here.  NOTE: an exception is that releasing locks we
		 * hold doesn't consider the possibility of waiters that were blocked
		 * behind us on the lock we just failed to get, and might now be
		 * wakable because we're not in front of them anymore.  However,
		 * RemoveFromWaitQueue took care of waking up any such processes.
		 */
	}

	/*
	 * And release locks.  We do this in reverse order for two reasons: (1)
	 * Anyone else who needs more than one of the locks will be trying to lock
	 * them in increasing order; we don't want to release the other process
	 * until it can get all the locks it needs. (2) This avoids O(N^2)
	 * behavior inside LWLockRelease.
	 */
check_done:
	for (i = NUM_LOCK_PARTITIONS; --i >= 0;)
		LWLockRelease(LockHashPartitionLockByIndex(i));
}

/*
 * CheckDeadLockAlert - Handle the expiry of deadlock_timeout.
 *
 * NB: Runs inside a signal handler, be careful.
 */
void
CheckDeadLockAlert(void)
{
	int			save_errno = errno;

	got_deadlock_timeout = true;

	/*
	 * Have to set the latch again, even if handle_sig_alarm already did. Back
	 * then got_deadlock_timeout wasn't yet set... It's unlikely that this
	 * ever would be a problem, but setting a set latch again is cheap.
	 *
	 * Note that, when this function runs inside procsignal_sigusr1_handler(),
	 * the handler function sets the latch again after the latch is set here.
	 */
	SetLatch(MyLatch);
	errno = save_errno;
}

/*
 * ProcWaitForSignal - wait for a signal from another backend.
 *
 * As this uses the generic process latch the caller has to be robust against
 * unrelated wakeups: Always check that the desired state has occurred, and
 * wait again if not.
 */
void
ProcWaitForSignal(uint32 wait_event_info)
{
	(void) WaitLatch(MyLatch, WL_LATCH_SET | WL_EXIT_ON_PM_DEATH, 0,
					 wait_event_info);
	ResetLatch(MyLatch);
	CHECK_FOR_INTERRUPTS();
}

/*
 * ProcSendSignal - send a signal to a backend identified by PID
 */
void
ProcSendSignal(int pid)
{
	PGPROC	   *proc = NULL;

	if (RecoveryInProgress())
	{
		SpinLockAcquire(ProcStructLock);

		/*
		 * Check to see whether it is the Startup process we wish to signal.
		 * This call is made by the buffer manager when it wishes to wake up a
		 * process that has been waiting for a pin in so it can obtain a
		 * cleanup lock using LockBufferForCleanup(). Startup is not a normal
		 * backend, so BackendPidGetProc() will not return any pid at all. So
		 * we remember the information for this special case.
		 */
		if (pid == ProcGlobal->startupProcPid)
			proc = ProcGlobal->startupProc;

		SpinLockRelease(ProcStructLock);
	}

	if (proc == NULL)
		proc = BackendPidGetProc(pid);

	if (proc != NULL)
	{
		SetLatch(&proc->procLatch);
	}
}

/*
 * ResProcSleep -- put a process to sleep (that is waiting for a resource lock).
 *
 * Notes:
 * 	Locktable's masterLock must be held at entry, and will be held
 * 	at exit.
 *
 *	This is merely a version of ProcSleep modified for resource locks.
 *	The logic here could have been merged into ProcSleep, however it was
 *	requested to keep as much as possible of this resource lock code 
 *	separate from its standard lock relatives - in the interest of not
 *	introducing new bugs or performance regressions into the lock code.
 */
int
ResProcSleep(LOCKMODE lockmode, LOCALLOCK *locallock, void *incrementSet)
{
	LOCK	   *lock = locallock->lock;
	PROCLOCK   *proclock = locallock->proclock;
	PROC_QUEUE	*waitQueue = &(lock->waitProcs);
	int			myWaitStatus;
	PGPROC		*proc;
	uint32		hashcode = locallock->hashcode;
	LWLockId	partitionLock = LockHashPartitionLock(hashcode);

	bool		selflock = true;		/* initialize result for error. */

	/*
	 * Don't check my held locks, as we just add at the end of the queue.
	 */
	proc = (PGPROC *) &(waitQueue->links);
	SHMQueueInsertBefore(&(proc->links), &(MyProc->links));
	waitQueue->size++;

	lock->waitMask |= LOCKBIT_ON(lockmode);

	/*
	 * reflect this in PGPROC object, too.
	 */
	MyProc->waitLock = lock;
	MyProc->waitProcLock = (PROCLOCK *) proclock;
	MyProc->waitLockMode = lockmode;

	MyProc->waitStatus = STATUS_WAITING;	/* initialize result for error */

	/* Now check the status of the self lock footgun. */
	selflock = ResCheckSelfDeadLock(lock, proclock, incrementSet);
	if (selflock)
	{
		LWLockRelease(partitionLock);
		ereport(ERROR,
				(errcode(ERRCODE_T_R_DEADLOCK_DETECTED),
				 errmsg("deadlock detected, locking against self")));
	}

	/* Mark that we are waiting for a lock */
	lockAwaited = locallock;

	/* Ok to wait.*/
	LWLockRelease(partitionLock);

	/*
	 * Free/destroy idle gangs as we are going to sleep.
	 */
	if (ResourceCleanupIdleGangs)
		cdbcomponent_cleanupIdleQEs(false);

	/* Reset deadlock_state before enabling the timeout handler */
	deadlock_state = DS_NOT_YET_CHECKED;
	got_deadlock_timeout = false;

	if (LockTimeout > 0)
	{
		EnableTimeoutParams timeouts[2];

		timeouts[0].id = DEADLOCK_TIMEOUT;
		timeouts[0].type = TMPARAM_AFTER;
		timeouts[0].delay_ms = DeadlockTimeout;
		timeouts[1].id = LOCK_TIMEOUT;
		timeouts[1].type = TMPARAM_AFTER;
		timeouts[1].delay_ms = LockTimeout;
		enable_timeouts(timeouts, 2);
	}
	else
		enable_timeout_after(DEADLOCK_TIMEOUT, DeadlockTimeout);

	do
	{
		(void) WaitLatch(MyLatch, WL_LATCH_SET | WL_EXIT_ON_PM_DEATH, 0,
					PG_WAIT_RESOURCE_QUEUE);
		ResetLatch(MyLatch);
		/* check for deadlocks first, as that's probably log-worthy */
		if (got_deadlock_timeout)
		{
			CheckDeadLock();
			got_deadlock_timeout = false;
		}
		CHECK_FOR_INTERRUPTS();

		/*
		 * waitStatus could change from STATUS_WAITING to something else
		 * asynchronously.  Read it just once per loop to prevent surprising
		 * behavior (such as missing log messages).
		 */
		myWaitStatus = *((volatile int *) &MyProc->waitStatus);

		/*
		 * If awoken after the deadlock check interrupt has run, and
		 * log_lock_waits is on, then report about the wait.
		 */
		if (log_lock_waits && deadlock_state != DS_NOT_YET_CHECKED)
		{
			StringInfoData buf,
						lock_waiters_sbuf,
						lock_holders_sbuf;
			const char	*modename;
			long		secs;
			int			usecs;
			long		msecs;
			SHM_QUEUE	*procLocks;
			PROCLOCK	*proclock;
			bool		first_holder = true,
						first_waiter = true;
			int			lockHoldersNum = 0;

			initStringInfo(&buf);
			initStringInfo(&lock_waiters_sbuf);
			initStringInfo(&lock_holders_sbuf);

			DescribeLockTag(&buf, &locallock->tag.lock);
			modename = GetLockmodeName(locallock->tag.lock.locktag_lockmethodid,
									   lockmode);
			TimestampDifference(get_timeout_start_time(DEADLOCK_TIMEOUT),
								GetCurrentTimestamp(),
								&secs, &usecs);
			msecs = secs * 1000 + usecs / 1000;
			usecs = usecs % 1000;

			/*
			 * we loop over the lock's procLocks to gather a list of all
			 * holders and waiters. Thus we will be able to provide more
			 * detailed information for lock debugging purposes.
			 *
			 * lock->procLocks contains all processes which hold or wait for
			 * this lock.
			 */
			LWLockAcquire(partitionLock, LW_SHARED);

			procLocks = &(lock->procLocks);
			proclock = (PROCLOCK *) SHMQueueNext(procLocks, procLocks,
												 offsetof(PROCLOCK, lockLink));

			while (proclock)
			{
				/*
				 * we are a waiter if myProc->waitProcLock == proclock; we are
				 * a holder if it is NULL or something different
				 */
				if (proclock->tag.myProc->waitProcLock == proclock)
				{
					if (first_waiter)
					{
						appendStringInfo(&lock_waiters_sbuf, "%d",
									proclock->tag.myProc->pid);
						first_waiter = false;
					}
					else
						appendStringInfo(&lock_waiters_sbuf, ", %d",
										 proclock->tag.myProc->pid);
				}
				else
				{
					if (first_holder)
					{
						appendStringInfo(&lock_holders_sbuf, "%d",
										 proclock->tag.myProc->pid);
						first_holder = false;
					}
					else
						appendStringInfo(&lock_holders_sbuf, ", %d",
										 proclock->tag.myProc->pid);
					lockHoldersNum++;
				}

				proclock = (PROCLOCK *) SHMQueueNext(procLocks, &proclock->lockLink,
												offsetof(PROCLOCK, lockLink));
			}

			LWLockRelease(partitionLock);

			if (deadlock_state == DS_SOFT_DEADLOCK)
				ereport(LOG,
						(errmsg("process %d avoided deadlock for %s on %s by rearranging queue order after %ld.%03d ms",
								MyProcPid, modename, buf.data, msecs, usecs),
						 (errdetail_log_plural("Process holding the lock: %s. Wait queue: %s.",
							"Processes holding the lock: %s. Wait queue: %s.",
												lockHoldersNum, lock_holders_sbuf.data, lock_waiters_sbuf.data))));
			else if (deadlock_state == DS_HARD_DEADLOCK)
			{
				/*
				 * This message is a bit redundant with the error that will be
				 * reported subsequently, but in some cases the error report
				 * might not make it to the log (eg, if it's caught by an
				 * exception handler), and we want to ensure all long-wait
				 * events get logged.
				 */
				ereport(LOG,
						(errmsg("process %d detected deadlock while waiting for %s on %s after %ld.%03d ms",
								MyProcPid, modename, buf.data, msecs, usecs),
						 (errdetail_log_plural("Process holding the lock: %s. Wait queue: %s.",
						   "Processes holding the lock: %s. Wait queue: %s.",
												lockHoldersNum, lock_holders_sbuf.data, lock_waiters_sbuf.data))));
			}

			if (myWaitStatus == STATUS_WAITING)
				ereport(LOG,
						(errmsg("process %d still waiting for %s on %s after %ld.%03d ms",
								MyProcPid, modename, buf.data, msecs, usecs),
						 (errdetail_log_plural("Process holding the lock: %s. Wait queue: %s.",
						   "Processes holding the lock: %s. Wait queue: %s.",
												lockHoldersNum, lock_holders_sbuf.data, lock_waiters_sbuf.data))));
			else if (myWaitStatus == STATUS_OK)
				ereport(LOG,
					(errmsg("process %d acquired %s on %s after %ld.%03d ms",
							MyProcPid, modename, buf.data, msecs, usecs)));
			else
			{
				Assert(myWaitStatus == STATUS_ERROR);

				/*
				 * Currently, the deadlock checker always kicks its own
				 * process, which means that we'll only see STATUS_ERROR when
				 * deadlock_state == DS_HARD_DEADLOCK, and there's no need to
				 * print redundant messages.  But for completeness and
				 * future-proofing, print a message if it looks like someone
				 * else kicked us off the lock.
				 */
				if (deadlock_state != DS_HARD_DEADLOCK)
					ereport(LOG,
							(errmsg("process %d failed to acquire %s on %s after %ld.%03d ms",
								MyProcPid, modename, buf.data, msecs, usecs),
							 (errdetail_log_plural("Process holding the lock: %s. Wait queue: %s.",
							"Processes holding the lock: %s. Wait queue: %s.",
													lockHoldersNum, lock_holders_sbuf.data, lock_waiters_sbuf.data))));
			}

			/*
			 * At this point we might still need to wait for the lock. Reset
			 * state so we don't print the above messages again.
			 */
			deadlock_state = DS_NO_DEADLOCK;

			pfree(buf.data);
			pfree(lock_holders_sbuf.data);
			pfree(lock_waiters_sbuf.data);
		}
	} while (myWaitStatus == STATUS_WAITING);

	if (LockTimeout > 0)
	{
		DisableTimeoutParams timeouts[2];

		timeouts[0].id = DEADLOCK_TIMEOUT;
		timeouts[0].keep_indicator = false;
		timeouts[1].id = LOCK_TIMEOUT;
		timeouts[1].keep_indicator = false;
		disable_timeouts(timeouts, 2);
	}
	else
		disable_timeout(DEADLOCK_TIMEOUT, false);

	/*
	 * Have been awakened, so continue.
	 */
	LWLockAcquire(partitionLock, LW_EXCLUSIVE);

	/*
	 * We no longer want (Res)LockWaitCancel to do anything.
	 */
	lockAwaited = NULL;

	return MyProc->waitStatus;
}


/*
 * ResLockWaitCancel -- Cancel any pending wait for a resource lock, when 
 *	aborting a transaction.
 */
void
ResLockWaitCancel(void)
{
	LWLockId	partitionLock;
	DisableTimeoutParams timeouts[2];

	HOLD_INTERRUPTS();

	AbortStrongLockAcquire();

	/* Nothing to do if we weren't waiting for a lock */
	if (lockAwaited == NULL)
	{
		RESUME_INTERRUPTS();
		return;
	}

	/*
	 * Turn off the deadlock and lock timeout timers, if they are still
	 * running (see ResProcSleep).  Note we must preserve the LOCK_TIMEOUT
	 * indicator flag, since this function is executed before
	 * ProcessInterrupts when responding to SIGINT; else we'd lose the
	 * knowledge that the SIGINT came from a lock timeout and not an external
	 * source.
	 */
	timeouts[0].id = DEADLOCK_TIMEOUT;
	timeouts[0].keep_indicator = false;
	timeouts[1].id = LOCK_TIMEOUT;
	timeouts[1].keep_indicator = true;
	disable_timeouts(timeouts, 2);

	/* Unlink myself from the wait queue, if on it  */
	partitionLock = LockHashPartitionLock(lockAwaited->hashcode);
	LWLockAcquire(partitionLock, LW_EXCLUSIVE);

	if (MyProc->links.next != NULL)
	{
		/* We could not have been granted the lock yet */
		Assert(MyProc->waitStatus == STATUS_WAITING);

		/* We should only be trying to cancel resource locks */
		Assert(LOCALLOCK_LOCKMETHOD(*lockAwaited) == RESOURCE_LOCKMETHOD);

		/*
		 * If there are no other locked portals resident in this backend
		 * (i.e. nLocks == 0), lockAwaited's lock/proclock pointers are dangling
		 * after the following call to ResRemoveFromWaitQueue(). So clean up the
		 * locallock as well, to avoid de-referencing them in the eventual
		 * ResLockRelease() in ResLockPortal()/ResLockUtilityPortal().
		 *
		 * If there are other locked portals resident in this backend
		 * (i.e. nLocks > 0), as always, the lock and proclock cannot be cleaned
		 * up now. Thus, defer the cleanup of the locallock.
		 */
		if (MyProc->waitProcLock->nLocks == 0)
			RemoveLocalLock(lockAwaited);

		ResRemoveFromWaitQueue(MyProc, lockAwaited->hashcode);
	}

	lockAwaited = NULL;

	LWLockRelease(partitionLock);

	RESUME_INTERRUPTS();
}

bool ProcCanSetMppSessionId(void)
{
	if (ProcGlobal == NULL || MyProc == NULL)
		return false;

	return true;
}


void ProcNewMppSessionId(int *newSessionId)
{
	Assert(newSessionId != NULL);

    *newSessionId = MyProc->mppSessionId =
		pg_atomic_add_fetch_u32((pg_atomic_uint32 *)&ProcGlobal->mppLocalProcessCounter, 1);

    /*
     * Make sure that our SessionState entry correctly records our
     * new session id.
     */
    if (NULL != MySessionState)
    {
    	/* This should not happen outside of dispatcher on the master */
    	Assert(IS_QUERY_DISPATCHER() && Gp_role == GP_ROLE_DISPATCH);

    	ereport(gp_sessionstate_loglevel, (errmsg("ProcNewMppSessionId: changing session id (old: %d, new: %d), pinCount: %d, activeProcessCount: %d",
    			MySessionState->sessionId, *newSessionId, MySessionState->pinCount, MySessionState->activeProcessCount), errprintstack(true)));

#ifdef USE_ASSERT_CHECKING
    	MySessionState->isModifiedSessionId = true;
#endif

    	MySessionState->sessionId = *newSessionId;
    }
}

/*
 * BecomeLockGroupLeader - designate process as lock group leader
 *
 * Once this function has returned, other processes can join the lock group
 * by calling BecomeLockGroupMember.
 */
void
BecomeLockGroupLeader(void)
{
	LWLock	   *leader_lwlock;

	/* If we already did it, we don't need to do it again. */
	if (MyProc->lockGroupLeader == MyProc)
		return;

	/* We had better not be a follower. */
	Assert(MyProc->lockGroupLeader == NULL);

	/* Create single-member group, containing only ourselves. */
	leader_lwlock = LockHashPartitionLockByProc(MyProc);
	LWLockAcquire(leader_lwlock, LW_EXCLUSIVE);
	MyProc->lockGroupLeader = MyProc;
	dlist_push_head(&MyProc->lockGroupMembers, &MyProc->lockGroupLink);
	LWLockRelease(leader_lwlock);
}

/*
 * BecomeLockGroupMember - designate process as lock group member
 *
 * This is pretty straightforward except for the possibility that the leader
 * whose group we're trying to join might exit before we manage to do so;
 * and the PGPROC might get recycled for an unrelated process.  To avoid
 * that, we require the caller to pass the PID of the intended PGPROC as
 * an interlock.  Returns true if we successfully join the intended lock
 * group, and false if not.
 */
bool
BecomeLockGroupMember(PGPROC *leader, int pid)
{
	LWLock	   *leader_lwlock;
	bool		ok = false;

	/* Group leader can't become member of group */
	Assert(MyProc != leader);

	/* Can't already be a member of a group */
	Assert(MyProc->lockGroupLeader == NULL);

	/* PID must be valid. */
	Assert(pid != 0);

	/*
	 * Get lock protecting the group fields.  Note LockHashPartitionLockByProc
	 * accesses leader->pgprocno in a PGPROC that might be free.  This is safe
	 * because all PGPROCs' pgprocno fields are set during shared memory
	 * initialization and never change thereafter; so we will acquire the
	 * correct lock even if the leader PGPROC is in process of being recycled.
	 */
	leader_lwlock = LockHashPartitionLockByProc(leader);
	LWLockAcquire(leader_lwlock, LW_EXCLUSIVE);

	/* Is this the leader we're looking for? */
	if (leader->pid == pid && leader->lockGroupLeader == leader)
	{
		/* OK, join the group */
		ok = true;
		MyProc->lockGroupLeader = leader;
		dlist_push_tail(&leader->lockGroupMembers, &MyProc->lockGroupLink);
	}
	LWLockRelease(leader_lwlock);

	return ok;
}<|MERGE_RESOLUTION|>--- conflicted
+++ resolved
@@ -3,13 +3,9 @@
  * proc.c
  *	  routines to manage per-process shared memory data structure
  *
-<<<<<<< HEAD
- * Portions Copyright (c) 2006-2008, Greenplum inc
+ * Portions Copyright (c) 2006-2008, Cloudberry inc
  * Portions Copyright (c) 2012-Present VMware, Inc. or its affiliates.
- * Portions Copyright (c) 1996-2019, PostgreSQL Global Development Group
-=======
  * Portions Copyright (c) 1996-2021, PostgreSQL Global Development Group
->>>>>>> d457cb4e
  * Portions Copyright (c) 1994, Regents of the University of California
  *
  *
@@ -62,7 +58,7 @@
 #include "storage/procarray.h"
 #include "storage/procsignal.h"
 #include "storage/spin.h"
-<<<<<<< HEAD
+#include "storage/standby.h"
 #include "utils/faultinjector.h"
 #include "utils/timeout.h"
 #include "utils/timestamp.h"
@@ -79,12 +75,6 @@
 #include "utils/resscheduler.h"
 #include "utils/session_state.h"
 
-=======
-#include "storage/standby.h"
-#include "utils/timeout.h"
-#include "utils/timestamp.h"
-
->>>>>>> d457cb4e
 /* GUC variables */
 int			DeadlockTimeout = 1000;
 int			StatementTimeout = 0;
@@ -95,15 +85,11 @@
 
 /* Pointer to this process's PGPROC struct, if any */
 PGPROC	   *MyProc = NULL;
-<<<<<<< HEAD
-PGXACT	   *MyPgXact = NULL;
 TMGXACT	   *MyTmGxact = NULL;
 TMGXACTLOCAL	*MyTmGxactLocal = NULL;
 
 /* Special for MPP reader gangs */
 PGPROC	   *lockHolderProcPtr;
-=======
->>>>>>> d457cb4e
 
 /*
  * This spinlock protects the freelist of recycled PGPROC structures.
@@ -197,11 +183,7 @@
 InitProcGlobal(void)
 {
 	PGPROC	   *procs;
-<<<<<<< HEAD
-	PGXACT	   *pgxacts;
 	TMGXACT	   *tmgxacts;
-=======
->>>>>>> d457cb4e
 	int			i,
 				j;
 	bool		found;
@@ -429,8 +411,6 @@
 				(errcode(ERRCODE_TOO_MANY_CONNECTIONS),
 				 errmsg("sorry, too many clients already")));
 	}
-<<<<<<< HEAD
-	MyPgXact = &ProcGlobal->allPgXact[MyProc->pgprocno];
 	MyTmGxact = &ProcGlobal->allTmGxact[MyProc->pgprocno];
 	MyTmGxactLocal = (TMGXACTLOCAL*)MemoryContextAllocZero(TopMemoryContext, sizeof(TMGXACTLOCAL));
 	if (MyTmGxactLocal == NULL)
@@ -448,8 +428,6 @@
 
 	/* Set the next pointer to NULL */
 	MyProc->links.next = NULL;
-=======
->>>>>>> d457cb4e
 
 	/*
 	 * Cross-check that the PGPROC is of the type we expect; if this were not
@@ -480,14 +458,9 @@
 	MyProc->lxid = InvalidLocalTransactionId;
 	MyProc->fpVXIDLock = false;
 	MyProc->fpLocalTransactionId = InvalidLocalTransactionId;
-<<<<<<< HEAD
-	MyPgXact->xid = InvalidTransactionId;
-	MyPgXact->xmin = InvalidTransactionId;
 	MyProc->localDistribXactData.state = LOCALDISTRIBXACT_STATE_NONE;
-=======
 	MyProc->xid = InvalidTransactionId;
 	MyProc->xmin = InvalidTransactionId;
->>>>>>> d457cb4e
 	MyProc->pid = MyProcPid;
 	/* backendId, databaseId and roleId will be filled in later */
 	MyProc->backendId = InvalidBackendId;
@@ -504,7 +477,7 @@
 	MyProc->lwWaitMode = 0;
 	MyProc->waitLock = NULL;
 	MyProc->waitProcLock = NULL;
-<<<<<<< HEAD
+	pg_atomic_write_u64(&MyProc->waitStart, 0);
 	MyProc->resSlot = NULL;
 	MyProc->movetoResSlot = NULL;
 	MyProc->movetoGroupId = InvalidOid;
@@ -554,9 +527,6 @@
 	}
     
 	/* Initialise for sync rep */
-=======
-	pg_atomic_write_u64(&MyProc->waitStart, 0);
->>>>>>> d457cb4e
 #ifdef USE_ASSERT_CHECKING
 	{
 		int			i;
@@ -618,6 +588,7 @@
 
 	/* Init gxact */
 	MyTmGxact->gxid = InvalidDistributedTransactionId;
+	pg_atomic_init_u64(&(MyTmGxact->atomic_gxid), InvalidDistributedTransactionId);
 	resetTmGxact();
 
 	/*
@@ -722,15 +693,11 @@
 	((volatile PGPROC *) auxproc)->pid = MyProcPid;
 
 	MyProc = auxproc;
-<<<<<<< HEAD
 	lockHolderProcPtr = auxproc;
-	MyPgXact = &ProcGlobal->allPgXact[auxproc->pgprocno];
 	MyTmGxact = &ProcGlobal->allTmGxact[auxproc->pgprocno];
 	MyTmGxactLocal = (TMGXACTLOCAL*)MemoryContextAllocZero(TopMemoryContext, sizeof(TMGXACTLOCAL));
 	if (MyTmGxactLocal == NULL)
 		elog(FATAL, "allocating TMGXACTLOCAL failed");
-=======
->>>>>>> d457cb4e
 
 	SpinLockRelease(ProcStructLock);
 
@@ -743,14 +710,9 @@
 	MyProc->lxid = InvalidLocalTransactionId;
 	MyProc->fpVXIDLock = false;
 	MyProc->fpLocalTransactionId = InvalidLocalTransactionId;
-<<<<<<< HEAD
-	MyPgXact->xid = InvalidTransactionId;
-	MyPgXact->xmin = InvalidTransactionId;
 	MyProc->localDistribXactData.state = LOCALDISTRIBXACT_STATE_NONE;
-=======
 	MyProc->xid = InvalidTransactionId;
 	MyProc->xmin = InvalidTransactionId;
->>>>>>> d457cb4e
 	MyProc->backendId = InvalidBackendId;
 	MyProc->databaseId = InvalidOid;
 	MyProc->roleId = InvalidOid;
@@ -2270,7 +2232,7 @@
 	MyProc->waitProcLock = (PROCLOCK *) proclock;
 	MyProc->waitLockMode = lockmode;
 
-	MyProc->waitStatus = STATUS_WAITING;	/* initialize result for error */
+	MyProc->waitStatus = PROC_WAIT_STATUS_WAITING;	/* initialize result for error */
 
 	/* Now check the status of the self lock footgun. */
 	selflock = ResCheckSelfDeadLock(lock, proclock, incrementSet);
@@ -2327,7 +2289,7 @@
 		CHECK_FOR_INTERRUPTS();
 
 		/*
-		 * waitStatus could change from STATUS_WAITING to something else
+		 * waitStatus could change from PROC_WAIT_STATUS_WAITING to something else
 		 * asynchronously.  Read it just once per loop to prevent surprising
 		 * behavior (such as missing log messages).
 		 */
@@ -2441,7 +2403,7 @@
 												lockHoldersNum, lock_holders_sbuf.data, lock_waiters_sbuf.data))));
 			}
 
-			if (myWaitStatus == STATUS_WAITING)
+			if (myWaitStatus == PROC_WAIT_STATUS_WAITING)
 				ereport(LOG,
 						(errmsg("process %d still waiting for %s on %s after %ld.%03d ms",
 								MyProcPid, modename, buf.data, msecs, usecs),
@@ -2483,7 +2445,7 @@
 			pfree(lock_holders_sbuf.data);
 			pfree(lock_waiters_sbuf.data);
 		}
-	} while (myWaitStatus == STATUS_WAITING);
+	} while (myWaitStatus == PROC_WAIT_STATUS_WAITING);
 
 	if (LockTimeout > 0)
 	{
@@ -2554,7 +2516,7 @@
 	if (MyProc->links.next != NULL)
 	{
 		/* We could not have been granted the lock yet */
-		Assert(MyProc->waitStatus == STATUS_WAITING);
+		Assert(MyProc->waitStatus == PROC_WAIT_STATUS_WAITING);
 
 		/* We should only be trying to cancel resource locks */
 		Assert(LOCALLOCK_LOCKMETHOD(*lockAwaited) == RESOURCE_LOCKMETHOD);
