--- conflicted
+++ resolved
@@ -886,100 +886,6 @@
 #endif
 
 /*
-<<<<<<< HEAD
- * Append a description of a lockable object to buf.
- *
- * XXX probably this should be exported from lmgr.c or some such place.
- */
-static void
-DescribeLockTag(StringInfo buf, const LOCKTAG *lock)
-{
-	switch (lock->locktag_type)
-	{
-		case LOCKTAG_RELATION:
-			appendStringInfo(buf,
-							 _("relation %u of database %u"),
-							 lock->locktag_field2,
-							 lock->locktag_field1);
-			break;
-		case LOCKTAG_RELATION_EXTEND:
-			appendStringInfo(buf,
-							 _("extension of relation %u of database %u"),
-							 lock->locktag_field2,
-							 lock->locktag_field1);
-			break;
-		case LOCKTAG_PAGE:
-			appendStringInfo(buf,
-							 _("page %u of relation %u of database %u"),
-							 lock->locktag_field3,
-							 lock->locktag_field2,
-							 lock->locktag_field1);
-			break;
-		case LOCKTAG_TUPLE:
-			appendStringInfo(buf,
-							 _("tuple (%u,%u) of relation %u of database %u"),
-							 lock->locktag_field3,
-							 lock->locktag_field4,
-							 lock->locktag_field2,
-							 lock->locktag_field1);
-			break;
-		case LOCKTAG_TRANSACTION:
-			appendStringInfo(buf,
-							 _("transaction %u"),
-							 lock->locktag_field1);
-			break;
-		case LOCKTAG_RELATION_RESYNCHRONIZE:
-			appendStringInfo(buf,
-							 _("resynchronize of relation %u of database %u"),
-							 lock->locktag_field2,
-							 lock->locktag_field1);
-			break;
-		case LOCKTAG_RELATION_APPENDONLY_SEGMENT_FILE:
-			appendStringInfo(buf,
-							 _("append-only segment file #%d in relation %u of database %u"),
-							 lock->locktag_field3,
-							 lock->locktag_field2,
-							 lock->locktag_field1);
-			break;
-		case LOCKTAG_OBJECT:
-			appendStringInfo(buf,
-							 _("object %u of class %u of database %u"),
-							 lock->locktag_field3,
-							 lock->locktag_field2,
-							 lock->locktag_field1);
-			break;
-		case LOCKTAG_RESOURCE_QUEUE:
-			appendStringInfo(buf,
-							 _("resource queue %u"),
-							 lock->locktag_field1);
-			break;
-		case LOCKTAG_USERLOCK:
-			/* reserved for old contrib code, now on pgfoundry */
-			appendStringInfo(buf,
-							 _("user lock [%u,%u,%u]"),
-							 lock->locktag_field1,
-							 lock->locktag_field2,
-							 lock->locktag_field3);
-			break;
-		case LOCKTAG_ADVISORY:
-			appendStringInfo(buf,
-							 _("advisory lock [%u,%u,%u,%u]"),
-							 lock->locktag_field1,
-							 lock->locktag_field2,
-							 lock->locktag_field3,
-							 lock->locktag_field4);
-			break;
-		default:
-			appendStringInfo(buf,
-							 _("unrecognized locktag type %d"),
-							 lock->locktag_type);
-			break;
-	}
-}
-
-/*
-=======
->>>>>>> d13f41d2
  * Report a detected deadlock, with available details.
  */
 void
