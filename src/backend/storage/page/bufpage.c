--- conflicted
+++ resolved
@@ -15,13 +15,10 @@
 #include "postgres.h"
 
 #include "access/htup.h"
-<<<<<<< HEAD
 #include "storage/bufpage.h"
 #include "access/xlog.h"
 #include "storage/checksum.h"
 #include "utils/memutils.h"
-=======
->>>>>>> 80edfd76
 
 /* GUC variable */
 bool		ignore_checksum_failure = false;
