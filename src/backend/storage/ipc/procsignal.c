/*-------------------------------------------------------------------------
 *
 * procsignal.c
 *	  Routines for interprocess signaling
 *
 *
 * Portions Copyright (c) 1996-2021, PostgreSQL Global Development Group
 * Portions Copyright (c) 1994, Regents of the University of California
 *
 * IDENTIFICATION
 *	  src/backend/storage/ipc/procsignal.c
 *
 *-------------------------------------------------------------------------
 */
#include "postgres.h"

#include <signal.h>
#include <unistd.h>

#include "access/parallel.h"
#include "port/pg_bitutils.h"
#include "commands/async.h"
#include "miscadmin.h"
#include "pgstat.h"
#include "replication/walsender.h"
#include "storage/condition_variable.h"
#include "storage/ipc.h"
#include "storage/latch.h"
#include "storage/proc.h"
#include "storage/shmem.h"
#include "storage/sinval.h"
#include "tcop/tcopprot.h"
<<<<<<< HEAD
#include "utils/resgroup.h"

#include "cdb/cdbvars.h"
=======
#include "utils/memutils.h"
>>>>>>> d457cb4e

/*
 * The SIGUSR1 signal is multiplexed to support signaling multiple event
 * types. The specific reason is communicated via flags in shared memory.
 * We keep a boolean flag for each possible "reason", so that different
 * reasons can be signaled to a process concurrently.  (However, if the same
 * reason is signaled more than once nearly simultaneously, the process may
 * observe it only once.)
 *
 * Each process that wants to receive signals registers its process ID
 * in the ProcSignalSlots array. The array is indexed by backend ID to make
 * slot allocation simple, and to avoid having to search the array when you
 * know the backend ID of the process you're signaling.  (We do support
 * signaling without backend ID, but it's a bit less efficient.)
 *
 * The flags are actually declared as "volatile sig_atomic_t" for maximum
 * portability.  This should ensure that loads and stores of the flag
 * values are atomic, allowing us to dispense with any explicit locking.
 *
 * pss_signalFlags are intended to be set in cases where we don't need to
 * keep track of whether or not the target process has handled the signal,
 * but sometimes we need confirmation, as when making a global state change
 * that cannot be considered complete until all backends have taken notice
 * of it. For such use cases, we set a bit in pss_barrierCheckMask and then
 * increment the current "barrier generation"; when the new barrier generation
 * (or greater) appears in the pss_barrierGeneration flag of every process,
 * we know that the message has been received everywhere.
 */
typedef struct
{
	volatile pid_t pss_pid;
	volatile sig_atomic_t pss_signalFlags[NUM_PROCSIGNALS];
	pg_atomic_uint64 pss_barrierGeneration;
	pg_atomic_uint32 pss_barrierCheckMask;
	ConditionVariable pss_barrierCV;
} ProcSignalSlot;

/*
 * Information that is global to the entire ProcSignal system can be stored
 * here.
 *
 * psh_barrierGeneration is the highest barrier generation in existence.
 */
typedef struct
{
	pg_atomic_uint64 psh_barrierGeneration;
	ProcSignalSlot psh_slot[FLEXIBLE_ARRAY_MEMBER];
} ProcSignalHeader;

/*
 * We reserve a slot for each possible BackendId, plus one for each
 * possible auxiliary process type.  (This scheme assumes there is not
 * more than one of any auxiliary process type at a time.)
 */
#define NumProcSignalSlots	(MaxBackends + NUM_AUXPROCTYPES)

/* Check whether the relevant type bit is set in the flags. */
#define BARRIER_SHOULD_CHECK(flags, type) \
	(((flags) & (((uint32) 1) << (uint32) (type))) != 0)

/* Clear the relevant type bit from the flags. */
#define BARRIER_CLEAR_BIT(flags, type) \
	((flags) &= ~(((uint32) 1) << (uint32) (type)))

static ProcSignalHeader *ProcSignal = NULL;
static ProcSignalSlot *MyProcSignalSlot = NULL;

static bool CheckProcSignal(ProcSignalReason reason);
static void CleanupProcSignalState(int status, Datum arg);
static void ResetProcSignalBarrierBits(uint32 flags);
static bool ProcessBarrierPlaceholder(void);

/*
 * ProcSignalShmemSize
 *		Compute space needed for procsignal's shared memory
 */
Size
ProcSignalShmemSize(void)
{
	Size		size;

	size = mul_size(NumProcSignalSlots, sizeof(ProcSignalSlot));
	size = add_size(size, offsetof(ProcSignalHeader, psh_slot));
	return size;
}

/*
 * ProcSignalShmemInit
 *		Allocate and initialize procsignal's shared memory
 */
void
ProcSignalShmemInit(void)
{
	Size		size = ProcSignalShmemSize();
	bool		found;

	ProcSignal = (ProcSignalHeader *)
		ShmemInitStruct("ProcSignal", size, &found);

	/* If we're first, initialize. */
	if (!found)
	{
		int			i;

		pg_atomic_init_u64(&ProcSignal->psh_barrierGeneration, 0);

		for (i = 0; i < NumProcSignalSlots; ++i)
		{
			ProcSignalSlot *slot = &ProcSignal->psh_slot[i];

			slot->pss_pid = 0;
			MemSet(slot->pss_signalFlags, 0, sizeof(slot->pss_signalFlags));
			pg_atomic_init_u64(&slot->pss_barrierGeneration, PG_UINT64_MAX);
			pg_atomic_init_u32(&slot->pss_barrierCheckMask, 0);
			ConditionVariableInit(&slot->pss_barrierCV);
		}
	}
}

/*
 * ProcSignalInit
 *		Register the current process in the procsignal array
 *
 * The passed index should be my BackendId if the process has one,
 * or MaxBackends + aux process type if not.
 */
void
ProcSignalInit(int pss_idx)
{
	ProcSignalSlot *slot;
	uint64		barrier_generation;

	Assert(pss_idx >= 1 && pss_idx <= NumProcSignalSlots);

	slot = &ProcSignal->psh_slot[pss_idx - 1];

	/* sanity check */
	if (slot->pss_pid != 0)
		elog(LOG, "process %d taking over ProcSignal slot %d, but it's not empty",
			 MyProcPid, pss_idx);

	/* Clear out any leftover signal reasons */
	MemSet(slot->pss_signalFlags, 0, NUM_PROCSIGNALS * sizeof(sig_atomic_t));

	/*
	 * Initialize barrier state. Since we're a brand-new process, there
	 * shouldn't be any leftover backend-private state that needs to be
	 * updated. Therefore, we can broadcast the latest barrier generation and
	 * disregard any previously-set check bits.
	 *
	 * NB: This only works if this initialization happens early enough in the
	 * startup sequence that we haven't yet cached any state that might need
	 * to be invalidated. That's also why we have a memory barrier here, to be
	 * sure that any later reads of memory happen strictly after this.
	 */
	pg_atomic_write_u32(&slot->pss_barrierCheckMask, 0);
	barrier_generation =
		pg_atomic_read_u64(&ProcSignal->psh_barrierGeneration);
	pg_atomic_write_u64(&slot->pss_barrierGeneration, barrier_generation);
	pg_memory_barrier();

	/* Mark slot with my PID */
	slot->pss_pid = MyProcPid;

	/* Remember slot location for CheckProcSignal */
	MyProcSignalSlot = slot;

	/* Set up to release the slot on process exit */
	on_shmem_exit(CleanupProcSignalState, Int32GetDatum(pss_idx));
}

/*
 * CleanupProcSignalState
 *		Remove current process from ProcSignal mechanism
 *
 * This function is called via on_shmem_exit() during backend shutdown.
 */
static void
CleanupProcSignalState(int status, Datum arg)
{
	int			pss_idx = DatumGetInt32(arg);
	ProcSignalSlot *slot;

	slot = &ProcSignal->psh_slot[pss_idx - 1];
	Assert(slot == MyProcSignalSlot);

	/*
	 * Clear MyProcSignalSlot, so that a SIGUSR1 received after this point
	 * won't try to access it after it's no longer ours (and perhaps even
	 * after we've unmapped the shared memory segment).
	 */
	MyProcSignalSlot = NULL;

	/* sanity check */
	if (slot->pss_pid != MyProcPid)
	{
		/*
		 * don't ERROR here. We're exiting anyway, and don't want to get into
		 * infinite loop trying to exit
		 */
		elog(LOG, "process %d releasing ProcSignal slot %d, but it contains %d",
			 MyProcPid, pss_idx, (int) slot->pss_pid);
		return;					/* XXX better to zero the slot anyway? */
	}

	/*
	 * Make this slot look like it's absorbed all possible barriers, so that
	 * no barrier waits block on it.
	 */
	pg_atomic_write_u64(&slot->pss_barrierGeneration, PG_UINT64_MAX);
	ConditionVariableBroadcast(&slot->pss_barrierCV);

	slot->pss_pid = 0;
}

/*
 * SendProcSignal
 *		Send a signal to a Postgres process
 *
 * Providing backendId is optional, but it will speed up the operation.
 *
 * On success (a signal was sent), zero is returned.
 * On error, -1 is returned, and errno is set (typically to ESRCH or EPERM).
 *
 * Not to be confused with ProcSendSignal
 */
int
SendProcSignal(pid_t pid, ProcSignalReason reason, BackendId backendId)
{
	volatile ProcSignalSlot *slot;

	if (backendId != InvalidBackendId)
	{
		slot = &ProcSignal->psh_slot[backendId - 1];

		/*
		 * Note: Since there's no locking, it's possible that the target
		 * process detaches from shared memory and exits right after this
		 * test, before we set the flag and send signal. And the signal slot
		 * might even be recycled by a new process, so it's remotely possible
		 * that we set a flag for a wrong process. That's OK, all the signals
		 * are such that no harm is done if they're mistakenly fired.
		 */
		if (slot->pss_pid == pid)
		{
			/* Atomically set the proper flag */
			slot->pss_signalFlags[reason] = true;
			/* Send signal */
			return kill(pid, SIGUSR1);
		}
	}
	else
	{
		/*
		 * BackendId not provided, so search the array using pid.  We search
		 * the array back to front so as to reduce search overhead.  Passing
		 * InvalidBackendId means that the target is most likely an auxiliary
		 * process, which will have a slot near the end of the array.
		 */
		int			i;

		for (i = NumProcSignalSlots - 1; i >= 0; i--)
		{
			slot = &ProcSignal->psh_slot[i];

			if (slot->pss_pid == pid)
			{
				/* the above note about race conditions applies here too */

				/* Atomically set the proper flag */
				slot->pss_signalFlags[reason] = true;
				/* Send signal */
				return kill(pid, SIGUSR1);
			}
		}
	}

	errno = ESRCH;
	return -1;
}

/*
 * EmitProcSignalBarrier
 *		Send a signal to every Postgres process
 *
 * The return value of this function is the barrier "generation" created
 * by this operation. This value can be passed to WaitForProcSignalBarrier
 * to wait until it is known that every participant in the ProcSignal
 * mechanism has absorbed the signal (or started afterwards).
 *
 * Note that it would be a bad idea to use this for anything that happens
 * frequently, as interrupting every backend could cause a noticeable
 * performance hit.
 *
 * Callers are entitled to assume that this function will not throw ERROR
 * or FATAL.
 */
uint64
EmitProcSignalBarrier(ProcSignalBarrierType type)
{
	uint32		flagbit = 1 << (uint32) type;
	uint64		generation;

	/*
	 * Set all the flags.
	 *
	 * Note that pg_atomic_fetch_or_u32 has full barrier semantics, so this is
	 * totally ordered with respect to anything the caller did before, and
	 * anything that we do afterwards. (This is also true of the later call to
	 * pg_atomic_add_fetch_u64.)
	 */
	for (int i = 0; i < NumProcSignalSlots; i++)
	{
		volatile ProcSignalSlot *slot = &ProcSignal->psh_slot[i];

		pg_atomic_fetch_or_u32(&slot->pss_barrierCheckMask, flagbit);
	}

	/*
	 * Increment the generation counter.
	 */
	generation =
		pg_atomic_add_fetch_u64(&ProcSignal->psh_barrierGeneration, 1);

	/*
	 * Signal all the processes, so that they update their advertised barrier
	 * generation.
	 *
	 * Concurrency is not a problem here. Backends that have exited don't
	 * matter, and new backends that have joined since we entered this
	 * function must already have current state, since the caller is
	 * responsible for making sure that the relevant state is entirely visible
	 * before calling this function in the first place. We still have to wake
	 * them up - because we can't distinguish between such backends and older
	 * backends that need to update state - but they won't actually need to
	 * change any state.
	 */
	for (int i = NumProcSignalSlots - 1; i >= 0; i--)
	{
		volatile ProcSignalSlot *slot = &ProcSignal->psh_slot[i];
		pid_t		pid = slot->pss_pid;

		if (pid != 0)
		{
			/* see SendProcSignal for details */
			slot->pss_signalFlags[PROCSIG_BARRIER] = true;
			kill(pid, SIGUSR1);
		}
	}

	return generation;
}

/*
 * WaitForProcSignalBarrier - wait until it is guaranteed that all changes
 * requested by a specific call to EmitProcSignalBarrier() have taken effect.
 */
void
WaitForProcSignalBarrier(uint64 generation)
{
	Assert(generation <= pg_atomic_read_u64(&ProcSignal->psh_barrierGeneration));

	for (int i = NumProcSignalSlots - 1; i >= 0; i--)
	{
		ProcSignalSlot *slot = &ProcSignal->psh_slot[i];
		uint64		oldval;

		/*
		 * It's important that we check only pss_barrierGeneration here and
		 * not pss_barrierCheckMask. Bits in pss_barrierCheckMask get cleared
		 * before the barrier is actually absorbed, but pss_barrierGeneration
		 * is updated only afterward.
		 */
		oldval = pg_atomic_read_u64(&slot->pss_barrierGeneration);
		while (oldval < generation)
		{
			ConditionVariableSleep(&slot->pss_barrierCV,
								   WAIT_EVENT_PROC_SIGNAL_BARRIER);
			oldval = pg_atomic_read_u64(&slot->pss_barrierGeneration);
		}
		ConditionVariableCancelSleep();
	}

	/*
	 * The caller is probably calling this function because it wants to read
	 * the shared state or perform further writes to shared state once all
	 * backends are known to have absorbed the barrier. However, the read of
	 * pss_barrierGeneration was performed unlocked; insert a memory barrier
	 * to separate it from whatever follows.
	 */
	pg_memory_barrier();
}

/*
 * Handle receipt of an interrupt indicating a global barrier event.
 *
 * All the actual work is deferred to ProcessProcSignalBarrier(), because we
 * cannot safely access the barrier generation inside the signal handler as
 * 64bit atomics might use spinlock based emulation, even for reads. As this
 * routine only gets called when PROCSIG_BARRIER is sent that won't cause a
 * lot of unnecessary work.
 */
static void
HandleProcSignalBarrierInterrupt(void)
{
	InterruptPending = true;
	ProcSignalBarrierPending = true;
	/* latch will be set by procsignal_sigusr1_handler */
}

/*
 * Perform global barrier related interrupt checking.
 *
 * Any backend that participates in ProcSignal signaling must arrange to
 * call this function periodically. It is called from CHECK_FOR_INTERRUPTS(),
 * which is enough for normal backends, but not necessarily for all types of
 * background processes.
 */
void
ProcessProcSignalBarrier(void)
{
	uint64		local_gen;
	uint64		shared_gen;
	volatile uint32 flags;

	Assert(MyProcSignalSlot);

	/* Exit quickly if there's no work to do. */
	if (!ProcSignalBarrierPending)
		return;
	ProcSignalBarrierPending = false;

	/*
	 * It's not unlikely to process multiple barriers at once, before the
	 * signals for all the barriers have arrived. To avoid unnecessary work in
	 * response to subsequent signals, exit early if we already have processed
	 * all of them.
	 */
	local_gen = pg_atomic_read_u64(&MyProcSignalSlot->pss_barrierGeneration);
	shared_gen = pg_atomic_read_u64(&ProcSignal->psh_barrierGeneration);

	Assert(local_gen <= shared_gen);

	if (local_gen == shared_gen)
		return;

	/*
	 * Get and clear the flags that are set for this backend. Note that
	 * pg_atomic_exchange_u32 is a full barrier, so we're guaranteed that the
	 * read of the barrier generation above happens before we atomically
	 * extract the flags, and that any subsequent state changes happen
	 * afterward.
	 *
	 * NB: In order to avoid race conditions, we must zero
	 * pss_barrierCheckMask first and only afterwards try to do barrier
	 * processing. If we did it in the other order, someone could send us
	 * another barrier of some type right after we called the
	 * barrier-processing function but before we cleared the bit. We would
	 * have no way of knowing that the bit needs to stay set in that case, so
	 * the need to call the barrier-processing function again would just get
	 * forgotten. So instead, we tentatively clear all the bits and then put
	 * back any for which we don't manage to successfully absorb the barrier.
	 */
	flags = pg_atomic_exchange_u32(&MyProcSignalSlot->pss_barrierCheckMask, 0);

	/*
	 * If there are no flags set, then we can skip doing any real work.
	 * Otherwise, establish a PG_TRY block, so that we don't lose track of
	 * which types of barrier processing are needed if an ERROR occurs.
	 */
	if (flags != 0)
	{
		bool		success = true;

		PG_TRY();
		{
			/*
			 * Process each type of barrier. The barrier-processing functions
			 * should normally return true, but may return false if the
			 * barrier can't be absorbed at the current time. This should be
			 * rare, because it's pretty expensive.  Every single
			 * CHECK_FOR_INTERRUPTS() will return here until we manage to
			 * absorb the barrier, and that cost will add up in a hurry.
			 *
			 * NB: It ought to be OK to call the barrier-processing functions
			 * unconditionally, but it's more efficient to call only the ones
			 * that might need us to do something based on the flags.
			 */
			while (flags != 0)
			{
				ProcSignalBarrierType type;
				bool		processed = true;

				type = (ProcSignalBarrierType) pg_rightmost_one_pos32(flags);
				switch (type)
				{
					case PROCSIGNAL_BARRIER_PLACEHOLDER:
						processed = ProcessBarrierPlaceholder();
						break;
				}

				/*
				 * To avoid an infinite loop, we must always unset the bit in
				 * flags.
				 */
				BARRIER_CLEAR_BIT(flags, type);

				/*
				 * If we failed to process the barrier, reset the shared bit
				 * so we try again later, and set a flag so that we don't bump
				 * our generation.
				 */
				if (!processed)
				{
					ResetProcSignalBarrierBits(((uint32) 1) << type);
					success = false;
				}
			}
		}
		PG_CATCH();
		{
			/*
			 * If an ERROR occurred, we'll need to try again later to handle
			 * that barrier type and any others that haven't been handled yet
			 * or weren't successfully absorbed.
			 */
			ResetProcSignalBarrierBits(flags);
			PG_RE_THROW();
		}
		PG_END_TRY();

		/*
		 * If some barrier types were not successfully absorbed, we will have
		 * to try again later.
		 */
		if (!success)
			return;
	}

	/*
	 * State changes related to all types of barriers that might have been
	 * emitted have now been handled, so we can update our notion of the
	 * generation to the one we observed before beginning the updates. If
	 * things have changed further, it'll get fixed up when this function is
	 * next called.
	 */
	pg_atomic_write_u64(&MyProcSignalSlot->pss_barrierGeneration, shared_gen);
	ConditionVariableBroadcast(&MyProcSignalSlot->pss_barrierCV);
}

/*
 * If it turns out that we couldn't absorb one or more barrier types, either
 * because the barrier-processing functions returned false or due to an error,
 * arrange for processing to be retried later.
 */
static void
ResetProcSignalBarrierBits(uint32 flags)
{
	pg_atomic_fetch_or_u32(&MyProcSignalSlot->pss_barrierCheckMask, flags);
	ProcSignalBarrierPending = true;
	InterruptPending = true;
}

static bool
ProcessBarrierPlaceholder(void)
{
	/*
	 * XXX. This is just a placeholder until the first real user of this
	 * machinery gets committed. Rename PROCSIGNAL_BARRIER_PLACEHOLDER to
	 * PROCSIGNAL_BARRIER_SOMETHING_ELSE where SOMETHING_ELSE is something
	 * appropriately descriptive. Get rid of this function and instead have
	 * ProcessBarrierSomethingElse. Most likely, that function should live in
	 * the file pertaining to that subsystem, rather than here.
	 *
	 * The return value should be 'true' if the barrier was successfully
	 * absorbed and 'false' if not. Note that returning 'false' can lead to
	 * very frequent retries, so try hard to make that an uncommon case.
	 */
	return true;
}

/*
 * CheckProcSignal - check to see if a particular reason has been
 * signaled, and clear the signal flag.  Should be called after receiving
 * SIGUSR1.
 */
static bool
CheckProcSignal(ProcSignalReason reason)
{
	volatile ProcSignalSlot *slot = MyProcSignalSlot;

	if (slot != NULL)
	{
		/* Careful here --- don't clear flag if we haven't seen it set */
		if (slot->pss_signalFlags[reason])
		{
			slot->pss_signalFlags[reason] = false;
			return true;
		}
	}

	return false;
}

/*
 * Query-finish signal from QD.  The executor will deliverately try
 * to finish execution as quickly as possible.
 */
static void
QueryFinishHandler(void)
{
	/*
	 * It might be too much to check Gp_role but just in case.
	 */
	if (!proc_exit_inprogress && Gp_role == GP_ROLE_EXECUTE)
	{
		QueryFinishPending = true;
	}
}

/*
 * procsignal_sigusr1_handler - handle SIGUSR1 signal.
 */
void
procsignal_sigusr1_handler(SIGNAL_ARGS)
{
	int			save_errno = errno;

	if (CheckProcSignal(PROCSIG_CATCHUP_INTERRUPT))
		HandleCatchupInterrupt();

	if (CheckProcSignal(PROCSIG_NOTIFY_INTERRUPT))
		HandleNotifyInterrupt();

	if (CheckProcSignal(PROCSIG_PARALLEL_MESSAGE))
		HandleParallelMessageInterrupt();

	if (CheckProcSignal(PROCSIG_WALSND_INIT_STOPPING))
		HandleWalSndInitStopping();

	if (CheckProcSignal(PROCSIG_BARRIER))
		HandleProcSignalBarrierInterrupt();

	if (CheckProcSignal(PROCSIG_LOG_MEMORY_CONTEXT))
		HandleLogMemoryContextInterrupt();

	if (CheckProcSignal(PROCSIG_RECOVERY_CONFLICT_DATABASE))
		RecoveryConflictInterrupt(PROCSIG_RECOVERY_CONFLICT_DATABASE);

	if (CheckProcSignal(PROCSIG_RECOVERY_CONFLICT_TABLESPACE))
		RecoveryConflictInterrupt(PROCSIG_RECOVERY_CONFLICT_TABLESPACE);

	if (CheckProcSignal(PROCSIG_RECOVERY_CONFLICT_LOCK))
		RecoveryConflictInterrupt(PROCSIG_RECOVERY_CONFLICT_LOCK);

	if (CheckProcSignal(PROCSIG_RECOVERY_CONFLICT_SNAPSHOT))
		RecoveryConflictInterrupt(PROCSIG_RECOVERY_CONFLICT_SNAPSHOT);

	if (CheckProcSignal(PROCSIG_RECOVERY_CONFLICT_STARTUP_DEADLOCK))
		RecoveryConflictInterrupt(PROCSIG_RECOVERY_CONFLICT_STARTUP_DEADLOCK);

	if (CheckProcSignal(PROCSIG_RECOVERY_CONFLICT_BUFFERPIN))
		RecoveryConflictInterrupt(PROCSIG_RECOVERY_CONFLICT_BUFFERPIN);

	if (CheckProcSignal(PROCSIG_QUERY_FINISH))
		QueryFinishHandler();

	if (CheckProcSignal(PROCSIG_RESOURCE_GROUP_MOVE_QUERY))
		HandleMoveResourceGroup();

	SetLatch(MyLatch);

	errno = save_errno;
}<|MERGE_RESOLUTION|>--- conflicted
+++ resolved
@@ -30,13 +30,10 @@
 #include "storage/shmem.h"
 #include "storage/sinval.h"
 #include "tcop/tcopprot.h"
-<<<<<<< HEAD
+#include "utils/memutils.h"
 #include "utils/resgroup.h"
 
 #include "cdb/cdbvars.h"
-=======
-#include "utils/memutils.h"
->>>>>>> d457cb4e
 
 /*
  * The SIGUSR1 signal is multiplexed to support signaling multiple event
