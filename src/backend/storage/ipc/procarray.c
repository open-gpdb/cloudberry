--- conflicted
+++ resolved
@@ -453,13 +453,32 @@
 		 * else is taking a snapshot.  See discussion in
 		 * src/backend/access/transam/README.
 		 */
-<<<<<<< HEAD
 		Assert(TransactionIdIsValid(allPgXact[proc->pgprocno].xid) ||
 			   (IsBootstrapProcessingMode() && latestXid == BootstrapTransactionId));
-		if (!lockHeld)
-			LWLockAcquire(ProcArrayLock, LW_EXCLUSIVE);
-
-		pgxact->xid = InvalidTransactionId;
+
+		/*
+		 * If we can immediately acquire ProcArrayLock, we clear our own XID
+		 * and release the lock.  If not, use group XID clearing to improve
+		 * efficiency.
+		 */
+		if (lockHeld || LWLockConditionalAcquire(ProcArrayLock, LW_EXCLUSIVE))
+		{
+			ProcArrayEndTransactionInternal(proc, pgxact, latestXid);
+			if (!lockHeld)
+				LWLockRelease(ProcArrayLock);
+		}
+		else
+			ProcArrayGroupClearXid(proc, latestXid);
+	}
+	else
+	{
+		/*
+		 * If we have no XID, we don't need to lock, since we won't affect
+		 * anyone else's calculation of a snapshot.  We might change their
+		 * estimate of global xmin, but that's OK.
+		 */
+		Assert(!TransactionIdIsValid(allPgXact[proc->pgprocno].xid));
+
 		proc->lxid = InvalidLocalTransactionId;
 		pgxact->xmin = InvalidTransactionId;
 		/* must be cleared with xid/xmin: */
@@ -468,51 +487,6 @@
 		proc->recoveryConflictPending = false;
 		proc->serializableIsoLevel = false;
 
-		/* Clear the subtransaction-XID cache too while holding the lock */
-		pgxact->nxids = 0;
-		pgxact->overflowed = false;
-
-		/* Also advance global latestCompletedXid while holding the lock */
-		if (TransactionIdPrecedes(ShmemVariableCache->latestCompletedXid,
-								  latestXid))
-			ShmemVariableCache->latestCompletedXid = latestXid;
-
-		if (!lockHeld)
-			LWLockRelease(ProcArrayLock);
-=======
-		Assert(TransactionIdIsValid(allPgXact[proc->pgprocno].xid));
-
-		/*
-		 * If we can immediately acquire ProcArrayLock, we clear our own XID
-		 * and release the lock.  If not, use group XID clearing to improve
-		 * efficiency.
-		 */
-		if (LWLockConditionalAcquire(ProcArrayLock, LW_EXCLUSIVE))
-		{
-			ProcArrayEndTransactionInternal(proc, pgxact, latestXid);
-			LWLockRelease(ProcArrayLock);
-		}
-		else
-			ProcArrayGroupClearXid(proc, latestXid);
->>>>>>> b5bce6c1
-	}
-	else
-	{
-		/*
-		 * If we have no XID, we don't need to lock, since we won't affect
-		 * anyone else's calculation of a snapshot.  We might change their
-		 * estimate of global xmin, but that's OK.
-		 */
-		Assert(!TransactionIdIsValid(allPgXact[proc->pgprocno].xid));
-
-		proc->lxid = InvalidLocalTransactionId;
-		pgxact->xmin = InvalidTransactionId;
-		/* must be cleared with xid/xmin: */
-		pgxact->vacuumFlags &= ~PROC_VACUUM_STATE_MASK;
-		pgxact->delayChkpt = false;		/* be sure this is cleared in abort */
-		proc->recoveryConflictPending = false;
-		proc->serializableIsoLevel = false;
-
 		Assert(pgxact->nxids == 0);
 		Assert(pgxact->overflowed == false);
 
@@ -540,6 +514,7 @@
 	pgxact->vacuumFlags &= ~PROC_VACUUM_STATE_MASK;
 	pgxact->delayChkpt = false; /* be sure this is cleared in abort */
 	proc->recoveryConflictPending = false;
+	proc->serializableIsoLevel = false;
 
 	/* Clear the subtransaction-XID cache too while holding the lock */
 	pgxact->nxids = 0;
@@ -2587,7 +2562,6 @@
 	snapshot->regd_count = 0;
 	snapshot->copied = false;
 
-<<<<<<< HEAD
 	/*
 	 * Sort the entry {distribXid} to support the QEs doing culls on their
 	 * DisribToLocalXact sorted lists.
@@ -2611,10 +2585,6 @@
 		updateSharedLocalSnapshot(&QEDtxContextInfo, distributedTransactionContext, snapshot, "GetSnapshotData");
 	}
 
-	ereport((Debug_print_snapshot_dtm ? LOG : DEBUG5),
-			(errmsg("GetSnapshotData(): WRITER currentcommandid %d curcid %d segmatesync %d",
-					GetCurrentCommandId(false), snapshot->curcid, QEDtxContextInfo.segmateSync)));
-=======
 	if (old_snapshot_threshold < 0)
 	{
 		/*
@@ -2635,7 +2605,10 @@
 		snapshot->whenTaken = GetSnapshotCurrentTimestamp();
 		MaintainOldSnapshotTimeMapping(snapshot->whenTaken, xmin);
 	}
->>>>>>> b5bce6c1
+
+	ereport((Debug_print_snapshot_dtm ? LOG : DEBUG5),
+			(errmsg("GetSnapshotData(): WRITER currentcommandid %d curcid %d segmatesync %d",
+					GetCurrentCommandId(false), snapshot->curcid, QEDtxContextInfo.segmateSync)));
 
 	return snapshot;
 }
