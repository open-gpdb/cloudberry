--- conflicted
+++ resolved
@@ -166,16 +166,11 @@
      <para><literal>CHECK</> clauses specify integrity constraints or tests
       which values of the domain must satisfy.
       Each constraint must be an expression
-<<<<<<< HEAD
       producing a Boolean result.  It should use the key word <literal>VALUE</literal>
-      to refer to the value being tested.
-=======
-      producing a Boolean result.  It should use the key word <literal>VALUE</>
       to refer to the value being tested.  Expressions evaluating
       to TRUE or UNKNOWN succeed.  If the expression produces a FALSE result,
       an error is reported and the value is not allowed to be converted
       to the domain type.
->>>>>>> ab93f90c
      </para>
 
      <para>
