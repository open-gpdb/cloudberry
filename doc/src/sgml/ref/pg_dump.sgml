--- conflicted
+++ resolved
@@ -652,23 +652,6 @@
      </varlistentry>
 
      <varlistentry>
-<<<<<<< HEAD
-      <term><option>-Z <replaceable class="parameter">0..9</replaceable></option></term>
-      <term><option>--compress=<replaceable class="parameter">0..9</replaceable></option></term>
-      <listitem>
-       <para>
-        Specify the compression level to use.  Zero means no compression.
-        For the custom archive format, this specifies compression of
-        individual table-data segments, and the default is to compress
-        at a moderate level.
-        For plain text output, setting a nonzero compression level causes
-        the entire output file to be compressed, as though it had been
-        fed through <application>gzip</>; but the default is not to compress.
-        The tar archive format currently does not support compression at all.
-       </para>
-      </listitem>
-     </varlistentry>
-=======
        <term><option>-?</></term>
        <term><option>--help</></term>
        <listitem>
@@ -679,7 +662,6 @@
        </listitem>
      </varlistentry>
 
->>>>>>> 1084f317
     </variablelist>
    </para>
 
