<!--
doc/src/sgml/ref/reindex.sgml
PostgreSQL documentation
-->

<refentry id="sql-reindex">
 <indexterm zone="sql-reindex">
  <primary>REINDEX</primary>
 </indexterm>

 <refmeta>
  <refentrytitle>REINDEX</refentrytitle>
  <manvolnum>7</manvolnum>
  <refmiscinfo>SQL - Language Statements</refmiscinfo>
 </refmeta>

 <refnamediv>
  <refname>REINDEX</refname>
  <refpurpose>rebuild indexes</refpurpose>
 </refnamediv>

 <refsynopsisdiv>
<synopsis>
REINDEX [ ( <replaceable class="parameter">option</replaceable> [, ...] ) ] { INDEX | TABLE | SCHEMA | DATABASE | SYSTEM } [ CONCURRENTLY ] <replaceable class="parameter">name</replaceable>

<phrase>where <replaceable class="parameter">option</replaceable> can be one of:</phrase>

    CONCURRENTLY [ <replaceable class="parameter">boolean</replaceable> ]
    TABLESPACE <replaceable class="parameter">new_tablespace</replaceable>
    VERBOSE [ <replaceable class="parameter">boolean</replaceable> ]
</synopsis>
 </refsynopsisdiv>

 <refsect1>
  <title>Description</title>

  <para>
   <command>REINDEX</command> rebuilds an index using the data
   stored in the index's table, replacing the old copy of the index. There are
   several scenarios in which to use <command>REINDEX</command>:

   <itemizedlist>
    <listitem>
     <para>
      An index has become corrupted, and no longer contains valid
      data. Although in theory this should never happen, in
      practice indexes can become corrupted due to software bugs or
      hardware failures.  <command>REINDEX</command> provides a
      recovery method.
     </para>
    </listitem>

    <listitem>
     <para>
      An index has become <quote>bloated</quote>, that is it contains many
      empty or nearly-empty pages.  This can occur with B-tree indexes in
      <productname>PostgreSQL</productname> under certain uncommon access
      patterns. <command>REINDEX</command> provides a way to reduce
      the space consumption of the index by writing a new version of
      the index without the dead pages. See <xref
      linkend="routine-reindex"/> for more information.
     </para>
    </listitem>

    <listitem>
     <para>
      You have altered a storage parameter (such as fillfactor)
      for an index, and wish to ensure that the change has taken full effect.
     </para>
    </listitem>

    <listitem>
     <para>
      If an index build fails with the <literal>CONCURRENTLY</literal> option,
      this index is left as <quote>invalid</quote>. Such indexes are useless
      but it can be convenient to use <command>REINDEX</command> to rebuild
      them. Note that only <command>REINDEX INDEX</command> is able
      to perform a concurrent build on an invalid index.
     </para>
    </listitem>

   </itemizedlist></para>
 </refsect1>

 <refsect1>
  <title>Parameters</title>

  <variablelist>
   <varlistentry>
    <term><literal>INDEX</literal></term>
    <listitem>
     <para>
      Recreate the specified index. This form of <command>REINDEX</command>
      cannot be executed inside a transaction block when used with a
      partitioned index.
     </para>
    </listitem>
   </varlistentry>

   <varlistentry>
    <term><literal>TABLE</literal></term>
    <listitem>
     <para>
      Recreate all indexes of the specified table.  If the table has a
      secondary <quote>TOAST</quote> table, that is reindexed as well.
      This form of <command>REINDEX</command> cannot be executed inside a
      transaction block when used with a partitioned table.
     </para>
    </listitem>
   </varlistentry>

   <varlistentry>
    <term><literal>SCHEMA</literal></term>
    <listitem>
     <para>
      Recreate all indexes of the specified schema.  If a table of this
      schema has a secondary <quote>TOAST</quote> table, that is reindexed as
      well. Indexes on shared system catalogs are also processed.
      This form of <command>REINDEX</command> cannot be executed inside a
      transaction block.
     </para>
    </listitem>
   </varlistentry>

   <varlistentry>
    <term><literal>DATABASE</literal></term>
    <listitem>
     <para>
      Recreate all indexes within the current database.
      Indexes on shared system catalogs are also processed.
      This form of <command>REINDEX</command> cannot be executed inside a
      transaction block.
     </para>
    </listitem>
   </varlistentry>

   <varlistentry>
    <term><literal>SYSTEM</literal></term>
    <listitem>
     <para>
      Recreate all indexes on system catalogs within the current database.
      Indexes on shared system catalogs are included.
      Indexes on user tables are not processed.
      This form of <command>REINDEX</command> cannot be executed inside a
      transaction block.
     </para>
    </listitem>
   </varlistentry>

   <varlistentry>
    <term><replaceable class="parameter">name</replaceable></term>
    <listitem>
     <para>
      The name of the specific index, table, or database to be
      reindexed.  Index and table names can be schema-qualified.
      Presently, <command>REINDEX DATABASE</command> and <command>REINDEX SYSTEM</command>
      can only reindex the current database, so their parameter must match
      the current database's name.
     </para>
    </listitem>
   </varlistentry>

   <varlistentry>
    <term><literal>CONCURRENTLY</literal></term>
    <listitem>
     <para>
      When this option is used, <productname>PostgreSQL</productname> will rebuild the
      index without taking any locks that prevent concurrent inserts,
      updates, or deletes on the table; whereas a standard index rebuild
      locks out writes (but not reads) on the table until it's done.
      There are several caveats to be aware of when using this option
      &mdash; see <xref linkend="sql-reindex-concurrently"/> below.
     </para>
     <para>
      For temporary tables, <command>REINDEX</command> is always
      non-concurrent, as no other session can access them, and
      non-concurrent reindex is cheaper.
     </para>
    </listitem>
   </varlistentry>

   <varlistentry>
    <term><literal>TABLESPACE</literal></term>
    <listitem>
     <para>
      Specifies that indexes will be rebuilt on a new tablespace.
     </para>
    </listitem>
   </varlistentry>

   <varlistentry>
    <term><literal>VERBOSE</literal></term>
    <listitem>
     <para>
      Prints a progress report as each index is reindexed.
     </para>
    </listitem>
   </varlistentry>

   <varlistentry>
    <term><replaceable class="parameter">boolean</replaceable></term>
    <listitem>
     <para>
      Specifies whether the selected option should be turned on or off.
      You can write <literal>TRUE</literal>, <literal>ON</literal>, or
      <literal>1</literal> to enable the option, and <literal>FALSE</literal>,
      <literal>OFF</literal>, or <literal>0</literal> to disable it.  The
      <replaceable class="parameter">boolean</replaceable> value can also
      be omitted, in which case <literal>TRUE</literal> is assumed.
     </para>
    </listitem>
   </varlistentry>

   <varlistentry>
    <term><replaceable class="parameter">new_tablespace</replaceable></term>
    <listitem>
     <para>
      The tablespace where indexes will be rebuilt.
     </para>
    </listitem>
   </varlistentry>
  </variablelist>
 </refsect1>

 <refsect1>
  <title>Notes</title>

  <para>
   If you suspect corruption of an index on a user table, you can
   simply rebuild that index, or all indexes on the table, using
   <command>REINDEX INDEX</command> or <command>REINDEX TABLE</command>.
  </para>

  <para>
   Things are more difficult if you need to recover from corruption of
   an index on a system table.  In this case it's important for the
   system to not have used any of the suspect indexes itself.
   (Indeed, in this sort of scenario you might find that server
   processes are crashing immediately at start-up, due to reliance on
   the corrupted indexes.)  To recover safely, the server must be started
   with the <option>-P</option> option, which prevents it from using
   indexes for system catalog lookups.
  </para>

  <para>
   One way to do this is to shut down the server and start a single-user
   <productname>PostgreSQL</productname> server
   with the <option>-P</option> option included on its command line.
   Then, <command>REINDEX DATABASE</command>, <command>REINDEX SYSTEM</command>,
   <command>REINDEX TABLE</command>, or <command>REINDEX INDEX</command> can be
   issued, depending on how much you want to reconstruct.  If in
   doubt, use <command>REINDEX SYSTEM</command> to select
   reconstruction of all system indexes in the database.  Then quit
   the single-user server session and restart the regular server.
   See the <xref linkend="app-postgres"/> reference page for more
   information about how to interact with the single-user server
   interface.
  </para>

  <para>
   Alternatively, a regular server session can be started with
   <option>-P</option> included in its command line options.
   The method for doing this varies across clients, but in all
   <application>libpq</application>-based clients, it is possible to set
   the <envar>PGOPTIONS</envar> environment variable to <literal>-P</literal>
   before starting the client.  Note that while this method does not
   require locking out other clients, it might still be wise to prevent
   other users from connecting to the damaged database until repairs
   have been completed.
  </para>

  <para>
   <command>REINDEX</command> is similar to a drop and recreate of the index
   in that the index contents are rebuilt from scratch.  However, the locking
   considerations are rather different.  <command>REINDEX</command> locks out writes
   but not reads of the index's parent table.  It also takes an
   <literal>ACCESS EXCLUSIVE</literal> lock on the specific index being processed,
   which will block reads that attempt to use that index.  In contrast,
   <command>DROP INDEX</command> momentarily takes an
   <literal>ACCESS EXCLUSIVE</literal> lock on the parent table, blocking both
   writes and reads.  The subsequent <command>CREATE INDEX</command> locks out
   writes but not reads; since the index is not there, no read will attempt to
   use it, meaning that there will be no blocking but reads might be forced
   into expensive sequential scans.
  </para>

  <para>
   Reindexing a single index or table requires being the owner of that
   index or table.  Reindexing a schema or database requires being the
   owner of that schema or database.  Note specifically that it's thus
   possible for non-superusers to rebuild indexes of tables owned by
   other users.  However, as a special exception, when
   <command>REINDEX DATABASE</command>, <command>REINDEX SCHEMA</command>
   or <command>REINDEX SYSTEM</command> is issued by a non-superuser,
   indexes on shared catalogs will be skipped unless the user owns the
   catalog (which typically won't be the case).  Of course, superusers
   can always reindex anything.
  </para>

  <para>
   Reindexing partitioned indexes or partitioned tables is supported
   with <command>REINDEX INDEX</command> or <command>REINDEX TABLE</command>,
   respectively. Each partition of the specified partitioned relation is
   reindexed in a separate transaction. Those commands cannot be used inside
   a transaction block when working on a partitioned table or index.
<<<<<<< HEAD
=======
  </para>
  
  <para>
   When using the <literal>TABLESPACE</literal> clause with
   <command>REINDEX</command> on a partitioned index or table, only the
   tablespace references of the leaf partitions are updated. As partitioned
   indexes are not updated, it is recommended to separately use
   <command>ALTER TABLE ONLY</command> on them so as any new partitions
   attached inherit the new tablespace. On failure, it may not have moved
   all the indexes to the new tablespace. Re-running the command will rebuild
   all the leaf partitions and move previously-unprocessed indexes to the new
   tablespace.
>>>>>>> d457cb4e
  </para>

  <para>
   If <literal>SCHEMA</literal>, <literal>DATABASE</literal> or
   <literal>SYSTEM</literal> is used with <literal>TABLESPACE</literal>,
   system relations are skipped and a single <literal>WARNING</literal>
   will be generated. Indexes on TOAST tables are rebuilt, but not moved
   to the new tablespace.
  </para>
   
  <refsect2 id="sql-reindex-concurrently" xreflabel="Rebuilding Indexes Concurrently">
   <title>Rebuilding Indexes Concurrently</title>

   <indexterm zone="sql-reindex-concurrently">
    <primary>index</primary>
    <secondary>rebuilding concurrently</secondary>
   </indexterm>

   <para>
    Rebuilding an index can interfere with regular operation of a database.
    Normally <productname>PostgreSQL</productname> locks the table whose index is rebuilt
    against writes and performs the entire index build with a single scan of the
    table. Other transactions can still read the table, but if they try to
    insert, update, or delete rows in the table they will block until the
    index rebuild is finished. This could have a severe effect if the system is
    a live production database. Very large tables can take many hours to be
    indexed, and even for smaller tables, an index rebuild can lock out writers
    for periods that are unacceptably long for a production system.
   </para>

   <para>
    <productname>PostgreSQL</productname> supports rebuilding indexes with minimum locking
    of writes.  This method is invoked by specifying the
    <literal>CONCURRENTLY</literal> option of <command>REINDEX</command>. When this option
    is used, <productname>PostgreSQL</productname> must perform two scans of the table
    for each index that needs to be rebuilt and wait for termination of
    all existing transactions that could potentially use the index.
    This method requires more total work than a standard index
    rebuild and takes significantly longer to complete as it needs to wait
    for unfinished transactions that might modify the index. However, since
    it allows normal operations to continue while the index is being rebuilt, this
    method is useful for rebuilding indexes in a production environment. Of
    course, the extra CPU, memory and I/O load imposed by the index rebuild
    may slow down other operations.
   </para>

   <para>
    The following steps occur in a concurrent reindex.  Each step is run in a
    separate transaction.  If there are multiple indexes to be rebuilt, then
    each step loops through all the indexes before moving to the next step.

    <orderedlist>
     <listitem>
      <para>
       A new transient index definition is added to the catalog
       <literal>pg_index</literal>.  This definition will be used to replace
       the old index.  A <literal>SHARE UPDATE EXCLUSIVE</literal> lock at
       session level is taken on the indexes being reindexed as well as their
       associated tables to prevent any schema modification while processing.
      </para>
     </listitem>

     <listitem>
      <para>
       A first pass to build the index is done for each new index.  Once the
       index is built, its flag <literal>pg_index.indisready</literal> is
       switched to <quote>true</quote> to make it ready for inserts, making it
       visible to other sessions once the transaction that performed the build
       is finished.  This step is done in a separate transaction for each
       index.
      </para>
     </listitem>

     <listitem>
      <para>
       Then a second pass is performed to add tuples that were added while the
       first pass was running.  This step is also done in a separate
       transaction for each index.
      </para>
     </listitem>

     <listitem>
      <para>
       All the constraints that refer to the index are changed to refer to the
       new index definition, and the names of the indexes are changed.  At
       this point, <literal>pg_index.indisvalid</literal> is switched to
       <quote>true</quote> for the new index and to <quote>false</quote> for
       the old, and a cache invalidation is done causing all sessions that
       referenced the old index to be invalidated.
      </para>
     </listitem>

     <listitem>
      <para>
       The old indexes have <literal>pg_index.indisready</literal> switched to
       <quote>false</quote> to prevent any new tuple insertions, after waiting
       for running queries that might reference the old index to complete.
      </para>
     </listitem>

     <listitem>
      <para>
       The old indexes are dropped.  The <literal>SHARE UPDATE
       EXCLUSIVE</literal> session locks for the indexes and the table are
       released.
      </para>
     </listitem>
    </orderedlist>
   </para>

   <para>
    If a problem arises while rebuilding the indexes, such as a
    uniqueness violation in a unique index, the <command>REINDEX</command>
    command will fail but leave behind an <quote>invalid</quote> new index in addition to
    the pre-existing one. This index will be ignored for querying purposes
    because it might be incomplete; however it will still consume update
    overhead. The <application>psql</application> <command>\d</command> command will report
    such an index as <literal>INVALID</literal>:

<programlisting>
postgres=# \d tab
       Table "public.tab"
 Column |  Type   | Modifiers
--------+---------+-----------
 col    | integer |
Indexes:
    "idx" btree (col)
    "idx_ccnew" btree (col) INVALID
</programlisting>

    If the index marked <literal>INVALID</literal> is suffixed
    <literal>ccnew</literal>, then it corresponds to the transient
    index created during the concurrent operation, and the recommended
    recovery method is to drop it using <literal>DROP INDEX</literal>,
    then attempt <command>REINDEX CONCURRENTLY</command> again.
    If the invalid index is instead suffixed <literal>ccold</literal>,
    it corresponds to the original index which could not be dropped;
    the recommended recovery method is to just drop said index, since the
    rebuild proper has been successful.
   </para>

   <para>
    Regular index builds permit other regular index builds on the same table
    to occur simultaneously, but only one concurrent index build can occur on a
    table at a time. In both cases, no other types of schema modification on
    the table are allowed meanwhile.  Another difference is that a regular
    <command>REINDEX TABLE</command> or <command>REINDEX INDEX</command>
    command can be performed within a transaction block, but <command>REINDEX
    CONCURRENTLY</command> cannot.
   </para>

   <para>
    Like any long-running transaction, <command>REINDEX</command> on a table
    can affect which tuples can be removed by concurrent
    <command>VACUUM</command> on any other table.
   </para>

   <para>
    <command>REINDEX SYSTEM</command> does not support
    <command>CONCURRENTLY</command> since system catalogs cannot be reindexed
    concurrently.
   </para>

   <para>
    Furthermore, indexes for exclusion constraints cannot be reindexed
    concurrently.  If such an index is named directly in this command, an
    error is raised.  If a table or database with exclusion constraint indexes
    is reindexed concurrently, those indexes will be skipped.  (It is possible
    to reindex such indexes without the <command>CONCURRENTLY</command> option.)
   </para>

  <para>
    Each backend running <command>REINDEX</command> will report its progress
    in the <structname>pg_stat_progress_create_index</structname> view. See
    <xref linkend="create-index-progress-reporting"/> for details.
  </para>
  </refsect2>
 </refsect1>

 <refsect1>
  <title>Examples</title>

  <para>
   Rebuild a single index:

<programlisting>
REINDEX INDEX my_index;
</programlisting>
  </para>

  <para>
   Rebuild all the indexes on the table <literal>my_table</literal>:

<programlisting>
REINDEX TABLE my_table;
</programlisting>
  </para>

  <para>
   Rebuild all indexes in a particular database, without trusting the
   system indexes to be valid already:

<programlisting>
$ <userinput>export PGOPTIONS="-P"</userinput>
$ <userinput>psql broken_db</userinput>
...
broken_db=&gt; REINDEX DATABASE broken_db;
broken_db=&gt; \q
</programlisting></para>

  <para>
   Rebuild indexes for a table, without blocking read and write operations
   on involved relations while reindexing is in progress:

<programlisting>
REINDEX TABLE CONCURRENTLY my_broken_table;
</programlisting></para>
 </refsect1>

 <refsect1>
  <title>Compatibility</title>

  <para>
   There is no <command>REINDEX</command> command in the SQL standard.
  </para>
 </refsect1>

 <refsect1>
  <title>See Also</title>

  <simplelist type="inline">
   <member><xref linkend="sql-createindex"/></member>
   <member><xref linkend="sql-dropindex"/></member>
   <member><xref linkend="app-reindexdb"/></member>
   <member><xref linkend="create-index-progress-reporting"/></member>
  </simplelist>
 </refsect1>
</refentry><|MERGE_RESOLUTION|>--- conflicted
+++ resolved
@@ -303,8 +303,6 @@
    respectively. Each partition of the specified partitioned relation is
    reindexed in a separate transaction. Those commands cannot be used inside
    a transaction block when working on a partitioned table or index.
-<<<<<<< HEAD
-=======
   </para>
   
   <para>
@@ -317,7 +315,6 @@
    all the indexes to the new tablespace. Re-running the command will rebuild
    all the leaf partitions and move previously-unprocessed indexes to the new
    tablespace.
->>>>>>> d457cb4e
   </para>
 
   <para>
